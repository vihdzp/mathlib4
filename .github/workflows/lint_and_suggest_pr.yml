on:
  pull_request

name: lint and suggest

jobs:
  style_lint:
    if: github.repository == 'leanprover-community/mathlib4' && github.event.pull_request.draft == false
    name: Lint style
    runs-on: ubuntu-latest
    steps:
      - uses: leanprover-community/lint-style-action@f2e7272aad56233a642b08fe974cf09dd664b0c8 # 2025-05-22
        with:
          mode: suggest
          lint-bib-file: true
      - name: All Mathlib files have lean or md extension
        run: |
          exc="$(git ls-files 'Mathlib/*' | grep -v "\.\(lean\|md\)$" || true)"
          printf '%s\n' "${exc}"
          if [ -n "${exc}" ];
          then
<<<<<<< HEAD
            printf $'There are files whose extension is neither \'.lean\' nor \'.md\' in Mathlib/:\n\n%s\n' "${exc}"
            printf $'\nPlease, make sure that this is really what you want!\n'
=======
            printf $'The Mathlib files above have an extension that is neither \'.lean\' nor \'.md\'\n'
            printf $'Please, make sure that this is really what you want!\n'
>>>>>>> dbb5be9f
            exit 1
          fi<|MERGE_RESOLUTION|>--- conflicted
+++ resolved
@@ -19,12 +19,7 @@
           printf '%s\n' "${exc}"
           if [ -n "${exc}" ];
           then
-<<<<<<< HEAD
-            printf $'There are files whose extension is neither \'.lean\' nor \'.md\' in Mathlib/:\n\n%s\n' "${exc}"
-            printf $'\nPlease, make sure that this is really what you want!\n'
-=======
             printf $'The Mathlib files above have an extension that is neither \'.lean\' nor \'.md\'\n'
             printf $'Please, make sure that this is really what you want!\n'
->>>>>>> dbb5be9f
             exit 1
           fi