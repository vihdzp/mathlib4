--- conflicted
+++ resolved
@@ -124,11 +124,7 @@
 protected theorem eq {p p' : α × α} : Sym2.mk p = Sym2.mk p' ↔ Sym2.Rel α p p' :=
   Quotient.eq' (s₁ := Sym2.Rel.setoid α)
 
-<<<<<<< HEAD
-@[elab_as_elim, induction_eliminator]
-=======
 @[elab_as_elim, cases_eliminator, induction_eliminator]
->>>>>>> 4e1da241
 protected theorem ind {f : Sym2 α → Prop} (h : ∀ x y, f s(x, y)) : ∀ i, f i :=
   Quot.ind <| Prod.rec <| h
 #align sym2.ind Sym2.ind
