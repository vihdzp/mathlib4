--- conflicted
+++ resolved
@@ -68,22 +68,6 @@
   · simp
   simp [h, h.symm]
 
-<<<<<<< HEAD
-theorem matrix_eq_sum_stdBasisMatrix [Fintype m] [Fintype n] (x : Matrix m n α) :
-    x = ∑ i : m, ∑ j : n, stdBasisMatrix i j (x i j) := by
-  ext i j; symm
-  iterate 2 rw [Finset.sum_apply]
-  convert (Fintype.sum_eq_single i ?_).trans ?_; swap
-  · -- Porting note(#12717): `simp` seems unwilling to apply `Fintype.sum_apply`
-    simp (config := { unfoldPartialApp := true }) [stdBasisMatrix, (Fintype.sum_apply)]
-  · intro j' hj'
-    -- Porting note(#12717): `simp` seems unwilling to apply `Fintype.sum_apply`
-    simp (config := { unfoldPartialApp := true }) [stdBasisMatrix, (Fintype.sum_apply), hj']
-
-@[deprecated (since := "2024-08-11")] alias matrix_eq_sum_std_basis := matrix_eq_sum_stdBasisMatrix
-
-theorem stdBasisMatrix_eq_single_vecMulVec_single (i : m) (j : n) :
-=======
 theorem matrix_eq_sum_stdBasisMatrix [AddCommMonoid α] [Fintype m] [Fintype n] (x : Matrix m n α) :
     x = ∑ i : m, ∑ j : n, stdBasisMatrix i j (x i j) := by
   ext i j
@@ -93,7 +77,6 @@
 @[deprecated (since := "2024-08-11")] alias matrix_eq_sum_std_basis := matrix_eq_sum_stdBasisMatrix
 
 theorem stdBasisMatrix_eq_single_vecMulVec_single [MulZeroOneClass α] (i : m) (j : n) :
->>>>>>> d0df76bd
     stdBasisMatrix i j (1 : α) = vecMulVec (Pi.single i 1) (Pi.single j 1) := by
   ext i' j'
   -- Porting note: lean3 didn't apply `mul_ite`.
@@ -102,11 +85,7 @@
 -- TODO: tie this up with the `Basis` machinery of linear algebra
 -- this is not completely trivial because we are indexing by two types, instead of one
 @[deprecated stdBasisMatrix_eq_single_vecMulVec_single (since := "2024-08-11")]
-<<<<<<< HEAD
-theorem std_basis_eq_basis_mul_basis (i : m) (j : n) :
-=======
 theorem std_basis_eq_basis_mul_basis [MulZeroOneClass α] (i : m) (j : n) :
->>>>>>> d0df76bd
     stdBasisMatrix i j (1 : α) =
       vecMulVec (fun i' => ite (i = i') 1 0) fun j' => ite (j = j') 1 0 := by
   rw [stdBasisMatrix_eq_single_vecMulVec_single]
