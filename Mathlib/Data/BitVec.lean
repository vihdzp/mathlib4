/-
Copyright (c) 2020 Simon Hudon. All rights reserved.
Released under Apache 2.0 license as described in the file LICENSE.
Authors: Simon Hudon, Harun Khan, Alex Keizer
-/
import Mathlib.Algebra.Ring.InjSurj
import Mathlib.Algebra.Ring.Equiv
import Mathlib.Data.ZMod.Defs

/-!
# Basic Theorems About Bitvectors

This file contains theorems about bitvectors which can only be stated in Mathlib or downstream
because they refer to other notions defined in Mathlib.

Please do not extend this file further: material about BitVec needed in downstream projects
can either be PR'd to Lean, or kept downstream if it also relies on Mathlib.
-/

namespace BitVec

variable {w : Nat}

/-!
## Injectivity
-/

theorem toNat_injective {n : Nat} : Function.Injective (BitVec.toNat : BitVec n → _)
  | ⟨_, _⟩, ⟨_, _⟩, rfl => rfl

theorem toFin_injective {n : Nat} : Function.Injective (toFin : BitVec n → _)
  | ⟨_, _⟩, ⟨_, _⟩, rfl => rfl

/-!
## Scalar Multiplication and Powers
Having instance of `SMul ℕ`, `SMul ℤ` and `Pow` are prerequisites for a `CommRing` instance
-/

open Fin.NatCast

instance : SMul ℕ (BitVec w) := ⟨fun x y => ofFin <| x • y.toFin⟩
instance : SMul ℤ (BitVec w) := ⟨fun x y => ofFin <| x • y.toFin⟩
lemma toFin_nsmul (n : ℕ) (x : BitVec w)  : toFin (n • x) = n • x.toFin := rfl
lemma toFin_zsmul (z : ℤ) (x : BitVec w)  : toFin (z • x) = z • x.toFin := rfl
lemma toFin_pow (x : BitVec w) (n : ℕ)    : toFin (x ^ n) = x.toFin ^ n := by
  induction n with
  | zero => simp
  | succ n ih => simp [ih, BitVec.pow_succ, pow_succ]

/-!
## Ring
-/

-- Verify that the `HPow` instance from Lean agrees definitionally with the instance via `Monoid`.
example : @instHPow (Fin (2 ^ w)) ℕ Monoid.toNatPow = Lean.Grind.Fin.instHPowFinNatOfNeZero := rfl

instance : CommSemiring (BitVec w) :=
  open Fin.CommRing in
  toFin_injective.commSemiring _
    rfl /- toFin_zero -/
    rfl /- toFin_one -/
    toFin_add
    toFin_mul
    toFin_nsmul
    (by convert toFin_pow)
    (fun _ => rfl) /- toFin_natCast -/
-- The statement in the new API would be: `n#(k.succ) = ((n / 2)#k).concat (n % 2 != 0)`

<<<<<<< HEAD
-- TODO: move to the Lean4 repository.
=======
-- Variant of `Fin.intCast_def` for when we are using the `Fin.CommRing` instance.
open Fin.CommRing in
theorem _root_.Fin.intCast_def' {n : Nat} [NeZero n] (x : Int) :
    (x : Fin n) = if 0 ≤ x then Fin.ofNat n x.natAbs else -Fin.ofNat n x.natAbs := by
  unfold Fin.instCommRing
  dsimp [Int.cast, IntCast.intCast, Int.castDef]
  split <;> (simp [Fin.intCast]; omega)

open Fin.CommRing in
>>>>>>> 855ce5ce
@[simp] theorem _root_.Fin.val_intCast {n : Nat} [NeZero n] (x : Int) :
    (x : Fin n).val = (x % n).toNat := by
  rw [Fin.intCast_def']
  split <;> rename_i h
  · simp [Int.emod_natAbs_of_nonneg h]
  · simp only [Fin.ofNat_eq_cast, Fin.val_neg, Fin.natCast_eq_zero, Fin.val_natCast]
    split <;> rename_i h
    · rw [← Int.natCast_dvd] at h
      rw [Int.emod_eq_zero_of_dvd h, Int.toNat_zero]
    · rw [Int.emod_natAbs_of_neg (by omega) (NeZero.ne n), if_neg (by rwa [← Int.natCast_dvd] at h)]
      have : x % n < n := Int.emod_lt_of_pos x (by have := NeZero.ne n; omega)
      omega

-- TODO: move to the Lean4 repository.
open Fin.CommRing in
theorem ofFin_intCast (z : ℤ) : ofFin (z : Fin (2^w)) = ↑z := by
  cases w
  case zero =>
    simp only [eq_nil]
  case succ w =>
    apply BitVec.eq_of_toInt_eq
    rw [toInt_ofFin, Fin.val_intCast, Int.natCast_pow, Nat.cast_ofNat, Int.ofNat_toNat,
      toInt_intCast]
    rw [Int.max_eq_left]
    · have h : (2 ^ (w + 1) : Int) = (2 ^ (w + 1) : Nat) := by simp
      rw [h, Int.emod_bmod]
    · refine Int.emod_nonneg z ?_
      exact pow_ne_zero (w + 1) (by decide)

open Fin.CommRing in
theorem toFin_intCast (z : ℤ) : toFin (z : BitVec w) = z := by
  apply toFin_inj.mpr <| (ofFin_intCast z).symm

instance : CommRing (BitVec w) :=
  open Fin.CommRing in
  toFin_injective.commRing _
    toFin_zero toFin_one toFin_add toFin_mul toFin_neg toFin_sub
    toFin_nsmul toFin_zsmul toFin_pow toFin_natCast toFin_intCast

/-- The ring `BitVec m` is isomorphic to `Fin (2 ^ m)`. -/
@[simps]
def equivFin {m : ℕ} : BitVec m ≃+* Fin (2 ^ m) where
  toFun a := a.toFin
  invFun a := ofFin a
  left_inv _ := rfl
  right_inv _ := rfl
  map_mul' _ _ := rfl
  map_add' _ _ := rfl

end BitVec<|MERGE_RESOLUTION|>--- conflicted
+++ resolved
@@ -66,9 +66,6 @@
     (fun _ => rfl) /- toFin_natCast -/
 -- The statement in the new API would be: `n#(k.succ) = ((n / 2)#k).concat (n % 2 != 0)`
 
-<<<<<<< HEAD
--- TODO: move to the Lean4 repository.
-=======
 -- Variant of `Fin.intCast_def` for when we are using the `Fin.CommRing` instance.
 open Fin.CommRing in
 theorem _root_.Fin.intCast_def' {n : Nat} [NeZero n] (x : Int) :
@@ -78,7 +75,6 @@
   split <;> (simp [Fin.intCast]; omega)
 
 open Fin.CommRing in
->>>>>>> 855ce5ce
 @[simp] theorem _root_.Fin.val_intCast {n : Nat} [NeZero n] (x : Int) :
     (x : Fin n).val = (x % n).toNat := by
   rw [Fin.intCast_def']
