/-
Copyright (c) 2017 Johannes Hölzl. All rights reserved.
Released under Apache 2.0 license as described in the file LICENSE.
Authors: Johannes Hölzl, Yury Kudryashov
-/
import Mathlib.Data.ENNReal.Basic

/-!
# Maps between real and extended non-negative real numbers

This file focuses on the functions `ENNReal.toReal : ℝ≥0∞ → ℝ` and `ENNReal.ofReal : ℝ → ℝ≥0∞` which
were defined in `Data.ENNReal.Basic`. It collects all the basic results of the interactions between
these functions and the algebraic and lattice operations, although a few may appear in earlier
files.

This file provides a `positivity` extension for `ENNReal.ofReal`.

# Main theorems

  - `trichotomy (p : ℝ≥0∞) : p = 0 ∨ p = ∞ ∨ 0 < p.toReal`: often used for `WithLp` and `lp`
  - `dichotomy (p : ℝ≥0∞) [Fact (1 ≤ p)] : p = ∞ ∨ 1 ≤ p.toReal`: often used for `WithLp` and `lp`
  - `toNNReal_iInf` through `toReal_sSup`: these declarations allow for easy conversions between
    indexed or set infima and suprema in `ℝ`, `ℝ≥0` and `ℝ≥0∞`. This is especially useful because
    `ℝ≥0∞` is a complete lattice.
-/

assert_not_exists Finset

open Set NNReal ENNReal

namespace ENNReal

section Real

variable {a b c d : ℝ≥0∞} {r p q : ℝ≥0}

theorem toReal_add (ha : a ≠ ∞) (hb : b ≠ ∞) : (a + b).toReal = a.toReal + b.toReal := by
  lift a to ℝ≥0 using ha
  lift b to ℝ≥0 using hb
  rfl

theorem toReal_add_le : (a + b).toReal ≤ a.toReal + b.toReal :=
  if ha : a = ∞ then by simp only [ha, top_add, toReal_top, zero_add, toReal_nonneg]
  else
    if hb : b = ∞ then by simp only [hb, add_top, toReal_top, add_zero, toReal_nonneg]
    else le_of_eq (toReal_add ha hb)

theorem ofReal_add {p q : ℝ} (hp : 0 ≤ p) (hq : 0 ≤ q) :
    ENNReal.ofReal (p + q) = ENNReal.ofReal p + ENNReal.ofReal q := by
  rw [ENNReal.ofReal, ENNReal.ofReal, ENNReal.ofReal, ← coe_add, coe_inj,
    Real.toNNReal_add hp hq]

theorem ofReal_add_le {p q : ℝ} : ENNReal.ofReal (p + q) ≤ ENNReal.ofReal p + ENNReal.ofReal q :=
  coe_le_coe.2 Real.toNNReal_add_le

@[simp]
theorem toReal_le_toReal (ha : a ≠ ∞) (hb : b ≠ ∞) : a.toReal ≤ b.toReal ↔ a ≤ b := by
  lift a to ℝ≥0 using ha
  lift b to ℝ≥0 using hb
  norm_cast

@[gcongr]
theorem toReal_mono (hb : b ≠ ∞) (h : a ≤ b) : a.toReal ≤ b.toReal :=
  (toReal_le_toReal (ne_top_of_le_ne_top hb h) hb).2 h

theorem toReal_mono' (h : a ≤ b) (ht : b = ∞ → a = ∞) : a.toReal ≤ b.toReal := by
  rcases eq_or_ne a ∞ with rfl | ha
  · exact toReal_nonneg
  · exact toReal_mono (mt ht ha) h

@[simp]
theorem toReal_lt_toReal (ha : a ≠ ∞) (hb : b ≠ ∞) : a.toReal < b.toReal ↔ a < b := by
  lift a to ℝ≥0 using ha
  lift b to ℝ≥0 using hb
  norm_cast

@[gcongr]
theorem toReal_strict_mono (hb : b ≠ ∞) (h : a < b) : a.toReal < b.toReal :=
  (toReal_lt_toReal h.ne_top hb).2 h

@[gcongr]
theorem toNNReal_mono (hb : b ≠ ∞) (h : a ≤ b) : a.toNNReal ≤ b.toNNReal :=
  toReal_mono hb h

theorem le_toNNReal_of_coe_le (h : p ≤ a) (ha : a ≠ ∞) : p ≤ a.toNNReal :=
  @toNNReal_coe p ▸ toNNReal_mono ha h

@[simp]
theorem toNNReal_le_toNNReal (ha : a ≠ ∞) (hb : b ≠ ∞) : a.toNNReal ≤ b.toNNReal ↔ a ≤ b :=
  ⟨fun h => by rwa [← coe_toNNReal ha, ← coe_toNNReal hb, coe_le_coe], toNNReal_mono hb⟩

@[gcongr]
theorem toNNReal_strict_mono (hb : b ≠ ∞) (h : a < b) : a.toNNReal < b.toNNReal := by
  simpa [← ENNReal.coe_lt_coe, hb, h.ne_top]

@[simp]
theorem toNNReal_lt_toNNReal (ha : a ≠ ∞) (hb : b ≠ ∞) : a.toNNReal < b.toNNReal ↔ a < b :=
  ⟨fun h => by rwa [← coe_toNNReal ha, ← coe_toNNReal hb, coe_lt_coe], toNNReal_strict_mono hb⟩

theorem toNNReal_lt_of_lt_coe (h : a < p) : a.toNNReal < p :=
  @toNNReal_coe p ▸ toNNReal_strict_mono coe_ne_top h

theorem toReal_max (hr : a ≠ ∞) (hp : b ≠ ∞) :
    ENNReal.toReal (max a b) = max (ENNReal.toReal a) (ENNReal.toReal b) :=
  (le_total a b).elim
    (fun h => by simp only [h, ENNReal.toReal_mono hp h, max_eq_right]) fun h => by
    simp only [h, ENNReal.toReal_mono hr h, max_eq_left]

theorem toReal_min {a b : ℝ≥0∞} (hr : a ≠ ∞) (hp : b ≠ ∞) :
    ENNReal.toReal (min a b) = min (ENNReal.toReal a) (ENNReal.toReal b) :=
  (le_total a b).elim (fun h => by simp only [h, ENNReal.toReal_mono hp h, min_eq_left])
    fun h => by simp only [h, ENNReal.toReal_mono hr h, min_eq_right]

theorem toReal_sup {a b : ℝ≥0∞} : a ≠ ∞ → b ≠ ∞ → (a ⊔ b).toReal = a.toReal ⊔ b.toReal :=
  toReal_max

theorem toReal_inf {a b : ℝ≥0∞} : a ≠ ∞ → b ≠ ∞ → (a ⊓ b).toReal = a.toReal ⊓ b.toReal :=
  toReal_min

theorem toNNReal_pos_iff : 0 < a.toNNReal ↔ 0 < a ∧ a < ∞ := by
  induction a <;> simp

theorem toNNReal_pos {a : ℝ≥0∞} (ha₀ : a ≠ 0) (ha_top : a ≠ ∞) : 0 < a.toNNReal :=
  toNNReal_pos_iff.mpr ⟨bot_lt_iff_ne_bot.mpr ha₀, lt_top_iff_ne_top.mpr ha_top⟩

theorem toReal_pos_iff : 0 < a.toReal ↔ 0 < a ∧ a < ∞ :=
  NNReal.coe_pos.trans toNNReal_pos_iff

theorem toReal_pos {a : ℝ≥0∞} (ha₀ : a ≠ 0) (ha_top : a ≠ ∞) : 0 < a.toReal :=
  toReal_pos_iff.mpr ⟨bot_lt_iff_ne_bot.mpr ha₀, lt_top_iff_ne_top.mpr ha_top⟩

@[gcongr, bound]
theorem ofReal_le_ofReal {p q : ℝ} (h : p ≤ q) : ENNReal.ofReal p ≤ ENNReal.ofReal q := by
  simp [ENNReal.ofReal, Real.toNNReal_le_toNNReal h]

theorem ofReal_le_of_le_toReal {a : ℝ} {b : ℝ≥0∞} (h : a ≤ ENNReal.toReal b) :
    ENNReal.ofReal a ≤ b :=
  (ofReal_le_ofReal h).trans ofReal_toReal_le

@[simp]
theorem ofReal_le_ofReal_iff {p q : ℝ} (h : 0 ≤ q) :
    ENNReal.ofReal p ≤ ENNReal.ofReal q ↔ p ≤ q := by
  rw [ENNReal.ofReal, ENNReal.ofReal, coe_le_coe, Real.toNNReal_le_toNNReal_iff h]

lemma ofReal_le_ofReal_iff' {p q : ℝ} : ENNReal.ofReal p ≤ .ofReal q ↔ p ≤ q ∨ p ≤ 0 :=
  coe_le_coe.trans Real.toNNReal_le_toNNReal_iff'

lemma ofReal_lt_ofReal_iff' {p q : ℝ} : ENNReal.ofReal p < .ofReal q ↔ p < q ∧ 0 < q :=
  coe_lt_coe.trans Real.toNNReal_lt_toNNReal_iff'

@[simp]
theorem ofReal_eq_ofReal_iff {p q : ℝ} (hp : 0 ≤ p) (hq : 0 ≤ q) :
    ENNReal.ofReal p = ENNReal.ofReal q ↔ p = q := by
  rw [ENNReal.ofReal, ENNReal.ofReal, coe_inj, Real.toNNReal_eq_toNNReal_iff hp hq]

@[simp]
theorem ofReal_lt_ofReal_iff {p q : ℝ} (h : 0 < q) :
    ENNReal.ofReal p < ENNReal.ofReal q ↔ p < q := by
  rw [ENNReal.ofReal, ENNReal.ofReal, coe_lt_coe, Real.toNNReal_lt_toNNReal_iff h]

theorem ofReal_lt_ofReal_iff_of_nonneg {p q : ℝ} (hp : 0 ≤ p) :
    ENNReal.ofReal p < ENNReal.ofReal q ↔ p < q := by
  rw [ENNReal.ofReal, ENNReal.ofReal, coe_lt_coe, Real.toNNReal_lt_toNNReal_iff_of_nonneg hp]

@[simp]
theorem ofReal_pos {p : ℝ} : 0 < ENNReal.ofReal p ↔ 0 < p := by simp [ENNReal.ofReal]

@[bound] private alias ⟨_, Bound.ofReal_pos_of_pos⟩ := ofReal_pos

@[simp]
theorem ofReal_eq_zero {p : ℝ} : ENNReal.ofReal p = 0 ↔ p ≤ 0 := by simp [ENNReal.ofReal]

theorem ofReal_ne_zero_iff {r : ℝ} : ENNReal.ofReal r ≠ 0 ↔ 0 < r := by
  rw [← zero_lt_iff, ENNReal.ofReal_pos]

@[simp]
theorem zero_eq_ofReal {p : ℝ} : 0 = ENNReal.ofReal p ↔ p ≤ 0 :=
  eq_comm.trans ofReal_eq_zero

alias ⟨_, ofReal_of_nonpos⟩ := ofReal_eq_zero

@[simp]
lemma ofReal_lt_natCast {p : ℝ} {n : ℕ} (hn : n ≠ 0) : ENNReal.ofReal p < n ↔ p < n := by
  exact mod_cast ofReal_lt_ofReal_iff (Nat.cast_pos.2 hn.bot_lt)

@[simp]
lemma ofReal_lt_one {p : ℝ} : ENNReal.ofReal p < 1 ↔ p < 1 := by
  exact mod_cast ofReal_lt_natCast one_ne_zero

@[simp]
lemma ofReal_lt_ofNat {p : ℝ} {n : ℕ} [n.AtLeastTwo] :
    ENNReal.ofReal p < ofNat(n) ↔ p < OfNat.ofNat n :=
  ofReal_lt_natCast (NeZero.ne n)

@[simp]
lemma natCast_le_ofReal {n : ℕ} {p : ℝ} (hn : n ≠ 0) : n ≤ ENNReal.ofReal p ↔ n ≤ p := by
  simp only [← not_lt, ofReal_lt_natCast hn]

@[simp]
lemma one_le_ofReal {p : ℝ} : 1 ≤ ENNReal.ofReal p ↔ 1 ≤ p := by
  exact mod_cast natCast_le_ofReal one_ne_zero

@[simp]
lemma ofNat_le_ofReal {n : ℕ} [n.AtLeastTwo] {p : ℝ} :
    ofNat(n) ≤ ENNReal.ofReal p ↔ OfNat.ofNat n ≤ p :=
  natCast_le_ofReal (NeZero.ne n)

@[simp, norm_cast]
lemma ofReal_le_natCast {r : ℝ} {n : ℕ} : ENNReal.ofReal r ≤ n ↔ r ≤ n :=
  coe_le_coe.trans Real.toNNReal_le_natCast

@[simp]
lemma ofReal_le_one {r : ℝ} : ENNReal.ofReal r ≤ 1 ↔ r ≤ 1 :=
  coe_le_coe.trans Real.toNNReal_le_one

@[simp]
lemma ofReal_le_ofNat {r : ℝ} {n : ℕ} [n.AtLeastTwo] :
    ENNReal.ofReal r ≤ ofNat(n) ↔ r ≤ OfNat.ofNat n :=
  ofReal_le_natCast

@[simp]
lemma natCast_lt_ofReal {n : ℕ} {r : ℝ} : n < ENNReal.ofReal r ↔ n < r :=
  coe_lt_coe.trans Real.natCast_lt_toNNReal

@[simp]
lemma one_lt_ofReal {r : ℝ} : 1 < ENNReal.ofReal r ↔ 1 < r := coe_lt_coe.trans Real.one_lt_toNNReal

@[simp]
lemma ofNat_lt_ofReal {n : ℕ} [n.AtLeastTwo] {r : ℝ} :
    ofNat(n) < ENNReal.ofReal r ↔ OfNat.ofNat n < r :=
  natCast_lt_ofReal

@[simp]
lemma ofReal_eq_natCast {r : ℝ} {n : ℕ} (h : n ≠ 0) : ENNReal.ofReal r = n ↔ r = n :=
  ENNReal.coe_inj.trans <| Real.toNNReal_eq_natCast h

@[simp]
lemma ofReal_eq_one {r : ℝ} : ENNReal.ofReal r = 1 ↔ r = 1 :=
  ENNReal.coe_inj.trans Real.toNNReal_eq_one

@[simp]
lemma ofReal_eq_ofNat {r : ℝ} {n : ℕ} [n.AtLeastTwo] :
    ENNReal.ofReal r = ofNat(n) ↔ r = OfNat.ofNat n :=
  ofReal_eq_natCast (NeZero.ne n)

theorem ofReal_le_iff_le_toReal {a : ℝ} {b : ℝ≥0∞} (hb : b ≠ ∞) :
    ENNReal.ofReal a ≤ b ↔ a ≤ ENNReal.toReal b := by
  lift b to ℝ≥0 using hb
  simpa [ENNReal.ofReal, ENNReal.toReal] using Real.toNNReal_le_iff_le_coe

theorem ofReal_lt_iff_lt_toReal {a : ℝ} {b : ℝ≥0∞} (ha : 0 ≤ a) (hb : b ≠ ∞) :
    ENNReal.ofReal a < b ↔ a < ENNReal.toReal b := by
  lift b to ℝ≥0 using hb
  simpa [ENNReal.ofReal, ENNReal.toReal] using Real.toNNReal_lt_iff_lt_coe ha

theorem ofReal_lt_coe_iff {a : ℝ} {b : ℝ≥0} (ha : 0 ≤ a) : ENNReal.ofReal a < b ↔ a < b :=
  (ofReal_lt_iff_lt_toReal ha coe_ne_top).trans <| by rw [coe_toReal]

theorem le_ofReal_iff_toReal_le {a : ℝ≥0∞} {b : ℝ} (ha : a ≠ ∞) (hb : 0 ≤ b) :
    a ≤ ENNReal.ofReal b ↔ ENNReal.toReal a ≤ b := by
  lift a to ℝ≥0 using ha
  simpa [ENNReal.ofReal, ENNReal.toReal] using Real.le_toNNReal_iff_coe_le hb

theorem toReal_le_of_le_ofReal {a : ℝ≥0∞} {b : ℝ} (hb : 0 ≤ b) (h : a ≤ ENNReal.ofReal b) :
    ENNReal.toReal a ≤ b :=
  have ha : a ≠ ∞ := ne_top_of_le_ne_top ofReal_ne_top h
  (le_ofReal_iff_toReal_le ha hb).1 h

theorem lt_ofReal_iff_toReal_lt {a : ℝ≥0∞} {b : ℝ} (ha : a ≠ ∞) :
    a < ENNReal.ofReal b ↔ ENNReal.toReal a < b := by
  lift a to ℝ≥0 using ha
  simpa [ENNReal.ofReal, ENNReal.toReal] using Real.lt_toNNReal_iff_coe_lt

theorem toReal_lt_of_lt_ofReal {b : ℝ} (h : a < ENNReal.ofReal b) : ENNReal.toReal a < b :=
  (lt_ofReal_iff_toReal_lt h.ne_top).1 h

theorem ofReal_mul {p q : ℝ} (hp : 0 ≤ p) :
    ENNReal.ofReal (p * q) = ENNReal.ofReal p * ENNReal.ofReal q := by
  simp only [ENNReal.ofReal, ← coe_mul, Real.toNNReal_mul hp]

theorem ofReal_mul' {p q : ℝ} (hq : 0 ≤ q) :
    ENNReal.ofReal (p * q) = ENNReal.ofReal p * ENNReal.ofReal q := by
  rw [mul_comm, ofReal_mul hq, mul_comm]

theorem ofReal_pow {p : ℝ} (hp : 0 ≤ p) (n : ℕ) :
    ENNReal.ofReal (p ^ n) = ENNReal.ofReal p ^ n := by
  rw [ofReal_eq_coe_nnreal hp, ← coe_pow, ← ofReal_coe_nnreal, NNReal.coe_pow, NNReal.coe_mk]

theorem ofReal_nsmul {x : ℝ} {n : ℕ} : ENNReal.ofReal (n • x) = n • ENNReal.ofReal x := by
  simp only [nsmul_eq_mul, ← ofReal_natCast n, ← ofReal_mul n.cast_nonneg]

@[simp]
theorem toNNReal_mul {a b : ℝ≥0∞} : (a * b).toNNReal = a.toNNReal * b.toNNReal :=
  WithTop.untopD_zero_mul a b

theorem toNNReal_mul_top (a : ℝ≥0∞) : ENNReal.toNNReal (a * ∞) = 0 := by simp

theorem toNNReal_top_mul (a : ℝ≥0∞) : ENNReal.toNNReal (∞ * a) = 0 := by simp

/-- `ENNReal.toNNReal` as a `MonoidHom`. -/
def toNNRealHom : ℝ≥0∞ →*₀ ℝ≥0 where
  toFun := ENNReal.toNNReal
  map_one' := toNNReal_coe _
  map_mul' _ _ := toNNReal_mul
  map_zero' := toNNReal_zero

@[simp]
theorem toNNReal_pow (a : ℝ≥0∞) (n : ℕ) : (a ^ n).toNNReal = a.toNNReal ^ n :=
  toNNRealHom.map_pow a n

/-- `ENNReal.toReal` as a `MonoidHom`. -/
def toRealHom : ℝ≥0∞ →*₀ ℝ :=
  (NNReal.toRealHom : ℝ≥0 →*₀ ℝ).comp toNNRealHom

@[simp]
theorem toReal_mul : (a * b).toReal = a.toReal * b.toReal :=
  toRealHom.map_mul a b

theorem toReal_nsmul (a : ℝ≥0∞) (n : ℕ) : (n • a).toReal = n • a.toReal := by simp

@[simp]
theorem toReal_pow (a : ℝ≥0∞) (n : ℕ) : (a ^ n).toReal = a.toReal ^ n :=
  toRealHom.map_pow a n

theorem toReal_ofReal_mul (c : ℝ) (a : ℝ≥0∞) (h : 0 ≤ c) :
    ENNReal.toReal (ENNReal.ofReal c * a) = c * ENNReal.toReal a := by
  rw [ENNReal.toReal_mul, ENNReal.toReal_ofReal h]

theorem toReal_mul_top (a : ℝ≥0∞) : ENNReal.toReal (a * ∞) = 0 := by
  rw [toReal_mul, toReal_top, mul_zero]

theorem toReal_top_mul (a : ℝ≥0∞) : ENNReal.toReal (∞ * a) = 0 := by
  rw [mul_comm]
  exact toReal_mul_top _

theorem toReal_eq_toReal (ha : a ≠ ∞) (hb : b ≠ ∞) : a.toReal = b.toReal ↔ a = b := by
  lift a to ℝ≥0 using ha
  lift b to ℝ≥0 using hb
  simp only [coe_inj, NNReal.coe_inj, coe_toReal]

protected theorem trichotomy (p : ℝ≥0∞) : p = 0 ∨ p = ∞ ∨ 0 < p.toReal := by
  simpa only [or_iff_not_imp_left] using toReal_pos

protected theorem trichotomy₂ {p q : ℝ≥0∞} (hpq : p ≤ q) :
    p = 0 ∧ q = 0 ∨
      p = 0 ∧ q = ∞ ∨
        p = 0 ∧ 0 < q.toReal ∨
          p = ∞ ∧ q = ∞ ∨
            0 < p.toReal ∧ q = ∞ ∨ 0 < p.toReal ∧ 0 < q.toReal ∧ p.toReal ≤ q.toReal := by
  rcases eq_or_lt_of_le (bot_le : 0 ≤ p) with ((rfl : 0 = p) | (hp : 0 < p))
  · simpa using q.trichotomy
  rcases eq_or_lt_of_le (le_top : q ≤ ∞) with (rfl | hq)
  · simpa using p.trichotomy
  repeat' right
  have hq' : 0 < q := lt_of_lt_of_le hp hpq
  have hp' : p < ∞ := lt_of_le_of_lt hpq hq
  simp [ENNReal.toReal_mono hq.ne hpq, ENNReal.toReal_pos_iff, hp, hp', hq', hq]

protected theorem dichotomy (p : ℝ≥0∞) [Fact (1 ≤ p)] : p = ∞ ∨ 1 ≤ p.toReal :=
  haveI : p = ⊤ ∨ 0 < p.toReal ∧ 1 ≤ p.toReal := by
    simpa using ENNReal.trichotomy₂ (Fact.out : 1 ≤ p)
  this.imp_right fun h => h.2

theorem toReal_pos_iff_ne_top (p : ℝ≥0∞) [Fact (1 ≤ p)] : 0 < p.toReal ↔ p ≠ ∞ :=
  ⟨fun h hp =>
    have : (0 : ℝ) ≠ 0 := toReal_top ▸ (hp ▸ h.ne : 0 ≠ ∞.toReal)
    this rfl,
    fun h => zero_lt_one.trans_le (p.dichotomy.resolve_left h)⟩

end Real

<<<<<<< HEAD
section iInf

variable {ι : Sort*} {f g : ι → ℝ≥0∞}
variable {a b c d : ℝ≥0∞} {r p q : ℝ≥0}

theorem toNNReal_iInf (hf : ∀ i, f i ≠ ∞) : (iInf f).toNNReal = ⨅ i, (f i).toNNReal := by
  cases isEmpty_or_nonempty ι
  · rw [iInf_of_empty, toNNReal_top, NNReal.iInf_empty]
  · lift f to ι → ℝ≥0 using hf
    simp_rw [← coe_iInf, toNNReal_coe]

theorem toNNReal_sInf (s : Set ℝ≥0∞) (hs : ∀ r ∈ s, r ≠ ∞) :
    (sInf s).toNNReal = sInf (ENNReal.toNNReal '' s) := by
  have hf : ∀ i, ((↑) : s → ℝ≥0∞) i ≠ ∞ := fun ⟨r, rs⟩ => hs r rs
  simpa only [← sInf_range, ← image_eq_range, Subtype.range_coe_subtype] using (toNNReal_iInf hf)

theorem toNNReal_iSup (hf : ∀ i, f i ≠ ∞) : (iSup f).toNNReal = ⨆ i, (f i).toNNReal := by
  lift f to ι → ℝ≥0 using hf
  simp_rw [toNNReal_coe]
  by_cases h : BddAbove (range f)
  · rw [← coe_iSup h, toNNReal_coe]
  · rw [NNReal.iSup_of_not_bddAbove h, iSup_coe_eq_top.2 h, toNNReal_top]

theorem toNNReal_sSup (s : Set ℝ≥0∞) (hs : ∀ r ∈ s, r ≠ ∞) :
    (sSup s).toNNReal = sSup (ENNReal.toNNReal '' s) := by
  have hf : ∀ i, ((↑) : s → ℝ≥0∞) i ≠ ∞ := fun ⟨r, rs⟩ => hs r rs
  simpa only [← sSup_range, ← image_eq_range, Subtype.range_coe_subtype] using (toNNReal_iSup hf)

theorem toReal_iInf (hf : ∀ i, f i ≠ ∞) : (iInf f).toReal = ⨅ i, (f i).toReal := by
  simp only [ENNReal.toReal, toNNReal_iInf hf, NNReal.coe_iInf]

theorem toReal_sInf (s : Set ℝ≥0∞) (hf : ∀ r ∈ s, r ≠ ∞) :
    (sInf s).toReal = sInf (ENNReal.toReal '' s) := by
  simp only [ENNReal.toReal, toNNReal_sInf s hf, NNReal.coe_sInf, Set.image_image]

theorem toReal_iSup (hf : ∀ i, f i ≠ ∞) : (iSup f).toReal = ⨆ i, (f i).toReal := by
  simp only [ENNReal.toReal, toNNReal_iSup hf, NNReal.coe_iSup]

theorem toReal_sSup (s : Set ℝ≥0∞) (hf : ∀ r ∈ s, r ≠ ∞) :
    (sSup s).toReal = sSup (ENNReal.toReal '' s) := by
  simp only [ENNReal.toReal, toNNReal_sSup s hf, NNReal.coe_sSup, Set.image_image]

@[simp] lemma ofReal_iInf [Nonempty ι] (f : ι → ℝ) :
    ENNReal.ofReal (⨅ i, f i) = ⨅ i, ENNReal.ofReal (f i) := by
  obtain ⟨i, hi⟩ | h := em (∃ i, f i ≤ 0)
  · rw [(iInf_eq_bot _).2 fun _ _ ↦ ⟨i, by simpa [ofReal_of_nonpos hi]⟩]
    simp [Real.iInf_nonpos' ⟨i, hi⟩]
  replace h i : 0 ≤ f i := le_of_not_ge fun hi ↦ h ⟨i, hi⟩
  refine eq_of_forall_le_iff fun a ↦ ?_
  obtain rfl | ha := eq_or_ne a ∞
  · simp
  rw [le_iInf_iff, le_ofReal_iff_toReal_le ha, le_ciInf_iff ⟨0, by simpa [mem_lowerBounds]⟩]
  · exact forall_congr' fun i ↦ (le_ofReal_iff_toReal_le ha (h _)).symm
  · exact Real.iInf_nonneg h

theorem iInf_add : iInf f + a = ⨅ i, f i + a :=
  le_antisymm (le_iInf fun _ => add_le_add (iInf_le _ _) <| le_rfl)
    (tsub_le_iff_right.1 <| le_iInf fun _ => tsub_le_iff_right.2 <| iInf_le _ _)

theorem iSup_sub : (⨆ i, f i) - a = ⨆ i, f i - a :=
  le_antisymm (tsub_le_iff_right.2 <| iSup_le fun i => tsub_le_iff_right.1 <| le_iSup (f · - a) i)
    (iSup_le fun _ => tsub_le_tsub (le_iSup _ _) (le_refl a))

theorem sub_iInf : (a - ⨅ i, f i) = ⨆ i, a - f i := by
  refine eq_of_forall_ge_iff fun c => ?_
  rw [tsub_le_iff_right, add_comm, iInf_add]
  simp [tsub_le_iff_right, sub_eq_add_neg, add_comm]

theorem sInf_add {s : Set ℝ≥0∞} : sInf s + a = ⨅ b ∈ s, b + a := by simp [sInf_eq_iInf, iInf_add]

theorem add_iInf {a : ℝ≥0∞} : a + iInf f = ⨅ b, a + f b := by
  rw [add_comm, iInf_add]; simp [add_comm]

theorem iInf_add_iInf (h : ∀ i j, ∃ k, f k + g k ≤ f i + g j) : iInf f + iInf g = ⨅ a, f a + g a :=
  suffices ⨅ a, f a + g a ≤ iInf f + iInf g from
    le_antisymm (le_iInf fun _ => add_le_add (iInf_le _ _) (iInf_le _ _)) this
  calc
    ⨅ a, f a + g a ≤ ⨅ (a) (a'), f a + g a' :=
      le_iInf₂ fun a a' => let ⟨k, h⟩ := h a a'; iInf_le_of_le k h
    _ = iInf f + iInf g := by simp_rw [iInf_add, add_iInf]

lemma add_biInf' {p : ι → Prop} (f : ι → ℝ≥0∞) :
    a + ⨅ i, ⨅ _ : p i, f i = ⨅ i, ⨅ _ : p i, a + f i := by
  simp only [iInf_subtype', add_iInf]

lemma biInf_add' {p : ι → Prop} (f : ι → ℝ≥0∞) :
    (⨅ i, ⨅ _ : p i, f i) + a = ⨅ i, ⨅ _ : p i, f i + a := by
  simp only [add_comm, add_biInf']

lemma add_biInf {ι : Type*} {s : Set ι} (f : ι → ℝ≥0∞) :
    a + ⨅ i ∈ s, f i = ⨅ i ∈ s, a + f i := add_biInf' _

lemma biInf_add {ι : Type*} {s : Set ι} (f : ι → ℝ≥0∞) :
    (⨅ i ∈ s, f i) + a = ⨅ i ∈ s, f i + a := biInf_add' _

lemma add_sInf {s : Set ℝ≥0∞}: a + sInf s = ⨅ b ∈ s, a + b := by
  rw [sInf_eq_iInf, add_biInf]

variable {κ : Sort*}

lemma le_iInf_add_iInf {g : κ → ℝ≥0∞} (h : ∀ i j, a ≤ f i + g j) :
    a ≤ iInf f + iInf g := by
  simp_rw [iInf_add, add_iInf]; exact le_iInf₂ h

lemma le_biInf_add_biInf' {p : ι → Prop} {q : κ → Prop}
    {g : κ → ℝ≥0∞} (h : ∀ i, p i → ∀ j, q j → a ≤ f i + g j) :
    a ≤ (⨅ i, ⨅ _ : p i, f i) + ⨅ j, ⨅ _ : q j, g j := by
  simp_rw [biInf_add', add_biInf']
  exact le_iInf₂ fun i hi => le_iInf₂ (h i hi)

lemma le_biInf_add_biInf {ι κ : Type*} {s : Set ι} {t : Set κ}
    {f : ι → ℝ≥0∞} {g : κ → ℝ≥0∞} {a : ℝ≥0∞} (h : ∀ i ∈ s, ∀ j ∈ t, a ≤ f i + g j) :
    a ≤ (⨅ i ∈ s, f i) + ⨅ j ∈ t, g j := le_biInf_add_biInf' h

@[simp] lemma iInf_gt_eq_self (a : ℝ≥0∞) : ⨅ b, ⨅ _ : a < b, b = a := by
  refine le_antisymm ?_ (le_iInf₂ fun b hb ↦ hb.le)
  refine le_of_forall_gt fun c hac ↦ ?_
  obtain ⟨d, had, hdc⟩ := exists_between hac
  exact (iInf₂_le_of_le d had le_rfl).trans_lt hdc

lemma exists_add_lt_of_add_lt {x y z : ℝ≥0∞} (h : y + z < x) :
    ∃ y' > y, ∃ z' > z, y' + z' < x := by
  contrapose! h
  simpa using le_biInf_add_biInf' h

end iInf

=======
>>>>>>> 6116fda8
theorem sup_eq_zero {a b : ℝ≥0∞} : a ⊔ b = 0 ↔ a = 0 ∧ b = 0 :=
  sup_eq_bot_iff

end ENNReal

namespace Mathlib.Meta.Positivity

open Lean Meta Qq

/-- Extension for the `positivity` tactic: `ENNReal.ofReal`. -/
@[positivity ENNReal.ofReal _]
def evalENNRealOfReal : PositivityExt where eval {u α} _zα _pα e := do
  match u, α, e with
  | 0, ~q(ℝ≥0∞), ~q(ENNReal.ofReal $a) =>
    let ra ← core q(inferInstance) q(inferInstance) a
    assertInstancesCommute
    match ra with
    | .positive pa => pure (.positive q(Iff.mpr (@ENNReal.ofReal_pos $a) $pa))
    | _ => pure .none
  | _, _, _ => throwError "not ENNReal.ofReal"
end Mathlib.Meta.Positivity<|MERGE_RESOLUTION|>--- conflicted
+++ resolved
@@ -369,136 +369,6 @@
 
 end Real
 
-<<<<<<< HEAD
-section iInf
-
-variable {ι : Sort*} {f g : ι → ℝ≥0∞}
-variable {a b c d : ℝ≥0∞} {r p q : ℝ≥0}
-
-theorem toNNReal_iInf (hf : ∀ i, f i ≠ ∞) : (iInf f).toNNReal = ⨅ i, (f i).toNNReal := by
-  cases isEmpty_or_nonempty ι
-  · rw [iInf_of_empty, toNNReal_top, NNReal.iInf_empty]
-  · lift f to ι → ℝ≥0 using hf
-    simp_rw [← coe_iInf, toNNReal_coe]
-
-theorem toNNReal_sInf (s : Set ℝ≥0∞) (hs : ∀ r ∈ s, r ≠ ∞) :
-    (sInf s).toNNReal = sInf (ENNReal.toNNReal '' s) := by
-  have hf : ∀ i, ((↑) : s → ℝ≥0∞) i ≠ ∞ := fun ⟨r, rs⟩ => hs r rs
-  simpa only [← sInf_range, ← image_eq_range, Subtype.range_coe_subtype] using (toNNReal_iInf hf)
-
-theorem toNNReal_iSup (hf : ∀ i, f i ≠ ∞) : (iSup f).toNNReal = ⨆ i, (f i).toNNReal := by
-  lift f to ι → ℝ≥0 using hf
-  simp_rw [toNNReal_coe]
-  by_cases h : BddAbove (range f)
-  · rw [← coe_iSup h, toNNReal_coe]
-  · rw [NNReal.iSup_of_not_bddAbove h, iSup_coe_eq_top.2 h, toNNReal_top]
-
-theorem toNNReal_sSup (s : Set ℝ≥0∞) (hs : ∀ r ∈ s, r ≠ ∞) :
-    (sSup s).toNNReal = sSup (ENNReal.toNNReal '' s) := by
-  have hf : ∀ i, ((↑) : s → ℝ≥0∞) i ≠ ∞ := fun ⟨r, rs⟩ => hs r rs
-  simpa only [← sSup_range, ← image_eq_range, Subtype.range_coe_subtype] using (toNNReal_iSup hf)
-
-theorem toReal_iInf (hf : ∀ i, f i ≠ ∞) : (iInf f).toReal = ⨅ i, (f i).toReal := by
-  simp only [ENNReal.toReal, toNNReal_iInf hf, NNReal.coe_iInf]
-
-theorem toReal_sInf (s : Set ℝ≥0∞) (hf : ∀ r ∈ s, r ≠ ∞) :
-    (sInf s).toReal = sInf (ENNReal.toReal '' s) := by
-  simp only [ENNReal.toReal, toNNReal_sInf s hf, NNReal.coe_sInf, Set.image_image]
-
-theorem toReal_iSup (hf : ∀ i, f i ≠ ∞) : (iSup f).toReal = ⨆ i, (f i).toReal := by
-  simp only [ENNReal.toReal, toNNReal_iSup hf, NNReal.coe_iSup]
-
-theorem toReal_sSup (s : Set ℝ≥0∞) (hf : ∀ r ∈ s, r ≠ ∞) :
-    (sSup s).toReal = sSup (ENNReal.toReal '' s) := by
-  simp only [ENNReal.toReal, toNNReal_sSup s hf, NNReal.coe_sSup, Set.image_image]
-
-@[simp] lemma ofReal_iInf [Nonempty ι] (f : ι → ℝ) :
-    ENNReal.ofReal (⨅ i, f i) = ⨅ i, ENNReal.ofReal (f i) := by
-  obtain ⟨i, hi⟩ | h := em (∃ i, f i ≤ 0)
-  · rw [(iInf_eq_bot _).2 fun _ _ ↦ ⟨i, by simpa [ofReal_of_nonpos hi]⟩]
-    simp [Real.iInf_nonpos' ⟨i, hi⟩]
-  replace h i : 0 ≤ f i := le_of_not_ge fun hi ↦ h ⟨i, hi⟩
-  refine eq_of_forall_le_iff fun a ↦ ?_
-  obtain rfl | ha := eq_or_ne a ∞
-  · simp
-  rw [le_iInf_iff, le_ofReal_iff_toReal_le ha, le_ciInf_iff ⟨0, by simpa [mem_lowerBounds]⟩]
-  · exact forall_congr' fun i ↦ (le_ofReal_iff_toReal_le ha (h _)).symm
-  · exact Real.iInf_nonneg h
-
-theorem iInf_add : iInf f + a = ⨅ i, f i + a :=
-  le_antisymm (le_iInf fun _ => add_le_add (iInf_le _ _) <| le_rfl)
-    (tsub_le_iff_right.1 <| le_iInf fun _ => tsub_le_iff_right.2 <| iInf_le _ _)
-
-theorem iSup_sub : (⨆ i, f i) - a = ⨆ i, f i - a :=
-  le_antisymm (tsub_le_iff_right.2 <| iSup_le fun i => tsub_le_iff_right.1 <| le_iSup (f · - a) i)
-    (iSup_le fun _ => tsub_le_tsub (le_iSup _ _) (le_refl a))
-
-theorem sub_iInf : (a - ⨅ i, f i) = ⨆ i, a - f i := by
-  refine eq_of_forall_ge_iff fun c => ?_
-  rw [tsub_le_iff_right, add_comm, iInf_add]
-  simp [tsub_le_iff_right, sub_eq_add_neg, add_comm]
-
-theorem sInf_add {s : Set ℝ≥0∞} : sInf s + a = ⨅ b ∈ s, b + a := by simp [sInf_eq_iInf, iInf_add]
-
-theorem add_iInf {a : ℝ≥0∞} : a + iInf f = ⨅ b, a + f b := by
-  rw [add_comm, iInf_add]; simp [add_comm]
-
-theorem iInf_add_iInf (h : ∀ i j, ∃ k, f k + g k ≤ f i + g j) : iInf f + iInf g = ⨅ a, f a + g a :=
-  suffices ⨅ a, f a + g a ≤ iInf f + iInf g from
-    le_antisymm (le_iInf fun _ => add_le_add (iInf_le _ _) (iInf_le _ _)) this
-  calc
-    ⨅ a, f a + g a ≤ ⨅ (a) (a'), f a + g a' :=
-      le_iInf₂ fun a a' => let ⟨k, h⟩ := h a a'; iInf_le_of_le k h
-    _ = iInf f + iInf g := by simp_rw [iInf_add, add_iInf]
-
-lemma add_biInf' {p : ι → Prop} (f : ι → ℝ≥0∞) :
-    a + ⨅ i, ⨅ _ : p i, f i = ⨅ i, ⨅ _ : p i, a + f i := by
-  simp only [iInf_subtype', add_iInf]
-
-lemma biInf_add' {p : ι → Prop} (f : ι → ℝ≥0∞) :
-    (⨅ i, ⨅ _ : p i, f i) + a = ⨅ i, ⨅ _ : p i, f i + a := by
-  simp only [add_comm, add_biInf']
-
-lemma add_biInf {ι : Type*} {s : Set ι} (f : ι → ℝ≥0∞) :
-    a + ⨅ i ∈ s, f i = ⨅ i ∈ s, a + f i := add_biInf' _
-
-lemma biInf_add {ι : Type*} {s : Set ι} (f : ι → ℝ≥0∞) :
-    (⨅ i ∈ s, f i) + a = ⨅ i ∈ s, f i + a := biInf_add' _
-
-lemma add_sInf {s : Set ℝ≥0∞}: a + sInf s = ⨅ b ∈ s, a + b := by
-  rw [sInf_eq_iInf, add_biInf]
-
-variable {κ : Sort*}
-
-lemma le_iInf_add_iInf {g : κ → ℝ≥0∞} (h : ∀ i j, a ≤ f i + g j) :
-    a ≤ iInf f + iInf g := by
-  simp_rw [iInf_add, add_iInf]; exact le_iInf₂ h
-
-lemma le_biInf_add_biInf' {p : ι → Prop} {q : κ → Prop}
-    {g : κ → ℝ≥0∞} (h : ∀ i, p i → ∀ j, q j → a ≤ f i + g j) :
-    a ≤ (⨅ i, ⨅ _ : p i, f i) + ⨅ j, ⨅ _ : q j, g j := by
-  simp_rw [biInf_add', add_biInf']
-  exact le_iInf₂ fun i hi => le_iInf₂ (h i hi)
-
-lemma le_biInf_add_biInf {ι κ : Type*} {s : Set ι} {t : Set κ}
-    {f : ι → ℝ≥0∞} {g : κ → ℝ≥0∞} {a : ℝ≥0∞} (h : ∀ i ∈ s, ∀ j ∈ t, a ≤ f i + g j) :
-    a ≤ (⨅ i ∈ s, f i) + ⨅ j ∈ t, g j := le_biInf_add_biInf' h
-
-@[simp] lemma iInf_gt_eq_self (a : ℝ≥0∞) : ⨅ b, ⨅ _ : a < b, b = a := by
-  refine le_antisymm ?_ (le_iInf₂ fun b hb ↦ hb.le)
-  refine le_of_forall_gt fun c hac ↦ ?_
-  obtain ⟨d, had, hdc⟩ := exists_between hac
-  exact (iInf₂_le_of_le d had le_rfl).trans_lt hdc
-
-lemma exists_add_lt_of_add_lt {x y z : ℝ≥0∞} (h : y + z < x) :
-    ∃ y' > y, ∃ z' > z, y' + z' < x := by
-  contrapose! h
-  simpa using le_biInf_add_biInf' h
-
-end iInf
-
-=======
->>>>>>> 6116fda8
 theorem sup_eq_zero {a b : ℝ≥0∞} : a ⊔ b = 0 ↔ a = 0 ∧ b = 0 :=
   sup_eq_bot_iff
 
