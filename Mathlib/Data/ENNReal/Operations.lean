--- conflicted
+++ resolved
@@ -165,15 +165,10 @@
 
 theorem not_lt_top {x : ℝ≥0∞} : ¬x < ∞ ↔ x = ∞ := by rw [lt_top_iff_ne_top, Classical.not_not]
 
-<<<<<<< HEAD
-=======
-theorem add_ne_top : a + b ≠ ∞ ↔ a ≠ ∞ ∧ b ≠ ∞ := by simpa only [lt_top_iff_ne_top] using add_lt_top
-
 @[aesop (rule_sets := [finiteness]) safe apply]
 protected lemma Finiteness.add_ne_top {a b : ℝ≥0∞} (ha : a ≠ ∞) (hb : b ≠ ∞) : a + b ≠ ∞ :=
-  ENNReal.add_ne_top.2 ⟨ha, hb⟩
-
->>>>>>> 06a7436d
+  add_ne_top.2 ⟨ha, hb⟩
+
 theorem mul_top' : a * ∞ = if a = 0 then 0 else ∞ := by convert WithTop.mul_top' a
 
 -- Porting note: added because `simp` no longer uses `WithTop` lemmas for `ℝ≥0∞`
