/-
Copyright (c) 2017 Johannes Hölzl. All rights reserved.
Released under Apache 2.0 license as described in the file LICENSE.
Authors: Johannes Hölzl, Johan Commelin, Mario Carneiro
-/
import Mathlib.Algebra.MonoidAlgebra.Degree
import Mathlib.Algebra.BigOperators.Order
import Mathlib.Data.Finsupp.Lex
import Mathlib.Data.MvPolynomial.Rename

#align_import data.mv_polynomial.variables from "leanprover-community/mathlib"@"2f5b500a507264de86d666a5f87ddb976e2d8de4"

/-!
# Degrees and variables of polynomials

This file establishes many results about the degree and variable sets of a multivariate polynomial.

The *variable set* of a polynomial $P \in R[X]$ is a `Finset` containing each $x \in X$
that appears in a monomial in $P$.

The *degree set* of a polynomial $P \in R[X]$ is a `Multiset` containing, for each $x$ in the
variable set, $n$ copies of $x$, where $n$ is the maximum number of copies of $x$ appearing in a
monomial of $P$.

## Main declarations

* `MvPolynomial.degrees p` : the multiset of variables representing the union of the multisets
  corresponding to each non-zero monomial in `p`.
  For example if `7 ≠ 0` in `R` and `p = x²y+7y³` then `degrees p = {x, x, y, y, y}`

* `MvPolynomial.vars p` : the finset of variables occurring in `p`.
  For example if `p = x⁴y+yz` then `vars p = {x, y, z}`

* `MvPolynomial.degreeOf n p : ℕ` : the total degree of `p` with respect to the variable `n`.
  For example if `p = x⁴y+yz` then `degreeOf y p = 1`.

* `MvPolynomial.totalDegree p : ℕ` :
  the max of the sizes of the multisets `s` whose monomials `X^s` occur in `p`.
  For example if `p = x⁴y+yz` then `totalDegree p = 5`.

## Notation

As in other polynomial files, we typically use the notation:

+ `σ τ : Type*` (indexing the variables)

+ `R : Type*` `[CommSemiring R]` (the coefficients)

+ `s : σ →₀ ℕ`, a function from `σ` to `ℕ` which is zero away from a finite set.
This will give rise to a monomial in `MvPolynomial σ R` which mathematicians might call `X^s`

+ `r : R`

+ `i : σ`, with corresponding monomial `X i`, often denoted `X_i` by mathematicians

+ `p : MvPolynomial σ R`

-/


noncomputable section

open Set Function Finsupp AddMonoidAlgebra

open BigOperators

universe u v w

variable {R : Type u} {S : Type v}

namespace MvPolynomial

variable {σ τ : Type*} {r : R} {e : ℕ} {n m : σ} {s : σ →₀ ℕ}

section CommSemiring

variable [CommSemiring R] {p q : MvPolynomial σ R}

section Degrees

/-! ### `degrees` -/


/-- The maximal degrees of each variable in a multi-variable polynomial, expressed as a multiset.

(For example, `degrees (x^2 * y + y^3)` would be `{x, x, y, y, y}`.)
-/
def degrees (p : MvPolynomial σ R) : Multiset σ :=
  letI := Classical.decEq σ
  p.support.sup fun s : σ →₀ ℕ => toMultiset s
#align mv_polynomial.degrees MvPolynomial.degrees

theorem degrees_def [DecidableEq σ] (p : MvPolynomial σ R) :
    p.degrees = p.support.sup fun s : σ →₀ ℕ => Finsupp.toMultiset s := by rw [degrees]; convert rfl
#align mv_polynomial.degrees_def MvPolynomial.degrees_def

theorem degrees_monomial (s : σ →₀ ℕ) (a : R) : degrees (monomial s a) ≤ toMultiset s := by
  classical
    refine (supDegree_single s a).trans_le ?_
    split_ifs
    exacts [bot_le, le_rfl]
#align mv_polynomial.degrees_monomial MvPolynomial.degrees_monomial

theorem degrees_monomial_eq (s : σ →₀ ℕ) (a : R) (ha : a ≠ 0) :
    degrees (monomial s a) = toMultiset s := by
  classical
    exact (supDegree_single s a).trans (if_neg ha)
#align mv_polynomial.degrees_monomial_eq MvPolynomial.degrees_monomial_eq

theorem degrees_C (a : R) : degrees (C a : MvPolynomial σ R) = 0 :=
  Multiset.le_zero.1 <| degrees_monomial _ _
set_option linter.uppercaseLean3 false in
#align mv_polynomial.degrees_C MvPolynomial.degrees_C

theorem degrees_X' (n : σ) : degrees (X n : MvPolynomial σ R) ≤ {n} :=
  le_trans (degrees_monomial _ _) <| le_of_eq <| toMultiset_single _ _
set_option linter.uppercaseLean3 false in
#align mv_polynomial.degrees_X' MvPolynomial.degrees_X'

@[simp]
theorem degrees_X [Nontrivial R] (n : σ) : degrees (X n : MvPolynomial σ R) = {n} :=
  (degrees_monomial_eq _ (1 : R) one_ne_zero).trans (toMultiset_single _ _)
set_option linter.uppercaseLean3 false in
#align mv_polynomial.degrees_X MvPolynomial.degrees_X

@[simp]
theorem degrees_zero : degrees (0 : MvPolynomial σ R) = 0 := by
  rw [← C_0]
  exact degrees_C 0
#align mv_polynomial.degrees_zero MvPolynomial.degrees_zero

@[simp]
theorem degrees_one : degrees (1 : MvPolynomial σ R) = 0 :=
  degrees_C 1
#align mv_polynomial.degrees_one MvPolynomial.degrees_one

theorem degrees_add [DecidableEq σ] (p q : MvPolynomial σ R) :
    (p + q).degrees ≤ p.degrees ⊔ q.degrees := by
  simp_rw [degrees_def]; exact supDegree_add_le
<<<<<<< HEAD

=======
>>>>>>> 862d305f
#align mv_polynomial.degrees_add MvPolynomial.degrees_add

theorem degrees_sum {ι : Type*} [DecidableEq σ] (s : Finset ι) (f : ι → MvPolynomial σ R) :
    (∑ i in s, f i).degrees ≤ s.sup fun i => (f i).degrees := by
  simp_rw [degrees_def]; exact supDegree_sum_le
#align mv_polynomial.degrees_sum MvPolynomial.degrees_sum

theorem degrees_mul (p q : MvPolynomial σ R) : (p * q).degrees ≤ p.degrees + q.degrees := by
  convert supDegree_mul_le (map_add _)
  rfl; all_goals infer_instance
#align mv_polynomial.degrees_mul MvPolynomial.degrees_mul

theorem degrees_prod {ι : Type*} (s : Finset ι) (f : ι → MvPolynomial σ R) :
    (∏ i in s, f i).degrees ≤ ∑ i in s, (f i).degrees := by
  classical exact supDegree_prod_le (map_zero _) (map_add _)
#align mv_polynomial.degrees_prod MvPolynomial.degrees_prod

theorem degrees_pow (p : MvPolynomial σ R) (n : ℕ) : (p ^ n).degrees ≤ n • p.degrees := by
  rw [Finset.pow_eq_prod_const, Finset.nsmul_eq_sum_const]
  exact degrees_prod _ _
#align mv_polynomial.degrees_pow MvPolynomial.degrees_pow

theorem mem_degrees {p : MvPolynomial σ R} {i : σ} :
    i ∈ p.degrees ↔ ∃ d, p.coeff d ≠ 0 ∧ i ∈ d.support := by
  classical
  simp only [degrees_def, Multiset.mem_sup, ← mem_support_iff, Finsupp.mem_toMultiset, exists_prop]
#align mv_polynomial.mem_degrees MvPolynomial.mem_degrees

theorem le_degrees_add {p q : MvPolynomial σ R} (h : p.degrees.Disjoint q.degrees) :
    p.degrees ≤ (p + q).degrees := by
  classical
  apply Finset.sup_le
  intro d hd
  rw [Multiset.disjoint_iff_ne] at h
  obtain rfl | h0 := eq_or_ne d 0
  · rw [toMultiset_zero]; apply Multiset.zero_le
  · refine Finset.le_sup_of_le (b := d) ?_ le_rfl
    rw [mem_support_iff, coeff_add]
    suffices q.coeff d = 0 by rwa [this, add_zero, coeff, ← Finsupp.mem_support_iff]
    rw [Ne, ← Finsupp.support_eq_empty, ← Ne, ← Finset.nonempty_iff_ne_empty] at h0
    obtain ⟨j, hj⟩ := h0
    contrapose! h
    rw [mem_support_iff] at hd
    refine' ⟨j, _, j, _, rfl⟩
    all_goals rw [mem_degrees]; refine' ⟨d, _, hj⟩; assumption
#align mv_polynomial.le_degrees_add MvPolynomial.le_degrees_add

theorem degrees_add_of_disjoint [DecidableEq σ] {p q : MvPolynomial σ R}
    (h : Multiset.Disjoint p.degrees q.degrees) : (p + q).degrees = p.degrees ∪ q.degrees := by
  apply le_antisymm
  · apply degrees_add
  · apply Multiset.union_le
    · apply le_degrees_add h
    · rw [add_comm]
      apply le_degrees_add h.symm
#align mv_polynomial.degrees_add_of_disjoint MvPolynomial.degrees_add_of_disjoint

theorem degrees_map [CommSemiring S] (p : MvPolynomial σ R) (f : R →+* S) :
    (map f p).degrees ⊆ p.degrees := by
  classical
  dsimp only [degrees]
  apply Multiset.subset_of_le
  apply Finset.sup_mono
  apply MvPolynomial.support_map_subset
#align mv_polynomial.degrees_map MvPolynomial.degrees_map

theorem degrees_rename (f : σ → τ) (φ : MvPolynomial σ R) :
    (rename f φ).degrees ⊆ φ.degrees.map f := by
  classical
  intro i
  rw [mem_degrees, Multiset.mem_map]
  rintro ⟨d, hd, hi⟩
  obtain ⟨x, rfl, hx⟩ := coeff_rename_ne_zero _ _ _ hd
  simp only [Finsupp.mapDomain, Finsupp.mem_support_iff] at hi
  rw [sum_apply, Finsupp.sum] at hi
  contrapose! hi
  rw [Finset.sum_eq_zero]
  intro j hj
  simp only [exists_prop, mem_degrees] at hi
  specialize hi j ⟨x, hx, hj⟩
  rw [Finsupp.single_apply, if_neg hi]
#align mv_polynomial.degrees_rename MvPolynomial.degrees_rename

theorem degrees_map_of_injective [CommSemiring S] (p : MvPolynomial σ R) {f : R →+* S}
    (hf : Injective f) : (map f p).degrees = p.degrees := by
  simp only [degrees, MvPolynomial.support_map_of_injective _ hf]
#align mv_polynomial.degrees_map_of_injective MvPolynomial.degrees_map_of_injective

theorem degrees_rename_of_injective {p : MvPolynomial σ R} {f : σ → τ} (h : Function.Injective f) :
    degrees (rename f p) = (degrees p).map f := by
  classical
  simp only [degrees, Multiset.map_finset_sup p.support Finsupp.toMultiset f h,
    support_rename_of_injective h, Finset.sup_image]
  refine' Finset.sup_congr rfl fun x _ => _
  exact (Finsupp.toMultiset_map _ _).symm
#align mv_polynomial.degrees_rename_of_injective MvPolynomial.degrees_rename_of_injective

end Degrees

section Vars

/-! ### `vars` -/


/-- `vars p` is the set of variables appearing in the polynomial `p` -/
def vars (p : MvPolynomial σ R) : Finset σ :=
  letI := Classical.decEq σ
  p.degrees.toFinset
#align mv_polynomial.vars MvPolynomial.vars

theorem vars_def [DecidableEq σ] (p : MvPolynomial σ R) : p.vars = p.degrees.toFinset := by
  rw [vars]
  convert rfl
#align mv_polynomial.vars_def MvPolynomial.vars_def

@[simp]
theorem vars_0 : (0 : MvPolynomial σ R).vars = ∅ := by
  classical rw [vars_def, degrees_zero, Multiset.toFinset_zero]
#align mv_polynomial.vars_0 MvPolynomial.vars_0

@[simp]
theorem vars_monomial (h : r ≠ 0) : (monomial s r).vars = s.support := by
  classical rw [vars_def, degrees_monomial_eq _ _ h, Finsupp.toFinset_toMultiset]
#align mv_polynomial.vars_monomial MvPolynomial.vars_monomial

@[simp]
theorem vars_C : (C r : MvPolynomial σ R).vars = ∅ := by
  classical rw [vars_def, degrees_C, Multiset.toFinset_zero]
set_option linter.uppercaseLean3 false in
#align mv_polynomial.vars_C MvPolynomial.vars_C

@[simp]
theorem vars_X [Nontrivial R] : (X n : MvPolynomial σ R).vars = {n} := by
  rw [X, vars_monomial (one_ne_zero' R), Finsupp.support_single_ne_zero _ (one_ne_zero' ℕ)]
set_option linter.uppercaseLean3 false in
#align mv_polynomial.vars_X MvPolynomial.vars_X

theorem mem_vars (i : σ) : i ∈ p.vars ↔ ∃ d ∈ p.support, i ∈ d.support := by
  classical simp only [vars_def, Multiset.mem_toFinset, mem_degrees, mem_support_iff, exists_prop]
#align mv_polynomial.mem_vars MvPolynomial.mem_vars

theorem mem_support_not_mem_vars_zero {f : MvPolynomial σ R} {x : σ →₀ ℕ} (H : x ∈ f.support)
    {v : σ} (h : v ∉ vars f) : x v = 0 := by
  contrapose! h
  exact (mem_vars v).mpr ⟨x, H, Finsupp.mem_support_iff.mpr h⟩
#align mv_polynomial.mem_support_not_mem_vars_zero MvPolynomial.mem_support_not_mem_vars_zero

theorem vars_add_subset [DecidableEq σ] (p q : MvPolynomial σ R) :
    (p + q).vars ⊆ p.vars ∪ q.vars := by
  intro x hx
  simp only [vars_def, Finset.mem_union, Multiset.mem_toFinset] at hx ⊢
  simpa using Multiset.mem_of_le (degrees_add _ _) hx
#align mv_polynomial.vars_add_subset MvPolynomial.vars_add_subset

theorem vars_add_of_disjoint [DecidableEq σ] (h : Disjoint p.vars q.vars) :
    (p + q).vars = p.vars ∪ q.vars := by
  apply (vars_add_subset p q).antisymm
  intro x hx
  simp only [vars_def, Multiset.disjoint_toFinset] at h hx ⊢
  rw [degrees_add_of_disjoint h, Multiset.toFinset_union]
  exact hx
#align mv_polynomial.vars_add_of_disjoint MvPolynomial.vars_add_of_disjoint

section Mul

theorem vars_mul [DecidableEq σ] (φ ψ : MvPolynomial σ R) : (φ * ψ).vars ⊆ φ.vars ∪ ψ.vars := by
  simp_rw [vars]
  convert Multiset.toFinset_subset.mpr <| Multiset.Le.subset (degrees_mul φ ψ)
  convert (Multiset.toFinset_add φ.degrees ψ.degrees).symm
#align mv_polynomial.vars_mul MvPolynomial.vars_mul

@[simp]
theorem vars_one : (1 : MvPolynomial σ R).vars = ∅ :=
  vars_C
#align mv_polynomial.vars_one MvPolynomial.vars_one

theorem vars_pow (φ : MvPolynomial σ R) (n : ℕ) : (φ ^ n).vars ⊆ φ.vars := by
  classical
  induction' n with n ih
  · simp
  · rw [pow_succ]
    apply Finset.Subset.trans (vars_mul _ _)
    exact Finset.union_subset (Finset.Subset.refl _) ih
#align mv_polynomial.vars_pow MvPolynomial.vars_pow

/-- The variables of the product of a family of polynomials
are a subset of the union of the sets of variables of each polynomial.
-/
theorem vars_prod {ι : Type*} [DecidableEq σ] {s : Finset ι} (f : ι → MvPolynomial σ R) :
    (∏ i in s, f i).vars ⊆ s.biUnion fun i => (f i).vars := by
  classical
  induction s using Finset.induction_on with
  | empty => simp
  | insert hs hsub =>
    simp only [hs, Finset.biUnion_insert, Finset.prod_insert, not_false_iff]
    apply Finset.Subset.trans (vars_mul _ _)
    exact Finset.union_subset_union (Finset.Subset.refl _) hsub
#align mv_polynomial.vars_prod MvPolynomial.vars_prod

section IsDomain

variable {A : Type*} [CommRing A] [NoZeroDivisors A]

theorem vars_C_mul (a : A) (ha : a ≠ 0) (φ : MvPolynomial σ A) :
    (C a * φ : MvPolynomial σ A).vars = φ.vars := by
  ext1 i
  simp only [mem_vars, exists_prop, mem_support_iff]
  apply exists_congr
  intro d
  apply and_congr _ Iff.rfl
  rw [coeff_C_mul, mul_ne_zero_iff, eq_true ha, true_and_iff]
set_option linter.uppercaseLean3 false in
#align mv_polynomial.vars_C_mul MvPolynomial.vars_C_mul

end IsDomain

end Mul

section Sum

variable {ι : Type*} (t : Finset ι) (φ : ι → MvPolynomial σ R)

theorem vars_sum_subset [DecidableEq σ] :
    (∑ i in t, φ i).vars ⊆ Finset.biUnion t fun i => (φ i).vars := by
  classical
  induction t using Finset.induction_on with
  | empty => simp
  | insert has hsum =>
    rw [Finset.biUnion_insert, Finset.sum_insert has]
    refine'
      Finset.Subset.trans (vars_add_subset _ _) (Finset.union_subset_union (Finset.Subset.refl _) _)
    assumption
#align mv_polynomial.vars_sum_subset MvPolynomial.vars_sum_subset

theorem vars_sum_of_disjoint [DecidableEq σ] (h : Pairwise <| (Disjoint on fun i => (φ i).vars)) :
    (∑ i in t, φ i).vars = Finset.biUnion t fun i => (φ i).vars := by
  classical
  induction t using Finset.induction_on with
  | empty => simp
  | insert has hsum =>
    rw [Finset.biUnion_insert, Finset.sum_insert has, vars_add_of_disjoint, hsum]
    unfold Pairwise onFun at h
    rw [hsum]
    simp only [Finset.disjoint_iff_ne] at h ⊢
    intro v hv v2 hv2
    rw [Finset.mem_biUnion] at hv2
    rcases hv2 with ⟨i, his, hi⟩
    refine' h _ _ hv _ hi
    rintro rfl
    contradiction
#align mv_polynomial.vars_sum_of_disjoint MvPolynomial.vars_sum_of_disjoint

end Sum

section Map

variable [CommSemiring S] (f : R →+* S)

variable (p)

theorem vars_map : (map f p).vars ⊆ p.vars := by classical simp [vars_def, degrees_map]
#align mv_polynomial.vars_map MvPolynomial.vars_map

variable {f}

theorem vars_map_of_injective (hf : Injective f) : (map f p).vars = p.vars := by
  simp [vars, degrees_map_of_injective _ hf]
#align mv_polynomial.vars_map_of_injective MvPolynomial.vars_map_of_injective

theorem vars_monomial_single (i : σ) {e : ℕ} {r : R} (he : e ≠ 0) (hr : r ≠ 0) :
    (monomial (Finsupp.single i e) r).vars = {i} := by
  rw [vars_monomial hr, Finsupp.support_single_ne_zero _ he]
#align mv_polynomial.vars_monomial_single MvPolynomial.vars_monomial_single

theorem vars_eq_support_biUnion_support [DecidableEq σ] :
    p.vars = p.support.biUnion Finsupp.support := by
  ext i
  rw [mem_vars, Finset.mem_biUnion]
#align mv_polynomial.vars_eq_support_bUnion_support MvPolynomial.vars_eq_support_biUnion_support

end Map

end Vars

section DegreeOf

/-! ### `degreeOf` -/


/-- `degreeOf n p` gives the highest power of X_n that appears in `p` -/
def degreeOf (n : σ) (p : MvPolynomial σ R) : ℕ :=
  letI := Classical.decEq σ
  p.degrees.count n
#align mv_polynomial.degree_of MvPolynomial.degreeOf

theorem degreeOf_def [DecidableEq σ] (n : σ) (p : MvPolynomial σ R) :
    p.degreeOf n = p.degrees.count n := by rw [degreeOf]; convert rfl
#align mv_polynomial.degree_of_def MvPolynomial.degreeOf_def

theorem degreeOf_eq_sup (n : σ) (f : MvPolynomial σ R) :
    degreeOf n f = f.support.sup fun m => m n := by
  classical
  rw [degreeOf_def, degrees, Multiset.count_finset_sup]
  congr
  ext
  simp
#align mv_polynomial.degree_of_eq_sup MvPolynomial.degreeOf_eq_sup

theorem degreeOf_lt_iff {n : σ} {f : MvPolynomial σ R} {d : ℕ} (h : 0 < d) :
    degreeOf n f < d ↔ ∀ m : σ →₀ ℕ, m ∈ f.support → m n < d := by
  rwa [degreeOf_eq_sup, Finset.sup_lt_iff]
#align mv_polynomial.degree_of_lt_iff MvPolynomial.degreeOf_lt_iff

lemma degreeOf_le_iff {n : σ} {f : MvPolynomial σ R} {d : ℕ} :
    degreeOf n f ≤ d ↔ ∀ m ∈ support f, m n ≤ d := by
  rw [degreeOf_eq_sup, Finset.sup_le_iff]

@[simp]
theorem degreeOf_zero (n : σ) : degreeOf n (0 : MvPolynomial σ R) = 0 := by
  classical simp only [degreeOf_def, degrees_zero, Multiset.count_zero]
#align mv_polynomial.degree_of_zero MvPolynomial.degreeOf_zero

@[simp]
theorem degreeOf_C (a : R) (x : σ) : degreeOf x (C a : MvPolynomial σ R) = 0 := by
  classical simp [degreeOf_def, degrees_C]
set_option linter.uppercaseLean3 false in
#align mv_polynomial.degree_of_C MvPolynomial.degreeOf_C

theorem degreeOf_X [DecidableEq σ] (i j : σ) [Nontrivial R] :
    degreeOf i (X j : MvPolynomial σ R) = if i = j then 1 else 0 := by
  classical
  by_cases c : i = j
  · simp only [c, if_true, eq_self_iff_true, degreeOf_def, degrees_X, Multiset.count_singleton]
  simp [c, if_false, degreeOf_def, degrees_X]
set_option linter.uppercaseLean3 false in
#align mv_polynomial.degree_of_X MvPolynomial.degreeOf_X

theorem degreeOf_add_le (n : σ) (f g : MvPolynomial σ R) :
    degreeOf n (f + g) ≤ max (degreeOf n f) (degreeOf n g) := by
  simp_rw [degreeOf_eq_sup]; exact supDegree_add_le
#align mv_polynomial.degree_of_add_le MvPolynomial.degreeOf_add_le

theorem monomial_le_degreeOf (i : σ) {f : MvPolynomial σ R} {m : σ →₀ ℕ} (h_m : m ∈ f.support) :
    m i ≤ degreeOf i f := by
  rw [degreeOf_eq_sup]
  apply Finset.le_sup h_m
#align mv_polynomial.monomial_le_degree_of MvPolynomial.monomial_le_degreeOf

-- TODO we can prove equality here if R is a domain
theorem degreeOf_mul_le (i : σ) (f g : MvPolynomial σ R) :
    degreeOf i (f * g) ≤ degreeOf i f + degreeOf i g := by
  classical
  repeat' rw [degreeOf]
  convert Multiset.count_le_of_le i (degrees_mul f g)
  rw [Multiset.count_add]
#align mv_polynomial.degree_of_mul_le MvPolynomial.degreeOf_mul_le

theorem degreeOf_mul_X_ne {i j : σ} (f : MvPolynomial σ R) (h : i ≠ j) :
    degreeOf i (f * X j) = degreeOf i f := by
  classical
  repeat' rw [degreeOf_eq_sup (R := R) i]
  rw [support_mul_X]
  simp only [Finset.sup_map]
  congr
  ext
  simp only [Finsupp.single, Nat.one_ne_zero, add_right_eq_self, addRightEmbedding_apply, coe_mk,
    Pi.add_apply, comp_apply, ite_eq_right_iff, Finsupp.coe_add, Pi.single_eq_of_ne h]
set_option linter.uppercaseLean3 false in
#align mv_polynomial.degree_of_mul_X_ne MvPolynomial.degreeOf_mul_X_ne

-- TODO in the following we have equality iff f ≠ 0
theorem degreeOf_mul_X_eq (j : σ) (f : MvPolynomial σ R) :
    degreeOf j (f * X j) ≤ degreeOf j f + 1 := by
  classical
  repeat' rw [degreeOf]
  apply (Multiset.count_le_of_le j (degrees_mul f (X j))).trans
  simp only [Multiset.count_add, add_le_add_iff_left]
  convert Multiset.count_le_of_le j (degrees_X' (R := R) j)
  rw [Multiset.count_singleton_self]
set_option linter.uppercaseLean3 false in
#align mv_polynomial.degree_of_mul_X_eq MvPolynomial.degreeOf_mul_X_eq

theorem degreeOf_rename_of_injective {p : MvPolynomial σ R} {f : σ → τ} (h : Function.Injective f)
    (i : σ) : degreeOf (f i) (rename f p) = degreeOf i p := by
  classical
  simp only [degreeOf, degrees_rename_of_injective h, Multiset.count_map_eq_count' f p.degrees h]
#align mv_polynomial.degree_of_rename_of_injective MvPolynomial.degreeOf_rename_of_injective

end DegreeOf

section TotalDegree

/-! ### `totalDegree` -/


/-- `totalDegree p` gives the maximum |s| over the monomials X^s in `p` -/
def totalDegree (p : MvPolynomial σ R) : ℕ :=
  p.support.sup fun s => s.sum fun _ e => e
#align mv_polynomial.total_degree MvPolynomial.totalDegree

theorem totalDegree_eq (p : MvPolynomial σ R) :
    p.totalDegree = p.support.sup fun m => Multiset.card (toMultiset m) := by
  rw [totalDegree]
  congr; funext m
  exact (Finsupp.card_toMultiset _).symm
#align mv_polynomial.total_degree_eq MvPolynomial.totalDegree_eq

theorem le_totalDegree {p : MvPolynomial σ R} {s : σ →₀ ℕ} (h : s ∈ p.support) :
    (s.sum fun _ e => e) ≤ totalDegree p :=
  Finset.le_sup (α := ℕ) (f := fun s => sum s fun _ e => e) h

theorem totalDegree_le_degrees_card (p : MvPolynomial σ R) :
    p.totalDegree ≤ Multiset.card p.degrees := by
  classical
  rw [totalDegree_eq]
  exact Finset.sup_le fun s hs => Multiset.card_le_card <| Finset.le_sup hs
#align mv_polynomial.total_degree_le_degrees_card MvPolynomial.totalDegree_le_degrees_card

theorem totalDegree_le_of_support_subset (h : p.support ⊆ q.support) :
    totalDegree p ≤ totalDegree q :=
  Finset.sup_mono h

@[simp]
theorem totalDegree_C (a : R) : (C a : MvPolynomial σ R).totalDegree = 0 := by
  classical exact (supDegree_single 0 a).trans (ite_eq_right_iff.mpr fun _ => rfl)
set_option linter.uppercaseLean3 false in
#align mv_polynomial.total_degree_C MvPolynomial.totalDegree_C

@[simp]
theorem totalDegree_zero : (0 : MvPolynomial σ R).totalDegree = 0 := by
  rw [← C_0]; exact totalDegree_C (0 : R)
#align mv_polynomial.total_degree_zero MvPolynomial.totalDegree_zero

@[simp]
theorem totalDegree_one : (1 : MvPolynomial σ R).totalDegree = 0 :=
  totalDegree_C (1 : R)
#align mv_polynomial.total_degree_one MvPolynomial.totalDegree_one

@[simp]
theorem totalDegree_X {R} [CommSemiring R] [Nontrivial R] (s : σ) :
    (X s : MvPolynomial σ R).totalDegree = 1 := by
  rw [totalDegree, support_X]
  simp only [Finset.sup, Finsupp.sum_single_index, Finset.fold_singleton, sup_bot_eq]
set_option linter.uppercaseLean3 false in
#align mv_polynomial.total_degree_X MvPolynomial.totalDegree_X

theorem totalDegree_add (a b : MvPolynomial σ R) :
    (a + b).totalDegree ≤ max a.totalDegree b.totalDegree :=
  sup_support_add_le _ _ _
#align mv_polynomial.total_degree_add MvPolynomial.totalDegree_add

theorem totalDegree_add_eq_left_of_totalDegree_lt {p q : MvPolynomial σ R}
    (h : q.totalDegree < p.totalDegree) : (p + q).totalDegree = p.totalDegree :=
  supDegree_add_eq h
#align mv_polynomial.total_degree_add_eq_left_of_total_degree_lt MvPolynomial.totalDegree_add_eq_left_of_totalDegree_lt

theorem totalDegree_add_eq_right_of_totalDegree_lt {p q : MvPolynomial σ R}
    (h : q.totalDegree < p.totalDegree) : (q + p).totalDegree = p.totalDegree := by
  rw [add_comm, totalDegree_add_eq_left_of_totalDegree_lt h]
#align mv_polynomial.total_degree_add_eq_right_of_total_degree_lt MvPolynomial.totalDegree_add_eq_right_of_totalDegree_lt

theorem totalDegree_mul (a b : MvPolynomial σ R) :
    (a * b).totalDegree ≤ a.totalDegree + b.totalDegree :=
  sup_support_mul_le
    (by exact (Finsupp.sum_add_index' (fun _ => rfl) (fun _ _ _ => rfl)).le) _ _
#align mv_polynomial.total_degree_mul MvPolynomial.totalDegree_mul

theorem totalDegree_smul_le [CommSemiring S] [DistribMulAction R S] (a : R) (f : MvPolynomial σ S) :
    (a • f).totalDegree ≤ f.totalDegree :=
  Finset.sup_mono support_smul
#align mv_polynomial.total_degree_smul_le MvPolynomial.totalDegree_smul_le

theorem totalDegree_pow (a : MvPolynomial σ R) (n : ℕ) :
    (a ^ n).totalDegree ≤ n * a.totalDegree := by
  rw [Finset.pow_eq_prod_const, ← Nat.nsmul_eq_mul, Finset.nsmul_eq_sum_const]
  refine supDegree_prod_le rfl (fun _ _ => ?_)
  dsimp only; exact Finsupp.sum_add_index' (fun _ => rfl) (fun _ _ _ => rfl)
#align mv_polynomial.total_degree_pow MvPolynomial.totalDegree_pow

@[simp]
theorem totalDegree_monomial (s : σ →₀ ℕ) {c : R} (hc : c ≠ 0) :
    (monomial s c : MvPolynomial σ R).totalDegree = s.sum fun _ e => e := by
  classical simp [totalDegree, support_monomial, if_neg hc]
#align mv_polynomial.total_degree_monomial MvPolynomial.totalDegree_monomial

@[simp]
theorem totalDegree_X_pow [Nontrivial R] (s : σ) (n : ℕ) :
    (X s ^ n : MvPolynomial σ R).totalDegree = n := by simp [X_pow_eq_monomial, one_ne_zero]
set_option linter.uppercaseLean3 false in
#align mv_polynomial.total_degree_X_pow MvPolynomial.totalDegree_X_pow

/- ./././Mathport/Syntax/Translate/Expr.lean:177:8: unsupported: ambiguous notation -/
theorem totalDegree_list_prod :
    ∀ s : List (MvPolynomial σ R), s.prod.totalDegree ≤ (s.map MvPolynomial.totalDegree).sum
  | [] => by rw [@List.prod_nil (MvPolynomial σ R) _, totalDegree_one]; rfl
  | p::ps => by
    rw [@List.prod_cons (MvPolynomial σ R) _, List.map, List.sum_cons]
    exact le_trans (totalDegree_mul _ _) (add_le_add_left (totalDegree_list_prod ps) _)
#align mv_polynomial.total_degree_list_prod MvPolynomial.totalDegree_list_prod

theorem totalDegree_multiset_prod (s : Multiset (MvPolynomial σ R)) :
    s.prod.totalDegree ≤ (s.map MvPolynomial.totalDegree).sum := by
  refine' Quotient.inductionOn s fun l => _
  rw [Multiset.quot_mk_to_coe, Multiset.coe_prod, Multiset.coe_map, Multiset.coe_sum]
  exact totalDegree_list_prod l
#align mv_polynomial.total_degree_multiset_prod MvPolynomial.totalDegree_multiset_prod

theorem totalDegree_finset_prod {ι : Type*} (s : Finset ι) (f : ι → MvPolynomial σ R) :
    (s.prod f).totalDegree ≤ ∑ i in s, (f i).totalDegree := by
  refine' le_trans (totalDegree_multiset_prod _) _
  rw [Multiset.map_map]
  rfl
#align mv_polynomial.total_degree_finset_prod MvPolynomial.totalDegree_finset_prod

theorem totalDegree_finset_sum {ι : Type*} (s : Finset ι) (f : ι → MvPolynomial σ R) :
    (s.sum f).totalDegree ≤ Finset.sup s fun i => (f i).totalDegree := by
  induction' s using Finset.cons_induction with a s has hind
  · exact zero_le _
  · rw [Finset.sum_cons, Finset.sup_cons, sup_eq_max]
    exact (MvPolynomial.totalDegree_add _ _).trans (max_le_max le_rfl hind)
#align mv_polynomial.total_degree_finset_sum MvPolynomial.totalDegree_finset_sum

lemma degreeOf_le_totalDegree (f : MvPolynomial σ R) (i : σ) : f.degreeOf i ≤ f.totalDegree :=
  degreeOf_le_iff.mpr fun d hd ↦ (eq_or_ne (d i) 0).elim (·.trans_le zero_le') fun h ↦
    (Finset.single_le_sum (fun _ _ ↦ zero_le') <| Finsupp.mem_support_iff.mpr h).trans
    (le_totalDegree hd)

theorem exists_degree_lt [Fintype σ] (f : MvPolynomial σ R) (n : ℕ)
    (h : f.totalDegree < n * Fintype.card σ) {d : σ →₀ ℕ} (hd : d ∈ f.support) : ∃ i, d i < n := by
  contrapose! h
  calc
    n * Fintype.card σ = ∑ _s : σ, n := by
      rw [Finset.sum_const, Nat.nsmul_eq_mul, mul_comm, Finset.card_univ]
    _ ≤ ∑ s, d s := (Finset.sum_le_sum fun s _ => h s)
    _ ≤ d.sum fun _ e => e := by
      rw [Finsupp.sum_fintype]
      intros
      rfl
    _ ≤ f.totalDegree := le_totalDegree hd
#align mv_polynomial.exists_degree_lt MvPolynomial.exists_degree_lt

theorem coeff_eq_zero_of_totalDegree_lt {f : MvPolynomial σ R} {d : σ →₀ ℕ}
    (h : f.totalDegree < ∑ i in d.support, d i) : coeff d f = 0 := by
  classical
    rw [totalDegree, Finset.sup_lt_iff] at h
    · specialize h d
      rw [mem_support_iff] at h
      refine' not_not.mp (mt h _)
      exact lt_irrefl _
    · exact lt_of_le_of_lt (Nat.zero_le _) h
#align mv_polynomial.coeff_eq_zero_of_total_degree_lt MvPolynomial.coeff_eq_zero_of_totalDegree_lt

theorem totalDegree_rename_le (f : σ → τ) (p : MvPolynomial σ R) :
    (rename f p).totalDegree ≤ p.totalDegree :=
  Finset.sup_le fun b => by
    classical
    intro h
    rw [rename_eq] at h
    have h' := Finsupp.mapDomain_support h
    rw [Finset.mem_image] at h'
    rcases h' with ⟨s, hs, rfl⟩
    rw [Finsupp.sum_mapDomain_index]
    exact le_totalDegree hs
    exact fun _ => rfl
    exact fun _ _ _ => rfl
#align mv_polynomial.total_degree_rename_le MvPolynomial.totalDegree_rename_le

end TotalDegree

section EvalVars

/-! ### `vars` and `eval` -/


variable [CommSemiring S]

theorem eval₂Hom_eq_constantCoeff_of_vars (f : R →+* S) {g : σ → S} {p : MvPolynomial σ R}
    (hp : ∀ i ∈ p.vars, g i = 0) : eval₂Hom f g p = f (constantCoeff p) := by
  conv_lhs => rw [p.as_sum]
  simp only [map_sum, eval₂Hom_monomial]
  by_cases h0 : constantCoeff p = 0
  on_goal 1 =>
    rw [h0, f.map_zero, Finset.sum_eq_zero]
    intro d hd
  on_goal 2 =>
    rw [Finset.sum_eq_single (0 : σ →₀ ℕ)]
    · rw [Finsupp.prod_zero_index, mul_one]
      rfl
    intro d hd hd0
  on_goal 3 =>
    rw [constantCoeff_eq, coeff, ← Ne.def, ← Finsupp.mem_support_iff] at h0
    intro
    contradiction
  repeat'
    obtain ⟨i, hi⟩ : Finset.Nonempty (Finsupp.support d) := by
      rw [constantCoeff_eq, coeff, ← Finsupp.not_mem_support_iff] at h0
      rw [Finset.nonempty_iff_ne_empty, Ne.def, Finsupp.support_eq_empty]
      rintro rfl
      contradiction
    rw [Finsupp.prod, Finset.prod_eq_zero hi, mul_zero]
    rw [hp, zero_pow (Finsupp.mem_support_iff.1 hi)]
    rw [mem_vars]
    exact ⟨d, hd, hi⟩
#align mv_polynomial.eval₂_hom_eq_constant_coeff_of_vars MvPolynomial.eval₂Hom_eq_constantCoeff_of_vars

theorem aeval_eq_constantCoeff_of_vars [Algebra R S] {g : σ → S} {p : MvPolynomial σ R}
    (hp : ∀ i ∈ p.vars, g i = 0) : aeval g p = algebraMap _ _ (constantCoeff p) :=
  eval₂Hom_eq_constantCoeff_of_vars _ hp
#align mv_polynomial.aeval_eq_constant_coeff_of_vars MvPolynomial.aeval_eq_constantCoeff_of_vars

theorem eval₂Hom_congr' {f₁ f₂ : R →+* S} {g₁ g₂ : σ → S} {p₁ p₂ : MvPolynomial σ R} :
    f₁ = f₂ →
      (∀ i, i ∈ p₁.vars → i ∈ p₂.vars → g₁ i = g₂ i) →
        p₁ = p₂ → eval₂Hom f₁ g₁ p₁ = eval₂Hom f₂ g₂ p₂ := by
  rintro rfl h rfl
  rw [p₁.as_sum]
  simp only [map_sum, eval₂Hom_monomial]
  apply Finset.sum_congr rfl
  intro d hd
  congr 1
  simp only [Finsupp.prod]
  apply Finset.prod_congr rfl
  intro i hi
  have : i ∈ p₁.vars := by
    rw [mem_vars]
    exact ⟨d, hd, hi⟩
  rw [h i this this]
#align mv_polynomial.eval₂_hom_congr' MvPolynomial.eval₂Hom_congr'

/-- If `f₁` and `f₂` are ring homs out of the polynomial ring and `p₁` and `p₂` are polynomials,
  then `f₁ p₁ = f₂ p₂` if `p₁ = p₂` and `f₁` and `f₂` are equal on `R` and on the variables
  of `p₁`.  -/
theorem hom_congr_vars {f₁ f₂ : MvPolynomial σ R →+* S} {p₁ p₂ : MvPolynomial σ R}
    (hC : f₁.comp C = f₂.comp C) (hv : ∀ i, i ∈ p₁.vars → i ∈ p₂.vars → f₁ (X i) = f₂ (X i))
    (hp : p₁ = p₂) : f₁ p₁ = f₂ p₂ :=
  calc
    f₁ p₁ = eval₂Hom (f₁.comp C) (f₁ ∘ X) p₁ := RingHom.congr_fun (by ext <;> simp) _
    _ = eval₂Hom (f₂.comp C) (f₂ ∘ X) p₂ := (eval₂Hom_congr' hC hv hp)
    _ = f₂ p₂ := RingHom.congr_fun (by ext <;> simp) _
#align mv_polynomial.hom_congr_vars MvPolynomial.hom_congr_vars

theorem exists_rename_eq_of_vars_subset_range (p : MvPolynomial σ R) (f : τ → σ) (hfi : Injective f)
    (hf : ↑p.vars ⊆ Set.range f) : ∃ q : MvPolynomial τ R, rename f q = p :=
  ⟨aeval (fun i : σ => Option.elim' 0 X <| partialInv f i) p,
    by
      show (rename f).toRingHom.comp _ p = RingHom.id _ p
      refine' hom_congr_vars _ _ _
      · ext1
        simp [algebraMap_eq]
      · intro i hip _
        rcases hf hip with ⟨i, rfl⟩
        simp [partialInv_left hfi]
      · rfl⟩
#align mv_polynomial.exists_rename_eq_of_vars_subset_range MvPolynomial.exists_rename_eq_of_vars_subset_range

theorem vars_rename [DecidableEq τ] (f : σ → τ) (φ : MvPolynomial σ R) :
    (rename f φ).vars ⊆ φ.vars.image f := by
  classical
  intro i hi
  simp only [vars_def, exists_prop, Multiset.mem_toFinset, Finset.mem_image] at hi ⊢
  simpa only [Multiset.mem_map] using degrees_rename _ _ hi
#align mv_polynomial.vars_rename MvPolynomial.vars_rename

theorem mem_vars_rename (f : σ → τ) (φ : MvPolynomial σ R) {j : τ} (h : j ∈ (rename f φ).vars) :
    ∃ i : σ, i ∈ φ.vars ∧ f i = j := by
  classical
  simpa only [exists_prop, Finset.mem_image] using vars_rename f φ h
#align mv_polynomial.mem_vars_rename MvPolynomial.mem_vars_rename

end EvalVars

section Lex

variable [LinearOrder σ]

lemma leadingCoeff_eq : p.leadingCoeff toLex = p.coeff (ofLex <| p.supDegree toLex) := by
  rw [leadingCoeff]
  apply congr_arg p.coeff
  apply toLex.injective
  rw [Function.rightInverse_invFun toLex.surjective, toLex_ofLex]

lemma supDegree_toLex_C (r : R) : supDegree toLex (C (σ := σ) r) = 0 := by
  classical
    exact (supDegree_single _ r).trans (ite_eq_iff'.mpr ⟨fun _ => rfl, fun _ => rfl⟩)

lemma leadingCoeff_toLex_C (r : R) : leadingCoeff toLex (C (σ := σ) r) = r :=
  leadingCoeff_single toLex.injective _ r

end Lex

end CommSemiring

end MvPolynomial<|MERGE_RESOLUTION|>--- conflicted
+++ resolved
@@ -137,10 +137,6 @@
 theorem degrees_add [DecidableEq σ] (p q : MvPolynomial σ R) :
     (p + q).degrees ≤ p.degrees ⊔ q.degrees := by
   simp_rw [degrees_def]; exact supDegree_add_le
-<<<<<<< HEAD
-
-=======
->>>>>>> 862d305f
 #align mv_polynomial.degrees_add MvPolynomial.degrees_add
 
 theorem degrees_sum {ι : Type*} [DecidableEq σ] (s : Finset ι) (f : ι → MvPolynomial σ R) :
