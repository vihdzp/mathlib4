/-
Copyright (c) 2017 Johannes Hölzl. All rights reserved.
Released under Apache 2.0 license as described in the file LICENSE.
Authors: Johannes Hölzl, Johan Commelin, Mario Carneiro
-/
import Mathlib.Algebra.MonoidAlgebra.Degree
import Mathlib.Algebra.BigOperators.Order
import Mathlib.Data.Finsupp.Lex
import Mathlib.Data.MvPolynomial.Rename

#align_import data.mv_polynomial.variables from "leanprover-community/mathlib"@"2f5b500a507264de86d666a5f87ddb976e2d8de4"

/-!
# Degrees and variables of polynomials

This file establishes many results about the degree and variable sets of a multivariate polynomial.

The *variable set* of a polynomial $P \in R[X]$ is a `Finset` containing each $x \in X$
that appears in a monomial in $P$.

The *degree set* of a polynomial $P \in R[X]$ is a `Multiset` containing, for each $x$ in the
variable set, $n$ copies of $x$, where $n$ is the maximum number of copies of $x$ appearing in a
monomial of $P$.

## Main declarations

* `MvPolynomial.degrees p` : the multiset of variables representing the union of the multisets
  corresponding to each non-zero monomial in `p`.
  For example if `7 ≠ 0` in `R` and `p = x²y+7y³` then `degrees p = {x, x, y, y, y}`

* `MvPolynomial.vars p` : the finset of variables occurring in `p`.
  For example if `p = x⁴y+yz` then `vars p = {x, y, z}`

* `MvPolynomial.degreeOf n p : ℕ` : the total degree of `p` with respect to the variable `n`.
  For example if `p = x⁴y+yz` then `degreeOf y p = 1`.

* `MvPolynomial.totalDegree p : ℕ` :
  the max of the sizes of the multisets `s` whose monomials `X^s` occur in `p`.
  For example if `p = x⁴y+yz` then `totalDegree p = 5`.

## Notation

As in other polynomial files, we typically use the notation:

+ `σ τ : Type*` (indexing the variables)

+ `R : Type*` `[CommSemiring R]` (the coefficients)

+ `s : σ →₀ ℕ`, a function from `σ` to `ℕ` which is zero away from a finite set.
This will give rise to a monomial in `MvPolynomial σ R` which mathematicians might call `X^s`

+ `r : R`

+ `i : σ`, with corresponding monomial `X i`, often denoted `X_i` by mathematicians

+ `p : MvPolynomial σ R`

-/


noncomputable section

open Set Function Finsupp AddMonoidAlgebra

open BigOperators

universe u v w

variable {R : Type u} {S : Type v}

namespace MvPolynomial

variable {σ τ : Type*} {r : R} {e : ℕ} {n m : σ} {s : σ →₀ ℕ}

section CommSemiring

variable [CommSemiring R] {p q : MvPolynomial σ R}

section Degrees

/-! ### `degrees` -/


/-- The maximal degrees of each variable in a multi-variable polynomial, expressed as a multiset.

(For example, `degrees (x^2 * y + y^3)` would be `{x, x, y, y, y}`.)
-/
def degrees (p : MvPolynomial σ R) : Multiset σ :=
  letI := Classical.decEq σ
  p.support.sup fun s : σ →₀ ℕ => toMultiset s
#align mv_polynomial.degrees MvPolynomial.degrees

theorem degrees_def [DecidableEq σ] (p : MvPolynomial σ R) :
    p.degrees = p.support.sup fun s : σ →₀ ℕ => Finsupp.toMultiset s := by rw [degrees]; convert rfl
#align mv_polynomial.degrees_def MvPolynomial.degrees_def

theorem degrees_monomial (s : σ →₀ ℕ) (a : R) : degrees (monomial s a) ≤ toMultiset s := by
  classical
    refine (supDegree_single s a).trans_le ?_
    split_ifs
    exacts [bot_le, le_rfl]
#align mv_polynomial.degrees_monomial MvPolynomial.degrees_monomial

theorem degrees_monomial_eq (s : σ →₀ ℕ) (a : R) (ha : a ≠ 0) :
    degrees (monomial s a) = toMultiset s := by
  classical
    exact (supDegree_single s a).trans (if_neg ha)
#align mv_polynomial.degrees_monomial_eq MvPolynomial.degrees_monomial_eq

theorem degrees_C (a : R) : degrees (C a : MvPolynomial σ R) = 0 :=
  Multiset.le_zero.1 <| degrees_monomial _ _
set_option linter.uppercaseLean3 false in
#align mv_polynomial.degrees_C MvPolynomial.degrees_C

theorem degrees_X' (n : σ) : degrees (X n : MvPolynomial σ R) ≤ {n} :=
  le_trans (degrees_monomial _ _) <| le_of_eq <| toMultiset_single _ _
set_option linter.uppercaseLean3 false in
#align mv_polynomial.degrees_X' MvPolynomial.degrees_X'

@[simp]
theorem degrees_X [Nontrivial R] (n : σ) : degrees (X n : MvPolynomial σ R) = {n} :=
  (degrees_monomial_eq _ (1 : R) one_ne_zero).trans (toMultiset_single _ _)
set_option linter.uppercaseLean3 false in
#align mv_polynomial.degrees_X MvPolynomial.degrees_X

@[simp]
theorem degrees_zero : degrees (0 : MvPolynomial σ R) = 0 := by
  rw [← C_0]
  exact degrees_C 0
#align mv_polynomial.degrees_zero MvPolynomial.degrees_zero

@[simp]
theorem degrees_one : degrees (1 : MvPolynomial σ R) = 0 :=
  degrees_C 1
#align mv_polynomial.degrees_one MvPolynomial.degrees_one

theorem degrees_add [DecidableEq σ] (p q : MvPolynomial σ R) :
    (p + q).degrees ≤ p.degrees ⊔ q.degrees := by
  simp_rw [degrees_def]; exact supDegree_add_le

#align mv_polynomial.degrees_add MvPolynomial.degrees_add

theorem degrees_sum {ι : Type*} [DecidableEq σ] (s : Finset ι) (f : ι → MvPolynomial σ R) :
    (∑ i in s, f i).degrees ≤ s.sup fun i => (f i).degrees := by
  simp_rw [degrees_def]; exact supDegree_sum_le
#align mv_polynomial.degrees_sum MvPolynomial.degrees_sum

theorem degrees_mul (p q : MvPolynomial σ R) : (p * q).degrees ≤ p.degrees + q.degrees := by
<<<<<<< HEAD
  convert supDegree_mul_le (map_add _)
  rfl; all_goals infer_instance
#align mv_polynomial.degrees_mul MvPolynomial.degrees_mul

theorem degrees_prod {ι : Type*} (s : Finset ι) (f : ι → MvPolynomial σ R) :
    (∏ i in s, f i).degrees ≤ ∑ i in s, (f i).degrees := by
  classical exact supDegree_prod_le (map_zero _) (map_add _)
#align mv_polynomial.degrees_prod MvPolynomial.degrees_prod

theorem degrees_pow (p : MvPolynomial σ R) (n : ℕ) : (p ^ n).degrees ≤ n • p.degrees := by
  rw [Finset.pow_eq_prod_const, Finset.nsmul_eq_sum_const]
  exact degrees_prod _ _
=======
  classical
  refine (Finset.sup_mono <| support_mul p q).trans <| Finset.sup_add_le.2 fun a ha b hb ↦ ?_
  rw [Finsupp.toMultiset_add]
  exact add_le_add (Finset.le_sup ha) (Finset.le_sup hb)
#align mv_polynomial.degrees_mul MvPolynomial.degrees_mul

theorem degrees_prod {ι : Type*} (s : Finset ι) (f : ι → MvPolynomial σ R) :
    (∏ i in s, f i).degrees ≤ ∑ i in s, (f i).degrees :=
  Finset.le_prod_of_submultiplicative (Multiplicative.ofAdd ∘ degrees) degrees_one degrees_mul _ _
#align mv_polynomial.degrees_prod MvPolynomial.degrees_prod

theorem degrees_pow (p : MvPolynomial σ R) (n : ℕ) : (p ^ n).degrees ≤ n • p.degrees := by
  simpa using degrees_prod (Finset.range n) fun _ ↦ p
>>>>>>> 30e83bf0
#align mv_polynomial.degrees_pow MvPolynomial.degrees_pow

theorem mem_degrees {p : MvPolynomial σ R} {i : σ} :
    i ∈ p.degrees ↔ ∃ d, p.coeff d ≠ 0 ∧ i ∈ d.support := by
  classical
  simp only [degrees_def, Multiset.mem_sup, ← mem_support_iff, Finsupp.mem_toMultiset, exists_prop]
#align mv_polynomial.mem_degrees MvPolynomial.mem_degrees

theorem le_degrees_add {p q : MvPolynomial σ R} (h : p.degrees.Disjoint q.degrees) :
    p.degrees ≤ (p + q).degrees := by
  classical
  apply Finset.sup_le
  intro d hd
  rw [Multiset.disjoint_iff_ne] at h
  obtain rfl | h0 := eq_or_ne d 0
  · rw [toMultiset_zero]; apply Multiset.zero_le
  · refine Finset.le_sup_of_le (b := d) ?_ le_rfl
    rw [mem_support_iff, coeff_add]
    suffices q.coeff d = 0 by rwa [this, add_zero, coeff, ← Finsupp.mem_support_iff]
    rw [Ne, ← Finsupp.support_eq_empty, ← Ne, ← Finset.nonempty_iff_ne_empty] at h0
    obtain ⟨j, hj⟩ := h0
    contrapose! h
    rw [mem_support_iff] at hd
    refine' ⟨j, _, j, _, rfl⟩
    all_goals rw [mem_degrees]; refine' ⟨d, _, hj⟩; assumption
#align mv_polynomial.le_degrees_add MvPolynomial.le_degrees_add

theorem degrees_add_of_disjoint [DecidableEq σ] {p q : MvPolynomial σ R}
    (h : Multiset.Disjoint p.degrees q.degrees) : (p + q).degrees = p.degrees ∪ q.degrees := by
  apply le_antisymm
  · apply degrees_add
  · apply Multiset.union_le
    · apply le_degrees_add h
    · rw [add_comm]
      apply le_degrees_add h.symm
#align mv_polynomial.degrees_add_of_disjoint MvPolynomial.degrees_add_of_disjoint

theorem degrees_map [CommSemiring S] (p : MvPolynomial σ R) (f : R →+* S) :
    (map f p).degrees ⊆ p.degrees := by
  classical
  dsimp only [degrees]
  apply Multiset.subset_of_le
  apply Finset.sup_mono
  apply MvPolynomial.support_map_subset
#align mv_polynomial.degrees_map MvPolynomial.degrees_map

theorem degrees_rename (f : σ → τ) (φ : MvPolynomial σ R) :
    (rename f φ).degrees ⊆ φ.degrees.map f := by
  classical
  intro i
  rw [mem_degrees, Multiset.mem_map]
  rintro ⟨d, hd, hi⟩
  obtain ⟨x, rfl, hx⟩ := coeff_rename_ne_zero _ _ _ hd
  simp only [Finsupp.mapDomain, Finsupp.mem_support_iff] at hi
  rw [sum_apply, Finsupp.sum] at hi
  contrapose! hi
  rw [Finset.sum_eq_zero]
  intro j hj
  simp only [exists_prop, mem_degrees] at hi
  specialize hi j ⟨x, hx, hj⟩
  rw [Finsupp.single_apply, if_neg hi]
#align mv_polynomial.degrees_rename MvPolynomial.degrees_rename

theorem degrees_map_of_injective [CommSemiring S] (p : MvPolynomial σ R) {f : R →+* S}
    (hf : Injective f) : (map f p).degrees = p.degrees := by
  simp only [degrees, MvPolynomial.support_map_of_injective _ hf]
#align mv_polynomial.degrees_map_of_injective MvPolynomial.degrees_map_of_injective

theorem degrees_rename_of_injective {p : MvPolynomial σ R} {f : σ → τ} (h : Function.Injective f) :
    degrees (rename f p) = (degrees p).map f := by
  classical
  simp only [degrees, Multiset.map_finset_sup p.support Finsupp.toMultiset f h,
    support_rename_of_injective h, Finset.sup_image]
  refine' Finset.sup_congr rfl fun x _ => _
  exact (Finsupp.toMultiset_map _ _).symm
#align mv_polynomial.degrees_rename_of_injective MvPolynomial.degrees_rename_of_injective

end Degrees

section Vars

/-! ### `vars` -/


/-- `vars p` is the set of variables appearing in the polynomial `p` -/
def vars (p : MvPolynomial σ R) : Finset σ :=
  letI := Classical.decEq σ
  p.degrees.toFinset
#align mv_polynomial.vars MvPolynomial.vars

theorem vars_def [DecidableEq σ] (p : MvPolynomial σ R) : p.vars = p.degrees.toFinset := by
  rw [vars]
  convert rfl
#align mv_polynomial.vars_def MvPolynomial.vars_def

@[simp]
theorem vars_0 : (0 : MvPolynomial σ R).vars = ∅ := by
  classical rw [vars_def, degrees_zero, Multiset.toFinset_zero]
#align mv_polynomial.vars_0 MvPolynomial.vars_0

@[simp]
theorem vars_monomial (h : r ≠ 0) : (monomial s r).vars = s.support := by
  classical rw [vars_def, degrees_monomial_eq _ _ h, Finsupp.toFinset_toMultiset]
#align mv_polynomial.vars_monomial MvPolynomial.vars_monomial

@[simp]
theorem vars_C : (C r : MvPolynomial σ R).vars = ∅ := by
  classical rw [vars_def, degrees_C, Multiset.toFinset_zero]
set_option linter.uppercaseLean3 false in
#align mv_polynomial.vars_C MvPolynomial.vars_C

@[simp]
theorem vars_X [Nontrivial R] : (X n : MvPolynomial σ R).vars = {n} := by
  rw [X, vars_monomial (one_ne_zero' R), Finsupp.support_single_ne_zero _ (one_ne_zero' ℕ)]
set_option linter.uppercaseLean3 false in
#align mv_polynomial.vars_X MvPolynomial.vars_X

theorem mem_vars (i : σ) : i ∈ p.vars ↔ ∃ d ∈ p.support, i ∈ d.support := by
  classical simp only [vars_def, Multiset.mem_toFinset, mem_degrees, mem_support_iff, exists_prop]
#align mv_polynomial.mem_vars MvPolynomial.mem_vars

theorem mem_support_not_mem_vars_zero {f : MvPolynomial σ R} {x : σ →₀ ℕ} (H : x ∈ f.support)
    {v : σ} (h : v ∉ vars f) : x v = 0 := by
  contrapose! h
  exact (mem_vars v).mpr ⟨x, H, Finsupp.mem_support_iff.mpr h⟩
#align mv_polynomial.mem_support_not_mem_vars_zero MvPolynomial.mem_support_not_mem_vars_zero

theorem vars_add_subset [DecidableEq σ] (p q : MvPolynomial σ R) :
    (p + q).vars ⊆ p.vars ∪ q.vars := by
  intro x hx
  simp only [vars_def, Finset.mem_union, Multiset.mem_toFinset] at hx ⊢
  simpa using Multiset.mem_of_le (degrees_add _ _) hx
#align mv_polynomial.vars_add_subset MvPolynomial.vars_add_subset

theorem vars_add_of_disjoint [DecidableEq σ] (h : Disjoint p.vars q.vars) :
    (p + q).vars = p.vars ∪ q.vars := by
  apply (vars_add_subset p q).antisymm
  intro x hx
  simp only [vars_def, Multiset.disjoint_toFinset] at h hx ⊢
  rw [degrees_add_of_disjoint h, Multiset.toFinset_union]
  exact hx
#align mv_polynomial.vars_add_of_disjoint MvPolynomial.vars_add_of_disjoint

section Mul

theorem vars_mul [DecidableEq σ] (φ ψ : MvPolynomial σ R) : (φ * ψ).vars ⊆ φ.vars ∪ ψ.vars := by
<<<<<<< HEAD
  simp_rw [vars]
  convert Multiset.toFinset_subset.mpr <| Multiset.Le.subset (degrees_mul φ ψ)
  convert (Multiset.toFinset_add φ.degrees ψ.degrees).symm

=======
  intro i
  simp only [mem_vars, Finset.mem_union]
  rintro ⟨d, hd, hi⟩
  rw [mem_support_iff, coeff_mul] at hd
  contrapose! hd
  cases hd
  rw [Finset.sum_eq_zero]
  rintro ⟨d₁, d₂⟩ H
  rw [Finset.mem_antidiagonal] at H
  subst H
  obtain H | H : i ∈ d₁.support ∨ i ∈ d₂.support := by
    simpa only [Finset.mem_union] using Finsupp.support_add hi
  · suffices coeff d₁ φ = 0 by simp [this]
    rw [coeff, ← Finsupp.not_mem_support_iff]
    intro
    solve_by_elim
  · suffices coeff d₂ ψ = 0 by simp [this]
    rw [coeff, ← Finsupp.not_mem_support_iff]
    intro
    solve_by_elim
>>>>>>> 30e83bf0
#align mv_polynomial.vars_mul MvPolynomial.vars_mul

@[simp]
theorem vars_one : (1 : MvPolynomial σ R).vars = ∅ :=
  vars_C
#align mv_polynomial.vars_one MvPolynomial.vars_one

theorem vars_pow (φ : MvPolynomial σ R) (n : ℕ) : (φ ^ n).vars ⊆ φ.vars := by
  classical
  induction' n with n ih
  · simp
  · rw [pow_succ]
    apply Finset.Subset.trans (vars_mul _ _)
    exact Finset.union_subset (Finset.Subset.refl _) ih
#align mv_polynomial.vars_pow MvPolynomial.vars_pow

/-- The variables of the product of a family of polynomials
are a subset of the union of the sets of variables of each polynomial.
-/
theorem vars_prod {ι : Type*} [DecidableEq σ] {s : Finset ι} (f : ι → MvPolynomial σ R) :
    (∏ i in s, f i).vars ⊆ s.biUnion fun i => (f i).vars := by
  classical
  induction s using Finset.induction_on with
  | empty => simp
  | insert hs hsub =>
    simp only [hs, Finset.biUnion_insert, Finset.prod_insert, not_false_iff]
    apply Finset.Subset.trans (vars_mul _ _)
    exact Finset.union_subset_union (Finset.Subset.refl _) hsub
#align mv_polynomial.vars_prod MvPolynomial.vars_prod

section IsDomain

variable {A : Type*} [CommRing A] [NoZeroDivisors A]

theorem vars_C_mul (a : A) (ha : a ≠ 0) (φ : MvPolynomial σ A) :
    (C a * φ : MvPolynomial σ A).vars = φ.vars := by
  ext1 i
  simp only [mem_vars, exists_prop, mem_support_iff]
  apply exists_congr
  intro d
  apply and_congr _ Iff.rfl
  rw [coeff_C_mul, mul_ne_zero_iff, eq_true ha, true_and_iff]
set_option linter.uppercaseLean3 false in
#align mv_polynomial.vars_C_mul MvPolynomial.vars_C_mul

end IsDomain

end Mul

section Sum

variable {ι : Type*} (t : Finset ι) (φ : ι → MvPolynomial σ R)

theorem vars_sum_subset [DecidableEq σ] :
    (∑ i in t, φ i).vars ⊆ Finset.biUnion t fun i => (φ i).vars := by
  classical
  induction t using Finset.induction_on with
  | empty => simp
  | insert has hsum =>
    rw [Finset.biUnion_insert, Finset.sum_insert has]
    refine'
      Finset.Subset.trans (vars_add_subset _ _) (Finset.union_subset_union (Finset.Subset.refl _) _)
    assumption
#align mv_polynomial.vars_sum_subset MvPolynomial.vars_sum_subset

theorem vars_sum_of_disjoint [DecidableEq σ] (h : Pairwise <| (Disjoint on fun i => (φ i).vars)) :
    (∑ i in t, φ i).vars = Finset.biUnion t fun i => (φ i).vars := by
  classical
  induction t using Finset.induction_on with
  | empty => simp
  | insert has hsum =>
    rw [Finset.biUnion_insert, Finset.sum_insert has, vars_add_of_disjoint, hsum]
    unfold Pairwise onFun at h
    rw [hsum]
    simp only [Finset.disjoint_iff_ne] at h ⊢
    intro v hv v2 hv2
    rw [Finset.mem_biUnion] at hv2
    rcases hv2 with ⟨i, his, hi⟩
    refine' h _ _ hv _ hi
    rintro rfl
    contradiction
#align mv_polynomial.vars_sum_of_disjoint MvPolynomial.vars_sum_of_disjoint

end Sum

section Map

variable [CommSemiring S] (f : R →+* S)

variable (p)

theorem vars_map : (map f p).vars ⊆ p.vars := by classical simp [vars_def, degrees_map]
#align mv_polynomial.vars_map MvPolynomial.vars_map

variable {f}

theorem vars_map_of_injective (hf : Injective f) : (map f p).vars = p.vars := by
  simp [vars, degrees_map_of_injective _ hf]
#align mv_polynomial.vars_map_of_injective MvPolynomial.vars_map_of_injective

theorem vars_monomial_single (i : σ) {e : ℕ} {r : R} (he : e ≠ 0) (hr : r ≠ 0) :
    (monomial (Finsupp.single i e) r).vars = {i} := by
  rw [vars_monomial hr, Finsupp.support_single_ne_zero _ he]
#align mv_polynomial.vars_monomial_single MvPolynomial.vars_monomial_single

theorem vars_eq_support_biUnion_support [DecidableEq σ] :
    p.vars = p.support.biUnion Finsupp.support := by
  ext i
  rw [mem_vars, Finset.mem_biUnion]
#align mv_polynomial.vars_eq_support_bUnion_support MvPolynomial.vars_eq_support_biUnion_support

end Map

end Vars

section DegreeOf

/-! ### `degreeOf` -/


/-- `degreeOf n p` gives the highest power of X_n that appears in `p` -/
def degreeOf (n : σ) (p : MvPolynomial σ R) : ℕ :=
  letI := Classical.decEq σ
  p.degrees.count n
#align mv_polynomial.degree_of MvPolynomial.degreeOf

theorem degreeOf_def [DecidableEq σ] (n : σ) (p : MvPolynomial σ R) :
    p.degreeOf n = p.degrees.count n := by rw [degreeOf]; convert rfl
#align mv_polynomial.degree_of_def MvPolynomial.degreeOf_def

theorem degreeOf_eq_sup (n : σ) (f : MvPolynomial σ R) :
    degreeOf n f = f.support.sup fun m => m n := by
  classical
  rw [degreeOf_def, degrees, Multiset.count_finset_sup]
  congr
  ext
  simp
#align mv_polynomial.degree_of_eq_sup MvPolynomial.degreeOf_eq_sup

theorem degreeOf_lt_iff {n : σ} {f : MvPolynomial σ R} {d : ℕ} (h : 0 < d) :
    degreeOf n f < d ↔ ∀ m : σ →₀ ℕ, m ∈ f.support → m n < d := by
  rwa [degreeOf_eq_sup, Finset.sup_lt_iff]
#align mv_polynomial.degree_of_lt_iff MvPolynomial.degreeOf_lt_iff

lemma degreeOf_le_iff {n : σ} {f : MvPolynomial σ R} {d : ℕ} :
    degreeOf n f ≤ d ↔ ∀ m ∈ support f, m n ≤ d := by
  rw [degreeOf_eq_sup, Finset.sup_le_iff]

@[simp]
theorem degreeOf_zero (n : σ) : degreeOf n (0 : MvPolynomial σ R) = 0 := by
  classical simp only [degreeOf_def, degrees_zero, Multiset.count_zero]
#align mv_polynomial.degree_of_zero MvPolynomial.degreeOf_zero

@[simp]
theorem degreeOf_C (a : R) (x : σ) : degreeOf x (C a : MvPolynomial σ R) = 0 := by
  classical simp [degreeOf_def, degrees_C]
set_option linter.uppercaseLean3 false in
#align mv_polynomial.degree_of_C MvPolynomial.degreeOf_C

theorem degreeOf_X [DecidableEq σ] (i j : σ) [Nontrivial R] :
    degreeOf i (X j : MvPolynomial σ R) = if i = j then 1 else 0 := by
  classical
  by_cases c : i = j
  · simp only [c, if_true, eq_self_iff_true, degreeOf_def, degrees_X, Multiset.count_singleton]
  simp [c, if_false, degreeOf_def, degrees_X]
set_option linter.uppercaseLean3 false in
#align mv_polynomial.degree_of_X MvPolynomial.degreeOf_X

theorem degreeOf_add_le (n : σ) (f g : MvPolynomial σ R) :
    degreeOf n (f + g) ≤ max (degreeOf n f) (degreeOf n g) := by
  simp_rw [degreeOf_eq_sup]; exact supDegree_add_le
#align mv_polynomial.degree_of_add_le MvPolynomial.degreeOf_add_le

theorem monomial_le_degreeOf (i : σ) {f : MvPolynomial σ R} {m : σ →₀ ℕ} (h_m : m ∈ f.support) :
    m i ≤ degreeOf i f := by
  rw [degreeOf_eq_sup]
  apply Finset.le_sup h_m
#align mv_polynomial.monomial_le_degree_of MvPolynomial.monomial_le_degreeOf

-- TODO we can prove equality here if R is a domain
theorem degreeOf_mul_le (i : σ) (f g : MvPolynomial σ R) :
    degreeOf i (f * g) ≤ degreeOf i f + degreeOf i g := by
  classical
  repeat' rw [degreeOf]
  convert Multiset.count_le_of_le i (degrees_mul f g)
  rw [Multiset.count_add]
#align mv_polynomial.degree_of_mul_le MvPolynomial.degreeOf_mul_le

theorem degreeOf_mul_X_ne {i j : σ} (f : MvPolynomial σ R) (h : i ≠ j) :
    degreeOf i (f * X j) = degreeOf i f := by
  classical
  repeat' rw [degreeOf_eq_sup (R := R) i]
  rw [support_mul_X]
  simp only [Finset.sup_map]
  congr
  ext
  simp only [Finsupp.single, Nat.one_ne_zero, add_right_eq_self, addRightEmbedding_apply, coe_mk,
    Pi.add_apply, comp_apply, ite_eq_right_iff, Finsupp.coe_add, Pi.single_eq_of_ne h]
set_option linter.uppercaseLean3 false in
#align mv_polynomial.degree_of_mul_X_ne MvPolynomial.degreeOf_mul_X_ne

-- TODO in the following we have equality iff f ≠ 0
theorem degreeOf_mul_X_eq (j : σ) (f : MvPolynomial σ R) :
    degreeOf j (f * X j) ≤ degreeOf j f + 1 := by
  classical
  repeat' rw [degreeOf]
  apply (Multiset.count_le_of_le j (degrees_mul f (X j))).trans
  simp only [Multiset.count_add, add_le_add_iff_left]
  convert Multiset.count_le_of_le j (degrees_X' (R := R) j)
  rw [Multiset.count_singleton_self]
set_option linter.uppercaseLean3 false in
#align mv_polynomial.degree_of_mul_X_eq MvPolynomial.degreeOf_mul_X_eq

theorem degreeOf_rename_of_injective {p : MvPolynomial σ R} {f : σ → τ} (h : Function.Injective f)
    (i : σ) : degreeOf (f i) (rename f p) = degreeOf i p := by
  classical
  simp only [degreeOf, degrees_rename_of_injective h, Multiset.count_map_eq_count' f p.degrees h]
#align mv_polynomial.degree_of_rename_of_injective MvPolynomial.degreeOf_rename_of_injective

end DegreeOf

section TotalDegree

/-! ### `totalDegree` -/


/-- `totalDegree p` gives the maximum |s| over the monomials X^s in `p` -/
def totalDegree (p : MvPolynomial σ R) : ℕ :=
  p.support.sup fun s => s.sum fun _ e => e
#align mv_polynomial.total_degree MvPolynomial.totalDegree

theorem totalDegree_eq (p : MvPolynomial σ R) :
    p.totalDegree = p.support.sup fun m => Multiset.card (toMultiset m) := by
  rw [totalDegree]
  congr; funext m
  exact (Finsupp.card_toMultiset _).symm
#align mv_polynomial.total_degree_eq MvPolynomial.totalDegree_eq

theorem le_totalDegree {p : MvPolynomial σ R} {s : σ →₀ ℕ} (h : s ∈ p.support) :
    (s.sum fun _ e => e) ≤ totalDegree p :=
  Finset.le_sup (α := ℕ) (f := fun s => sum s fun _ e => e) h

theorem totalDegree_le_degrees_card (p : MvPolynomial σ R) :
    p.totalDegree ≤ Multiset.card p.degrees := by
  classical
<<<<<<< HEAD
    rw [totalDegree_eq]
    exact Finset.sup_le fun s hs => Multiset.card_le_of_le <| Finset.le_sup hs
=======
  rw [totalDegree_eq]
  exact Finset.sup_le fun s hs => Multiset.card_le_card <| Finset.le_sup hs
>>>>>>> 30e83bf0
#align mv_polynomial.total_degree_le_degrees_card MvPolynomial.totalDegree_le_degrees_card

theorem totalDegree_le_of_support_subset (h : p.support ⊆ q.support) :
    totalDegree p ≤ totalDegree q :=
  Finset.sup_mono h

@[simp]
theorem totalDegree_C (a : R) : (C a : MvPolynomial σ R).totalDegree = 0 := by
  classical exact (supDegree_single 0 a).trans (ite_eq_right_iff.mpr fun _ => rfl)
set_option linter.uppercaseLean3 false in
#align mv_polynomial.total_degree_C MvPolynomial.totalDegree_C

@[simp]
theorem totalDegree_zero : (0 : MvPolynomial σ R).totalDegree = 0 := by
  rw [← C_0]; exact totalDegree_C (0 : R)
#align mv_polynomial.total_degree_zero MvPolynomial.totalDegree_zero

@[simp]
theorem totalDegree_one : (1 : MvPolynomial σ R).totalDegree = 0 :=
  totalDegree_C (1 : R)
#align mv_polynomial.total_degree_one MvPolynomial.totalDegree_one

@[simp]
theorem totalDegree_X {R} [CommSemiring R] [Nontrivial R] (s : σ) :
    (X s : MvPolynomial σ R).totalDegree = 1 := by
  rw [totalDegree, support_X]
  simp only [Finset.sup, Finsupp.sum_single_index, Finset.fold_singleton, sup_bot_eq]
set_option linter.uppercaseLean3 false in
#align mv_polynomial.total_degree_X MvPolynomial.totalDegree_X

theorem totalDegree_add (a b : MvPolynomial σ R) :
    (a + b).totalDegree ≤ max a.totalDegree b.totalDegree :=
  sup_support_add_le _ _ _
#align mv_polynomial.total_degree_add MvPolynomial.totalDegree_add

theorem totalDegree_add_eq_left_of_totalDegree_lt {p q : MvPolynomial σ R}
    (h : q.totalDegree < p.totalDegree) : (p + q).totalDegree = p.totalDegree :=
  supDegree_add_eq h
#align mv_polynomial.total_degree_add_eq_left_of_total_degree_lt MvPolynomial.totalDegree_add_eq_left_of_totalDegree_lt

theorem totalDegree_add_eq_right_of_totalDegree_lt {p q : MvPolynomial σ R}
    (h : q.totalDegree < p.totalDegree) : (q + p).totalDegree = p.totalDegree := by
  rw [add_comm, totalDegree_add_eq_left_of_totalDegree_lt h]
#align mv_polynomial.total_degree_add_eq_right_of_total_degree_lt MvPolynomial.totalDegree_add_eq_right_of_totalDegree_lt

theorem totalDegree_mul (a b : MvPolynomial σ R) :
    (a * b).totalDegree ≤ a.totalDegree + b.totalDegree :=
  sup_support_mul_le
    (by exact (Finsupp.sum_add_index' (fun _ => rfl) (fun _ _ _ => rfl)).le) _ _
#align mv_polynomial.total_degree_mul MvPolynomial.totalDegree_mul

theorem totalDegree_smul_le [CommSemiring S] [DistribMulAction R S] (a : R) (f : MvPolynomial σ S) :
    (a • f).totalDegree ≤ f.totalDegree :=
  Finset.sup_mono support_smul
#align mv_polynomial.total_degree_smul_le MvPolynomial.totalDegree_smul_le

theorem totalDegree_pow (a : MvPolynomial σ R) (n : ℕ) :
    (a ^ n).totalDegree ≤ n * a.totalDegree := by
<<<<<<< HEAD
  rw [Finset.pow_eq_prod_const, ← Nat.nsmul_eq_mul, Finset.nsmul_eq_sum_const]
  refine supDegree_prod_le rfl (fun _ _ => ?_)
  dsimp only; exact Finsupp.sum_add_index' (fun _ => rfl) (fun _ _ _ => rfl)
=======
  induction' n with n ih
  · simp only [Nat.zero_eq, pow_zero, totalDegree_one, zero_mul, le_refl]
  rw [pow_succ]
  calc
    totalDegree (a * a ^ n) ≤ a.totalDegree + (a ^ n).totalDegree := totalDegree_mul _ _
    _ ≤ a.totalDegree + n * a.totalDegree := (add_le_add_left ih _)
    _ = (n + 1) * a.totalDegree := by rw [add_mul, one_mul, add_comm]
>>>>>>> 30e83bf0
#align mv_polynomial.total_degree_pow MvPolynomial.totalDegree_pow

@[simp]
theorem totalDegree_monomial (s : σ →₀ ℕ) {c : R} (hc : c ≠ 0) :
    (monomial s c : MvPolynomial σ R).totalDegree = s.sum fun _ e => e := by
  classical simp [totalDegree, support_monomial, if_neg hc]
#align mv_polynomial.total_degree_monomial MvPolynomial.totalDegree_monomial

@[simp]
theorem totalDegree_X_pow [Nontrivial R] (s : σ) (n : ℕ) :
    (X s ^ n : MvPolynomial σ R).totalDegree = n := by simp [X_pow_eq_monomial, one_ne_zero]
set_option linter.uppercaseLean3 false in
#align mv_polynomial.total_degree_X_pow MvPolynomial.totalDegree_X_pow

/- ./././Mathport/Syntax/Translate/Expr.lean:177:8: unsupported: ambiguous notation -/
theorem totalDegree_list_prod :
    ∀ s : List (MvPolynomial σ R), s.prod.totalDegree ≤ (s.map MvPolynomial.totalDegree).sum
  | [] => by rw [@List.prod_nil (MvPolynomial σ R) _, totalDegree_one]; rfl
  | p::ps => by
    rw [@List.prod_cons (MvPolynomial σ R) _, List.map, List.sum_cons]
    exact le_trans (totalDegree_mul _ _) (add_le_add_left (totalDegree_list_prod ps) _)
#align mv_polynomial.total_degree_list_prod MvPolynomial.totalDegree_list_prod

theorem totalDegree_multiset_prod (s : Multiset (MvPolynomial σ R)) :
    s.prod.totalDegree ≤ (s.map MvPolynomial.totalDegree).sum := by
  refine' Quotient.inductionOn s fun l => _
  rw [Multiset.quot_mk_to_coe, Multiset.coe_prod, Multiset.coe_map, Multiset.coe_sum]
  exact totalDegree_list_prod l
#align mv_polynomial.total_degree_multiset_prod MvPolynomial.totalDegree_multiset_prod

theorem totalDegree_finset_prod {ι : Type*} (s : Finset ι) (f : ι → MvPolynomial σ R) :
    (s.prod f).totalDegree ≤ ∑ i in s, (f i).totalDegree := by
  refine' le_trans (totalDegree_multiset_prod _) _
  rw [Multiset.map_map]
  rfl
#align mv_polynomial.total_degree_finset_prod MvPolynomial.totalDegree_finset_prod

theorem totalDegree_finset_sum {ι : Type*} (s : Finset ι) (f : ι → MvPolynomial σ R) :
    (s.sum f).totalDegree ≤ Finset.sup s fun i => (f i).totalDegree := by
  induction' s using Finset.cons_induction with a s has hind
  · exact zero_le _
  · rw [Finset.sum_cons, Finset.sup_cons, sup_eq_max]
    exact (MvPolynomial.totalDegree_add _ _).trans (max_le_max le_rfl hind)
#align mv_polynomial.total_degree_finset_sum MvPolynomial.totalDegree_finset_sum

lemma degreeOf_le_totalDegree (f : MvPolynomial σ R) (i : σ) : f.degreeOf i ≤ f.totalDegree :=
  degreeOf_le_iff.mpr fun d hd ↦ (eq_or_ne (d i) 0).elim (·.trans_le zero_le') fun h ↦
    (Finset.single_le_sum (fun _ _ ↦ zero_le') <| Finsupp.mem_support_iff.mpr h).trans
    (le_totalDegree hd)

theorem exists_degree_lt [Fintype σ] (f : MvPolynomial σ R) (n : ℕ)
    (h : f.totalDegree < n * Fintype.card σ) {d : σ →₀ ℕ} (hd : d ∈ f.support) : ∃ i, d i < n := by
  contrapose! h
  calc
    n * Fintype.card σ = ∑ _s : σ, n := by
      rw [Finset.sum_const, Nat.nsmul_eq_mul, mul_comm, Finset.card_univ]
    _ ≤ ∑ s, d s := (Finset.sum_le_sum fun s _ => h s)
    _ ≤ d.sum fun _ e => e := by
      rw [Finsupp.sum_fintype]
      intros
      rfl
    _ ≤ f.totalDegree := le_totalDegree hd
#align mv_polynomial.exists_degree_lt MvPolynomial.exists_degree_lt

theorem coeff_eq_zero_of_totalDegree_lt {f : MvPolynomial σ R} {d : σ →₀ ℕ}
    (h : f.totalDegree < ∑ i in d.support, d i) : coeff d f = 0 := by
  classical
    rw [totalDegree, Finset.sup_lt_iff] at h
    · specialize h d
      rw [mem_support_iff] at h
      refine' not_not.mp (mt h _)
      exact lt_irrefl _
    · exact lt_of_le_of_lt (Nat.zero_le _) h
#align mv_polynomial.coeff_eq_zero_of_total_degree_lt MvPolynomial.coeff_eq_zero_of_totalDegree_lt

theorem totalDegree_rename_le (f : σ → τ) (p : MvPolynomial σ R) :
    (rename f p).totalDegree ≤ p.totalDegree :=
  Finset.sup_le fun b => by
    classical
    intro h
    rw [rename_eq] at h
    have h' := Finsupp.mapDomain_support h
    rw [Finset.mem_image] at h'
    rcases h' with ⟨s, hs, rfl⟩
    rw [Finsupp.sum_mapDomain_index]
    exact le_totalDegree hs
    exact fun _ => rfl
    exact fun _ _ _ => rfl
#align mv_polynomial.total_degree_rename_le MvPolynomial.totalDegree_rename_le

end TotalDegree

section EvalVars

/-! ### `vars` and `eval` -/


variable [CommSemiring S]

theorem eval₂Hom_eq_constantCoeff_of_vars (f : R →+* S) {g : σ → S} {p : MvPolynomial σ R}
    (hp : ∀ i ∈ p.vars, g i = 0) : eval₂Hom f g p = f (constantCoeff p) := by
  conv_lhs => rw [p.as_sum]
  simp only [map_sum, eval₂Hom_monomial]
  by_cases h0 : constantCoeff p = 0
  on_goal 1 =>
    rw [h0, f.map_zero, Finset.sum_eq_zero]
    intro d hd
  on_goal 2 =>
    rw [Finset.sum_eq_single (0 : σ →₀ ℕ)]
    · rw [Finsupp.prod_zero_index, mul_one]
      rfl
    intro d hd hd0
  on_goal 3 =>
    rw [constantCoeff_eq, coeff, ← Ne.def, ← Finsupp.mem_support_iff] at h0
    intro
    contradiction
  repeat'
    obtain ⟨i, hi⟩ : Finset.Nonempty (Finsupp.support d) := by
      rw [constantCoeff_eq, coeff, ← Finsupp.not_mem_support_iff] at h0
      rw [Finset.nonempty_iff_ne_empty, Ne.def, Finsupp.support_eq_empty]
      rintro rfl
      contradiction
    rw [Finsupp.prod, Finset.prod_eq_zero hi, mul_zero]
    rw [hp, zero_pow (Finsupp.mem_support_iff.1 hi)]
    rw [mem_vars]
    exact ⟨d, hd, hi⟩
#align mv_polynomial.eval₂_hom_eq_constant_coeff_of_vars MvPolynomial.eval₂Hom_eq_constantCoeff_of_vars

theorem aeval_eq_constantCoeff_of_vars [Algebra R S] {g : σ → S} {p : MvPolynomial σ R}
    (hp : ∀ i ∈ p.vars, g i = 0) : aeval g p = algebraMap _ _ (constantCoeff p) :=
  eval₂Hom_eq_constantCoeff_of_vars _ hp
#align mv_polynomial.aeval_eq_constant_coeff_of_vars MvPolynomial.aeval_eq_constantCoeff_of_vars

theorem eval₂Hom_congr' {f₁ f₂ : R →+* S} {g₁ g₂ : σ → S} {p₁ p₂ : MvPolynomial σ R} :
    f₁ = f₂ →
      (∀ i, i ∈ p₁.vars → i ∈ p₂.vars → g₁ i = g₂ i) →
        p₁ = p₂ → eval₂Hom f₁ g₁ p₁ = eval₂Hom f₂ g₂ p₂ := by
  rintro rfl h rfl
  rw [p₁.as_sum]
  simp only [map_sum, eval₂Hom_monomial]
  apply Finset.sum_congr rfl
  intro d hd
  congr 1
  simp only [Finsupp.prod]
  apply Finset.prod_congr rfl
  intro i hi
  have : i ∈ p₁.vars := by
    rw [mem_vars]
    exact ⟨d, hd, hi⟩
  rw [h i this this]
#align mv_polynomial.eval₂_hom_congr' MvPolynomial.eval₂Hom_congr'

/-- If `f₁` and `f₂` are ring homs out of the polynomial ring and `p₁` and `p₂` are polynomials,
  then `f₁ p₁ = f₂ p₂` if `p₁ = p₂` and `f₁` and `f₂` are equal on `R` and on the variables
  of `p₁`.  -/
theorem hom_congr_vars {f₁ f₂ : MvPolynomial σ R →+* S} {p₁ p₂ : MvPolynomial σ R}
    (hC : f₁.comp C = f₂.comp C) (hv : ∀ i, i ∈ p₁.vars → i ∈ p₂.vars → f₁ (X i) = f₂ (X i))
    (hp : p₁ = p₂) : f₁ p₁ = f₂ p₂ :=
  calc
    f₁ p₁ = eval₂Hom (f₁.comp C) (f₁ ∘ X) p₁ := RingHom.congr_fun (by ext <;> simp) _
    _ = eval₂Hom (f₂.comp C) (f₂ ∘ X) p₂ := (eval₂Hom_congr' hC hv hp)
    _ = f₂ p₂ := RingHom.congr_fun (by ext <;> simp) _
#align mv_polynomial.hom_congr_vars MvPolynomial.hom_congr_vars

theorem exists_rename_eq_of_vars_subset_range (p : MvPolynomial σ R) (f : τ → σ) (hfi : Injective f)
    (hf : ↑p.vars ⊆ Set.range f) : ∃ q : MvPolynomial τ R, rename f q = p :=
  ⟨aeval (fun i : σ => Option.elim' 0 X <| partialInv f i) p,
    by
      show (rename f).toRingHom.comp _ p = RingHom.id _ p
      refine' hom_congr_vars _ _ _
      · ext1
        simp [algebraMap_eq]
      · intro i hip _
        rcases hf hip with ⟨i, rfl⟩
        simp [partialInv_left hfi]
      · rfl⟩
#align mv_polynomial.exists_rename_eq_of_vars_subset_range MvPolynomial.exists_rename_eq_of_vars_subset_range

theorem vars_rename [DecidableEq τ] (f : σ → τ) (φ : MvPolynomial σ R) :
    (rename f φ).vars ⊆ φ.vars.image f := by
  classical
  intro i hi
  simp only [vars_def, exists_prop, Multiset.mem_toFinset, Finset.mem_image] at hi ⊢
  simpa only [Multiset.mem_map] using degrees_rename _ _ hi
#align mv_polynomial.vars_rename MvPolynomial.vars_rename

theorem mem_vars_rename (f : σ → τ) (φ : MvPolynomial σ R) {j : τ} (h : j ∈ (rename f φ).vars) :
    ∃ i : σ, i ∈ φ.vars ∧ f i = j := by
  classical
  simpa only [exists_prop, Finset.mem_image] using vars_rename f φ h
#align mv_polynomial.mem_vars_rename MvPolynomial.mem_vars_rename

end EvalVars

section Lex

variable [LinearOrder σ]

lemma leadingCoeff_eq : p.leadingCoeff toLex = p.coeff (ofLex <| p.supDegree toLex) := by
  rw [leadingCoeff]
  apply congr_arg p.coeff
  apply toLex.injective
  rw [Function.rightInverse_invFun toLex.surjective, toLex_ofLex]

lemma supDegree_toLex_C (r : R) : supDegree toLex (C (σ := σ) r) = 0 := by
  classical
    exact (supDegree_single _ r).trans (ite_eq_iff'.mpr ⟨fun _ => rfl, fun _ => rfl⟩)

lemma leadingCoeff_toLex_C (r : R) : leadingCoeff toLex (C (σ := σ) r) = r :=
  leadingCoeff_single toLex.injective _ r

end Lex

end CommSemiring

end MvPolynomial<|MERGE_RESOLUTION|>--- conflicted
+++ resolved
@@ -146,7 +146,6 @@
 #align mv_polynomial.degrees_sum MvPolynomial.degrees_sum
 
 theorem degrees_mul (p q : MvPolynomial σ R) : (p * q).degrees ≤ p.degrees + q.degrees := by
-<<<<<<< HEAD
   convert supDegree_mul_le (map_add _)
   rfl; all_goals infer_instance
 #align mv_polynomial.degrees_mul MvPolynomial.degrees_mul
@@ -159,21 +158,6 @@
 theorem degrees_pow (p : MvPolynomial σ R) (n : ℕ) : (p ^ n).degrees ≤ n • p.degrees := by
   rw [Finset.pow_eq_prod_const, Finset.nsmul_eq_sum_const]
   exact degrees_prod _ _
-=======
-  classical
-  refine (Finset.sup_mono <| support_mul p q).trans <| Finset.sup_add_le.2 fun a ha b hb ↦ ?_
-  rw [Finsupp.toMultiset_add]
-  exact add_le_add (Finset.le_sup ha) (Finset.le_sup hb)
-#align mv_polynomial.degrees_mul MvPolynomial.degrees_mul
-
-theorem degrees_prod {ι : Type*} (s : Finset ι) (f : ι → MvPolynomial σ R) :
-    (∏ i in s, f i).degrees ≤ ∑ i in s, (f i).degrees :=
-  Finset.le_prod_of_submultiplicative (Multiplicative.ofAdd ∘ degrees) degrees_one degrees_mul _ _
-#align mv_polynomial.degrees_prod MvPolynomial.degrees_prod
-
-theorem degrees_pow (p : MvPolynomial σ R) (n : ℕ) : (p ^ n).degrees ≤ n • p.degrees := by
-  simpa using degrees_prod (Finset.range n) fun _ ↦ p
->>>>>>> 30e83bf0
 #align mv_polynomial.degrees_pow MvPolynomial.degrees_pow
 
 theorem mem_degrees {p : MvPolynomial σ R} {i : σ} :
@@ -320,33 +304,9 @@
 section Mul
 
 theorem vars_mul [DecidableEq σ] (φ ψ : MvPolynomial σ R) : (φ * ψ).vars ⊆ φ.vars ∪ ψ.vars := by
-<<<<<<< HEAD
   simp_rw [vars]
   convert Multiset.toFinset_subset.mpr <| Multiset.Le.subset (degrees_mul φ ψ)
   convert (Multiset.toFinset_add φ.degrees ψ.degrees).symm
-
-=======
-  intro i
-  simp only [mem_vars, Finset.mem_union]
-  rintro ⟨d, hd, hi⟩
-  rw [mem_support_iff, coeff_mul] at hd
-  contrapose! hd
-  cases hd
-  rw [Finset.sum_eq_zero]
-  rintro ⟨d₁, d₂⟩ H
-  rw [Finset.mem_antidiagonal] at H
-  subst H
-  obtain H | H : i ∈ d₁.support ∨ i ∈ d₂.support := by
-    simpa only [Finset.mem_union] using Finsupp.support_add hi
-  · suffices coeff d₁ φ = 0 by simp [this]
-    rw [coeff, ← Finsupp.not_mem_support_iff]
-    intro
-    solve_by_elim
-  · suffices coeff d₂ ψ = 0 by simp [this]
-    rw [coeff, ← Finsupp.not_mem_support_iff]
-    intro
-    solve_by_elim
->>>>>>> 30e83bf0
 #align mv_polynomial.vars_mul MvPolynomial.vars_mul
 
 @[simp]
@@ -592,13 +552,8 @@
 theorem totalDegree_le_degrees_card (p : MvPolynomial σ R) :
     p.totalDegree ≤ Multiset.card p.degrees := by
   classical
-<<<<<<< HEAD
-    rw [totalDegree_eq]
-    exact Finset.sup_le fun s hs => Multiset.card_le_of_le <| Finset.le_sup hs
-=======
   rw [totalDegree_eq]
   exact Finset.sup_le fun s hs => Multiset.card_le_card <| Finset.le_sup hs
->>>>>>> 30e83bf0
 #align mv_polynomial.total_degree_le_degrees_card MvPolynomial.totalDegree_le_degrees_card
 
 theorem totalDegree_le_of_support_subset (h : p.support ⊆ q.support) :
@@ -657,19 +612,9 @@
 
 theorem totalDegree_pow (a : MvPolynomial σ R) (n : ℕ) :
     (a ^ n).totalDegree ≤ n * a.totalDegree := by
-<<<<<<< HEAD
   rw [Finset.pow_eq_prod_const, ← Nat.nsmul_eq_mul, Finset.nsmul_eq_sum_const]
   refine supDegree_prod_le rfl (fun _ _ => ?_)
   dsimp only; exact Finsupp.sum_add_index' (fun _ => rfl) (fun _ _ _ => rfl)
-=======
-  induction' n with n ih
-  · simp only [Nat.zero_eq, pow_zero, totalDegree_one, zero_mul, le_refl]
-  rw [pow_succ]
-  calc
-    totalDegree (a * a ^ n) ≤ a.totalDegree + (a ^ n).totalDegree := totalDegree_mul _ _
-    _ ≤ a.totalDegree + n * a.totalDegree := (add_le_add_left ih _)
-    _ = (n + 1) * a.totalDegree := by rw [add_mul, one_mul, add_comm]
->>>>>>> 30e83bf0
 #align mv_polynomial.total_degree_pow MvPolynomial.totalDegree_pow
 
 @[simp]
