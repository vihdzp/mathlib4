/-
Copyright (c) 2022 Junyan Xu. All rights reserved.
Released under Apache 2.0 license as described in the file LICENSE.
Authors: Damiano Testa, Junyan Xu
-/
import Mathlib.Data.DFinsupp.Order
import Mathlib.Data.DFinsupp.NeLocus
import Mathlib.Order.WellFoundedSet

#align_import data.dfinsupp.lex from "leanprover-community/mathlib"@"dde670c9a3f503647fd5bfdf1037bad526d3397a"

/-!
# Lexicographic order on finitely supported dependent functions

This file defines the lexicographic order on `DFinsupp`.
-/


variable {ι : Type*} {α : ι → Type*}

namespace DFinsupp

section Zero

variable [∀ i, Zero (α i)]

/-- `DFinsupp.Lex r s` is the lexicographic relation on `Π₀ i, α i`, where `ι` is ordered by `r`,
and `α i` is ordered by `s i`.
The type synonym `Lex (Π₀ i, α i)` has an order given by `DFinsupp.Lex (· < ·) (· < ·)`.
-/
protected def Lex (r : ι → ι → Prop) (s : ∀ i, α i → α i → Prop) (x y : Π₀ i, α i) : Prop :=
  Pi.Lex r (s _) x y
#align dfinsupp.lex DFinsupp.Lex

-- Porting note: Added `_root_` to match more closely with Lean 3. Also updated `s`'s type.
theorem _root_.Pi.lex_eq_dfinsupp_lex {r : ι → ι → Prop} {s : ∀ i, α i → α i → Prop}
    (a b : Π₀ i, α i) : Pi.Lex r (s _) (a : ∀ i, α i) b = DFinsupp.Lex r s a b :=
  rfl
#align pi.lex_eq_dfinsupp_lex Pi.lex_eq_dfinsupp_lex

-- Porting note: Updated `s`'s type.
theorem lex_def {r : ι → ι → Prop} {s : ∀ i, α i → α i → Prop} {a b : Π₀ i, α i} :
    DFinsupp.Lex r s a b ↔ ∃ j, (∀ d, r d j → a d = b d) ∧ s j (a j) (b j) :=
  Iff.rfl
#align dfinsupp.lex_def DFinsupp.lex_def

instance [LT ι] [∀ i, LT (α i)] : LT (Lex (Π₀ i, α i)) :=
  ⟨fun f g ↦ DFinsupp.Lex (· < ·) (fun _ ↦ (· < ·)) (ofLex f) (ofLex g)⟩

theorem lex_lt_of_lt_of_preorder [∀ i, Preorder (α i)] (r) [IsStrictOrder ι r] {x y : Π₀ i, α i}
    (hlt : x < y) : ∃ i, (∀ j, r j i → x j ≤ y j ∧ y j ≤ x j) ∧ x i < y i := by
  obtain ⟨hle, j, hlt⟩ := Pi.lt_def.1 hlt
  classical
  have : (x.neLocus y : Set ι).WellFoundedOn r := (x.neLocus y).finite_toSet.wellFoundedOn
  obtain ⟨i, hi, hl⟩ := this.has_min { i | x i < y i } ⟨⟨j, mem_neLocus.2 hlt.ne⟩, hlt⟩
  refine' ⟨i, fun k hk ↦ ⟨hle k, _⟩, hi⟩
  exact of_not_not fun h ↦ hl ⟨k, mem_neLocus.2 (ne_of_not_le h).symm⟩ ((hle k).lt_of_not_le h) hk
#align dfinsupp.lex_lt_of_lt_of_preorder DFinsupp.lex_lt_of_lt_of_preorder

theorem lex_lt_of_lt [∀ i, PartialOrder (α i)] (r) [IsStrictOrder ι r] {x y : Π₀ i, α i}
    (hlt : x < y) : Pi.Lex r (· < ·) x y := by
  simp_rw [Pi.Lex, le_antisymm_iff]
  exact lex_lt_of_lt_of_preorder r hlt
#align dfinsupp.lex_lt_of_lt DFinsupp.lex_lt_of_lt

instance Lex.isStrictOrder [LinearOrder ι] [∀ i, PartialOrder (α i)] :
    IsStrictOrder (Lex (Π₀ i, α i)) (· < ·) :=
  let i : IsStrictOrder (Lex (∀ i, α i)) (· < ·) := Pi.Lex.isStrictOrder
  { irrefl := toLex.surjective.forall.2 fun _ ↦ @irrefl _ _ i.toIsIrrefl _
    trans := toLex.surjective.forall₃.2 fun _ _ _ ↦ @trans _ _ i.toIsTrans _ _ _ }
#align dfinsupp.lex.is_strict_order DFinsupp.Lex.isStrictOrder

variable [LinearOrder ι]

/-- The partial order on `DFinsupp`s obtained by the lexicographic ordering.
See `DFinsupp.Lex.linearOrder` for a proof that this partial order is in fact linear. -/
instance Lex.partialOrder [∀ i, PartialOrder (α i)] : PartialOrder (Lex (Π₀ i, α i)) :=
  PartialOrder.lift (fun x ↦ toLex (⇑(ofLex x)))
    (FunLike.coe_injective (F := DFinsupp fun i => α i))
#align dfinsupp.lex.partial_order DFinsupp.Lex.partialOrder

section LinearOrder

variable [∀ i, LinearOrder (α i)]

/-- Auxiliary helper to case split computably. There is no need for this to be public, as it
can be written with `Or.by_cases` on `lt_trichotomy` once the instances below are constructed. -/
private def lt_trichotomy_rec {P : Lex (Π₀ i, α i) → Lex (Π₀ i, α i) → Sort*}
    (h_lt : ∀ {f g}, toLex f < toLex g → P (toLex f) (toLex g))
    (h_eq : ∀ {f g}, toLex f = toLex g → P (toLex f) (toLex g))
    (h_gt : ∀ {f g}, toLex g < toLex f → P (toLex f) (toLex g)) : ∀ f g, P f g :=
  Lex.rec fun f ↦ Lex.rec fun g ↦ match (motive := ∀ y, (f.neLocus g).min = y → _) _, rfl with
  | ⊤, h => h_eq (neLocus_eq_empty.mp <| Finset.min_eq_top.mp h)
  | (wit : ι), h => by
    apply (mem_neLocus.mp <| Finset.mem_of_min h).lt_or_lt.by_cases <;> intro hwit
    · exact h_lt ⟨wit, fun j hj ↦ not_mem_neLocus.mp (Finset.not_mem_of_lt_min hj h), hwit⟩
    · exact h_gt ⟨wit, fun j hj ↦
        not_mem_neLocus.mp (Finset.not_mem_of_lt_min hj <| by rwa [neLocus_comm]), hwit⟩

/-- The less-or-equal relation for the lexicographic ordering is decidable. -/
irreducible_def Lex.decidableLE : @DecidableRel (Lex (Π₀ i, α i)) (· ≤ ·) :=
  lt_trichotomy_rec (fun h ↦ isTrue <| Or.inr h)
    (fun h ↦ isTrue <| Or.inl <| congr_arg _ <| congr_arg _ h)
    fun h ↦ isFalse fun h' ↦ lt_irrefl _ (h.trans_le h')
#align dfinsupp.lex.decidable_le DFinsupp.Lex.decidableLE

/-- The less-than relation for the lexicographic ordering is decidable. -/
irreducible_def Lex.decidableLT : @DecidableRel (Lex (Π₀ i, α i)) (· < ·) :=
  lt_trichotomy_rec (fun h ↦ isTrue h) (fun h ↦ isFalse h.not_lt) fun h ↦ isFalse h.asymm
#align dfinsupp.lex.decidable_lt DFinsupp.Lex.decidableLT

-- Porting note: Added `DecidableEq` for `LinearOrder`.
instance : DecidableEq (Lex (Π₀ i, α i)) :=
  lt_trichotomy_rec (fun h ↦ isFalse fun h' => h'.not_lt h) (fun h ↦ isTrue h)
    fun h ↦ isFalse fun h' => h'.symm.not_lt h

/-- The linear order on `DFinsupp`s obtained by the lexicographic ordering. -/
instance Lex.linearOrder : LinearOrder (Lex (Π₀ i, α i)) :=
  { Lex.partialOrder with
    le_total := lt_trichotomy_rec (fun h ↦ Or.inl h.le) (fun h ↦ Or.inl h.le) fun h ↦ Or.inr h.le
    decidableLT := decidableLT
    decidableLE := decidableLE
    decidableEq := inferInstance }
#align dfinsupp.lex.linear_order DFinsupp.Lex.linearOrder

end LinearOrder

variable [∀ i, PartialOrder (α i)]

theorem toLex_monotone : Monotone (@toLex (Π₀ i, α i)) := by
  intro a b h
  refine' le_of_lt_or_eq (or_iff_not_imp_right.2 fun hne ↦ _)
  classical
  exact ⟨Finset.min' _ (nonempty_neLocus_iff.2 hne),
    fun j hj ↦ not_mem_neLocus.1 fun h ↦ (Finset.min'_le _ _ h).not_lt hj,
    (h _).lt_of_ne (mem_neLocus.1 <| Finset.min'_mem _ _)⟩
#align dfinsupp.to_lex_monotone DFinsupp.toLex_monotone

theorem lt_of_forall_lt_of_lt (a b : Lex (Π₀ i, α i)) (i : ι) :
    (∀ j < i, ofLex a j = ofLex b j) → ofLex a i < ofLex b i → a < b :=
  fun h1 h2 ↦ ⟨i, h1, h2⟩
#align dfinsupp.lt_of_forall_lt_of_lt DFinsupp.lt_of_forall_lt_of_lt

end Zero

section Covariants

variable [LinearOrder ι] [∀ i, AddMonoid (α i)] [∀ i, LinearOrder (α i)]

/-!  We are about to sneak in a hypothesis that might appear to be too strong.
We assume `CovariantClass` with *strict* inequality `<` also when proving the one with the
*weak* inequality `≤`. This is actually necessary: addition on `Lex (Π₀ i, α i)` may fail to be
monotone, when it is "just" monotone on `α i`. -/


section Left

variable [∀ i, CovariantClass (α i) (α i) (· + ·) (· < ·)]

instance Lex.covariantClass_lt_left :
    CovariantClass (Lex (Π₀ i, α i)) (Lex (Π₀ i, α i)) (· + ·) (· < ·) :=
  ⟨fun _ _ _ ⟨a, lta, ha⟩ ↦ ⟨a, fun j ja ↦ congr_arg _ (lta j ja), add_lt_add_left ha _⟩⟩
#align dfinsupp.lex.covariant_class_lt_left DFinsupp.Lex.covariantClass_lt_left

instance Lex.covariantClass_le_left :
    CovariantClass (Lex (Π₀ i, α i)) (Lex (Π₀ i, α i)) (· + ·) (· ≤ ·) :=
  Add.to_covariantClass_left _
#align dfinsupp.lex.covariant_class_le_left DFinsupp.Lex.covariantClass_le_left

end Left

section Right

variable [∀ i, CovariantClass (α i) (α i) (Function.swap (· + ·)) (· < ·)]

instance Lex.covariantClass_lt_right :
    CovariantClass (Lex (Π₀ i, α i)) (Lex (Π₀ i, α i)) (Function.swap (· + ·)) (· < ·) :=
  ⟨fun f _ _ ⟨a, lta, ha⟩ ↦
    ⟨a, fun j ja ↦ congr_arg (· + ofLex f j) (lta j ja), add_lt_add_right ha _⟩⟩
#align dfinsupp.lex.covariant_class_lt_right DFinsupp.Lex.covariantClass_lt_right

instance Lex.covariantClass_le_right :
    CovariantClass (Lex (Π₀ i, α i)) (Lex (Π₀ i, α i)) (Function.swap (· + ·)) (· ≤ ·) :=
  Add.to_covariantClass_right _
#align dfinsupp.lex.covariant_class_le_right DFinsupp.Lex.covariantClass_le_right

end Right

end Covariants

section OrderedAddMonoid

variable [LinearOrder ι]

instance Lex.orderBot [∀ i, CanonicallyOrderedAddMonoid (α i)] : OrderBot (Lex (Π₀ i, α i)) where
  bot := 0
  bot_le _ := DFinsupp.toLex_monotone bot_le

instance Lex.orderedAddCancelCommMonoid [∀ i, OrderedCancelAddCommMonoid (α i)] :
    OrderedCancelAddCommMonoid (Lex (Π₀ i, α i)) where
<<<<<<< HEAD
  add_le_add_left := fun _ _ h _ => add_le_add_left (α := Lex (∀ i, α i)) h _
  le_of_add_le_add_left := fun _ _ _ h => le_of_add_le_add_left (α := Lex (∀ i, α i)) h

instance Lex.orderedAddCommGroup [∀ i, OrderedAddCommGroup (α i)] :
    OrderedAddCommGroup (Lex (Π₀ i, α i)) where
  add_le_add_left := @add_le_add_left _ _ _ _

instance Lex.linearOrderedCancelAddCommMonoid
    [∀ i, LinearOrderedCancelAddCommMonoid (α i)] :
    LinearOrderedCancelAddCommMonoid (Lex (Π₀ i, α i)) :=
  { (inferInstance : LinearOrder (Lex (Π₀ i, α i))),
    (inferInstance: OrderedCancelAddCommMonoid (Lex (Π₀ i, α i))) with }

instance Lex.linearOrderedAddCommGroup [∀ i, LinearOrderedAddCommGroup (α i)] :
    LinearOrderedAddCommGroup (Lex (Π₀ i, α i)) :=
  { (inferInstance : LinearOrder (Lex (Π₀ i, α i))) with
    add_le_add_left := @add_le_add_left _ _ _ _ }
=======
  add_le_add_left _ _ h _ := add_le_add_left (α := Lex (∀ i, α i)) h _
  le_of_add_le_add_left _ _ _ := le_of_add_le_add_left (α := Lex (∀ i, α i))

instance Lex.orderedAddCommGroup [∀ i, OrderedAddCommGroup (α i)] :
    OrderedAddCommGroup (Lex (Π₀ i, α i)) where
  add_le_add_left _ _ := add_le_add_left

instance Lex.linearOrderedCancelAddCommMonoid
    [∀ i, LinearOrderedCancelAddCommMonoid (α i)] :
    LinearOrderedCancelAddCommMonoid (Lex (Π₀ i, α i)) where
  __ := (inferInstance : LinearOrder (Lex (Π₀ i, α i)))
  __ := (inferInstance : OrderedCancelAddCommMonoid (Lex (Π₀ i, α i)))

instance Lex.linearOrderedAddCommGroup [∀ i, LinearOrderedAddCommGroup (α i)] :
    LinearOrderedAddCommGroup (Lex (Π₀ i, α i)) where
  __ := (inferInstance : LinearOrder (Lex (Π₀ i, α i)))
  add_le_add_left _ _ := add_le_add_left
>>>>>>> 313b017d

end OrderedAddMonoid

end DFinsupp<|MERGE_RESOLUTION|>--- conflicted
+++ resolved
@@ -198,25 +198,6 @@
 
 instance Lex.orderedAddCancelCommMonoid [∀ i, OrderedCancelAddCommMonoid (α i)] :
     OrderedCancelAddCommMonoid (Lex (Π₀ i, α i)) where
-<<<<<<< HEAD
-  add_le_add_left := fun _ _ h _ => add_le_add_left (α := Lex (∀ i, α i)) h _
-  le_of_add_le_add_left := fun _ _ _ h => le_of_add_le_add_left (α := Lex (∀ i, α i)) h
-
-instance Lex.orderedAddCommGroup [∀ i, OrderedAddCommGroup (α i)] :
-    OrderedAddCommGroup (Lex (Π₀ i, α i)) where
-  add_le_add_left := @add_le_add_left _ _ _ _
-
-instance Lex.linearOrderedCancelAddCommMonoid
-    [∀ i, LinearOrderedCancelAddCommMonoid (α i)] :
-    LinearOrderedCancelAddCommMonoid (Lex (Π₀ i, α i)) :=
-  { (inferInstance : LinearOrder (Lex (Π₀ i, α i))),
-    (inferInstance: OrderedCancelAddCommMonoid (Lex (Π₀ i, α i))) with }
-
-instance Lex.linearOrderedAddCommGroup [∀ i, LinearOrderedAddCommGroup (α i)] :
-    LinearOrderedAddCommGroup (Lex (Π₀ i, α i)) :=
-  { (inferInstance : LinearOrder (Lex (Π₀ i, α i))) with
-    add_le_add_left := @add_le_add_left _ _ _ _ }
-=======
   add_le_add_left _ _ h _ := add_le_add_left (α := Lex (∀ i, α i)) h _
   le_of_add_le_add_left _ _ _ := le_of_add_le_add_left (α := Lex (∀ i, α i))
 
@@ -234,7 +215,6 @@
     LinearOrderedAddCommGroup (Lex (Π₀ i, α i)) where
   __ := (inferInstance : LinearOrder (Lex (Π₀ i, α i)))
   add_le_add_left _ _ := add_le_add_left
->>>>>>> 313b017d
 
 end OrderedAddMonoid
 
