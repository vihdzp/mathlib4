/-
Copyright (c) 2022 Junyan Xu. All rights reserved.
Released under Apache 2.0 license as described in the file LICENSE.
Authors: Damiano Testa, Junyan Xu
-/
import Mathlib.Algebra.Order.Group.PiLex
import Mathlib.Data.DFinsupp.Order
import Mathlib.Data.DFinsupp.NeLocus
import Mathlib.Order.WellFoundedSet

/-!
# Lexicographic order on finitely supported dependent functions

This file defines the lexicographic order on `DFinsupp`.
-/


variable {ι : Type*} {α : ι → Type*}

namespace DFinsupp

section Zero

variable [∀ i, Zero (α i)]

/-- `DFinsupp.Lex r s` is the lexicographic relation on `Π₀ i, α i`, where `ι` is ordered by `r`,
and `α i` is ordered by `s i`.

The type synonym `Lex (Π₀ i, α i)` has an order given by `DFinsupp.Lex (· < ·) (· < ·)`, whereas
`Colex (Π₀ i, α i)` has an order given by `DFinsupp.Lex (· > ·) (· < ·)`.
-/
protected def Lex (r : ι → ι → Prop) (s : ∀ i, α i → α i → Prop) (x y : Π₀ i, α i) : Prop :=
  Pi.Lex r (s _) x y

theorem _root_.Pi.lex_eq_dfinsupp_lex {r : ι → ι → Prop} {s : ∀ i, α i → α i → Prop}
    (a b : Π₀ i, α i) : Pi.Lex r (s _) (a : ∀ i, α i) b = DFinsupp.Lex r s a b :=
  rfl

theorem lex_def {r : ι → ι → Prop} {s : ∀ i, α i → α i → Prop} {a b : Π₀ i, α i} :
    DFinsupp.Lex r s a b ↔ ∃ j, (∀ d, r d j → a d = b d) ∧ s j (a j) (b j) :=
  .rfl

instance [LT ι] [∀ i, LT (α i)] : LT (Lex (Π₀ i, α i)) :=
  ⟨fun f g ↦ DFinsupp.Lex (· < ·) (fun _ ↦ (· < ·)) (ofLex f) (ofLex g)⟩

instance [LT ι] [∀ i, LT (α i)] : LT (Colex (Π₀ i, α i)) :=
  ⟨fun f g ↦ DFinsupp.Lex (· > ·) (fun _ ↦ (· < ·)) (ofLex f) (ofLex g)⟩

theorem lex_lt_iff [LT ι] [∀ i, LT (α i)] {a b : Lex (Π₀ i, α i)} :
    a < b ↔ ∃ i, (∀ j, j < i → a j = b j) ∧ a i < b i :=
  .rfl

theorem colex_lt_iff [LT ι] [∀ i, LT (α i)] {a b : Colex (Π₀ i, α i)} :
    a < b ↔ ∃ i, (∀ j, i < j → a j = b j) ∧ a i < b i :=
  .rfl

theorem lex_lt_of_lt_of_preorder [∀ i, Preorder (α i)] (r) [IsStrictOrder ι r] {x y : Π₀ i, α i}
    (hlt : x < y) : ∃ i, (∀ j, r j i → x j ≤ y j ∧ y j ≤ x j) ∧ x i < y i := by
  obtain ⟨hle, j, hlt⟩ := Pi.lt_def.1 hlt
  classical
  have : (x.neLocus y : Set ι).WellFoundedOn r := (x.neLocus y).finite_toSet.wellFoundedOn
  obtain ⟨i, hi, hl⟩ := this.has_min { i | x i < y i } ⟨⟨j, mem_neLocus.2 hlt.ne⟩, hlt⟩
  refine ⟨i, fun k hk ↦ ⟨hle k, ?_⟩, hi⟩
  exact of_not_not fun h ↦ hl ⟨k, mem_neLocus.2 (ne_of_not_le h).symm⟩ ((hle k).lt_of_not_ge h) hk

theorem lex_lt_of_lt [∀ i, PartialOrder (α i)] (r) [IsStrictOrder ι r] {x y : Π₀ i, α i}
    (hlt : x < y) : Pi.Lex r (· < ·) x y := by
  simp_rw [Pi.Lex, le_antisymm_iff]
  exact lex_lt_of_lt_of_preorder r hlt

theorem lex_iff_of_unique [Unique ι] [∀ i, LT (α i)] {r} [IsIrrefl ι r] {x y : Π₀ i, α i} :
    DFinsupp.Lex r (fun _ ↦ (· < ·)) x y ↔ x default < y default :=
  Pi.lex_iff_of_unique

theorem lex_lt_iff_of_unique [Unique ι] [∀ i, LT (α i)] [Preorder ι] {x y : Lex (Π₀ i, α i)} :
    x < y ↔ x default < y default :=
  lex_iff_of_unique

<<<<<<< HEAD
=======
theorem colex_lt_iff_of_unique [Unique ι] [∀ i, LT (α i)] [Preorder ι] {x y : Colex (Π₀ i, α i)} :
    x < y ↔ x default < y default :=
  lex_iff_of_unique

>>>>>>> e961daac
variable [LinearOrder ι]

instance Lex.isStrictOrder [∀ i, PartialOrder (α i)] :
    IsStrictOrder (Lex (Π₀ i, α i)) (· < ·) where
  irrefl _ := lt_irrefl (α := Lex (∀ i, α i)) _
  trans _ _ _ := lt_trans (α := Lex (∀ i, α i))

instance Colex.isStrictOrder [∀ i, PartialOrder (α i)] :
    IsStrictOrder (Colex (Π₀ i, α i)) (· < ·) :=
  Lex.isStrictOrder (ι := ιᵒᵈ)

/-- The partial order on `DFinsupp`s obtained by the lexicographic ordering.
See `DFinsupp.Lex.linearOrder` for a proof that this partial order is in fact linear. -/
instance Lex.partialOrder [∀ i, PartialOrder (α i)] : PartialOrder (Lex (Π₀ i, α i)) where
  le x y := ⇑(ofLex x) = ⇑(ofLex y) ∨ x < y
  __ := PartialOrder.lift (fun x : Lex (Π₀ i, α i) ↦ toLex (⇑(ofLex x)))
    (DFunLike.coe_injective (F := DFinsupp α))

/-- The partial order on `DFinsupp`s obtained by the colexicographic ordering.
See `DFinsupp.Colex.linearOrder` for a proof that this partial order is in fact linear. -/
instance Colex.partialOrder [∀ i, PartialOrder (α i)] : PartialOrder (Colex (Π₀ i, α i)) where
  le x y := ⇑(ofColex x) = ⇑(ofColex y) ∨ x < y
  __ := PartialOrder.lift (fun x : Colex (Π₀ i, α i) ↦ toColex (⇑(ofColex x)))
    (DFunLike.coe_injective (F := DFinsupp α))

theorem lex_le_iff_of_unique [Unique ι] [∀ i, PartialOrder (α i)] {x y : Lex (Π₀ i, α i)} :
    x ≤ y ↔ x default ≤ y default := by
  rw [le_iff_lt_or_eq, le_iff_lt_or_eq, lex_lt_iff_of_unique, ← ofLex.apply_eq_iff_eq,
    DFunLike.ext_iff, Unique.forall_iff]

<<<<<<< HEAD
=======
theorem colex_le_iff_of_unique [Unique ι] [∀ i, PartialOrder (α i)] {x y : Colex (Π₀ i, α i)} :
    x ≤ y ↔ x default ≤ y default :=
  lex_le_iff_of_unique (ι := ιᵒᵈ)

>>>>>>> e961daac
section LinearOrder

variable [H : ∀ i, LinearOrder (α i)]

/-- Auxiliary helper to case split computably. There is no need for this to be public, as it
can be written with `Or.by_cases` on `lt_trichotomy` once the instances below are constructed. -/
private def lt_trichotomy_rec {P : Lex (Π₀ i, α i) → Lex (Π₀ i, α i) → Sort*}
    (h_lt : ∀ {f g}, toLex f < toLex g → P (toLex f) (toLex g))
    (h_eq : ∀ {f g}, toLex f = toLex g → P (toLex f) (toLex g))
    (h_gt : ∀ {f g}, toLex g < toLex f → P (toLex f) (toLex g)) : ∀ f g, P f g :=
  Lex.rec fun f ↦ Lex.rec fun g ↦ match (motive := ∀ y, (f.neLocus g).min = y → _) _, rfl with
  | ⊤, h => h_eq (neLocus_eq_empty.mp <| Finset.min_eq_top.mp h)
  | (wit : ι), h => by
    apply (mem_neLocus.mp <| Finset.mem_of_min h).lt_or_gt.by_cases <;> intro hwit
    · exact h_lt ⟨wit, fun j hj ↦ notMem_neLocus.mp (Finset.notMem_of_lt_min hj h), hwit⟩
    · exact h_gt ⟨wit, fun j hj ↦
        notMem_neLocus.mp (Finset.notMem_of_lt_min hj <| by rwa [neLocus_comm]), hwit⟩

instance Lex.isTotalLE : IsTotal (Lex (Π₀ i, α i)) (· ≤ ·) where
  total := lt_trichotomy_rec (fun h ↦ Or.inl h.le) (fun h ↦ Or.inl h.le) fun h ↦ Or.inr h.le

instance Colex.isTotalLE : IsTotal (Colex (Π₀ i, α i)) (· ≤ ·) :=
  Lex.isTotalLE (ι := ιᵒᵈ)

/-- The less-or-equal relation for the lexicographic ordering is decidable. -/
instance Lex.decidableLE : DecidableLE (Lex (Π₀ i, α i)) :=
  lt_trichotomy_rec (fun h ↦ isTrue <| Or.inr h)
    (fun h ↦ isTrue <| Or.inl <| congr_arg _ h)
    fun h ↦ isFalse fun h' ↦ lt_irrefl _ (h.trans_le h')

/-- The less-or-equal relation for the colexicographic ordering is decidable. -/
instance Colex.decidableLE : DecidableLE (Colex (Π₀ i, α i)) :=
  Lex.decidableLE (ι := ιᵒᵈ)

/-- The less-than relation for the lexicographic ordering is decidable. -/
instance Lex.decidableLT : DecidableLT (Lex (Π₀ i, α i)) :=
  lt_trichotomy_rec (fun h ↦ isTrue h) (fun h ↦ isFalse h.not_lt) fun h ↦ isFalse h.asymm

/-- The less-than relation for the colexicographic ordering is decidable. -/
instance Colex.decidableLT : DecidableLT (Colex (Π₀ i, α i)) :=
  Lex.decidableLT (ι := ιᵒᵈ)

/-- The linear order on `DFinsupp`s obtained by the lexicographic ordering. -/
instance Lex.linearOrder : LinearOrder (Lex (Π₀ i, α i)) where
  __ := Lex.partialOrder
  le_total := total_of _
  toDecidableLT := decidableLT
  toDecidableLE := decidableLE

/-- The linear order on `DFinsupp`s obtained by the colexicographic ordering. -/
instance Colex.linearOrder : LinearOrder (Colex (Π₀ i, α i)) where
  __ := Colex.partialOrder
  le_total := total_of _
  toDecidableLT := decidableLT
  toDecidableLE := decidableLE

end LinearOrder

variable [∀ i, PartialOrder (α i)]

theorem toLex_monotone : Monotone (@toLex (Π₀ i, α i)) := by
  intro a b h
  refine le_of_lt_or_eq (or_iff_not_imp_right.2 fun hne ↦ ?_)
  classical
  exact ⟨Finset.min' _ (nonempty_neLocus_iff.2 hne),
    fun j hj ↦ notMem_neLocus.1 fun h ↦ (Finset.min'_le _ _ h).not_gt hj,
    (h _).lt_of_ne (mem_neLocus.1 <| Finset.min'_mem _ _)⟩

theorem toColex_monotone : Monotone (@toColex (Π₀ i, α i)) :=
  toLex_monotone (ι := ιᵒᵈ)

@[deprecated lex_lt_iff (since := "2025-10-12")]
theorem lt_of_forall_lt_of_lt (a b : Lex (Π₀ i, α i)) (i : ι) :
    (∀ j < i, ofLex a j = ofLex b j) → ofLex a i < ofLex b i → a < b :=
  fun h1 h2 ↦ ⟨i, h1, h2⟩

end Zero

section Covariants

variable [LinearOrder ι] [∀ i, AddMonoid (α i)] [∀ i, LinearOrder (α i)]

/-!  We are about to sneak in a hypothesis that might appear to be too strong.
We assume `AddLeftStrictMono` (covariant with *strict* inequality `<`) also when proving the one
with the *weak* inequality `≤`. This is actually necessary: addition on `Lex (Π₀ i, α i)` may fail
to be monotone, when it is "just" monotone on `α i`. -/

section Left

variable [∀ i, AddLeftStrictMono (α i)]

instance Lex.addLeftStrictMono : AddLeftStrictMono (Lex (Π₀ i, α i)) :=
  ⟨fun _ _ _ ⟨a, lta, ha⟩ ↦ ⟨a, fun j ja ↦ congr_arg _ (lta j ja), by dsimp; gcongr⟩⟩

instance Colex.addLeftStrictMono : AddLeftStrictMono (Colex (Π₀ i, α i)) :=
  Lex.addLeftStrictMono (ι := ιᵒᵈ)

instance Lex.addLeftMono : AddLeftMono (Lex (Π₀ i, α i)) :=
  addLeftMono_of_addLeftStrictMono _

instance Colex.addLeftMono : AddLeftMono (Colex (Π₀ i, α i)) :=
  Lex.addLeftMono (ι := ιᵒᵈ)

end Left

section Right

variable [∀ i, AddRightStrictMono (α i)]

instance Lex.addRightStrictMono : AddRightStrictMono (Lex (Π₀ i, α i)) :=
  ⟨fun f _ _ ⟨a, lta, ha⟩ ↦
    ⟨a, fun j ja ↦ congr_arg (· + ofLex f j) (lta j ja), by dsimp; gcongr⟩⟩

instance Colex.addRightStrictMono : AddRightStrictMono (Colex (Π₀ i, α i)) :=
  Lex.addRightStrictMono (ι := ιᵒᵈ)

instance Lex.addRightMono : AddRightMono (Lex (Π₀ i, α i)) :=
  addRightMono_of_addRightStrictMono _

instance Colex.addRightMono : AddRightMono (Colex (Π₀ i, α i)) :=
  Lex.addRightMono (ι := ιᵒᵈ)

end Right

end Covariants

section OrderedAddMonoid

variable [LinearOrder ι]

instance Lex.orderBot [∀ i, AddCommMonoid (α i)] [∀ i, PartialOrder (α i)]
    [∀ i, CanonicallyOrderedAdd (α i)] :
    OrderBot (Lex (Π₀ i, α i)) where
  bot := 0
  bot_le _ := DFinsupp.toLex_monotone bot_le

instance Colex.orderBot [∀ i, AddCommMonoid (α i)] [∀ i, PartialOrder (α i)]
    [∀ i, CanonicallyOrderedAdd (α i)] :
    OrderBot (Colex (Π₀ i, α i)) where
  bot := 0
  bot_le _ := DFinsupp.toColex_monotone bot_le

instance Lex.isOrderedCancelAddMonoid [∀ i, AddCommMonoid (α i)] [∀ i, PartialOrder (α i)]
    [∀ i, IsOrderedCancelAddMonoid (α i)] :
    IsOrderedCancelAddMonoid (Lex (Π₀ i, α i)) where
  add_le_add_left _ _ h _ := add_le_add_left (α := Lex (∀ i, α i)) h _
  le_of_add_le_add_left _ _ _ := le_of_add_le_add_left (α := Lex (∀ i, α i))

instance Colex.isOrderedCancelAddMonoid [∀ i, AddCommMonoid (α i)] [∀ i, PartialOrder (α i)]
    [∀ i, IsOrderedCancelAddMonoid (α i)] :
    IsOrderedCancelAddMonoid (Colex (Π₀ i, α i)) :=
  Lex.isOrderedCancelAddMonoid (ι := ιᵒᵈ)

instance Lex.isOrderedAddMonoid [∀ i, AddCommGroup (α i)] [∀ i, PartialOrder (α i)]
    [∀ i, IsOrderedAddMonoid (α i)] :
    IsOrderedAddMonoid (Lex (Π₀ i, α i)) where
  add_le_add_left _ _ := add_le_add_left

instance Colex.isOrderedAddMonoid [∀ i, AddCommGroup (α i)] [∀ i, PartialOrder (α i)]
    [∀ i, IsOrderedAddMonoid (α i)] :
    IsOrderedAddMonoid (Colex (Π₀ i, α i)) :=
  Lex.isOrderedAddMonoid (ι := ιᵒᵈ)

end OrderedAddMonoid

end DFinsupp<|MERGE_RESOLUTION|>--- conflicted
+++ resolved
@@ -76,13 +76,10 @@
     x < y ↔ x default < y default :=
   lex_iff_of_unique
 
-<<<<<<< HEAD
-=======
 theorem colex_lt_iff_of_unique [Unique ι] [∀ i, LT (α i)] [Preorder ι] {x y : Colex (Π₀ i, α i)} :
     x < y ↔ x default < y default :=
   lex_iff_of_unique
 
->>>>>>> e961daac
 variable [LinearOrder ι]
 
 instance Lex.isStrictOrder [∀ i, PartialOrder (α i)] :
@@ -113,13 +110,10 @@
   rw [le_iff_lt_or_eq, le_iff_lt_or_eq, lex_lt_iff_of_unique, ← ofLex.apply_eq_iff_eq,
     DFunLike.ext_iff, Unique.forall_iff]
 
-<<<<<<< HEAD
-=======
 theorem colex_le_iff_of_unique [Unique ι] [∀ i, PartialOrder (α i)] {x y : Colex (Π₀ i, α i)} :
     x ≤ y ↔ x default ≤ y default :=
   lex_le_iff_of_unique (ι := ιᵒᵈ)
 
->>>>>>> e961daac
 section LinearOrder
 
 variable [H : ∀ i, LinearOrder (α i)]
