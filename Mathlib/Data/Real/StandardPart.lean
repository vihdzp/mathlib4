/-
Copyright (c) 2025 Violeta Hernández Palacios. All rights reserved.
Released under Apache 2.0 license as described in the file LICENSE.
Authors: Violeta Hernández Palacios
-/
module

public import Mathlib.Algebra.Order.Ring.Archimedean
public import Mathlib.Algebra.Ring.Subring.Order
public import Mathlib.Data.Real.Archimedean
public import Mathlib.Data.Real.CompleteField
public import Mathlib.Order.Quotient
public import Mathlib.RingTheory.Valuation.ValuationSubring

/-!
# Standard part function

Given a finite element in a non-archimedean field, the standard part function rounds it to the
unique closest real number. That is, it chops off any infinitesimals.

Let `K` be a linearly ordered field. The subset of finite elements (i.e. those bounded by a natural
number) is a `ValuationSubring`, which means we can construct its residue field
`FiniteResidueField`, roughly corresponding to the finite elements quotiented by infinitesimals.
This field inherits a `LinearOrder` instance, which makes it into an Archimedean linearly ordered
field, meaning we can uniquely embed it in the reals.

Given a finite element of the field, the `ArchimedeanClass.standardPart` function returns the real
number corresponding to this unique embedding. This function generalizes, among other things, the
standard part function on `Hyperreal`.

## Todo

Redefine `Hyperreal.st` in terms of `ArchimedeanClass.standardPart`.

## References

* https://en.wikipedia.org/wiki/Standard_part_function
-/

@[expose] public section

namespace ArchimedeanClass
variable
  {K : Type*} [LinearOrder K] [Field K] [IsOrderedRing K] {x y : K}
  {R : Type*} [LinearOrder R] [CommRing R] [IsOrderedRing R] [Archimedean R]

/-! ### Finite residue field -/

variable (K) in
/-- The valuation subring of elements in non-negative Archimedean classes, i.e. elements bounded by
some natural number. -/
protected noncomputable def Finite : ValuationSubring K :=
  (addValuation K).toValuation.valuationSubring

namespace Finite

@[simp] theorem mem_finite_iff {x : K} : x ∈ ArchimedeanClass.Finite K ↔ 0 ≤ mk x := .rfl

theorem mem_map_of_archimedean (f : R →+*o K) (r : R) : f r ∈ ArchimedeanClass.Finite K := by
  obtain rfl | hr := eq_or_ne r 0
  · simp
  · rw [mem_finite_iff, mk_map_of_archimedean' f hr]

@[simp]
theorem mk_zero (h : 0 ∈ ArchimedeanClass.Finite K) :
    (⟨0, h⟩ : ArchimedeanClass.Finite K) = 0 := rfl

@[simp]
theorem mk_one (h : 1 ∈ ArchimedeanClass.Finite K) :
    (⟨1, h⟩ : ArchimedeanClass.Finite K) = 1 := rfl

@[simp]
theorem mk_neg (x : K) (h : -x ∈ ArchimedeanClass.Finite K) :
    (⟨-x, h⟩ : ArchimedeanClass.Finite K) = -⟨x, neg_mem_iff.1 h⟩ := rfl

@[simp]
theorem mk_natCast (n : ℕ) (h : (n : K) ∈ ArchimedeanClass.Finite K) :
    (⟨n, h⟩ : ArchimedeanClass.Finite K) = n := rfl

@[simp]
theorem mk_intCast (n : ℤ) (h : (n : K) ∈ ArchimedeanClass.Finite K) :
    (⟨n, h⟩ : ArchimedeanClass.Finite K) = n := rfl

theorem not_isUnit_iff_mk_pos {x : ArchimedeanClass.Finite K} : ¬ IsUnit x ↔ 0 < mk x.1 :=
  Valuation.Integer.not_isUnit_iff_valuation_lt_one

theorem isUnit_iff_mk_eq_zero {x : ArchimedeanClass.Finite K} : IsUnit x ↔ mk x.1 = 0 := by
  rw [← not_iff_not, Finite.not_isUnit_iff_mk_pos, lt_iff_not_ge, x.2.ge_iff_eq']

end Finite

variable (K) in
/-- The residue field of `ArchimedeanClass.Finite`. This quotient inherits an order from `K`, which
makes it into a linearly ordered Archimedean field. -/
def FiniteResidueField : Type _ :=
  IsLocalRing.ResidueField (ArchimedeanClass.Finite K)

namespace FiniteResidueField

noncomputable instance : Field (FiniteResidueField K) :=
  inferInstanceAs (Field (IsLocalRing.ResidueField _))

private theorem ordConnected_preimage_mk' : ∀ x, Set.OrdConnected <| Quotient.mk
    (Submodule.quotientRel (IsLocalRing.maximalIdeal (ArchimedeanClass.Finite K))) ⁻¹' {x} := by
  refine fun x ↦ ⟨?_⟩
  rintro x rfl y hy z ⟨hxz, hzy⟩
  have := hxz.trans hzy
  rw [Set.mem_preimage, Set.mem_singleton_iff, Quotient.eq, Submodule.quotientRel_def,
    IsLocalRing.mem_maximalIdeal, mem_nonunits_iff, Finite.not_isUnit_iff_mk_pos] at hy ⊢
  apply hy.trans_le (mk_antitoneOn _ _ _) <;> simpa

noncomputable instance : LinearOrder (FiniteResidueField K) :=
  @Quotient.linearOrder _ _ _ ordConnected_preimage_mk' (Classical.decRel _)

/-- The quotient map from finite elements on the field to the associated residue field. -/
def mk : ArchimedeanClass.Finite K →+*o FiniteResidueField K where
  monotone' _ _ h := Quotient.mk_monotone h
  __ := IsLocalRing.residue (ArchimedeanClass.Finite K)

@[induction_eliminator]
theorem ind {motive : FiniteResidueField K → Prop} (mk : ∀ x, motive (mk x)) : ∀ x, motive x :=
  Quotient.ind mk

instance ordConnected_preimage_mk :
    ∀ x, Set.OrdConnected (mk ⁻¹' ({x} : Set (FiniteResidueField K))) :=
  ordConnected_preimage_mk'

theorem mk_eq_mk {x y : ArchimedeanClass.Finite K} :
    mk x = mk y ↔ 0 < ArchimedeanClass.mk (x.1 - y.1) := by
  apply Quotient.eq.trans
  rw [Submodule.quotientRel_def, IsLocalRing.mem_maximalIdeal, mem_nonunits_iff,
    Finite.not_isUnit_iff_mk_pos, AddSubgroupClass.coe_sub]

theorem mk_eq_zero {x : ArchimedeanClass.Finite K} : mk x = 0 ↔ 0 < ArchimedeanClass.mk x.1 := by
  apply mk_eq_mk.trans
  simp

theorem mk_ne_zero {x : ArchimedeanClass.Finite K} : mk x ≠ 0 ↔ ArchimedeanClass.mk x.1 = 0 := by
  rw [ne_eq, mk_eq_zero, not_lt, x.2.ge_iff_eq']

theorem mk_le_mk {x y : ArchimedeanClass.Finite K} : mk x ≤ mk y ↔ x ≤ y ∨ mk x = mk y := by
  refine (Quotient.mk_le_mk (H := ordConnected_preimage_mk')).trans ?_
  rw [← Quotient.eq_iff_equiv]
  rfl

theorem mk_lt_mk {x y : ArchimedeanClass.Finite K} : mk x < mk y ↔ x < y ∧ mk x ≠ mk y := by
  refine (Quotient.mk_lt_mk (H := ordConnected_preimage_mk')).trans ?_
  rw [← Quotient.eq_iff_equiv]
  rfl

theorem lt_of_mk_lt_mk {x y : ArchimedeanClass.Finite K} (h : mk x < mk y) : x < y :=
  (mk_lt_mk.1 h).1

private theorem mul_le_mul_of_nonneg_left' {x y z : FiniteResidueField K} (h : x ≤ y) (hz : 0 ≤ z) :
    z * x ≤ z * y := by
  induction x with | mk x
  induction y with | mk y
  induction z with | mk z
  rw [← map_mul, ← map_mul]
  rw [← map_zero mk] at hz
  rw [mk_le_mk] at h hz ⊢
  grind [mul_le_mul_of_nonneg_left]

instance : IsOrderedRing (FiniteResidueField K) where
  zero_le_one := mk.monotone' zero_le_one
  add_le_add_left x y h z := by
    induction x with | mk x
    induction y with | mk y
    induction z with | mk z
    obtain h | h := mk_le_mk.1 h
    · exact mk.monotone' <| add_le_add_left h _
    · rw [h]
  mul_le_mul_of_nonneg_left _ hx _ _ h := mul_le_mul_of_nonneg_left' h hx
  mul_le_mul_of_nonneg_right x hx y z h := by
    simp_rw [mul_comm _ x]
    exact mul_le_mul_of_nonneg_left' h hx

instance : Archimedean (FiniteResidueField K) where
  arch x y hy := by
    induction x with | mk x
    induction y with | mk y
    obtain hx | hx := le_or_gt (mk x) 0
    · use 0
      rwa [zero_nsmul]
    · obtain ⟨n, hn⟩ := ((mk_ne_zero.1 hy.ne').trans (mk_ne_zero.1 hx.ne').symm).le
      refine ⟨n, mk.monotone' ?_⟩
      change x.1 ≤ n • y.1
      convert ← hn
      · exact abs_of_pos <| lt_of_mk_lt_mk hx
      · exact abs_of_pos <| lt_of_mk_lt_mk hy

/-- An embedding from an Archimedean field into `K` induces an embedding into
`FiniteResidueField K`. -/
@[simps!]
def ofArchimedean (f : R →+*o K) : R →+*o FiniteResidueField K where
  toFun r := mk ⟨f r, Finite.mem_map_of_archimedean f r⟩
  map_zero' := by simp
  map_one' := by simp
  map_add' x y := by
    simp_rw [map_add]
    exact mk.map_add ⟨_, Finite.mem_map_of_archimedean f x⟩ ⟨_, Finite.mem_map_of_archimedean f y⟩
  map_mul' x y := by
    simp_rw [map_mul]
    exact mk.map_mul ⟨_, Finite.mem_map_of_archimedean f x⟩ ⟨_, Finite.mem_map_of_archimedean f y⟩
  monotone' x y h := mk.monotone' <| f.monotone' h

@[simp]
theorem ofArchimedean_apply (f : R →+*o K) (r : R) :
    ofArchimedean f r = mk ⟨f r, Finite.mem_map_of_archimedean f r⟩ := rfl

theorem ofArchimedean_injective (f : R →+*o K) : Function.Injective (ofArchimedean f) := by
  rw [injective_iff_map_eq_zero]
  intro r hr
  contrapose! hr
  rw [ofArchimedean_apply, mk_ne_zero, mk_map_of_archimedean' f hr]

@[simp]
theorem ofArchimedean_inj (f : R →+*o K) {x y : R} :
    ofArchimedean f x = ofArchimedean f y ↔ x = y :=
  (ofArchimedean_injective f).eq_iff

end FiniteResidueField

/-! ### Standard part -/

/-- The standard part of an `ArchimedeanClass.Finite` element is the unique real number with an
infinitesimal difference.

For any infinite inputs, this function outputs a junk value of 0. -/
@[no_expose]
noncomputable def standardPart (x : K) : ℝ :=
  if h : 0 ≤ mk x then
    (LinearOrderedField.inducedOrderRingHom _ _).comp FiniteResidueField.mk ⟨x, h⟩ else 0

theorem standardPart_of_mk_ne_zero (h : mk x ≠ 0) : standardPart x = 0 := by
  obtain h | h := h.lt_or_gt
  · exact dif_neg h.not_ge
  · rw [standardPart, dif_pos h.le, OrderRingHom.comp_apply, FiniteResidueField.mk_eq_zero.2 h,
      map_zero]

theorem standardPart_of_mk_nonneg (f : FiniteResidueField K →+*o ℝ) (h : 0 ≤ mk x) :
    standardPart x = f (.mk ⟨x, h⟩) := by
  rw [standardPart, dif_pos h, OrderRingHom.comp_apply]
  congr
  exact Subsingleton.allEq _ _

@[simp]
theorem standardPart_zero : standardPart (0 : K) = 0 := by
  rw [standardPart, dif_pos] <;> simp

@[simp]
theorem standardPart_one : standardPart (1 : K) = 1 := by
  rw [standardPart, dif_pos] <;> simp

@[simp]
theorem standardPart_neg (x : K) : standardPart (-x) = -standardPart x := by
  simp_rw [standardPart, ArchimedeanClass.mk_neg]
  split_ifs <;> simp

@[simp]
theorem standardPart_inv (x : K) : standardPart x⁻¹ = (standardPart x)⁻¹ := by
  obtain hx | hx := eq_or_ne (mk x) 0
  · unfold standardPart
    have hx' : 0 ≤ mk x⁻¹ := by simp_all
    rw [dif_pos hx.ge, dif_pos hx']
    · apply eq_inv_of_mul_eq_one_left
      suffices (⟨x⁻¹, hx'⟩ : ArchimedeanClass.Finite K) * ⟨x, hx.ge⟩ = 1 by
        rw [← map_mul, this, map_one]
      ext
      apply inv_mul_cancel₀
      aesop
  · rw [standardPart_of_mk_ne_zero hx, standardPart_of_mk_ne_zero, inv_zero]
    rwa [mk_inv, neg_ne_zero]

theorem standardPart_add (hx : 0 ≤ mk x) (hy : 0 ≤ mk y) :
    standardPart (x + y) = standardPart x + standardPart y := by
  unfold standardPart
  rw [dif_pos hx, dif_pos hy, dif_pos]
  exact map_add (M := ArchimedeanClass.Finite K) _ ⟨x, hx⟩ ⟨y, hy⟩

theorem standardPart_sub (hx : 0 ≤ mk x) (hy : 0 ≤ mk y) :
    standardPart (x - y) = standardPart x - standardPart y := by
  rw [sub_eq_add_neg, sub_eq_add_neg, standardPart_add hx, standardPart_neg]
  rwa [mk_neg]

theorem standardPart_mul {x y : K} (hx : 0 ≤ mk x) (hy : 0 ≤ mk y) :
    standardPart (x * y) = standardPart x * standardPart y := by
  unfold standardPart
  rw [dif_pos hx, dif_pos hy, dif_pos]
  exact map_mul (M := ArchimedeanClass.Finite K) _ ⟨x, hx⟩ ⟨y, hy⟩

theorem standardPart_div (hx : 0 ≤ mk x) (hy : 0 ≤ -mk y) :
    standardPart (x / y) = standardPart x / standardPart y := by
  rw [div_eq_mul_inv, div_eq_mul_inv, standardPart_mul hx, standardPart_inv]
  rwa [mk_inv]

@[simp]
theorem standardPart_intCast (n : ℤ) : standardPart (n : K) = n := by
  obtain rfl | hn := eq_or_ne n 0
  · simp
  · rw [standardPart, dif_pos]
    · simp
    · rw [mk_intCast hn]

@[simp]
theorem standardPart_natCast (n : ℕ) : standardPart (n : K) = n := by
  exact_mod_cast standardPart_intCast n

@[simp]
theorem standardPart_ratCast (q : ℚ) : standardPart (q : K) = q := by
  cases q with | div n d hd
  simp_rw [Rat.cast_div, Rat.cast_intCast, Rat.cast_natCast]
  obtain rfl | hn := eq_or_ne n 0
  · simp
  · rw [standardPart_div]
    · simp
    · rw [mk_intCast hn]
    · rw [mk_natCast hd, neg_zero]

theorem ofArchimedean_standardPart (f : ℝ →+*o K) (hx : 0 ≤ mk x) :
    FiniteResidueField.ofArchimedean f (standardPart x) = FiniteResidueField.mk ⟨x, hx⟩ := by
  rw [standardPart, dif_pos hx, ← OrderRingHom.comp_apply, ← OrderRingHom.comp_assoc,
    OrderRingHom.comp_apply, OrderRingHom.apply_eq_self]

@[simp]
theorem standardPart_real (f : ℝ →+*o K) (r : ℝ) : standardPart (f r) = r := by
  rw [standardPart, dif_pos]
<<<<<<< HEAD
  exact OrderRingHom.apply_eq_self
    ((LinearOrderedField.inducedOrderRingHom _ ℝ).comp (FiniteResidueField.ofArchimedean f)) r

theorem mk_sub_pos_iff (f : ℝ →+*o K) {r : ℝ} (hx : 0 ≤ mk x) :
    0 < mk (x - f r) ↔ standardPart x = r := by
  refine (FiniteResidueField.mk_eq_zero
    (x := (⟨x, hx⟩ : ArchimedeanClass.Finite K) -
      ⟨_, Finite.mem_map_of_archimedean f r⟩)).symm.trans ?_
  rw [map_sub, ← FiniteResidueField.ofArchimedean_apply, ← ofArchimedean_standardPart f hx,
    sub_eq_zero, FiniteResidueField.ofArchimedean_inj f]

theorem mk_sub_standardPart_pos (f : ℝ →+*o K) (hx : 0 ≤ mk x) : 0 < mk (x - f (standardPart x)) :=
  (mk_sub_pos_iff f hx).2 rfl
=======
  exact r.ringHom_apply <|
    (LinearOrderedField.inducedOrderRingHom _ ℝ).comp (FiniteResidueField.ofArchimedean f)
>>>>>>> 56334a99

end ArchimedeanClass<|MERGE_RESOLUTION|>--- conflicted
+++ resolved
@@ -325,9 +325,8 @@
 @[simp]
 theorem standardPart_real (f : ℝ →+*o K) (r : ℝ) : standardPart (f r) = r := by
   rw [standardPart, dif_pos]
-<<<<<<< HEAD
-  exact OrderRingHom.apply_eq_self
-    ((LinearOrderedField.inducedOrderRingHom _ ℝ).comp (FiniteResidueField.ofArchimedean f)) r
+  exact r.ringHom_apply <|
+    (LinearOrderedField.inducedOrderRingHom _ ℝ).comp (FiniteResidueField.ofArchimedean f)
 
 theorem mk_sub_pos_iff (f : ℝ →+*o K) {r : ℝ} (hx : 0 ≤ mk x) :
     0 < mk (x - f r) ↔ standardPart x = r := by
@@ -339,9 +338,5 @@
 
 theorem mk_sub_standardPart_pos (f : ℝ →+*o K) (hx : 0 ≤ mk x) : 0 < mk (x - f (standardPart x)) :=
   (mk_sub_pos_iff f hx).2 rfl
-=======
-  exact r.ringHom_apply <|
-    (LinearOrderedField.inducedOrderRingHom _ ℝ).comp (FiniteResidueField.ofArchimedean f)
->>>>>>> 56334a99
 
 end ArchimedeanClass