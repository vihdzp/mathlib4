/-
Copyright (c) 2014 Parikshit Khanna. All rights reserved.
Released under Apache 2.0 license as described in the file LICENSE.
Authors: Parikshit Khanna, Jeremy Avigad, Leonardo de Moura, Floris van Doorn, Mario Carneiro
-/
import Mathlib.Control.Basic
import Mathlib.Data.Nat.Defs
import Mathlib.Data.Option.Basic
import Mathlib.Data.List.Defs
import Mathlib.Data.List.Monad
import Mathlib.Logic.OpClass
import Mathlib.Logic.Unique
import Mathlib.Order.Basic
import Mathlib.Tactic.Common

/-!
# Basic properties of lists
-/

assert_not_exists Set.range
assert_not_exists GroupWithZero
assert_not_exists Ring
assert_not_exists Lattice

open Function

open Nat hiding one_pos

namespace List

universe u v w

variable {ι : Type*} {α : Type u} {β : Type v} {γ : Type w} {l₁ l₂ : List α}

/-- `≤` implies not `>` for lists. -/
@[deprecated (since := "2024-07-27")]
theorem le_eq_not_gt [LT α] : ∀ l₁ l₂ : List α, (l₁ ≤ l₂) = ¬l₂ < l₁ := fun _ _ => rfl

-- Porting note: Delete this attribute
-- attribute [inline] List.head!

/-- There is only one list of an empty type -/
instance uniqueOfIsEmpty [IsEmpty α] : Unique (List α) :=
  { instInhabitedList with
    uniq := fun l =>
      match l with
      | [] => rfl
      | a :: _ => isEmptyElim a }

instance : Std.LawfulIdentity (α := List α) Append.append [] where
  left_id := nil_append
  right_id := append_nil

instance : Std.Associative (α := List α) Append.append where
  assoc := append_assoc

@[simp] theorem cons_injective {a : α} : Injective (cons a) := fun _ _ => tail_eq_of_cons_eq

theorem singleton_injective : Injective fun a : α => [a] := fun _ _ h => (cons_eq_cons.1 h).1

theorem set_of_mem_cons (l : List α) (a : α) : { x | x ∈ a :: l } = insert a { x | x ∈ l } :=
  Set.ext fun _ => mem_cons

/-! ### mem -/

theorem _root_.Decidable.List.eq_or_ne_mem_of_mem [DecidableEq α]
    {a b : α} {l : List α} (h : a ∈ b :: l) : a = b ∨ a ≠ b ∧ a ∈ l := by
  by_cases hab : a = b
  · exact Or.inl hab
  · exact ((List.mem_cons.1 h).elim Or.inl (fun h => Or.inr ⟨hab, h⟩))

lemma mem_pair {a b c : α} : a ∈ [b, c] ↔ a = b ∨ a = c := by
  rw [mem_cons, mem_singleton]

@[deprecated (since := "2024-03-23")] alias mem_split := append_of_mem

-- The simpNF linter says that the LHS can be simplified via `List.mem_map`.
-- However this is a higher priority lemma.
-- https://github.com/leanprover/std4/issues/207
@[simp 1100, nolint simpNF]
theorem mem_map_of_injective {f : α → β} (H : Injective f) {a : α} {l : List α} :
    f a ∈ map f l ↔ a ∈ l :=
  ⟨fun m => let ⟨_, m', e⟩ := exists_of_mem_map m; H e ▸ m', mem_map_of_mem _⟩

@[simp]
theorem _root_.Function.Involutive.exists_mem_and_apply_eq_iff {f : α → α}
    (hf : Function.Involutive f) (x : α) (l : List α) : (∃ y : α, y ∈ l ∧ f y = x) ↔ f x ∈ l :=
  ⟨by rintro ⟨y, h, rfl⟩; rwa [hf y], fun h => ⟨f x, h, hf _⟩⟩

theorem mem_map_of_involutive {f : α → α} (hf : Involutive f) {a : α} {l : List α} :
    a ∈ map f l ↔ f a ∈ l := by rw [mem_map, hf.exists_mem_and_apply_eq_iff]

/-! ### length -/

alias ⟨_, length_pos_of_ne_nil⟩ := length_pos

theorem length_pos_iff_ne_nil {l : List α} : 0 < length l ↔ l ≠ [] :=
  ⟨ne_nil_of_length_pos, length_pos_of_ne_nil⟩

theorem exists_of_length_succ {n} : ∀ l : List α, l.length = n + 1 → ∃ h t, l = h :: t
  | [], H => absurd H.symm <| succ_ne_zero n
  | h :: t, _ => ⟨h, t, rfl⟩

@[simp] lemma length_injective_iff : Injective (List.length : List α → ℕ) ↔ Subsingleton α := by
  constructor
  · intro h; refine ⟨fun x y => ?_⟩; (suffices [x] = [y] by simpa using this); apply h; rfl
  · intros hα l1 l2 hl
    induction l1 generalizing l2 <;> cases l2
    · rfl
    · cases hl
    · cases hl
    · next ih _ _ =>
      congr
      · subsingleton
      · apply ih; simpa using hl

@[simp default+1] -- Porting note: this used to be just @[simp]
lemma length_injective [Subsingleton α] : Injective (length : List α → ℕ) :=
  length_injective_iff.mpr inferInstance

theorem length_eq_two {l : List α} : l.length = 2 ↔ ∃ a b, l = [a, b] :=
  ⟨fun _ => let [a, b] := l; ⟨a, b, rfl⟩, fun ⟨_, _, e⟩ => e ▸ rfl⟩

theorem length_eq_three {l : List α} : l.length = 3 ↔ ∃ a b c, l = [a, b, c] :=
  ⟨fun _ => let [a, b, c] := l; ⟨a, b, c, rfl⟩, fun ⟨_, _, _, e⟩ => e ▸ rfl⟩

/-! ### set-theoretic notation of lists -/

instance instSingletonList : Singleton α (List α) := ⟨fun x => [x]⟩

instance [DecidableEq α] : Insert α (List α) := ⟨List.insert⟩

instance [DecidableEq α] : LawfulSingleton α (List α) :=
  { insert_emptyc_eq := fun x =>
      show (if x ∈ ([] : List α) then [] else [x]) = [x] from if_neg (not_mem_nil _) }

theorem singleton_eq (x : α) : ({x} : List α) = [x] :=
  rfl

theorem insert_neg [DecidableEq α] {x : α} {l : List α} (h : x ∉ l) :
    Insert.insert x l = x :: l :=
  insert_of_not_mem h

theorem insert_pos [DecidableEq α] {x : α} {l : List α} (h : x ∈ l) : Insert.insert x l = l :=
  insert_of_mem h

theorem doubleton_eq [DecidableEq α] {x y : α} (h : x ≠ y) : ({x, y} : List α) = [x, y] := by
  rw [insert_neg, singleton_eq]
  rwa [singleton_eq, mem_singleton]

/-! ### bounded quantifiers over lists -/

theorem forall_mem_of_forall_mem_cons {p : α → Prop} {a : α} {l : List α} (h : ∀ x ∈ a :: l, p x) :
    ∀ x ∈ l, p x := (forall_mem_cons.1 h).2

-- Porting note: bExists in Lean3 and And in Lean4
theorem exists_mem_cons_of {p : α → Prop} {a : α} (l : List α) (h : p a) : ∃ x ∈ a :: l, p x :=
  ⟨a, mem_cons_self _ _, h⟩

-- Porting note: bExists in Lean3 and And in Lean4
theorem exists_mem_cons_of_exists {p : α → Prop} {a : α} {l : List α} : (∃ x ∈ l, p x) →
    ∃ x ∈ a :: l, p x :=
  fun ⟨x, xl, px⟩ => ⟨x, mem_cons_of_mem _ xl, px⟩

-- Porting note: bExists in Lean3 and And in Lean4
theorem or_exists_of_exists_mem_cons {p : α → Prop} {a : α} {l : List α} : (∃ x ∈ a :: l, p x) →
    p a ∨ ∃ x ∈ l, p x :=
  fun ⟨x, xal, px⟩ =>
    Or.elim (eq_or_mem_of_mem_cons xal) (fun h : x = a => by rw [← h]; left; exact px)
      fun h : x ∈ l => Or.inr ⟨x, h, px⟩

theorem exists_mem_cons_iff (p : α → Prop) (a : α) (l : List α) :
    (∃ x ∈ a :: l, p x) ↔ p a ∨ ∃ x ∈ l, p x :=
  Iff.intro or_exists_of_exists_mem_cons fun h =>
    Or.elim h (exists_mem_cons_of l) exists_mem_cons_of_exists

/-! ### list subset -/

theorem cons_subset_of_subset_of_mem {a : α} {l m : List α}
    (ainm : a ∈ m) (lsubm : l ⊆ m) : a::l ⊆ m :=
  cons_subset.2 ⟨ainm, lsubm⟩

theorem append_subset_of_subset_of_subset {l₁ l₂ l : List α} (l₁subl : l₁ ⊆ l) (l₂subl : l₂ ⊆ l) :
    l₁ ++ l₂ ⊆ l :=
  fun _ h ↦ (mem_append.1 h).elim (@l₁subl _) (@l₂subl _)

theorem map_subset_iff {l₁ l₂ : List α} (f : α → β) (h : Injective f) :
    map f l₁ ⊆ map f l₂ ↔ l₁ ⊆ l₂ := by
  refine ⟨?_, map_subset f⟩; intro h2 x hx
  rcases mem_map.1 (h2 (mem_map_of_mem f hx)) with ⟨x', hx', hxx'⟩
  cases h hxx'; exact hx'

/-! ### append -/

theorem append_eq_has_append {L₁ L₂ : List α} : List.append L₁ L₂ = L₁ ++ L₂ :=
  rfl

@[deprecated (since := "2024-01-18")] alias append_left_cancel := append_cancel_left

@[deprecated (since := "2024-01-18")] alias append_right_cancel := append_cancel_right

theorem append_right_injective (s : List α) : Injective fun t ↦ s ++ t :=
  fun _ _ ↦ append_cancel_left

theorem append_left_injective (t : List α) : Injective fun s ↦ s ++ t :=
  fun _ _ ↦ append_cancel_right

/-! ### replicate -/

theorem eq_replicate_length {a : α} : ∀ {l : List α}, l = replicate l.length a ↔ ∀ b ∈ l, b = a
  | [] => by simp
  | (b :: l) => by simp [eq_replicate_length, replicate_succ]

theorem replicate_add (m n) (a : α) : replicate (m + n) a = replicate m a ++ replicate n a := by
  rw [append_replicate_replicate]

theorem replicate_succ' (n) (a : α) : replicate (n + 1) a = replicate n a ++ [a] :=
  replicate_add n 1 a

theorem replicate_subset_singleton (n) (a : α) : replicate n a ⊆ [a] := fun _ h =>
  mem_singleton.2 (eq_of_mem_replicate h)

theorem subset_singleton_iff {a : α} {L : List α} : L ⊆ [a] ↔ ∃ n, L = replicate n a := by
  simp only [eq_replicate_iff, subset_def, mem_singleton, exists_eq_left']

theorem replicate_right_injective {n : ℕ} (hn : n ≠ 0) : Injective (@replicate α n) :=
  fun _ _ h => (eq_replicate_iff.1 h).2 _ <| mem_replicate.2 ⟨hn, rfl⟩

theorem replicate_right_inj {a b : α} {n : ℕ} (hn : n ≠ 0) :
    replicate n a = replicate n b ↔ a = b :=
  (replicate_right_injective hn).eq_iff

theorem replicate_right_inj' {a b : α} : ∀ {n},
    replicate n a = replicate n b ↔ n = 0 ∨ a = b
  | 0 => by simp
  | n + 1 => (replicate_right_inj n.succ_ne_zero).trans <| by simp only [n.succ_ne_zero, false_or]

theorem replicate_left_injective (a : α) : Injective (replicate · a) :=
  LeftInverse.injective (length_replicate · a)

theorem replicate_left_inj {a : α} {n m : ℕ} : replicate n a = replicate m a ↔ n = m :=
  (replicate_left_injective a).eq_iff

/-! ### pure -/

theorem mem_pure (x y : α) : x ∈ (pure y : List α) ↔ x = y := by simp

/-! ### bind -/

@[simp]
theorem bind_eq_bind {α β} (f : α → List β) (l : List α) : l >>= f = l.bind f :=
  rfl

/-! ### concat -/

/-! ### reverse -/

theorem reverse_cons' (a : α) (l : List α) : reverse (a :: l) = concat (reverse l) a := by
  simp only [reverse_cons, concat_eq_append]

theorem reverse_concat' (l : List α) (a : α) : (l ++ [a]).reverse = a :: l.reverse := by
  rw [reverse_append]; rfl

-- Porting note (#10618): simp can prove this
-- @[simp]
theorem reverse_singleton (a : α) : reverse [a] = [a] :=
  rfl

@[simp]
theorem reverse_involutive : Involutive (@reverse α) :=
  reverse_reverse

@[simp]
theorem reverse_injective : Injective (@reverse α) :=
  reverse_involutive.injective

theorem reverse_surjective : Surjective (@reverse α) :=
  reverse_involutive.surjective

theorem reverse_bijective : Bijective (@reverse α) :=
  reverse_involutive.bijective

theorem concat_eq_reverse_cons (a : α) (l : List α) : concat l a = reverse (a :: reverse l) := by
  simp only [concat_eq_append, reverse_cons, reverse_reverse]

theorem map_reverseAux (f : α → β) (l₁ l₂ : List α) :
    map f (reverseAux l₁ l₂) = reverseAux (map f l₁) (map f l₂) := by
  simp only [reverseAux_eq, map_append, map_reverse]

/-! ### getLast -/

attribute [simp] getLast_cons

theorem getLast_append_singleton {a : α} (l : List α) :
    getLast (l ++ [a]) (append_ne_nil_of_right_ne_nil l (cons_ne_nil a _)) = a := by
  simp [getLast_append]

-- Porting note: name should be fixed upstream
theorem getLast_append' (l₁ l₂ : List α) (h : l₂ ≠ []) :
    getLast (l₁ ++ l₂) (append_ne_nil_of_right_ne_nil l₁ h) = getLast l₂ h := by
  induction l₁ with
  | nil => simp
  | cons _ _ ih => simp only [cons_append]; rw [List.getLast_cons]; exact ih

theorem getLast_concat' {a : α} (l : List α) : getLast (concat l a) (concat_ne_nil a l) = a := by
  simp

@[simp]
theorem getLast_singleton' (a : α) : getLast [a] (cons_ne_nil a []) = a := rfl

-- Porting note (#10618): simp can prove this
-- @[simp]
theorem getLast_cons_cons (a₁ a₂ : α) (l : List α) :
    getLast (a₁ :: a₂ :: l) (cons_ne_nil _ _) = getLast (a₂ :: l) (cons_ne_nil a₂ l) :=
  rfl

theorem dropLast_append_getLast : ∀ {l : List α} (h : l ≠ []), dropLast l ++ [getLast l h] = l
  | [], h => absurd rfl h
  | [_], _ => rfl
  | a :: b :: l, h => by
    rw [dropLast_cons₂, cons_append, getLast_cons (cons_ne_nil _ _)]
    congr
    exact dropLast_append_getLast (cons_ne_nil b l)

theorem getLast_congr {l₁ l₂ : List α} (h₁ : l₁ ≠ []) (h₂ : l₂ ≠ []) (h₃ : l₁ = l₂) :
    getLast l₁ h₁ = getLast l₂ h₂ := by subst l₁; rfl

theorem getLast_replicate_succ (m : ℕ) (a : α) :
    (replicate (m + 1) a).getLast (ne_nil_of_length_eq_add_one (length_replicate _ _)) = a := by
  simp only [replicate_succ']
  exact getLast_append_singleton _

/-- If the last element of `l` does not satisfy `p`, then it is also the last element of
`l.filter p`. -/
lemma getLast_filter {p : α → Bool} :
    ∀ (l : List α) (hlp : l.filter p ≠ []), p (l.getLast (hlp <| ·.symm ▸ rfl)) = true →
      (l.filter p).getLast hlp = l.getLast (hlp <| ·.symm ▸ rfl)
  | [a], h, h' => by rw [List.getLast_singleton'] at h'; simp [List.filter_cons, h']
  | a :: b :: as, h, h' => by
    rw [List.getLast_cons_cons] at h' ⊢
    simp only [List.filter_cons (x := a)] at h ⊢
    obtain ha | ha := Bool.eq_false_or_eq_true (p a)
    · simp only [ha, ite_true]
      rw [getLast_cons, getLast_filter (b :: as) _ h']
      exact ne_nil_of_mem <| mem_filter.2 ⟨getLast_mem _, h'⟩
    · simp only [ha, cond_false] at h ⊢
      exact getLast_filter (b :: as) h h'

/-! ### getLast? -/

@[deprecated (since := "2024-09-06")] alias getLast?_eq_none := getLast?_eq_none_iff

@[deprecated (since := "2024-06-20")] alias getLast?_isNone := getLast?_eq_none

theorem mem_getLast?_eq_getLast : ∀ {l : List α} {x : α}, x ∈ l.getLast? → ∃ h, x = getLast l h
  | [], x, hx => False.elim <| by simp at hx
  | [a], x, hx =>
    have : a = x := by simpa using hx
    this ▸ ⟨cons_ne_nil a [], rfl⟩
  | a :: b :: l, x, hx => by
    rw [getLast?_cons_cons] at hx
    rcases mem_getLast?_eq_getLast hx with ⟨_, h₂⟩
    use cons_ne_nil _ _
    assumption

theorem getLast?_eq_getLast_of_ne_nil : ∀ {l : List α} (h : l ≠ []), l.getLast? = some (l.getLast h)
  | [], h => (h rfl).elim
  | [_], _ => rfl
  | _ :: b :: l, _ => @getLast?_eq_getLast_of_ne_nil (b :: l) (cons_ne_nil _ _)

theorem mem_getLast?_cons {x y : α} : ∀ {l : List α}, x ∈ l.getLast? → x ∈ (y :: l).getLast?
  | [], _ => by contradiction
  | _ :: _, h => h

theorem dropLast_append_getLast? : ∀ {l : List α}, ∀ a ∈ l.getLast?, dropLast l ++ [a] = l
  | [], a, ha => (Option.not_mem_none a ha).elim
  | [a], _, rfl => rfl
  | a :: b :: l, c, hc => by
    rw [getLast?_cons_cons] at hc
    rw [dropLast_cons₂, cons_append, dropLast_append_getLast? _ hc]

theorem getLastI_eq_getLast? [Inhabited α] : ∀ l : List α, l.getLastI = l.getLast?.iget
  | [] => by simp [getLastI, Inhabited.default]
  | [_] => rfl
  | [_, _] => rfl
  | [_, _, _] => rfl
  | _ :: _ :: c :: l => by simp [getLastI, getLastI_eq_getLast? (c :: l)]

#adaptation_note /-- 2024-07-10: removed `@[simp]` since the LHS simplifies using the simp set. -/
theorem getLast?_append_cons :
    ∀ (l₁ : List α) (a : α) (l₂ : List α), getLast? (l₁ ++ a :: l₂) = getLast? (a :: l₂)
  | [], _, _ => rfl
  | [_], _, _ => rfl
  | b :: c :: l₁, a, l₂ => by rw [cons_append, cons_append, getLast?_cons_cons,
    ← cons_append, getLast?_append_cons (c :: l₁)]

theorem getLast?_append_of_ne_nil (l₁ : List α) :
    ∀ {l₂ : List α} (_ : l₂ ≠ []), getLast? (l₁ ++ l₂) = getLast? l₂
  | [], hl₂ => by contradiction
  | b :: l₂, _ => getLast?_append_cons l₁ b l₂

theorem mem_getLast?_append_of_mem_getLast? {l₁ l₂ : List α} {x : α} (h : x ∈ l₂.getLast?) :
    x ∈ (l₁ ++ l₂).getLast? := by
  cases l₂
  · contradiction
  · rw [List.getLast?_append_cons]
    exact h

/-! ### head(!?) and tail -/

@[simp]
theorem head!_nil [Inhabited α] : ([] : List α).head! = default := rfl

@[simp] theorem head_cons_tail (x : List α) (h : x ≠ []) : x.head h :: x.tail = x := by
  cases x <;> simp at h ⊢

theorem head_eq_getElem_zero {l : List α} (hl : l ≠ []) :
    l.head hl = l[0]'(length_pos.2 hl) :=
  (getElem_zero _).symm

theorem head!_eq_head? [Inhabited α] (l : List α) : head! l = (head? l).iget := by cases l <;> rfl

theorem surjective_head! [Inhabited α] : Surjective (@head! α _) := fun x => ⟨[x], rfl⟩

theorem surjective_head? : Surjective (@head? α) :=
  Option.forall.2 ⟨⟨[], rfl⟩, fun x => ⟨[x], rfl⟩⟩

theorem surjective_tail : Surjective (@tail α)
  | [] => ⟨[], rfl⟩
  | a :: l => ⟨a :: a :: l, rfl⟩

theorem eq_cons_of_mem_head? {x : α} : ∀ {l : List α}, x ∈ l.head? → l = x :: tail l
  | [], h => (Option.not_mem_none _ h).elim
  | a :: l, h => by
    simp only [head?, Option.mem_def, Option.some_inj] at h
    exact h ▸ rfl

@[simp] theorem head!_cons [Inhabited α] (a : α) (l : List α) : head! (a :: l) = a := rfl

@[simp]
theorem head!_append [Inhabited α] (t : List α) {s : List α} (h : s ≠ []) :
    head! (s ++ t) = head! s := by
<<<<<<< HEAD
      induction s
      · contradiction
      · rfl
#align list.head_append List.head!_append
=======
  induction s
  · contradiction
  · rfl
>>>>>>> a60b09cd

theorem mem_head?_append_of_mem_head? {s t : List α} {x : α} (h : x ∈ s.head?) :
    x ∈ (s ++ t).head? := by
  cases s
  · contradiction
  · exact h

theorem head?_append_of_ne_nil :
    ∀ (l₁ : List α) {l₂ : List α} (_ : l₁ ≠ []), head? (l₁ ++ l₂) = head? l₁
  | _ :: _, _, _ => rfl

theorem tail_append_singleton_of_ne_nil {a : α} {l : List α} (h : l ≠ nil) :
    tail (l ++ [a]) = tail l ++ [a] := by
  induction l
  · contradiction
  · rw [tail, cons_append, tail]

theorem cons_head?_tail : ∀ {l : List α} {a : α}, a ∈ head? l → a :: tail l = l
  | [], a, h => by contradiction
  | b :: l, a, h => by
    simp? at h says simp only [head?_cons, Option.mem_def, Option.some.injEq] at h
    simp [h]

theorem head!_mem_head? [Inhabited α] : ∀ {l : List α}, l ≠ [] → head! l ∈ head? l
  | [], h => by contradiction
  | _ :: _, _ => rfl

theorem cons_head!_tail [Inhabited α] {l : List α} (h : l ≠ []) : head! l :: tail l = l :=
  cons_head?_tail (head!_mem_head? h)

theorem head!_mem_self [Inhabited α] {l : List α} (h : l ≠ nil) : l.head! ∈ l := by
  have h' := mem_cons_self l.head! l.tail
  rwa [cons_head!_tail h] at h'

theorem get_eq_get? (l : List α) (i : Fin l.length) :
    l.get i = (l.get? i).get (by simp [getElem?_eq_getElem]) := by
  simp

theorem exists_mem_iff_getElem {l : List α} {p : α → Prop} :
    (∃ x ∈ l, p x) ↔ ∃ (i : ℕ) (_ : i < l.length), p l[i] := by
  simp only [mem_iff_getElem]
  exact ⟨fun ⟨_x, ⟨i, hi, hix⟩, hxp⟩ ↦ ⟨i, hi, hix ▸ hxp⟩, fun ⟨i, hi, hp⟩ ↦ ⟨_, ⟨i, hi, rfl⟩, hp⟩⟩

theorem forall_mem_iff_getElem {l : List α} {p : α → Prop} :
    (∀ x ∈ l, p x) ↔ ∀ (i : ℕ) (_ : i < l.length), p l[i] := by
  simp [mem_iff_getElem, @forall_swap α]

theorem getElem_cons {l : List α} {a : α} {n : ℕ} (h : n < (a :: l).length) :
    (a :: l)[n] = if hn : n = 0 then a else l[n - 1]'(by rw [length_cons] at h; omega) := by
  cases n <;> simp

theorem get_tail (l : List α) (i) (h : i < l.tail.length)
    (h' : i + 1 < l.length := (by simp only [length_tail] at h; omega)) :
    l.tail.get ⟨i, h⟩ = l.get ⟨i + 1, h'⟩ := by
  cases l <;> [cases h; rfl]

@[deprecated (since := "2024-08-22")]
theorem get_cons {l : List α} {a : α} {n} (hl) :
    (a :: l).get ⟨n, hl⟩ = if hn : n = 0 then a else
      l.get ⟨n - 1, by contrapose! hl; rw [length_cons]; omega⟩ :=
  getElem_cons hl

/-! ### Induction from the right -/

/-- Induction principle from the right for lists: if a property holds for the empty list, and
for `l ++ [a]` if it holds for `l`, then it holds for all lists. The principle is given for
a `Sort`-valued predicate, i.e., it can also be used to construct data. -/
@[elab_as_elim]
def reverseRecOn {motive : List α → Sort*} (l : List α) (nil : motive [])
    (append_singleton : ∀ (l : List α) (a : α), motive l → motive (l ++ [a])) : motive l :=
  match h : reverse l with
  | [] => cast (congr_arg motive <| by simpa using congr(reverse $h.symm)) <|
      nil
  | head :: tail =>
    cast (congr_arg motive <| by simpa using congr(reverse $h.symm)) <|
      append_singleton _ head <| reverseRecOn (reverse tail) nil append_singleton
termination_by l.length
decreasing_by
  simp_wf
  rw [← length_reverse l, h, length_cons]
  simp [Nat.lt_succ]

@[simp]
theorem reverseRecOn_nil {motive : List α → Sort*} (nil : motive [])
    (append_singleton : ∀ (l : List α) (a : α), motive l → motive (l ++ [a])) :
    reverseRecOn [] nil append_singleton = nil := reverseRecOn.eq_1 ..

-- `unusedHavesSuffices` is getting confused by the unfolding of `reverseRecOn`
@[simp, nolint unusedHavesSuffices]
theorem reverseRecOn_concat {motive : List α → Sort*} (x : α) (xs : List α) (nil : motive [])
    (append_singleton : ∀ (l : List α) (a : α), motive l → motive (l ++ [a])) :
    reverseRecOn (motive := motive) (xs ++ [x]) nil append_singleton =
      append_singleton _ _ (reverseRecOn (motive := motive) xs nil append_singleton) := by
  suffices ∀ ys (h : reverse (reverse xs) = ys),
      reverseRecOn (motive := motive) (xs ++ [x]) nil append_singleton =
        cast (by simp [(reverse_reverse _).symm.trans h])
          (append_singleton _ x (reverseRecOn (motive := motive) ys nil append_singleton)) by
    exact this _ (reverse_reverse xs)
  intros ys hy
  conv_lhs => unfold reverseRecOn
  split
  next h => simp at h
  next heq =>
    revert heq
    simp only [reverse_append, reverse_cons, reverse_nil, nil_append, singleton_append, cons.injEq]
    rintro ⟨rfl, rfl⟩
    subst ys
    rfl

/-- Bidirectional induction principle for lists: if a property holds for the empty list, the
singleton list, and `a :: (l ++ [b])` from `l`, then it holds for all lists. This can be used to
prove statements about palindromes. The principle is given for a `Sort`-valued predicate, i.e., it
can also be used to construct data. -/
@[elab_as_elim]
def bidirectionalRec {motive : List α → Sort*} (nil : motive []) (singleton : ∀ a : α, motive [a])
    (cons_append : ∀ (a : α) (l : List α) (b : α), motive l → motive (a :: (l ++ [b]))) :
    ∀ l, motive l
  | [] => nil
  | [a] => singleton a
  | a :: b :: l =>
    let l' := dropLast (b :: l)
    let b' := getLast (b :: l) (cons_ne_nil _ _)
    cast (by rw [← dropLast_append_getLast (cons_ne_nil b l)]) <|
      cons_append a l' b' (bidirectionalRec nil singleton cons_append l')
termination_by l => l.length

@[simp]
theorem bidirectionalRec_nil {motive : List α → Sort*}
    (nil : motive []) (singleton : ∀ a : α, motive [a])
    (cons_append : ∀ (a : α) (l : List α) (b : α), motive l → motive (a :: (l ++ [b]))) :
    bidirectionalRec nil singleton cons_append [] = nil := bidirectionalRec.eq_1 ..


@[simp]
theorem bidirectionalRec_singleton {motive : List α → Sort*}
    (nil : motive []) (singleton : ∀ a : α, motive [a])
    (cons_append : ∀ (a : α) (l : List α) (b : α), motive l → motive (a :: (l ++ [b]))) (a : α) :
    bidirectionalRec nil singleton cons_append [a] = singleton a := by
  simp [bidirectionalRec]

@[simp]
theorem bidirectionalRec_cons_append {motive : List α → Sort*}
    (nil : motive []) (singleton : ∀ a : α, motive [a])
    (cons_append : ∀ (a : α) (l : List α) (b : α), motive l → motive (a :: (l ++ [b])))
    (a : α) (l : List α) (b : α) :
    bidirectionalRec nil singleton cons_append (a :: (l ++ [b])) =
      cons_append a l b (bidirectionalRec nil singleton cons_append l) := by
  conv_lhs => unfold bidirectionalRec
  cases l with
  | nil => rfl
  | cons x xs =>
  simp only [List.cons_append]
  dsimp only [← List.cons_append]
  suffices ∀ (ys init : List α) (hinit : init = ys) (last : α) (hlast : last = b),
      (cons_append a init last
        (bidirectionalRec nil singleton cons_append init)) =
      cast (congr_arg motive <| by simp [hinit, hlast])
        (cons_append a ys b (bidirectionalRec nil singleton cons_append ys)) by
    rw [this (x :: xs) _ (by rw [dropLast_append_cons, dropLast_single, append_nil]) _ (by simp)]
    simp
  rintro ys init rfl last rfl
  rfl

/-- Like `bidirectionalRec`, but with the list parameter placed first. -/
@[elab_as_elim]
abbrev bidirectionalRecOn {C : List α → Sort*} (l : List α) (H0 : C []) (H1 : ∀ a : α, C [a])
    (Hn : ∀ (a : α) (l : List α) (b : α), C l → C (a :: (l ++ [b]))) : C l :=
  bidirectionalRec H0 H1 Hn l

/-! ### sublists -/

attribute [refl] List.Sublist.refl

theorem Sublist.cons_cons {l₁ l₂ : List α} (a : α) (s : l₁ <+ l₂) : a :: l₁ <+ a :: l₂ :=
  Sublist.cons₂ _ s

lemma cons_sublist_cons' {a b : α} : a :: l₁ <+ b :: l₂ ↔ a :: l₁ <+ l₂ ∨ a = b ∧ l₁ <+ l₂ := by
  constructor
  · rintro (_ | _)
    · exact Or.inl ‹_›
    · exact Or.inr ⟨rfl, ‹_›⟩
  · rintro (h | ⟨rfl, h⟩)
    · exact h.cons _
    · rwa [cons_sublist_cons]

theorem sublist_cons_of_sublist (a : α) (h : l₁ <+ l₂) : l₁ <+ a :: l₂ := h.cons _

@[deprecated (since := "2024-04-07")]
theorem sublist_of_cons_sublist_cons {a} (h : a :: l₁ <+ a :: l₂) : l₁ <+ l₂ := h.of_cons_cons

@[deprecated (since := "2024-04-07")] alias cons_sublist_cons_iff := cons_sublist_cons

-- Porting note: this lemma seems to have been renamed on the occasion of its move to Batteries
alias sublist_nil_iff_eq_nil := sublist_nil

@[simp] lemma sublist_singleton {l : List α} {a : α} : l <+ [a] ↔ l = [] ∨ l = [a] := by
  constructor <;> rintro (_ | _) <;> aesop

theorem Sublist.antisymm (s₁ : l₁ <+ l₂) (s₂ : l₂ <+ l₁) : l₁ = l₂ :=
  s₁.eq_of_length_le s₂.length_le

instance decidableSublist [DecidableEq α] : ∀ l₁ l₂ : List α, Decidable (l₁ <+ l₂)
  | [], _ => isTrue <| nil_sublist _
  | _ :: _, [] => isFalse fun h => List.noConfusion <| eq_nil_of_sublist_nil h
  | a :: l₁, b :: l₂ =>
    if h : a = b then
      @decidable_of_decidable_of_iff _ _ (decidableSublist l₁ l₂) <| h ▸ cons_sublist_cons.symm
    else
      @decidable_of_decidable_of_iff _ _ (decidableSublist (a :: l₁) l₂)
        ⟨sublist_cons_of_sublist _, fun s =>
          match a, l₁, s, h with
          | _, _, Sublist.cons _ s', h => s'
          | _, _, Sublist.cons₂ t _, h => absurd rfl h⟩

/-! ### indexOf -/

section IndexOf

variable [DecidableEq α]

/-
  Porting note: The following proofs were simpler prior to the port. These proofs use the low-level
  `findIdx.go`.
  * `indexOf_cons_self`
  * `indexOf_cons_eq`
  * `indexOf_cons_ne`
  * `indexOf_cons`

  The ported versions of the earlier proofs are given in comments.
-/

-- indexOf_cons_eq _ rfl
@[simp]
theorem indexOf_cons_self (a : α) (l : List α) : indexOf a (a :: l) = 0 := by
  rw [indexOf, findIdx_cons, beq_self_eq_true, cond]

-- fun e => if_pos e
theorem indexOf_cons_eq {a b : α} (l : List α) : b = a → indexOf a (b :: l) = 0
  | e => by rw [← e]; exact indexOf_cons_self b l

-- fun n => if_neg n
@[simp]
theorem indexOf_cons_ne {a b : α} (l : List α) : b ≠ a → indexOf a (b :: l) = succ (indexOf a l)
  | h => by simp only [indexOf, findIdx_cons, Bool.cond_eq_ite, beq_iff_eq, h, ite_false]

theorem indexOf_eq_length {a : α} {l : List α} : indexOf a l = length l ↔ a ∉ l := by
  induction' l with b l ih
  · exact iff_of_true rfl (not_mem_nil _)
  simp only [length, mem_cons, indexOf_cons, eq_comm]
  rw [cond_eq_if]
  split_ifs with h <;> simp at h
  · exact iff_of_false (by rintro ⟨⟩) fun H => H <| Or.inl h.symm
  · simp only [Ne.symm h, false_or]
    rw [← ih]
    exact succ_inj'

@[simp]
theorem indexOf_of_not_mem {l : List α} {a : α} : a ∉ l → indexOf a l = length l :=
  indexOf_eq_length.2

theorem indexOf_le_length {a : α} {l : List α} : indexOf a l ≤ length l := by
  induction' l with b l ih; · rfl
  simp only [length, indexOf_cons, cond_eq_if, beq_iff_eq]
  by_cases h : b = a
  · rw [if_pos h]; exact Nat.zero_le _
  · rw [if_neg h]; exact succ_le_succ ih

theorem indexOf_lt_length {a} {l : List α} : indexOf a l < length l ↔ a ∈ l :=
  ⟨fun h => Decidable.byContradiction fun al => Nat.ne_of_lt h <| indexOf_eq_length.2 al,
   fun al => (lt_of_le_of_ne indexOf_le_length) fun h => indexOf_eq_length.1 h al⟩

theorem indexOf_append_of_mem {a : α} (h : a ∈ l₁) : indexOf a (l₁ ++ l₂) = indexOf a l₁ := by
  induction' l₁ with d₁ t₁ ih
  · exfalso
    exact not_mem_nil a h
  rw [List.cons_append]
  by_cases hh : d₁ = a
  · iterate 2 rw [indexOf_cons_eq _ hh]
  rw [indexOf_cons_ne _ hh, indexOf_cons_ne _ hh, ih (mem_of_ne_of_mem (Ne.symm hh) h)]

theorem indexOf_append_of_not_mem {a : α} (h : a ∉ l₁) :
    indexOf a (l₁ ++ l₂) = l₁.length + indexOf a l₂ := by
  induction' l₁ with d₁ t₁ ih
  · rw [List.nil_append, List.length, Nat.zero_add]
  rw [List.cons_append, indexOf_cons_ne _ (ne_of_not_mem_cons h).symm, List.length,
    ih (not_mem_of_not_mem_cons h), Nat.succ_add]

end IndexOf

/-! ### nth element -/

section deprecated
set_option linter.deprecated false

@[simp]
theorem getElem?_length (l : List α) : l[l.length]? = none := getElem?_len_le le_rfl

@[deprecated getElem?_length (since := "2024-06-12")]
theorem get?_length (l : List α) : l.get? l.length = none := get?_len_le le_rfl

@[deprecated (since := "2024-05-03")] alias get?_injective := get?_inj

/-- A version of `getElem_map` that can be used for rewriting. -/
theorem getElem_map_rev (f : α → β) {l} {n : Nat} {h : n < l.length} :
    f l[n] = (map f l)[n]'((l.length_map f).symm ▸ h) := Eq.symm (getElem_map _)

/-- A version of `get_map` that can be used for rewriting. -/
@[deprecated getElem_map_rev (since := "2024-06-12")]
theorem get_map_rev (f : α → β) {l n} :
    f (get l n) = get (map f l) ⟨n.1, (l.length_map f).symm ▸ n.2⟩ := Eq.symm (get_map _)

theorem get_length_sub_one {l : List α} (h : l.length - 1 < l.length) :
    l.get ⟨l.length - 1, h⟩ = l.getLast (by rintro rfl; exact Nat.lt_irrefl 0 h) :=
  (getLast_eq_get l _).symm

theorem take_one_drop_eq_of_lt_length {l : List α} {n : ℕ} (h : n < l.length) :
    (l.drop n).take 1 = [l.get ⟨n, h⟩] := by
  rw [drop_eq_get_cons h, take, take]

theorem ext_get?' {l₁ l₂ : List α} (h' : ∀ n < max l₁.length l₂.length, l₁.get? n = l₂.get? n) :
    l₁ = l₂ := by
  apply ext
  intro n
  rcases Nat.lt_or_ge n <| max l₁.length l₂.length with hn | hn
  · exact h' n hn
  · simp_all [Nat.max_le, getElem?_eq_none]

theorem ext_get?_iff {l₁ l₂ : List α} : l₁ = l₂ ↔ ∀ n, l₁.get? n = l₂.get? n :=
  ⟨by rintro rfl _; rfl, ext_get?⟩

theorem ext_get_iff {l₁ l₂ : List α} :
    l₁ = l₂ ↔ l₁.length = l₂.length ∧ ∀ n h₁ h₂, get l₁ ⟨n, h₁⟩ = get l₂ ⟨n, h₂⟩ := by
  constructor
  · rintro rfl
    exact ⟨rfl, fun _ _ _ ↦ rfl⟩
  · intro ⟨h₁, h₂⟩
    exact ext_get h₁ h₂

theorem ext_get?_iff' {l₁ l₂ : List α} : l₁ = l₂ ↔
    ∀ n < max l₁.length l₂.length, l₁.get? n = l₂.get? n :=
  ⟨by rintro rfl _ _; rfl, ext_get?'⟩

@[simp]
theorem getElem_indexOf [DecidableEq α] {a : α} : ∀ {l : List α} (h : indexOf a l < l.length),
    l[indexOf a l] = a
  | b :: l, h => by
    by_cases h' : b = a <;>
    simp [h', if_pos, if_false, getElem_indexOf]

-- This is incorrectly named and should be `get_indexOf`;
-- this already exists, so will require a deprecation dance.
theorem indexOf_get [DecidableEq α] {a : α} {l : List α} (h) : get l ⟨indexOf a l, h⟩ = a := by
  simp

@[simp]
theorem getElem?_indexOf [DecidableEq α] {a : α} {l : List α} (h : a ∈ l) :
    l[indexOf a l]? = some a := by rw [getElem?_eq_getElem, getElem_indexOf (indexOf_lt_length.2 h)]

-- This is incorrectly named and should be `get?_indexOf`;
-- this already exists, so will require a deprecation dance.
theorem indexOf_get? [DecidableEq α] {a : α} {l : List α} (h : a ∈ l) :
    get? l (indexOf a l) = some a := by simp [h]

theorem indexOf_inj [DecidableEq α] {l : List α} {x y : α} (hx : x ∈ l) (hy : y ∈ l) :
    indexOf x l = indexOf y l ↔ x = y :=
  ⟨fun h => by
    have x_eq_y :
        get l ⟨indexOf x l, indexOf_lt_length.2 hx⟩ =
        get l ⟨indexOf y l, indexOf_lt_length.2 hy⟩ := by
      simp only [h]
    simp only [indexOf_get] at x_eq_y; exact x_eq_y, fun h => by subst h; rfl⟩

@[deprecated getElem_reverse (since := "2024-06-12")]
theorem get_reverse (l : List α) (i : Nat) (h1 h2) :
    get (reverse l) ⟨length l - 1 - i, h1⟩ = get l ⟨i, h2⟩ := by
  rw [get_eq_getElem, get_eq_getElem, getElem_reverse]
  congr
  dsimp
  omega

theorem get_reverse' (l : List α) (n) (hn') :
    l.reverse.get n = l.get ⟨l.length - 1 - n, hn'⟩ := by
  rw [eq_comm]
  convert get_reverse l.reverse n (by simpa) n.2 using 1
  simp

theorem eq_cons_of_length_one {l : List α} (h : l.length = 1) : l = [l.get ⟨0, by omega⟩] := by
  refine ext_get (by convert h) fun n h₁ h₂ => ?_
  simp only [get_singleton]
  congr
  omega

end deprecated

theorem modifyTailIdx_modifyTailIdx {f g : List α → List α} (m : ℕ) :
    ∀ (n) (l : List α),
      (l.modifyTailIdx f n).modifyTailIdx g (m + n) =
        l.modifyTailIdx (fun l => (f l).modifyTailIdx g m) n
  | 0, _ => rfl
  | _ + 1, [] => rfl
  | n + 1, a :: l => congr_arg (List.cons a) (modifyTailIdx_modifyTailIdx m n l)

@[deprecated (since := "2024-10-21")]
alias modifyNthTail_modifyNthTail := modifyTailIdx_modifyTailIdx

theorem modifyTailIdx_modifyTailIdx_le {f g : List α → List α} (m n : ℕ) (l : List α)
    (h : n ≤ m) :
    (l.modifyTailIdx f n).modifyTailIdx g m =
      l.modifyTailIdx (fun l => (f l).modifyTailIdx g (m - n)) n := by
  rcases Nat.exists_eq_add_of_le h with ⟨m, rfl⟩
  rw [Nat.add_comm, modifyTailIdx_modifyTailIdx, Nat.add_sub_cancel]

@[deprecated (since := "2024-10-21")]
alias modifyNthTail_modifyNthTail_le := modifyTailIdx_modifyTailIdx_le

theorem modifyTailIdx_modifyTailIdx_same {f g : List α → List α} (n : ℕ) (l : List α) :
    (l.modifyTailIdx f n).modifyTailIdx g n = l.modifyTailIdx (g ∘ f) n := by
  rw [modifyTailIdx_modifyTailIdx_le n n l (le_refl n), Nat.sub_self]; rfl

@[deprecated (since := "2024-10-21")]
alias modifyNthTail_modifyNthTail_same := modifyTailIdx_modifyTailIdx_same
@[deprecated (since := "2024-05-04")] alias removeNth_eq_nthTail := eraseIdx_eq_modifyTailIdx

theorem modify_eq_set (f : α → α) :
    ∀ (n) (l : List α), modify f n l = ((fun a => set l n (f a)) <$> l[n]?).getD l
  | 0, l => by cases l <;> simp
  | _ + 1, [] => rfl
  | n + 1, b :: l =>
    (congr_arg (cons b) (modify_eq_set f n l)).trans <| by cases h : l[n]? <;> simp [h]

@[deprecated (since := "2024-10-21")] alias modifyNth_eq_set := modify_eq_set

@[simp]
theorem getElem_set_of_ne {l : List α} {i j : ℕ} (h : i ≠ j) (a : α)
    (hj : j < (l.set i a).length) :
    (l.set i a)[j] = l[j]'(by simpa using hj) := by
  rw [← Option.some_inj, ← List.getElem?_eq_getElem, List.getElem?_set_ne h,
    List.getElem?_eq_getElem]

@[deprecated getElem_set_of_ne (since := "2024-06-12")]
theorem get_set_of_ne {l : List α} {i j : ℕ} (h : i ≠ j) (a : α)
    (hj : j < (l.set i a).length) :
    (l.set i a).get ⟨j, hj⟩ = l.get ⟨j, by simpa using hj⟩ := by
  simp [getElem_set_of_ne, h]

/-! ### map -/

-- `List.map_const` (the version with `Function.const` instead of a lambda) is already tagged
-- `simp` in Core
-- TODO: Upstream the tagging to Core?
attribute [simp] map_const'

@[deprecated (since := "2024-06-21")] alias map_congr := map_congr_left

theorem bind_pure_eq_map (f : α → β) (l : List α) : l.bind (pure ∘ f) = map f l :=
  .symm <| map_eq_bind ..

set_option linter.deprecated false in
@[deprecated bind_pure_eq_map (since := "2024-03-24")]
theorem bind_ret_eq_map (f : α → β) (l : List α) : l.bind (List.ret ∘ f) = map f l :=
  bind_pure_eq_map f l

theorem bind_congr {l : List α} {f g : α → List β} (h : ∀ x ∈ l, f x = g x) :
    List.bind l f = List.bind l g :=
  (congr_arg List.join <| map_congr_left h : _)

theorem infix_bind_of_mem {a : α} {as : List α} (h : a ∈ as) (f : α → List α) :
    f a <:+: as.bind f :=
  List.infix_of_mem_join (List.mem_map_of_mem f h)

@[simp]
theorem map_eq_map {α β} (f : α → β) (l : List α) : f <$> l = map f l :=
  rfl

/-- A single `List.map` of a composition of functions is equal to
composing a `List.map` with another `List.map`, fully applied.
This is the reverse direction of `List.map_map`.
-/
theorem comp_map (h : β → γ) (g : α → β) (l : List α) : map (h ∘ g) l = map h (map g l) :=
  (map_map _ _ _).symm

/-- Composing a `List.map` with another `List.map` is equal to
a single `List.map` of composed functions.
-/
@[simp]
theorem map_comp_map (g : β → γ) (f : α → β) : map g ∘ map f = map (g ∘ f) := by
  ext l; rw [comp_map, Function.comp_apply]

section map_bijectivity

theorem _root_.Function.LeftInverse.list_map {f : α → β} {g : β → α} (h : LeftInverse f g) :
    LeftInverse (map f) (map g)
  | [] => by simp_rw [map_nil]
  | x :: xs => by simp_rw [map_cons, h x, h.list_map xs]

nonrec theorem _root_.Function.RightInverse.list_map {f : α → β} {g : β → α}
    (h : RightInverse f g) : RightInverse (map f) (map g) :=
  h.list_map

nonrec theorem _root_.Function.Involutive.list_map {f : α → α}
    (h : Involutive f) : Involutive (map f) :=
  Function.LeftInverse.list_map h

@[simp]
theorem map_leftInverse_iff {f : α → β} {g : β → α} :
    LeftInverse (map f) (map g) ↔ LeftInverse f g :=
  ⟨fun h x => by injection h [x], (·.list_map)⟩

@[simp]
theorem map_rightInverse_iff {f : α → β} {g : β → α} :
    RightInverse (map f) (map g) ↔ RightInverse f g := map_leftInverse_iff

@[simp]
theorem map_involutive_iff {f : α → α} :
    Involutive (map f) ↔ Involutive f := map_leftInverse_iff

theorem _root_.Function.Injective.list_map {f : α → β} (h : Injective f) :
    Injective (map f)
  | [], [], _ => rfl
  | x :: xs, y :: ys, hxy => by
    injection hxy with hxy hxys
    rw [h hxy, h.list_map hxys]

@[simp]
theorem map_injective_iff {f : α → β} : Injective (map f) ↔ Injective f := by
  refine ⟨fun h x y hxy => ?_, (·.list_map)⟩
  suffices [x] = [y] by simpa using this
  apply h
  simp [hxy]

theorem _root_.Function.Surjective.list_map {f : α → β} (h : Surjective f) :
    Surjective (map f) :=
  let ⟨_, h⟩ := h.hasRightInverse; h.list_map.surjective

@[simp]
theorem map_surjective_iff {f : α → β} : Surjective (map f) ↔ Surjective f := by
  refine ⟨fun h x => ?_, (·.list_map)⟩
  let ⟨[y], hxy⟩ := h [x]
  exact ⟨_, List.singleton_injective hxy⟩

theorem _root_.Function.Bijective.list_map {f : α → β} (h : Bijective f) : Bijective (map f) :=
  ⟨h.1.list_map, h.2.list_map⟩

@[simp]
theorem map_bijective_iff {f : α → β} : Bijective (map f) ↔ Bijective f := by
  simp_rw [Function.Bijective, map_injective_iff, map_surjective_iff]

end map_bijectivity

theorem eq_of_mem_map_const {b₁ b₂ : β} {l : List α} (h : b₁ ∈ map (const α b₂) l) :
    b₁ = b₂ := by rw [map_const] at h; exact eq_of_mem_replicate h

/-! ### zipWith -/

theorem nil_zipWith (f : α → β → γ) (l : List β) : zipWith f [] l = [] := by cases l <;> rfl

theorem zipWith_nil (f : α → β → γ) (l : List α) : zipWith f l [] = [] := by cases l <;> rfl

@[simp]
theorem zipWith_flip (f : α → β → γ) : ∀ as bs, zipWith (flip f) bs as = zipWith f as bs
  | [], [] => rfl
  | [], _ :: _ => rfl
  | _ :: _, [] => rfl
  | a :: as, b :: bs => by
    simp! [zipWith_flip]
    rfl

/-! ### take, drop -/

theorem cons_getElem_drop_succ {l : List α} {n : Nat} {h : n < l.length} :
    l[n] :: l.drop (n + 1) = l.drop n :=
  (drop_eq_getElem_cons h).symm

theorem cons_get_drop_succ {l : List α} {n} :
    l.get n :: l.drop (n.1 + 1) = l.drop n.1 :=
  (drop_eq_getElem_cons n.2).symm

section TakeI

variable [Inhabited α]

@[simp]
theorem takeI_length : ∀ n l, length (@takeI α _ n l) = n
  | 0, _ => rfl
  | _ + 1, _ => congr_arg succ (takeI_length _ _)

@[simp]
theorem takeI_nil : ∀ n, takeI n (@nil α) = replicate n default
  | 0 => rfl
  | _ + 1 => congr_arg (cons _) (takeI_nil _)

theorem takeI_eq_take : ∀ {n} {l : List α}, n ≤ length l → takeI n l = take n l
  | 0, _, _ => rfl
  | _ + 1, _ :: _, h => congr_arg (cons _) <| takeI_eq_take <| le_of_succ_le_succ h

@[simp]
theorem takeI_left (l₁ l₂ : List α) : takeI (length l₁) (l₁ ++ l₂) = l₁ :=
  (takeI_eq_take (by simp only [length_append, Nat.le_add_right])).trans (take_left _ _)

theorem takeI_left' {l₁ l₂ : List α} {n} (h : length l₁ = n) : takeI n (l₁ ++ l₂) = l₁ := by
  rw [← h]; apply takeI_left

end TakeI

/- Porting note: in mathlib3 we just had `take` and `take'`. Now we have `take`, `takeI`, and
  `takeD`. The following section replicates the theorems above but for `takeD`. -/
section TakeD

@[simp]
theorem takeD_length : ∀ n l a, length (@takeD α n l a) = n
  | 0, _, _ => rfl
  | _ + 1, _, _ => congr_arg succ (takeD_length _ _ _)

-- `takeD_nil` is already in batteries

theorem takeD_eq_take : ∀ {n} {l : List α} a, n ≤ length l → takeD n l a = take n l
  | 0, _, _, _ => rfl
  | _ + 1, _ :: _, a, h => congr_arg (cons _) <| takeD_eq_take a <| le_of_succ_le_succ h

@[simp]
theorem takeD_left (l₁ l₂ : List α) (a : α) : takeD (length l₁) (l₁ ++ l₂) a = l₁ :=
  (takeD_eq_take a (by simp only [length_append, Nat.le_add_right])).trans (take_left _ _)

theorem takeD_left' {l₁ l₂ : List α} {n} {a} (h : length l₁ = n) : takeD n (l₁ ++ l₂) a = l₁ := by
  rw [← h]; apply takeD_left

end TakeD

/-! ### foldl, foldr -/

theorem foldl_ext (f g : α → β → α) (a : α) {l : List β} (H : ∀ a : α, ∀ b ∈ l, f a b = g a b) :
    foldl f a l = foldl g a l := by
  induction l generalizing a with
  | nil => rfl
  | cons hd tl ih =>
    unfold foldl
    rw [ih _ fun a b bin => H a b <| mem_cons_of_mem _ bin, H a hd (mem_cons_self _ _)]

theorem foldr_ext (f g : α → β → β) (b : β) {l : List α} (H : ∀ a ∈ l, ∀ b : β, f a b = g a b) :
    foldr f b l = foldr g b l := by
  induction' l with hd tl ih; · rfl
  simp only [mem_cons, or_imp, forall_and, forall_eq] at H
  simp only [foldr, ih H.2, H.1]

theorem foldl_concat
    (f : β → α → β) (b : β) (x : α) (xs : List α) :
    List.foldl f b (xs ++ [x]) = f (List.foldl f b xs) x := by
  simp only [List.foldl_append, List.foldl]

theorem foldr_concat
    (f : α → β → β) (b : β) (x : α) (xs : List α) :
    List.foldr f b (xs ++ [x]) = (List.foldr f (f x b) xs) := by
  simp only [List.foldr_append, List.foldr]

theorem foldl_fixed' {f : α → β → α} {a : α} (hf : ∀ b, f a b = a) : ∀ l : List β, foldl f a l = a
  | [] => rfl
  | b :: l => by rw [foldl_cons, hf b, foldl_fixed' hf l]

theorem foldr_fixed' {f : α → β → β} {b : β} (hf : ∀ a, f a b = b) : ∀ l : List α, foldr f b l = b
  | [] => rfl
  | a :: l => by rw [foldr_cons, foldr_fixed' hf l, hf a]

@[simp]
theorem foldl_fixed {a : α} : ∀ l : List β, foldl (fun a _ => a) a l = a :=
  foldl_fixed' fun _ => rfl

@[simp]
theorem foldr_fixed {b : β} : ∀ l : List α, foldr (fun _ b => b) b l = b :=
  foldr_fixed' fun _ => rfl

-- Porting note (#10618): simp can prove this
-- @[simp]
theorem foldr_eta : ∀ l : List α, foldr cons [] l = l := by
  simp only [foldr_cons_eq_append, append_nil, forall_const]

theorem reverse_foldl {l : List α} : reverse (foldl (fun t h => h :: t) [] l) = l := by
  rw [← foldr_reverse]; simp only [foldr_cons_eq_append, append_nil, reverse_reverse]

theorem foldl_hom₂ (l : List ι) (f : α → β → γ) (op₁ : α → ι → α) (op₂ : β → ι → β)
    (op₃ : γ → ι → γ) (a : α) (b : β) (h : ∀ a b i, f (op₁ a i) (op₂ b i) = op₃ (f a b) i) :
    foldl op₃ (f a b) l = f (foldl op₁ a l) (foldl op₂ b l) :=
  Eq.symm <| by
    revert a b
    induction l <;> intros <;> [rfl; simp only [*, foldl]]

theorem foldr_hom₂ (l : List ι) (f : α → β → γ) (op₁ : ι → α → α) (op₂ : ι → β → β)
    (op₃ : ι → γ → γ) (a : α) (b : β) (h : ∀ a b i, f (op₁ i a) (op₂ i b) = op₃ i (f a b)) :
    foldr op₃ (f a b) l = f (foldr op₁ a l) (foldr op₂ b l) := by
  revert a
  induction l <;> intros <;> [rfl; simp only [*, foldr]]

theorem injective_foldl_comp {l : List (α → α)} {f : α → α}
    (hl : ∀ f ∈ l, Function.Injective f) (hf : Function.Injective f) :
    Function.Injective (@List.foldl (α → α) (α → α) Function.comp f l) := by
  induction' l with lh lt l_ih generalizing f
  · exact hf
  · apply l_ih fun _ h => hl _ (List.mem_cons_of_mem _ h)
    apply Function.Injective.comp hf
    apply hl _ (List.mem_cons_self _ _)

/-- Consider two lists `l₁` and `l₂` with designated elements `a₁` and `a₂` somewhere in them:
`l₁ = x₁ ++ [a₁] ++ z₁` and `l₂ = x₂ ++ [a₂] ++ z₂`.
Assume the designated element `a₂` is present in neither `x₁` nor `z₁`.
We conclude that the lists are equal (`l₁ = l₂`) if and only if their respective parts are equal
(`x₁ = x₂ ∧ a₁ = a₂ ∧ z₁ = z₂`). -/
lemma append_cons_inj_of_not_mem {x₁ x₂ z₁ z₂ : List α} {a₁ a₂ : α}
    (notin_x : a₂ ∉ x₁) (notin_z : a₂ ∉ z₁) :
    x₁ ++ a₁ :: z₁ = x₂ ++ a₂ :: z₂ ↔ x₁ = x₂ ∧ a₁ = a₂ ∧ z₁ = z₂ := by
  constructor
  · simp only [append_eq_append_iff, cons_eq_append_iff, cons_eq_cons]
    rintro (⟨c, rfl, ⟨rfl, rfl, rfl⟩ | ⟨d, rfl, rfl⟩⟩ |
      ⟨c, rfl, ⟨rfl, rfl, rfl⟩ | ⟨d, rfl, rfl⟩⟩) <;> simp_all
  · rintro ⟨rfl, rfl, rfl⟩
    rfl

section Scanl

variable {f : β → α → β} {b : β} {a : α} {l : List α}

theorem length_scanl : ∀ a l, length (scanl f a l) = l.length + 1
  | _, [] => rfl
  | a, x :: l => by
    rw [scanl, length_cons, length_cons, ← succ_eq_add_one, congr_arg succ]
    exact length_scanl _ _

@[simp]
theorem scanl_nil (b : β) : scanl f b nil = [b] :=
  rfl

@[simp]
theorem scanl_cons : scanl f b (a :: l) = [b] ++ scanl f (f b a) l := by
  simp only [scanl, eq_self_iff_true, singleton_append, and_self_iff]

@[simp]
theorem getElem?_scanl_zero : (scanl f b l)[0]? = some b := by
  cases l
  · simp [scanl_nil]
  · simp [scanl_cons, singleton_append]

@[deprecated getElem?_scanl_zero (since := "2024-06-12")]
theorem get?_zero_scanl : (scanl f b l).get? 0 = some b := by
  simp [getElem?_scanl_zero]

@[simp]
theorem getElem_scanl_zero {h : 0 < (scanl f b l).length} : (scanl f b l)[0] = b := by
  cases l
  · simp [scanl_nil]
  · simp [scanl_cons, singleton_append]

@[deprecated getElem_scanl_zero (since := "2024-06-12")]
theorem get_zero_scanl {h : 0 < (scanl f b l).length} : (scanl f b l).get ⟨0, h⟩ = b := by
  simp [getElem_scanl_zero]

theorem get?_succ_scanl {i : ℕ} : (scanl f b l).get? (i + 1) =
    ((scanl f b l).get? i).bind fun x => (l.get? i).map fun y => f x y := by
  induction' l with hd tl hl generalizing b i
  · symm
    simp only [Option.bind_eq_none', get?, forall₂_true_iff, not_false_iff, Option.map_none',
      scanl_nil, Option.not_mem_none, forall_true_iff]
  · simp only [scanl_cons, singleton_append]
    cases i
    · simp
    · simp only [hl, get?]

theorem getElem_succ_scanl {i : ℕ} (h : i + 1 < (scanl f b l).length) :
    (scanl f b l)[i + 1] =
      f ((scanl f b l)[i]'(Nat.lt_of_succ_lt h))
        (l[i]'(Nat.lt_of_succ_lt_succ (h.trans_eq (length_scanl b l)))) := by
  induction i generalizing b l with
  | zero =>
    cases l
    · simp only [length, zero_eq, lt_self_iff_false] at h
    · simp
  | succ i hi =>
    cases l
    · simp only [length] at h
      exact absurd h (by omega)
    · simp_rw [scanl_cons]
      rw [getElem_append_right]
      · simp only [length, Nat.zero_add 1, succ_add_sub_one, hi]; rfl
      · simp only [length_singleton]; omega

@[deprecated getElem_succ_scanl (since := "2024-08-22")]
theorem get_succ_scanl {i : ℕ} {h : i + 1 < (scanl f b l).length} :
    (scanl f b l).get ⟨i + 1, h⟩ =
      f ((scanl f b l).get ⟨i, Nat.lt_of_succ_lt h⟩)
        (l.get ⟨i, Nat.lt_of_succ_lt_succ (lt_of_lt_of_le h (le_of_eq (length_scanl b l)))⟩) :=
  getElem_succ_scanl h

end Scanl

-- scanr
@[simp]
theorem scanr_nil (f : α → β → β) (b : β) : scanr f b [] = [b] :=
  rfl

@[simp]
theorem scanr_cons (f : α → β → β) (b : β) (a : α) (l : List α) :
    scanr f b (a :: l) = foldr f b (a :: l) :: scanr f b l := by
  simp only [scanr, foldr, cons.injEq, and_true]
  induction l generalizing a with
  | nil => rfl
  | cons hd tl ih => simp only [foldr, ih]

section FoldlEqFoldr

-- foldl and foldr coincide when f is commutative and associative
variable {f : α → α → α}

theorem foldl1_eq_foldr1 [hassoc : Std.Associative f] :
    ∀ a b l, foldl f a (l ++ [b]) = foldr f b (a :: l)
  | _, _, nil => rfl
  | a, b, c :: l => by
    simp only [cons_append, foldl_cons, foldr_cons, foldl1_eq_foldr1 _ _ l]
    rw [hassoc.assoc]

theorem foldl_eq_of_comm_of_assoc [hcomm : Std.Commutative f] [hassoc : Std.Associative f] :
    ∀ a b l, foldl f a (b :: l) = f b (foldl f a l)
  | a, b, nil => hcomm.comm a b
  | a, b, c :: l => by
    simp only [foldl_cons]
    have : RightCommutative f := inferInstance
    rw [← foldl_eq_of_comm_of_assoc .., this.right_comm]; rfl

theorem foldl_eq_foldr [Std.Commutative f] [Std.Associative f] :
    ∀ a l, foldl f a l = foldr f a l
  | _, nil => rfl
  | a, b :: l => by
    simp only [foldr_cons, foldl_eq_of_comm_of_assoc]
    rw [foldl_eq_foldr a l]

end FoldlEqFoldr

section FoldlEqFoldlr'

variable {f : α → β → α}
variable (hf : ∀ a b c, f (f a b) c = f (f a c) b)

include hf

theorem foldl_eq_of_comm' : ∀ a b l, foldl f a (b :: l) = f (foldl f a l) b
  | _, _, [] => rfl
  | a, b, c :: l => by rw [foldl, foldl, foldl, ← foldl_eq_of_comm' .., foldl, hf]

theorem foldl_eq_foldr' : ∀ a l, foldl f a l = foldr (flip f) a l
  | _, [] => rfl
  | a, b :: l => by rw [foldl_eq_of_comm' hf, foldr, foldl_eq_foldr' ..]; rfl

end FoldlEqFoldlr'

section FoldlEqFoldlr'

variable {f : α → β → β}

theorem foldr_eq_of_comm' (hf : ∀ a b c, f a (f b c) = f b (f a c)) :
    ∀ a b l, foldr f a (b :: l) = foldr f (f b a) l
  | _, _, [] => rfl
  | a, b, c :: l => by rw [foldr, foldr, foldr, hf, ← foldr_eq_of_comm' hf ..]; rfl

end FoldlEqFoldlr'

section

variable {op : α → α → α} [ha : Std.Associative op]

/-- Notation for `op a b`. -/
local notation a " ⋆ " b => op a b

/-- Notation for `foldl op a l`. -/
local notation l " <*> " a => foldl op a l

theorem foldl_op_eq_op_foldr_assoc :
    ∀ {l : List α} {a₁ a₂}, ((l <*> a₁) ⋆ a₂) = a₁ ⋆ l.foldr (· ⋆ ·) a₂
  | [], _, _ => rfl
  | a :: l, a₁, a₂ => by
    simp only [foldl_cons, foldr_cons, foldl_assoc, ha.assoc]; rw [foldl_op_eq_op_foldr_assoc]

variable [hc : Std.Commutative op]

theorem foldl_assoc_comm_cons {l : List α} {a₁ a₂} : ((a₁ :: l) <*> a₂) = a₁ ⋆ l <*> a₂ := by
  rw [foldl_cons, hc.comm, foldl_assoc]

end

/-! ### foldlM, foldrM, mapM -/

section FoldlMFoldrM

variable {m : Type v → Type w} [Monad m]

variable [LawfulMonad m]

theorem foldrM_eq_foldr (f : α → β → m β) (b l) :
    foldrM f b l = foldr (fun a mb => mb >>= f a) (pure b) l := by induction l <;> simp [*]

attribute [simp] mapM mapM'

theorem foldlM_eq_foldl (f : β → α → m β) (b l) :
    List.foldlM f b l = foldl (fun mb a => mb >>= fun b => f b a) (pure b) l := by
  suffices h :
    ∀ mb : m β, (mb >>= fun b => List.foldlM f b l) = foldl (fun mb a => mb >>= fun b => f b a) mb l
    by simp [← h (pure b)]
  induction l with
  | nil => intro; simp
  | cons _ _ l_ih => intro; simp only [List.foldlM, foldl, ← l_ih, functor_norm]

end FoldlMFoldrM

/-! ### intersperse -/

@[simp]
theorem intersperse_singleton (a b : α) : intersperse a [b] = [b] :=
  rfl

@[simp]
theorem intersperse_cons_cons (a b c : α) (tl : List α) :
    intersperse a (b :: c :: tl) = b :: a :: intersperse a (c :: tl) :=
  rfl

/-! ### splitAt and splitOn -/

section SplitAtOn

variable (p : α → Bool) (xs : List α) (ls : List (List α))

attribute [simp] splitAt_eq

@[deprecated (since := "2024-08-17")] alias splitAt_eq_take_drop := splitAt_eq

@[simp]
theorem splitOn_nil [DecidableEq α] (a : α) : [].splitOn a = [[]] :=
  rfl

@[simp]
theorem splitOnP_nil : [].splitOnP p = [[]] :=
  rfl

theorem splitOnP.go_ne_nil (xs acc : List α) : splitOnP.go p xs acc ≠ [] := by
  induction xs generalizing acc <;> simp [go]; split <;> simp [*]

theorem splitOnP.go_acc (xs acc : List α) :
    splitOnP.go p xs acc = modifyHead (acc.reverse ++ ·) (splitOnP p xs) := by
  induction xs generalizing acc with
  | nil => simp only [go, modifyHead, splitOnP_nil, append_nil]
  | cons hd tl ih =>
    simp only [splitOnP, go]; split
    · simp only [modifyHead, reverse_nil, append_nil]
    · rw [ih [hd], modifyHead_modifyHead, ih]
      congr; funext x; simp only [reverse_cons, append_assoc]; rfl

theorem splitOnP_ne_nil (xs : List α) : xs.splitOnP p ≠ [] := splitOnP.go_ne_nil _ _ _

@[simp]
theorem splitOnP_cons (x : α) (xs : List α) :
    (x :: xs).splitOnP p =
      if p x then [] :: xs.splitOnP p else (xs.splitOnP p).modifyHead (cons x) := by
  rw [splitOnP, splitOnP.go]; split <;> [rfl; simp [splitOnP.go_acc]]

/-- The original list `L` can be recovered by joining the lists produced by `splitOnP p L`,
interspersed with the elements `L.filter p`. -/
theorem splitOnP_spec (as : List α) :
    join (zipWith (· ++ ·) (splitOnP p as) (((as.filter p).map fun x => [x]) ++ [[]])) = as := by
  induction as with
  | nil => rfl
  | cons a as' ih =>
    rw [splitOnP_cons, filter]
    by_cases h : p a
    · rw [if_pos h, h, map, cons_append, zipWith, nil_append, join, cons_append, cons_inj_right]
      exact ih
    · rw [if_neg h, eq_false_of_ne_true h, join_zipWith (splitOnP_ne_nil _ _)
        (append_ne_nil_of_right_ne_nil _ (cons_ne_nil [] [])), cons_inj_right]
      exact ih
where
  join_zipWith {xs ys : List (List α)} {a : α} (hxs : xs ≠ []) (hys : ys ≠ []) :
      join (zipWith (fun x x_1 ↦ x ++ x_1) (modifyHead (cons a) xs) ys) =
        a :: join (zipWith (fun x x_1 ↦ x ++ x_1) xs ys) := by
    cases xs with | nil => contradiction | cons =>
      cases ys with | nil => contradiction | cons => rfl

/-- If no element satisfies `p` in the list `xs`, then `xs.splitOnP p = [xs]` -/
theorem splitOnP_eq_single (h : ∀ x ∈ xs, ¬p x) : xs.splitOnP p = [xs] := by
  induction xs with
  | nil => rfl
  | cons hd tl ih =>
    simp only [splitOnP_cons, h hd (mem_cons_self hd tl), if_neg]
    rw [ih <| forall_mem_of_forall_mem_cons h]
    rfl

/-- When a list of the form `[...xs, sep, ...as]` is split on `p`, the first element is `xs`,
  assuming no element in `xs` satisfies `p` but `sep` does satisfy `p` -/
theorem splitOnP_first (h : ∀ x ∈ xs, ¬p x) (sep : α) (hsep : p sep) (as : List α) :
    (xs ++ sep :: as).splitOnP p = xs :: as.splitOnP p := by
  induction xs with
  | nil => simp [hsep]
  | cons hd tl ih => simp [h hd _, ih <| forall_mem_of_forall_mem_cons h]

/-- `intercalate [x]` is the left inverse of `splitOn x`  -/
theorem intercalate_splitOn (x : α) [DecidableEq α] : [x].intercalate (xs.splitOn x) = xs := by
  simp only [intercalate, splitOn]
  induction' xs with hd tl ih; · simp [join]
  cases' h' : splitOnP (· == x) tl with hd' tl'; · exact (splitOnP_ne_nil _ tl h').elim
  rw [h'] at ih
  rw [splitOnP_cons]
  split_ifs with h
  · rw [beq_iff_eq] at h
    subst h
    simp [ih, join, h']
  cases tl' <;> simpa [join, h'] using ih

/-- `splitOn x` is the left inverse of `intercalate [x]`, on the domain
  consisting of each nonempty list of lists `ls` whose elements do not contain `x`  -/
theorem splitOn_intercalate [DecidableEq α] (x : α) (hx : ∀ l ∈ ls, x ∉ l) (hls : ls ≠ []) :
    ([x].intercalate ls).splitOn x = ls := by
  simp only [intercalate]
  induction' ls with hd tl ih; · contradiction
  cases tl
  · suffices hd.splitOn x = [hd] by simpa [join]
    refine splitOnP_eq_single _ _ ?_
    intro y hy H
    rw [eq_of_beq H] at hy
    refine hx hd ?_ hy
    simp
  · simp only [intersperse_cons_cons, singleton_append, join]
    specialize ih _ _
    · intro l hl
      apply hx l
      simp only [mem_cons] at hl ⊢
      exact Or.inr hl
    · exact List.noConfusion
    have := splitOnP_first (· == x) hd ?h x (beq_self_eq_true _)
    case h =>
      intro y hy H
      rw [eq_of_beq H] at hy
      exact hx hd (.head _) hy
    simp only [splitOn] at ih ⊢
    rw [this, ih]

end SplitAtOn

/-! ### modifyLast -/

section ModifyLast

theorem modifyLast.go_append_one (f : α → α) (a : α) (tl : List α) (r : Array α) :
    modifyLast.go f (tl ++ [a]) r = (r.toListAppend <| modifyLast.go f (tl ++ [a]) #[]) := by
  cases tl with
  | nil =>
    simp only [nil_append, modifyLast.go]; rfl
  | cons hd tl =>
    simp only [cons_append]
    rw [modifyLast.go, modifyLast.go]
    case x_3 | x_3 => exact append_ne_nil_of_right_ne_nil tl (cons_ne_nil a [])
    rw [modifyLast.go_append_one _ _ tl _, modifyLast.go_append_one _ _ tl (Array.push #[] hd)]
    simp only [Array.toListAppend_eq, Array.push_toList, Array.toList_toArray, nil_append,
      append_assoc]

theorem modifyLast_append_one (f : α → α) (a : α) (l : List α) :
    modifyLast f (l ++ [a]) = l ++ [f a] := by
  cases l with
  | nil =>
    simp only [nil_append, modifyLast, modifyLast.go, Array.toListAppend_eq, Array.toList_toArray]
  | cons _ tl =>
    simp only [cons_append, modifyLast]
    rw [modifyLast.go]
    case x_3 => exact append_ne_nil_of_right_ne_nil tl (cons_ne_nil a [])
    rw [modifyLast.go_append_one, Array.toListAppend_eq, Array.push_toList, Array.toList_toArray,
      nil_append, cons_append, nil_append, cons_inj_right]
    exact modifyLast_append_one _ _ tl

theorem modifyLast_append (f : α → α) (l₁ l₂ : List α) (_ : l₂ ≠ []) :
    modifyLast f (l₁ ++ l₂) = l₁ ++ modifyLast f l₂ := by
  cases l₂ with
  | nil => contradiction
  | cons hd tl =>
    cases tl with
    | nil => exact modifyLast_append_one _ hd _
    | cons hd' tl' =>
      rw [append_cons, ← nil_append (hd :: hd' :: tl'), append_cons [], nil_append,
        modifyLast_append _ (l₁ ++ [hd]) (hd' :: tl') _, modifyLast_append _ [hd] (hd' :: tl') _,
        append_assoc]
      all_goals { exact cons_ne_nil _ _ }

end ModifyLast

/-! ### map for partial functions -/

theorem sizeOf_lt_sizeOf_of_mem [SizeOf α] {x : α} {l : List α} (hx : x ∈ l) :
    SizeOf.sizeOf x < SizeOf.sizeOf l := by
  induction' l with h t ih <;> cases hx <;> rw [cons.sizeOf_spec]
  · omega
  · specialize ih ‹_›
    omega

@[deprecated attach_map_coe (since := "2024-07-29")] alias attach_map_coe' := attach_map_coe
@[deprecated attach_map_val (since := "2024-07-29")] alias attach_map_val' := attach_map_val

/-! ### find -/

section find?

@[deprecated (since := "2024-05-05")] alias find?_mem := mem_of_find?_eq_some

end find?

/-! ### lookmap -/

section Lookmap

variable (f : α → Option α)

/- Porting note: need a helper theorem for lookmap.go. -/
theorem lookmap.go_append (l : List α) (acc : Array α) :
    lookmap.go f l acc = acc.toListAppend (lookmap f l) := by
  cases l with
  | nil => simp [go, lookmap]
  | cons hd tl =>
    rw [lookmap, go, go]
    cases f hd with
    | none =>
      simp only [go_append tl _, Array.toListAppend_eq, append_assoc, Array.push_toList]
      rfl
    | some a => rfl

@[simp]
theorem lookmap_nil : [].lookmap f = [] :=
  rfl

@[simp]
theorem lookmap_cons_none {a : α} (l : List α) (h : f a = none) :
    (a :: l).lookmap f = a :: l.lookmap f := by
  simp only [lookmap, lookmap.go, Array.toListAppend_eq, Array.toList_toArray, nil_append]
  rw [lookmap.go_append, h]; rfl

@[simp]
theorem lookmap_cons_some {a b : α} (l : List α) (h : f a = some b) :
    (a :: l).lookmap f = b :: l := by
  simp only [lookmap, lookmap.go, Array.toListAppend_eq, Array.toList_toArray, nil_append]
  rw [h]

theorem lookmap_some : ∀ l : List α, l.lookmap some = l
  | [] => rfl
  | _ :: _ => rfl

theorem lookmap_none : ∀ l : List α, (l.lookmap fun _ => none) = l
  | [] => rfl
  | a :: l => (lookmap_cons_none _ l rfl).trans (congr_arg (cons a) (lookmap_none l))

theorem lookmap_congr {f g : α → Option α} :
    ∀ {l : List α}, (∀ a ∈ l, f a = g a) → l.lookmap f = l.lookmap g
  | [], _ => rfl
  | a :: l, H => by
    cases' forall_mem_cons.1 H with H₁ H₂
    cases' h : g a with b
    · simp [h, H₁.trans h, lookmap_congr H₂]
    · simp [lookmap_cons_some _ _ h, lookmap_cons_some _ _ (H₁.trans h)]

theorem lookmap_of_forall_not {l : List α} (H : ∀ a ∈ l, f a = none) : l.lookmap f = l :=
  (lookmap_congr H).trans (lookmap_none l)

theorem lookmap_map_eq (g : α → β) (h : ∀ (a), ∀ b ∈ f a, g a = g b) :
    ∀ l : List α, map g (l.lookmap f) = map g l
  | [] => rfl
  | a :: l => by
    cases' h' : f a with b
    · simpa [h'] using lookmap_map_eq _ h l
    · simp [lookmap_cons_some _ _ h', h _ _ h']

theorem lookmap_id' (h : ∀ (a), ∀ b ∈ f a, a = b) (l : List α) : l.lookmap f = l := by
  rw [← map_id (l.lookmap f), lookmap_map_eq, map_id]; exact h

theorem length_lookmap (l : List α) : length (l.lookmap f) = length l := by
  rw [← length_map, lookmap_map_eq _ fun _ => (), length_map]; simp

end Lookmap

/-! ### filter -/

theorem length_eq_length_filter_add {l : List (α)} (f : α → Bool) :
    l.length = (l.filter f).length + (l.filter (! f ·)).length := by
  simp_rw [← List.countP_eq_length_filter, l.length_eq_countP_add_countP f, Bool.not_eq_true,
    Bool.decide_eq_false]

/-! ### filterMap -/

-- Later porting note (at time of this lemma moving to Batteries):
-- removing attribute `nolint simpNF`
attribute [simp 1100] filterMap_cons_none

-- Later porting note (at time of this lemma moving to Batteries):
-- removing attribute `nolint simpNF`
attribute [simp 1100] filterMap_cons_some

theorem filterMap_eq_bind_toList (f : α → Option β) (l : List α) :
    l.filterMap f = l.bind fun a ↦ (f a).toList := by
  induction' l with a l ih <;> simp [filterMap_cons]
  rcases f a <;> simp [ih]

theorem filterMap_congr {f g : α → Option β} {l : List α}
    (h : ∀ x ∈ l, f x = g x) : l.filterMap f = l.filterMap g := by
  induction' l with a l ih <;> simp [filterMap_cons]
  simp [ih (fun x hx ↦ h x (List.mem_cons_of_mem a hx))]
  cases' hfa : f a with b
  · have : g a = none := Eq.symm (by simpa [hfa] using h a (by simp))
    simp [this]
  · have : g a = some b := Eq.symm (by simpa [hfa] using h a (by simp))
    simp [this]

theorem filterMap_eq_map_iff_forall_eq_some {f : α → Option β} {g : α → β} {l : List α} :
    l.filterMap f = l.map g ↔ ∀ x ∈ l, f x = some (g x) where
  mp := by
    induction' l with a l ih
    · simp
    cases' ha : f a with b <;> simp [ha, filterMap_cons]
    · intro h
      simpa [show (filterMap f l).length = l.length + 1 from by simp[h], Nat.add_one_le_iff]
        using List.length_filterMap_le f l
    · rintro rfl h
      exact ⟨rfl, ih h⟩
  mpr h := Eq.trans (filterMap_congr <| by simpa) (congr_fun (List.filterMap_eq_map _) _)

/-! ### filter -/

section Filter

-- Porting note: Lemmas for `filter` are stated in terms of `p : α → Bool`
-- rather than `p : α → Prop` with `DecidablePred p`, since `filter` itself is.
-- Likewise, `if` sometimes becomes `bif`.
variable {p : α → Bool}

theorem filter_singleton {a : α} : [a].filter p = bif p a then [a] else [] :=
  rfl

theorem filter_eq_foldr (p : α → Bool) (l : List α) :
    filter p l = foldr (fun a out => bif p a then a :: out else out) [] l := by
  induction l <;> simp [*, filter]; rfl

#adaptation_note
/--
This has to be temporarily renamed to avoid an unintentional collision.
The prime should be removed at nightly-2024-07-27.
-/
@[simp]
theorem filter_subset' (l : List α) : filter p l ⊆ l :=
  (filter_sublist l).subset

theorem of_mem_filter {a : α} {l} (h : a ∈ filter p l) : p a := (mem_filter.1 h).2

theorem mem_of_mem_filter {a : α} {l} (h : a ∈ filter p l) : a ∈ l :=
  filter_subset' l h

theorem mem_filter_of_mem {a : α} {l} (h₁ : a ∈ l) (h₂ : p a) : a ∈ filter p l :=
  mem_filter.2 ⟨h₁, h₂⟩

theorem monotone_filter_left (p : α → Bool) ⦃l l' : List α⦄ (h : l ⊆ l') :
    filter p l ⊆ filter p l' := by
  intro x hx
  rw [mem_filter] at hx ⊢
  exact ⟨h hx.left, hx.right⟩

variable (p)

theorem monotone_filter_right (l : List α) ⦃p q : α → Bool⦄
    (h : ∀ a, p a → q a) : l.filter p <+ l.filter q := by
  induction' l with hd tl IH
  · rfl
  · by_cases hp : p hd
    · rw [filter_cons_of_pos hp, filter_cons_of_pos (h _ hp)]
      exact IH.cons_cons hd
    · rw [filter_cons_of_neg hp]
      by_cases hq : q hd
      · rw [filter_cons_of_pos hq]
        exact sublist_cons_of_sublist hd IH
      · rw [filter_cons_of_neg hq]
        exact IH

-- TODO rename to `map_filter` when the deprecated `map_filter` is removed from Lean.
lemma map_filter' {f : α → β} (hf : Injective f) (l : List α)
    [DecidablePred fun b => ∃ a, p a ∧ f a = b] :
    (l.filter p).map f = (l.map f).filter fun b => ∃ a, p a ∧ f a = b := by
  simp [comp_def, filter_map, hf.eq_iff]

lemma filter_attach' (l : List α) (p : {a // a ∈ l} → Bool) [DecidableEq α] :
    l.attach.filter p =
      (l.filter fun x => ∃ h, p ⟨x, h⟩).attach.map (Subtype.map id fun _ => mem_of_mem_filter) := by
  classical
  refine map_injective_iff.2 Subtype.coe_injective ?_
  simp [comp_def, map_filter' _ Subtype.coe_injective]

-- Porting note: `Lean.Internal.coeM` forces us to type-ascript `{x // x ∈ l}`
lemma filter_attach (l : List α) (p : α → Bool) :
    (l.attach.filter fun x => p x : List {x // x ∈ l}) =
      (l.filter p).attach.map (Subtype.map id fun _ => mem_of_mem_filter) :=
  map_injective_iff.2 Subtype.coe_injective <| by
    simp_rw [map_map, comp_def, Subtype.map, id, ← Function.comp_apply (g := Subtype.val),
      ← filter_map, attach_map_subtype_val]

lemma filter_comm (q) (l : List α) : filter p (filter q l) = filter q (filter p l) := by
  simp [Bool.and_comm]

@[simp]
theorem filter_true (l : List α) :
    filter (fun _ => true) l = l := by induction l <;> simp [*, filter]

@[simp]
theorem filter_false (l : List α) :
    filter (fun _ => false) l = [] := by induction l <;> simp [*, filter]

/- Porting note: need a helper theorem for span.loop. -/
theorem span.loop_eq_take_drop :
    ∀ l₁ l₂ : List α, span.loop p l₁ l₂ = (l₂.reverse ++ takeWhile p l₁, dropWhile p l₁)
  | [], l₂ => by simp [span.loop, takeWhile, dropWhile]
  | (a :: l), l₂ => by
    cases hp : p a <;> simp [hp, span.loop, span.loop_eq_take_drop, takeWhile, dropWhile]

@[simp]
theorem span_eq_take_drop (l : List α) : span p l = (takeWhile p l, dropWhile p l) := by
  simpa using span.loop_eq_take_drop p l []

theorem dropWhile_get_zero_not (l : List α) (hl : 0 < (l.dropWhile p).length) :
    ¬p ((l.dropWhile p).get ⟨0, hl⟩) := by
  induction' l with hd tl IH
  · cases hl
  · simp only [dropWhile]
    by_cases hp : p hd
    · simp_all only [get_eq_getElem]
      apply IH
      simp_all only [dropWhile_cons_of_pos]
    · simp [hp]

@[deprecated (since := "2024-08-19")] alias nthLe_cons := getElem_cons
@[deprecated (since := "2024-08-19")] alias dropWhile_nthLe_zero_not := dropWhile_get_zero_not

variable {p} {l : List α}

@[simp]
theorem dropWhile_eq_nil_iff : dropWhile p l = [] ↔ ∀ x ∈ l, p x := by
  induction' l with x xs IH
  · simp [dropWhile]
  · by_cases hp : p x <;> simp [hp, IH]

@[simp]
theorem takeWhile_eq_self_iff : takeWhile p l = l ↔ ∀ x ∈ l, p x := by
  induction' l with x xs IH
  · simp
  · by_cases hp : p x <;> simp [hp, IH]

@[simp]
theorem takeWhile_eq_nil_iff : takeWhile p l = [] ↔ ∀ hl : 0 < l.length, ¬p (l.get ⟨0, hl⟩) := by
  induction' l with x xs IH
  · simp only [takeWhile_nil, Bool.not_eq_true, true_iff]
    intro h
    simp at h
  · by_cases hp : p x <;> simp [hp, IH]

theorem mem_takeWhile_imp {x : α} (hx : x ∈ takeWhile p l) : p x := by
  induction l with simp [takeWhile] at hx
  | cons hd tl IH =>
    cases hp : p hd
    · simp [hp] at hx
    · rw [hp, mem_cons] at hx
      rcases hx with (rfl | hx)
      · exact hp
      · exact IH hx

theorem takeWhile_takeWhile (p q : α → Bool) (l : List α) :
    takeWhile p (takeWhile q l) = takeWhile (fun a => p a ∧ q a) l := by
  induction' l with hd tl IH
  · simp
  · by_cases hp : p hd <;> by_cases hq : q hd <;> simp [takeWhile, hp, hq, IH]

theorem takeWhile_idem : takeWhile p (takeWhile p l) = takeWhile p l := by
  simp_rw [takeWhile_takeWhile, and_self_iff, Bool.decide_coe]

end Filter

/-! ### erasep -/

section eraseP

variable {p : α → Bool}

@[simp]
theorem length_eraseP_add_one {l : List α} {a} (al : a ∈ l) (pa : p a) :
    (l.eraseP p).length + 1 = l.length := by
  let ⟨_, l₁, l₂, _, _, h₁, h₂⟩ := exists_of_eraseP al pa
  rw [h₂, h₁, length_append, length_append]
  rfl

end eraseP

/-! ### erase -/

section Erase

variable [DecidableEq α]

@[simp] theorem length_erase_add_one {a : α} {l : List α} (h : a ∈ l) :
    (l.erase a).length + 1 = l.length := by
  rw [erase_eq_eraseP, length_eraseP_add_one h (decide_eq_true rfl)]

theorem map_erase [DecidableEq β] {f : α → β} (finj : Injective f) {a : α} (l : List α) :
    map f (l.erase a) = (map f l).erase (f a) := by
  have this : (a == ·) = (f a == f ·) := by ext b; simp [beq_eq_decide, finj.eq_iff]
  rw [erase_eq_eraseP, erase_eq_eraseP, eraseP_map, this]; rfl

theorem map_foldl_erase [DecidableEq β] {f : α → β} (finj : Injective f) {l₁ l₂ : List α} :
    map f (foldl List.erase l₁ l₂) = foldl (fun l a => l.erase (f a)) (map f l₁) l₂ := by
  induction l₂ generalizing l₁ <;> [rfl; simp only [foldl_cons, map_erase finj, *]]

theorem erase_getElem [DecidableEq ι] {l : List ι} {i : ℕ} (hi : i < l.length) :
    Perm (l.erase l[i]) (l.eraseIdx i) := by
  induction l generalizing i with
  | nil => simp
  | cons a l IH =>
    cases i with
    | zero => simp
    | succ i =>
      have hi' : i < l.length := by simpa using hi
      if ha : a = l[i] then
        simpa [ha] using .trans (perm_cons_erase (getElem_mem _)) (.cons _ (IH hi'))
      else
        simpa [ha] using IH hi'

@[deprecated erase_getElem (since := "2024-08-03")]
theorem erase_get [DecidableEq ι] {l : List ι} (i : Fin l.length) :
    Perm (l.erase (l.get i)) (l.eraseIdx ↑i) :=
  erase_getElem i.isLt

theorem length_eraseIdx_add_one {l : List ι} {i : ℕ} (h : i < l.length) :
    (l.eraseIdx i).length + 1 = l.length := calc
  (l.eraseIdx i).length + 1
  _ = (l.take i ++ l.drop (i + 1)).length + 1         := by rw [eraseIdx_eq_take_drop_succ]
  _ = (l.take i).length + (l.drop (i + 1)).length + 1 := by rw [length_append]
  _ = i + (l.drop (i + 1)).length + 1                 := by rw [length_take_of_le (le_of_lt h)]
  _ = i + (l.length - (i + 1)) + 1                    := by rw [length_drop]
  _ = (i + 1) + (l.length - (i + 1))                  := by omega
  _ = l.length                                        := Nat.add_sub_cancel' (succ_le_of_lt h)


end Erase

/-! ### diff -/

section Diff

variable [DecidableEq α]

@[simp]
theorem map_diff [DecidableEq β] {f : α → β} (finj : Injective f) {l₁ l₂ : List α} :
    map f (l₁.diff l₂) = (map f l₁).diff (map f l₂) := by
  simp only [diff_eq_foldl, foldl_map, map_foldl_erase finj]

theorem erase_diff_erase_sublist_of_sublist {a : α} :
    ∀ {l₁ l₂ : List α}, l₁ <+ l₂ → (l₂.erase a).diff (l₁.erase a) <+ l₂.diff l₁
  | [], _, _ => erase_sublist _ _
  | b :: l₁, l₂, h =>
    if heq : b = a then by simp only [heq, erase_cons_head, diff_cons]; rfl
    else by
      simp only [erase_cons_head b l₁, erase_cons_tail (not_beq_of_ne heq),
        diff_cons ((List.erase l₂ a)) (List.erase l₁ a) b, diff_cons l₂ l₁ b, erase_comm a b l₂]
      have h' := h.erase b
      rw [erase_cons_head] at h'
      exact @erase_diff_erase_sublist_of_sublist _ l₁ (l₂.erase b) h'

end Diff

section Choose

variable (p : α → Prop) [DecidablePred p] (l : List α)

theorem choose_spec (hp : ∃ a, a ∈ l ∧ p a) : choose p l hp ∈ l ∧ p (choose p l hp) :=
  (chooseX p l hp).property

theorem choose_mem (hp : ∃ a, a ∈ l ∧ p a) : choose p l hp ∈ l :=
  (choose_spec _ _ _).1

theorem choose_property (hp : ∃ a, a ∈ l ∧ p a) : p (choose p l hp) :=
  (choose_spec _ _ _).2

end Choose

/-! ### map₂Left' -/

section Map₂Left'

-- The definitional equalities for `map₂Left'` can already be used by the
-- simplifier because `map₂Left'` is marked `@[simp]`.
@[simp]
theorem map₂Left'_nil_right (f : α → Option β → γ) (as) :
    map₂Left' f as [] = (as.map fun a => f a none, []) := by cases as <;> rfl

end Map₂Left'

/-! ### map₂Right' -/

section Map₂Right'

variable (f : Option α → β → γ) (a : α) (as : List α) (b : β) (bs : List β)

@[simp]
theorem map₂Right'_nil_left : map₂Right' f [] bs = (bs.map (f none), []) := by cases bs <;> rfl

@[simp]
theorem map₂Right'_nil_right : map₂Right' f as [] = ([], as) :=
  rfl

-- Porting note (#10618): simp can prove this
-- @[simp]
theorem map₂Right'_nil_cons : map₂Right' f [] (b :: bs) = (f none b :: bs.map (f none), []) :=
  rfl

@[simp]
theorem map₂Right'_cons_cons :
    map₂Right' f (a :: as) (b :: bs) =
      let r := map₂Right' f as bs
      (f (some a) b :: r.fst, r.snd) :=
  rfl

end Map₂Right'

/-! ### zipLeft' -/

section ZipLeft'

variable (a : α) (as : List α) (b : β) (bs : List β)

@[simp]
theorem zipLeft'_nil_right : zipLeft' as ([] : List β) = (as.map fun a => (a, none), []) := by
  cases as <;> rfl

@[simp]
theorem zipLeft'_nil_left : zipLeft' ([] : List α) bs = ([], bs) :=
  rfl

-- Porting note (#10618): simp can prove this
-- @[simp]
theorem zipLeft'_cons_nil :
    zipLeft' (a :: as) ([] : List β) = ((a, none) :: as.map fun a => (a, none), []) :=
  rfl

@[simp]
theorem zipLeft'_cons_cons :
    zipLeft' (a :: as) (b :: bs) =
      let r := zipLeft' as bs
      ((a, some b) :: r.fst, r.snd) :=
  rfl

end ZipLeft'

/-! ### zipRight' -/

section ZipRight'

variable (a : α) (as : List α) (b : β) (bs : List β)

@[simp]
theorem zipRight'_nil_left : zipRight' ([] : List α) bs = (bs.map fun b => (none, b), []) := by
  cases bs <;> rfl

@[simp]
theorem zipRight'_nil_right : zipRight' as ([] : List β) = ([], as) :=
  rfl

-- Porting note (#10618): simp can prove this
-- @[simp]
theorem zipRight'_nil_cons :
    zipRight' ([] : List α) (b :: bs) = ((none, b) :: bs.map fun b => (none, b), []) :=
  rfl

@[simp]
theorem zipRight'_cons_cons :
    zipRight' (a :: as) (b :: bs) =
      let r := zipRight' as bs
      ((some a, b) :: r.fst, r.snd) :=
  rfl

end ZipRight'

/-! ### map₂Left -/

section Map₂Left

variable (f : α → Option β → γ) (as : List α)

-- The definitional equalities for `map₂Left` can already be used by the
-- simplifier because `map₂Left` is marked `@[simp]`.
@[simp]
theorem map₂Left_nil_right : map₂Left f as [] = as.map fun a => f a none := by cases as <;> rfl

theorem map₂Left_eq_map₂Left' : ∀ as bs, map₂Left f as bs = (map₂Left' f as bs).fst
  | [], _ => by simp
  | a :: as, [] => by simp
  | a :: as, b :: bs => by simp [map₂Left_eq_map₂Left']

theorem map₂Left_eq_zipWith :
    ∀ as bs, length as ≤ length bs → map₂Left f as bs = zipWith (fun a b => f a (some b)) as bs
  | [], [], _ => by simp
  | [], _ :: _, _ => by simp
  | a :: as, [], h => by
    simp at h
  | a :: as, b :: bs, h => by
    simp only [length_cons, succ_le_succ_iff] at h
    simp [h, map₂Left_eq_zipWith]

end Map₂Left

/-! ### map₂Right -/

section Map₂Right

variable (f : Option α → β → γ) (a : α) (as : List α) (b : β) (bs : List β)

@[simp]
theorem map₂Right_nil_left : map₂Right f [] bs = bs.map (f none) := by cases bs <;> rfl

@[simp]
theorem map₂Right_nil_right : map₂Right f as [] = [] :=
  rfl

-- Porting note (#10618): simp can prove this
-- @[simp]
theorem map₂Right_nil_cons : map₂Right f [] (b :: bs) = f none b :: bs.map (f none) :=
  rfl

@[simp]
theorem map₂Right_cons_cons :
    map₂Right f (a :: as) (b :: bs) = f (some a) b :: map₂Right f as bs :=
  rfl

theorem map₂Right_eq_map₂Right' : map₂Right f as bs = (map₂Right' f as bs).fst := by
  simp only [map₂Right, map₂Right', map₂Left_eq_map₂Left']

theorem map₂Right_eq_zipWith (h : length bs ≤ length as) :
    map₂Right f as bs = zipWith (fun a b => f (some a) b) as bs := by
  have : (fun a b => flip f a (some b)) = flip fun a b => f (some a) b := rfl
  simp only [map₂Right, map₂Left_eq_zipWith, zipWith_flip, *]

end Map₂Right

/-! ### zipLeft -/

section ZipLeft

variable (a : α) (as : List α) (b : β) (bs : List β)

@[simp]
theorem zipLeft_nil_right : zipLeft as ([] : List β) = as.map fun a => (a, none) := by
  cases as <;> rfl

@[simp]
theorem zipLeft_nil_left : zipLeft ([] : List α) bs = [] :=
  rfl

-- Porting note (#10618): simp can prove this
-- @[simp]
theorem zipLeft_cons_nil :
    zipLeft (a :: as) ([] : List β) = (a, none) :: as.map fun a => (a, none) :=
  rfl

@[simp]
theorem zipLeft_cons_cons : zipLeft (a :: as) (b :: bs) = (a, some b) :: zipLeft as bs :=
  rfl

-- Porting note: arguments explicit for recursion
theorem zipLeft_eq_zipLeft' (as : List α) (bs : List β) : zipLeft as bs = (zipLeft' as bs).fst := by
  rw [zipLeft, zipLeft']
  cases as with
  | nil => rfl
  | cons _ atl =>
    cases bs with
    | nil => rfl
    | cons _ btl =>
      rw [zipWithLeft, zipWithLeft', cons_inj_right]
      exact @zipLeft_eq_zipLeft' atl btl

end ZipLeft

/-! ### zipRight -/

section ZipRight

variable (a : α) (as : List α) (b : β) (bs : List β)

@[simp]
theorem zipRight_nil_left : zipRight ([] : List α) bs = bs.map fun b => (none, b) := by
  cases bs <;> rfl

@[simp]
theorem zipRight_nil_right : zipRight as ([] : List β) = [] :=
  rfl

-- Porting note (#10618): simp can prove this
-- @[simp]
theorem zipRight_nil_cons :
    zipRight ([] : List α) (b :: bs) = (none, b) :: bs.map fun b => (none, b) :=
  rfl

@[simp]
theorem zipRight_cons_cons : zipRight (a :: as) (b :: bs) = (some a, b) :: zipRight as bs :=
  rfl

theorem zipRight_eq_zipRight' : zipRight as bs = (zipRight' as bs).fst := by
  induction as generalizing bs <;> cases bs <;> simp [*]

end ZipRight

/-! ### Forall -/

section Forall

variable {p q : α → Prop} {l : List α}

@[simp]
theorem forall_cons (p : α → Prop) (x : α) : ∀ l : List α, Forall p (x :: l) ↔ p x ∧ Forall p l
  | [] => (and_iff_left_of_imp fun _ ↦ trivial).symm
  | _ :: _ => Iff.rfl

theorem forall_iff_forall_mem : ∀ {l : List α}, Forall p l ↔ ∀ x ∈ l, p x
  | [] => (iff_true_intro <| forall_mem_nil _).symm
  | x :: l => by rw [forall_mem_cons, forall_cons, forall_iff_forall_mem]

theorem Forall.imp (h : ∀ x, p x → q x) : ∀ {l : List α}, Forall p l → Forall q l
  | [] => id
  | x :: l => by
    simp only [forall_cons, and_imp]
    rw [← and_imp]
    exact And.imp (h x) (Forall.imp h)

@[simp]
theorem forall_map_iff {p : β → Prop} (f : α → β) : Forall p (l.map f) ↔ Forall (p ∘ f) l := by
  induction l <;> simp [*]

instance (p : α → Prop) [DecidablePred p] : DecidablePred (Forall p) := fun _ =>
  decidable_of_iff' _ forall_iff_forall_mem

end Forall

/-! ### Miscellaneous lemmas -/

theorem get_attach (L : List α) (i) :
    (L.attach.get i).1 = L.get ⟨i, length_attach (L := L) ▸ i.2⟩ := by simp

@[simp 1100]
theorem mem_map_swap (x : α) (y : β) (xs : List (α × β)) :
    (y, x) ∈ map Prod.swap xs ↔ (x, y) ∈ xs := by
  induction' xs with x xs xs_ih
  · simp only [not_mem_nil, map_nil]
  · cases' x with a b
    simp only [mem_cons, Prod.mk.inj_iff, map, Prod.swap_prod_mk, Prod.exists, xs_ih, and_comm]

theorem dropSlice_eq (xs : List α) (n m : ℕ) : dropSlice n m xs = xs.take n ++ xs.drop (n + m) := by
  induction n generalizing xs
  · cases xs <;> simp [dropSlice]
  · cases xs <;> simp [dropSlice, *, Nat.succ_add]

@[simp]
theorem length_dropSlice (i j : ℕ) (xs : List α) :
    (List.dropSlice i j xs).length = xs.length - min j (xs.length - i) := by
  induction xs generalizing i j with
  | nil => simp
  | cons x xs xs_ih =>
    cases i <;> simp only [List.dropSlice]
    · cases j with
      | zero => simp
      | succ n => simp_all [xs_ih]; omega
    · simp [xs_ih]; omega

theorem length_dropSlice_lt (i j : ℕ) (hj : 0 < j) (xs : List α) (hi : i < xs.length) :
    (List.dropSlice i j xs).length < xs.length := by
  simp; omega

set_option linter.deprecated false in
@[deprecated (since := "2024-07-25")]
theorem sizeOf_dropSlice_lt [SizeOf α] (i j : ℕ) (hj : 0 < j) (xs : List α) (hi : i < xs.length) :
    SizeOf.sizeOf (List.dropSlice i j xs) < SizeOf.sizeOf xs := by
  induction xs generalizing i j hj with
  | nil => cases hi
  | cons x xs xs_ih =>
    cases i <;> simp only [List.dropSlice]
    · cases j with
      | zero => contradiction
      | succ n =>
        dsimp only [drop]; apply lt_of_le_of_lt (drop_sizeOf_le xs n)
        simp only [cons.sizeOf_spec]; omega
    · simp only [cons.sizeOf_spec, Nat.add_lt_add_iff_left]
      apply xs_ih _ j hj
      apply lt_of_succ_lt_succ hi

section Disjoint

/-- The images of disjoint lists under a partially defined map are disjoint -/
theorem disjoint_pmap {p : α → Prop} {f : ∀ a : α, p a → β} {s t : List α}
    (hs : ∀ a ∈ s, p a) (ht : ∀ a ∈ t, p a)
    (hf : ∀ (a a' : α) (ha : p a) (ha' : p a'), f a ha = f a' ha' → a = a')
    (h : Disjoint s t) :
    Disjoint (s.pmap f hs) (t.pmap f ht) := by
  simp only [Disjoint, mem_pmap]
  rintro b ⟨a, ha, rfl⟩ ⟨a', ha', ha''⟩
  apply h ha
  rwa [hf a a' (hs a ha) (ht a' ha') ha''.symm]

/-- The images of disjoint lists under an injective map are disjoint -/
theorem disjoint_map {f : α → β} {s t : List α} (hf : Function.Injective f)
    (h : Disjoint s t) : Disjoint (s.map f) (t.map f) := by
  rw [← pmap_eq_map _ _ _ (fun _ _ ↦ trivial), ← pmap_eq_map _ _ _ (fun _ _ ↦ trivial)]
  exact disjoint_pmap _ _ (fun _ _ _ _ h' ↦ hf h') h

alias Disjoint.map := disjoint_map

theorem Disjoint.of_map {f : α → β} {s t : List α} (h : Disjoint (s.map f) (t.map f)) :
    Disjoint s t := fun _a has hat ↦
  h (mem_map_of_mem f has) (mem_map_of_mem f hat)

theorem Disjoint.map_iff {f : α → β} {s t : List α} (hf : Function.Injective f) :
    Disjoint (s.map f) (t.map f) ↔ Disjoint s t :=
  ⟨fun h ↦ h.of_map, fun h ↦ h.map hf⟩

theorem Perm.disjoint_left {l₁ l₂ l : List α} (p : List.Perm l₁ l₂) :
    Disjoint l₁ l ↔ Disjoint l₂ l := by
  simp_rw [List.disjoint_left, p.mem_iff]

theorem Perm.disjoint_right {l₁ l₂ l : List α} (p : List.Perm l₁ l₂) :
    Disjoint l l₁ ↔ Disjoint l l₂ := by
  simp_rw [List.disjoint_right, p.mem_iff]

@[simp]
theorem disjoint_reverse_left {l₁ l₂ : List α} : Disjoint l₁.reverse l₂ ↔ Disjoint l₁ l₂ :=
  reverse_perm _ |>.disjoint_left

@[simp]
theorem disjoint_reverse_right {l₁ l₂ : List α} : Disjoint l₁ l₂.reverse ↔ Disjoint l₁ l₂ :=
  reverse_perm _ |>.disjoint_right

end Disjoint

section lookup
variable [BEq α] [LawfulBEq α]

lemma lookup_graph (f : α → β) {a : α} {as : List α} (h : a ∈ as) :
    lookup a (as.map fun x => (x, f x)) = some (f a) := by
  induction' as with a' as ih
  · exact (List.not_mem_nil _ h).elim
  · by_cases ha : a = a'
    · simp [ha, lookup_cons]
    · simpa [lookup_cons, beq_false_of_ne ha] using ih (List.mem_of_ne_of_mem ha h)

end lookup

end List

set_option linter.style.longFile 2400<|MERGE_RESOLUTION|>--- conflicted
+++ resolved
@@ -440,16 +440,9 @@
 @[simp]
 theorem head!_append [Inhabited α] (t : List α) {s : List α} (h : s ≠ []) :
     head! (s ++ t) = head! s := by
-<<<<<<< HEAD
-      induction s
-      · contradiction
-      · rfl
-#align list.head_append List.head!_append
-=======
   induction s
   · contradiction
   · rfl
->>>>>>> a60b09cd
 
 theorem mem_head?_append_of_mem_head? {s t : List α} {x : α} (h : x ∈ s.head?) :
     x ∈ (s ++ t).head? := by
