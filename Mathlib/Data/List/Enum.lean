/-
Copyright (c) 2017 Mario Carneiro. All rights reserved.
Released under Apache 2.0 license as described in the file LICENSE.
Authors: Mario Carneiro, Yakov Pechersky, Eric Wieser
-/
import Mathlib.Data.List.Basic

/-!
# Properties of `List.enum`

## Deprecation note

Many lemmas in this file have been replaced by theorems in Lean4,
in terms of `xs[i]?` and `xs[i]` rather than `get` and `get?`.

The deprecated results here are unused in Mathlib.
Any downstream users who can not easily adapt may remove the deprecations as needed.
-/

namespace List

<<<<<<< HEAD
variable {α β : Type*}
=======
variable {α : Type*}
>>>>>>> d0df76bd

@[deprecated getElem?_enumFrom (since := "2024-08-15")]
theorem get?_enumFrom (n) (l : List α) (m) :
    get? (enumFrom n l) m = (get? l m).map fun a => (n + m, a) := by
  simp

@[deprecated (since := "2024-04-06")] alias enumFrom_get? := get?_enumFrom

@[deprecated getElem?_enum (since := "2024-08-15")]
theorem get?_enum (l : List α) (n) : get? (enum l) n = (get? l n).map fun a => (n, a) := by
  simp

@[deprecated (since := "2024-04-06")] alias enum_get? := get?_enum

@[deprecated getElem_enumFrom (since := "2024-08-15")]
theorem get_enumFrom (l : List α) (n) (i : Fin (l.enumFrom n).length) :
    (l.enumFrom n).get i = (n + i, l.get (i.cast enumFrom_length)) := by
  simp

@[deprecated getElem_enum (since := "2024-08-15")]
theorem get_enum (l : List α) (i : Fin l.enum.length) :
    l.enum.get i = (i.1, l.get (i.cast enum_length)) := by
  simp

@[deprecated mk_add_mem_enumFrom_iff_getElem? (since := "2024-08-12")]
theorem mk_add_mem_enumFrom_iff_get? {n i : ℕ} {x : α} {l : List α} :
    (n + i, x) ∈ enumFrom n l ↔ l.get? i = x := by
  simp [mem_iff_get?]

@[deprecated mk_mem_enumFrom_iff_le_and_getElem?_sub (since := "2024-08-12")]
theorem mk_mem_enumFrom_iff_le_and_get?_sub {n i : ℕ} {x : α} {l : List α} :
    (i, x) ∈ enumFrom n l ↔ n ≤ i ∧ l.get? (i - n) = x := by
  simp [mk_mem_enumFrom_iff_le_and_getElem?_sub]

@[deprecated mk_mem_enum_iff_getElem? (since := "2024-08-15")]
theorem mk_mem_enum_iff_get? {i : ℕ} {x : α} {l : List α} : (i, x) ∈ enum l ↔ l.get? i = x := by
  simp [enum, mk_mem_enumFrom_iff_le_and_getElem?_sub]

set_option linter.deprecated false in
@[deprecated mem_enum_iff_getElem? (since := "2024-08-15")]
theorem mem_enum_iff_get? {x : ℕ × α} {l : List α} : x ∈ enum l ↔ l.get? x.1 = x.2 :=
  mk_mem_enum_iff_get?

theorem forall_mem_enumFrom {l : List α} {n : ℕ} {p : ℕ × α → Prop} :
    (∀ x ∈ l.enumFrom n, p x) ↔ ∀ (i : ℕ) (_ : i < length l), p (n + i, l[i]) := by
  simp only [forall_mem_iff_getElem, getElem_enumFrom, enumFrom_length]

theorem forall_mem_enum {l : List α} {p : ℕ × α → Prop} :
    (∀ x ∈ l.enum, p x) ↔ ∀ (i : ℕ) (_ : i < length l), p (i, l[i]) :=
  forall_mem_enumFrom.trans <| by simp

theorem exists_mem_enumFrom {l : List α} {n : ℕ} {p : ℕ × α → Prop} :
    (∃ x ∈ l.enumFrom n, p x) ↔ ∃ (i : ℕ) (_ : i < length l), p (n + i, l[i]) := by
  simp only [exists_mem_iff_getElem, getElem_enumFrom, enumFrom_length]

theorem exists_mem_enum {l : List α} {p : ℕ × α → Prop} :
    (∃ x ∈ l.enum, p x) ↔ ∃ (i : ℕ) (_ : i < length l), p (i, l[i]) :=
  exists_mem_enumFrom.trans <| by simp

end List<|MERGE_RESOLUTION|>--- conflicted
+++ resolved
@@ -19,11 +19,7 @@
 
 namespace List
 
-<<<<<<< HEAD
-variable {α β : Type*}
-=======
 variable {α : Type*}
->>>>>>> d0df76bd
 
 @[deprecated getElem?_enumFrom (since := "2024-08-15")]
 theorem get?_enumFrom (n) (l : List α) (m) :
