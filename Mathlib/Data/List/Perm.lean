--- conflicted
+++ resolved
@@ -137,11 +137,7 @@
 
 variable {γ : Type*} {δ : Type*} {r : α → β → Prop} {p : γ → δ → Prop}
 
-<<<<<<< HEAD
 @[inherit_doc] local infixr:80 " ∘r " => Relation.Comp
-=======
-local infixr:80 " ∘r " => Relation.Comp
->>>>>>> 8a48cc6b
 
 theorem perm_comp_perm : (Perm ∘r Perm : List α → List α → Prop) = Perm := by
   funext a c; apply propext
@@ -286,15 +282,10 @@
 
 variable {op : α → α → α} [IA : Std.Associative op] [IC : Std.Commutative op]
 
-<<<<<<< HEAD
 -- TODO DOC
 local notation a " * " b => op a b
 
 -- TODO DOC
-=======
-local notation a " * " b => op a b
-
->>>>>>> 8a48cc6b
 local notation l " <*> " a => foldl op a l
 
 theorem Perm.fold_op_eq {l₁ l₂ : List α} {a : α} (h : l₁ ~ l₂) : (l₁ <*> a) = l₂ <*> a :=
