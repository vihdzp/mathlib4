/-
Copyright (c) 2018 Mario Carneiro. All rights reserved.
Released under Apache 2.0 license as described in the file LICENSE.
Authors: Mario Carneiro, Kenny Lau, Kim Morrison
-/
import Mathlib.Data.List.Chain
import Mathlib.Data.List.Nodup

/-!
# Ranges of naturals as lists

This file shows basic results about `List.iota`, `List.range`, `List.range'`
and defines `List.finRange`.
`finRange n` is the list of elements of `Fin n`.
`iota n = [n, n - 1, ..., 1]` and `range n = [0, ..., n - 1]` are basic list constructions used for
tactics. `range' a b = [a, ..., a + b - 1]` is there to help prove properties about them.
Actual maths should use `List.Ico` instead.
-/

universe u

open Nat

namespace List

variable {α : Type u}

theorem getElem_range'_1 {n m} (i) (H : i < (range' n m).length) :
    (range' n m)[i] = n + i := by simp

theorem chain'_range_succ (r : ℕ → ℕ → Prop) (n : ℕ) :
    Chain' r (range n.succ) ↔ ∀ m < n, r m m.succ := by
  rw [range_succ]
  induction' n with n hn
  · simp
  · rw [range_succ]
    simp only [append_assoc, singleton_append, chain'_append_cons_cons, chain'_singleton, and_true]
    rw [hn, forall_lt_succ]

theorem chain_range_succ (r : ℕ → ℕ → Prop) (n a : ℕ) :
    Chain r a (range n.succ) ↔ r a 0 ∧ ∀ m < n, r m m.succ := by
  rw [range_succ_eq_map, chain_cons, and_congr_right_iff, ← chain'_range_succ, range_succ_eq_map]
  exact fun _ => Iff.rfl

<<<<<<< HEAD
/-- All elements of `Fin n`, from `0` to `n-1`. The corresponding finset is `Finset.univ`. -/
def finRange (n : ℕ) : List (Fin n) :=
  (range n).pmap Fin.mk fun _ => List.mem_range.1

=======
>>>>>>> d0df76bd
@[simp]
theorem finRange_zero : finRange 0 = [] :=
  rfl

@[simp]
theorem mem_finRange {n : ℕ} (a : Fin n) : a ∈ finRange n :=
  mem_pmap.2
    ⟨a.1, mem_range.2 a.2, by
      cases a
      rfl⟩

theorem nodup_finRange (n : ℕ) : (finRange n).Nodup :=
  (Pairwise.pmap (nodup_range n) _) fun _ _ _ _ => @Fin.ne_of_val_ne _ ⟨_, _⟩ ⟨_, _⟩

@[simp]
theorem length_finRange (n : ℕ) : (finRange n).length = n := by
  rw [finRange, length_pmap, length_range]

@[simp]
theorem finRange_eq_nil {n : ℕ} : finRange n = [] ↔ n = 0 := by
  rw [← length_eq_zero, length_finRange]

theorem pairwise_lt_finRange (n : ℕ) : Pairwise (· < ·) (finRange n) :=
  (List.pairwise_lt_range n).pmap (by simp) (by simp)

theorem pairwise_le_finRange (n : ℕ) : Pairwise (· ≤ ·) (finRange n) :=
  (List.pairwise_le_range n).pmap (by simp) (by simp)

@[simp]
theorem getElem_finRange {n : ℕ} {i : ℕ} (h) :
    (finRange n)[i] = ⟨i, length_finRange n ▸ h⟩ := by
  simp [finRange, getElem_range, getElem_pmap]

-- Porting note (https://github.com/leanprover-community/mathlib4/issues/10756): new theorem
theorem get_finRange {n : ℕ} {i : ℕ} (h) :
    (finRange n).get ⟨i, h⟩ = ⟨i, length_finRange n ▸ h⟩ := by
  simp

@[deprecated (since := "2024-08-19")] alias nthLe_range' := get_range'
@[deprecated (since := "2024-08-19")] alias nthLe_range'_1 := getElem_range'_1
@[deprecated (since := "2024-08-19")] alias nthLe_range := get_range
@[deprecated (since := "2024-08-19")] alias nthLe_finRange := get_finRange

@[simp]
theorem finRange_map_get (l : List α) : (finRange l.length).map l.get = l :=
  List.ext_get (by simp) (by simp)

@[simp] theorem indexOf_finRange {k : ℕ} (i : Fin k) : (finRange k).indexOf i = i := by
  have : (finRange k).indexOf i < (finRange k).length := indexOf_lt_length.mpr (by simp)
  have h₁ : (finRange k).get ⟨(finRange k).indexOf i, this⟩ = i := indexOf_get this
  have h₂ : (finRange k).get ⟨i, by simp⟩ = i := get_finRange _
  simpa using (Nodup.get_inj_iff (nodup_finRange k)).mp (Eq.trans h₁ h₂.symm)

section Ranges

/-- From `l : List ℕ`, construct `l.ranges : List (List ℕ)` such that
  `l.ranges.map List.length = l` and `l.ranges.join = range l.sum`
* Example: `[1,2,3].ranges = [[0],[1,2],[3,4,5]]` -/
def ranges : List ℕ → List (List ℕ)
  | [] => nil
  | a::l => range a::(ranges l).map (map (a + ·))

/-- The members of `l.ranges` are pairwise disjoint -/
theorem ranges_disjoint (l : List ℕ) :
    Pairwise Disjoint (ranges l) := by
  induction l with
  | nil => exact Pairwise.nil
  | cons a l hl =>
    simp only [ranges, pairwise_cons]
    constructor
    · intro s hs
      obtain ⟨s', _, rfl⟩ := mem_map.mp hs
      intro u hu
      rw [mem_map]
      rintro ⟨v, _, rfl⟩
      rw [mem_range] at hu
      omega
    · rw [pairwise_map]
      apply Pairwise.imp _ hl
      intro u v
      apply disjoint_map
      exact fun u v => Nat.add_left_cancel

/-- The lengths of the members of `l.ranges` are those given by `l` -/
theorem ranges_length (l : List ℕ) :
    l.ranges.map length = l := by
  induction l with
  | nil => simp only [ranges, map_nil]
  | cons a l hl => -- (a :: l)
    simp only [map, length_range, map_map, cons.injEq, true_and]
    conv_rhs => rw [← hl]
    apply map_congr_left
    intro s _
    simp only [Function.comp_apply, length_map]

set_option linter.deprecated false in
/-- See `List.ranges_flatten` for the version about `List.sum`. -/
@[deprecated "Use `List.ranges_flatten`." (since := "2024-10-17")]
lemma ranges_flatten' : ∀ l : List ℕ, l.ranges.flatten = range (Nat.sum l)
  | [] => rfl
  | a :: l => by simp only [Nat.sum_cons, flatten, ← map_flatten, ranges_flatten', range_add]

@[deprecated (since := "2024-10-15")] alias ranges_join' := ranges_flatten'

set_option linter.deprecated false in
/-- Any entry of any member of `l.ranges` is strictly smaller than `Nat.sum l`.
See `List.mem_mem_ranges_iff_lt_sum` for the version about `List.sum`. -/
lemma mem_mem_ranges_iff_lt_natSum (l : List ℕ) {n : ℕ} :
    (∃ s ∈ l.ranges, n ∈ s) ↔ n < Nat.sum l := by
<<<<<<< HEAD
  rw [← mem_range, ← ranges_join', mem_join]

/-- The members of `l.ranges` have no duplicate -/
theorem ranges_nodup {l s : List ℕ} (hs : s ∈ ranges l) : s.Nodup :=
  (List.pairwise_join.mp <| by rw [ranges_join']; exact nodup_range _).1 s hs
=======
  rw [← mem_range, ← ranges_flatten', mem_flatten]
>>>>>>> d0df76bd

end Ranges

end List<|MERGE_RESOLUTION|>--- conflicted
+++ resolved
@@ -42,13 +42,6 @@
   rw [range_succ_eq_map, chain_cons, and_congr_right_iff, ← chain'_range_succ, range_succ_eq_map]
   exact fun _ => Iff.rfl
 
-<<<<<<< HEAD
-/-- All elements of `Fin n`, from `0` to `n-1`. The corresponding finset is `Finset.univ`. -/
-def finRange (n : ℕ) : List (Fin n) :=
-  (range n).pmap Fin.mk fun _ => List.mem_range.1
-
-=======
->>>>>>> d0df76bd
 @[simp]
 theorem finRange_zero : finRange 0 = [] :=
   rfl
@@ -158,15 +151,7 @@
 See `List.mem_mem_ranges_iff_lt_sum` for the version about `List.sum`. -/
 lemma mem_mem_ranges_iff_lt_natSum (l : List ℕ) {n : ℕ} :
     (∃ s ∈ l.ranges, n ∈ s) ↔ n < Nat.sum l := by
-<<<<<<< HEAD
-  rw [← mem_range, ← ranges_join', mem_join]
-
-/-- The members of `l.ranges` have no duplicate -/
-theorem ranges_nodup {l s : List ℕ} (hs : s ∈ ranges l) : s.Nodup :=
-  (List.pairwise_join.mp <| by rw [ranges_join']; exact nodup_range _).1 s hs
-=======
   rw [← mem_range, ← ranges_flatten', mem_flatten]
->>>>>>> d0df76bd
 
 end Ranges
 
