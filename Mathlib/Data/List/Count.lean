/-
Copyright (c) 2014 Parikshit Khanna. All rights reserved.
Released under Apache 2.0 license as described in the file LICENSE.
Authors: Parikshit Khanna, Jeremy Avigad, Leonardo de Moura, Floris van Doorn, Mario Carneiro
-/
import Mathlib.Data.Nat.Defs

/-!
# Counting in lists

This file proves basic properties of `List.countP` and `List.count`, which count the number of
elements of a list satisfying a predicate and equal to a given element respectively. Their
definitions can be found in `Batteries.Data.List.Basic`.
-/

assert_not_exists Set.range
assert_not_exists GroupWithZero
assert_not_exists Ring

open Nat

variable {α : Type*} {l : List α}

namespace List

/-! ### count -/

section Count

@[simp]
theorem count_map_of_injective {β} [DecidableEq α] [DecidableEq β] (l : List α) (f : α → β)
    (hf : Function.Injective f) (x : α) : count (f x) (map f l) = count x l := by
  simp only [count, countP_map, (· ∘ ·), hf.beq_eq]

variable [DecidableEq α]

@[deprecated (since := "2023-08-23")]
theorem count_cons' (a b : α) (l : List α) :
    count a (b :: l) = count a l + if a = b then 1 else 0 := by
  simp only [count, beq_iff_eq, countP_cons, Nat.add_right_inj]
  simp only [eq_comm]

<<<<<<< HEAD
@[simp]
lemma count_attach (a : {x // x ∈ l}) : l.attach.count a = l.count ↑a :=
  Eq.trans (countP_congr fun _ _ => by simp [Subtype.ext_iff]) <| countP_attach _ _

=======
>>>>>>> 14bf7c02
end Count

end List<|MERGE_RESOLUTION|>--- conflicted
+++ resolved
@@ -40,13 +40,10 @@
   simp only [count, beq_iff_eq, countP_cons, Nat.add_right_inj]
   simp only [eq_comm]
 
-<<<<<<< HEAD
 @[simp]
 lemma count_attach (a : {x // x ∈ l}) : l.attach.count a = l.count ↑a :=
   Eq.trans (countP_congr fun _ _ => by simp [Subtype.ext_iff]) <| countP_attach _ _
 
-=======
->>>>>>> 14bf7c02
 end Count
 
 end List