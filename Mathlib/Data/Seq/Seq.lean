/-
Copyright (c) 2017 Mario Carneiro. All rights reserved.
Released under Apache 2.0 license as described in the file LICENSE.
Authors: Mario Carneiro
-/
import Mathlib.Data.Option.NAry
import Mathlib.Data.Seq.Computation
import Batteries.Data.LazyList

/-!
# Possibly infinite lists

This file provides a `Seq' α` type representing possibly infinite lists
(referred here as sequences). It is encoded as an infinite stream of options such that if
`f n = none`, then `f m = none` for all `m ≥ n`.

Note that we already have `Seq` to represent an notation class, hence the awkward naming.
-/

open scoped Stream'

universe u v w

/-
coinductive Seq' (α : Type u) : Type u
| nil : Seq' α
| cons : α → Seq' α → Seq' α
-/
/-- A stream `s : Option α` is a sequence if `s.get n = none` implies `s.get (n + 1) = none`.
-/
def Stream'.IsSeq {α : Type u} (s : Stream' (Option α)) : Prop :=
  ∀ {n : ℕ}, s n = none → s (n + 1) = none

/-- `Seq' α` is the type of possibly infinite lists (referred here as sequences).
  It is encoded as an infinite stream of options such that if `f n = none`, then
  `f m = none` for all `m ≥ n`. -/
def Seq' (α : Type u) : Type u :=
  { f : Stream' (Option α) // f.IsSeq }

/-- `Seq1 α` is the type of nonempty sequences. -/
def Seq1 (α) :=
  α × Seq' α

namespace Seq'

variable {α : Type u} {β : Type v} {γ : Type w}

/-- The empty sequence -/
def nil : Seq' α :=
  ⟨Stream'.const none, fun {_} _ => rfl⟩

instance : Inhabited (Seq' α) :=
  ⟨nil⟩

/-- Prepend an element to a sequence -/
def cons (a : α) (s : Seq' α) : Seq' α :=
  ⟨some a::s.1, by
    rintro (n | _) h
    · contradiction
    · exact s.2 h⟩

@[simp]
theorem val_cons (s : Seq' α) (x : α) : (cons x s).val = some x::s.val :=
  rfl

/-- Get the nth element of a sequence (if it exists) -/
def get? : Seq' α → ℕ → Option α :=
  Subtype.val

@[simp]
theorem get?_mk (f hf) : @get? α ⟨f, hf⟩ = f :=
  rfl

@[simp]
theorem get?_nil (n : ℕ) : (@nil α).get? n = none :=
  rfl

@[simp]
theorem get?_cons_zero (a : α) (s : Seq' α) : (cons a s).get? 0 = some a :=
  rfl

@[simp]
theorem get?_cons_succ (a : α) (s : Seq' α) (n : ℕ) : (cons a s).get? (n + 1) = s.get? n :=
  rfl

@[ext]
protected theorem ext {s t : Seq' α} (h : ∀ n : ℕ, s.get? n = t.get? n) : s = t :=
  Subtype.eq <| funext h

theorem cons_injective2 : Function.Injective2 (cons : α → Seq' α → Seq' α) := fun x y s t h =>
  ⟨by rw [← Option.some_inj, ← get?_cons_zero, h, get?_cons_zero],
    Seq'.ext fun n => by simp_rw [← get?_cons_succ x s n, h, get?_cons_succ]⟩

theorem cons_left_injective (s : Seq' α) : Function.Injective fun x => cons x s :=
  cons_injective2.left _

theorem cons_right_injective (x : α) : Function.Injective (cons x) :=
  cons_injective2.right _

/-- A sequence has terminated at position `n` if the value at position `n` equals `none`. -/
def TerminatedAt (s : Seq' α) (n : ℕ) : Prop :=
  s.get? n = none

/-- It is decidable whether a sequence terminates at a given position. -/
instance terminatedAtDecidable (s : Seq' α) (n : ℕ) : Decidable (s.TerminatedAt n) :=
  decidable_of_iff' (s.get? n).isNone <| by unfold TerminatedAt; cases s.get? n <;> simp

/-- A sequence terminates if there is some position `n` at which it has terminated. -/
def Terminates (s : Seq' α) : Prop :=
  ∃ n : ℕ, s.TerminatedAt n

theorem not_terminates_iff {s : Seq' α} : ¬s.Terminates ↔ ∀ n, (s.get? n).isSome := by
  simp only [Terminates, TerminatedAt, ← Ne.eq_def, Option.ne_none_iff_isSome, not_exists, iff_self]

/-- Functorial action of the functor `Option (α × _)` -/
@[simp]
def omap (f : β → γ) : Option (α × β) → Option (α × γ)
  | none => none
  | some (a, b) => some (a, f b)

/-- Get the first element of a sequence -/
def head (s : Seq' α) : Option α :=
  get? s 0

/-- Get the tail of a sequence (or `nil` if the sequence is `nil`) -/
def tail (s : Seq' α) : Seq' α :=
  ⟨s.1.tail, fun n' => by
    cases' s with f al
    exact al n'⟩

/-- member definition for `Seq`-/
protected def Mem (a : α) (s : Seq' α) :=
  some a ∈ s.1

instance : Membership α (Seq' α) :=
  ⟨Seq'.Mem⟩

theorem le_stable (s : Seq' α) {m n} (h : m ≤ n) : s.get? m = none → s.get? n = none := by
  cases' s with f al
  induction' h with n _ IH
  exacts [id, fun h2 => al (IH h2)]

/-- If a sequence terminated at position `n`, it also terminated at `m ≥ n`. -/
theorem terminated_stable : ∀ (s : Seq' α) {m n : ℕ}, m ≤ n → s.TerminatedAt m → s.TerminatedAt n :=
  le_stable

/-- If `s.get? n = some aₙ` for some value `aₙ`, then there is also some value `aₘ` such
that `s.get? = some aₘ` for `m ≤ n`.
-/
theorem ge_stable (s : Seq' α) {aₙ : α} {n m : ℕ} (m_le_n : m ≤ n)
    (s_nth_eq_some : s.get? n = some aₙ) : ∃ aₘ : α, s.get? m = some aₘ :=
  have : s.get? n ≠ none := by simp [s_nth_eq_some]
  have : s.get? m ≠ none := mt (s.le_stable m_le_n) this
  Option.ne_none_iff_exists'.mp this

theorem not_mem_nil (a : α) : a ∉ @nil α := fun ⟨_, (h : some a = none)⟩ => by injection h

theorem mem_cons (a : α) : ∀ s : Seq' α, a ∈ cons a s
  | ⟨_, _⟩ => Stream'.mem_cons (some a) _

theorem mem_cons_of_mem (y : α) {a : α} : ∀ {s : Seq' α}, a ∈ s → a ∈ cons y s
  | ⟨_, _⟩ => Stream'.mem_cons_of_mem (some y)

theorem eq_or_mem_of_mem_cons {a b : α} : ∀ {s : Seq' α}, a ∈ cons b s → a = b ∨ a ∈ s
  | ⟨f, al⟩, h => (Stream'.eq_or_mem_of_mem_cons h).imp_left fun h => by injection h

@[simp]
theorem mem_cons_iff {a b : α} {s : Seq' α} : a ∈ cons b s ↔ a = b ∨ a ∈ s :=
  ⟨eq_or_mem_of_mem_cons, by rintro (rfl | m) <;> [apply mem_cons; exact mem_cons_of_mem _ m]⟩

/-- Destructor for a sequence, resulting in either `none` (for `nil`) or
  `some (a, s)` (for `cons a s`). -/
def destruct (s : Seq' α) : Option (Seq1 α) :=
  (fun a' => (a', s.tail)) <$> get? s 0

theorem destruct_eq_nil {s : Seq' α} : destruct s = none → s = nil := by
  dsimp [destruct]
  induction' f0 : get? s 0 <;> intro h
  · apply Subtype.eq
    funext n
    induction' n with n IH
    exacts [f0, s.2 IH]
  · contradiction

theorem destruct_eq_cons {s : Seq' α} {a s'} : destruct s = some (a, s') → s = cons a s' := by
  dsimp [destruct]
  induction' f0 : get? s 0 with a' <;> intro h
  · contradiction
  · cases' s with f al
    injections _ h1 h2
    rw [← h2]
    apply Subtype.eq
    dsimp [tail, cons]
    rw [h1] at f0
    rw [← f0]
    exact (Stream'.eta f).symm

@[simp]
theorem destruct_nil : destruct (nil : Seq' α) = none :=
  rfl

@[simp]
theorem destruct_cons (a : α) : ∀ s, destruct (cons a s) = some (a, s)
  | ⟨f, al⟩ => by
    unfold cons destruct Functor.map
    apply congr_arg fun s => some (a, s)
    apply Subtype.eq; dsimp [tail]

-- Porting note: needed universe annotation to avoid universe issues
theorem head_eq_destruct (s : Seq' α) : head.{u} s = Prod.fst.{u} <$> destruct.{u} s := by
  unfold destruct head; cases get? s 0 <;> rfl

@[simp]
theorem head_nil : head (nil : Seq' α) = none :=
  rfl

@[simp]
theorem head_cons (a : α) (s) : head (cons a s) = some a := by
  rw [head_eq_destruct, destruct_cons, Option.map_eq_map, Option.map_some']

@[simp]
theorem tail_nil : tail (nil : Seq' α) = nil :=
  rfl

@[simp]
theorem tail_cons (a : α) (s) : tail (cons a s) = s := by
  cases' s with f al
  apply Subtype.eq
  dsimp [tail, cons]

@[simp]
theorem get?_tail (s : Seq' α) (n) : get? (tail s) n = get? s (n + 1) :=
  rfl

/-- Recursion principle for sequences, compare with `List.recOn`. -/
def recOn {C : Seq' α → Sort v} (s : Seq' α) (h1 : C nil) (h2 : ∀ x s, C (cons x s)) :
    C s := by
  cases' H : destruct s with v
  · rw [destruct_eq_nil H]
    apply h1
  · cases' v with a s'
    rw [destruct_eq_cons H]
    apply h2

theorem mem_rec_on {C : Seq' α → Prop} {a s} (M : a ∈ s)
    (h1 : ∀ b s', a = b ∨ C s' → C (cons b s')) : C s := by
  cases' M with k e; unfold Stream'.get at e
  induction' k with k IH generalizing s
  · have TH : s = cons a (tail s) := by
      apply destruct_eq_cons
      unfold destruct get? Functor.map
      rw [← e]
      rfl
    rw [TH]
    apply h1 _ _ (Or.inl rfl)
  -- Porting note: had to reshuffle `intro`
  revert e; apply s.recOn _ fun b s' => _
  · intro e; injection e
  · intro b s' e
    have h_eq : (cons b s').val (Nat.succ k) = s'.val k := by cases s'; rfl
    rw [h_eq] at e
    apply h1 _ _ (Or.inr (IH e))

/-- Corecursor over pairs of `Option` values-/
def Corec.f (f : β → Option (α × β)) : Option β → Option α × Option β
  | none => (none, none)
  | some b =>
    match f b with
    | none => (none, none)
    | some (a, b') => (some a, some b')

/-- Corecursor for `Seq' α` as a coinductive type. Iterates `f` to produce new elements
  of the sequence until `none` is obtained. -/
def corec (f : β → Option (α × β)) (b : β) : Seq' α := by
  refine ⟨Stream'.corec' (Corec.f f) (some b), fun {n} h => ?_⟩
  rw [Stream'.corec'_eq]
  change Stream'.corec' (Corec.f f) (Corec.f f (some b)).2 n = none
  revert h; generalize some b = o; revert o
  induction' n with n IH <;> intro o
  · change (Corec.f f o).1 = none → (Corec.f f (Corec.f f o).2).1 = none
    cases' o with b <;> intro h
    · rfl
    dsimp [Corec.f] at h
    dsimp [Corec.f]
    revert h; cases' h₁ : f b with s <;> intro h
    · rfl
    · cases' s with a b'
      contradiction
  · rw [Stream'.corec'_eq (Corec.f f) (Corec.f f o).2, Stream'.corec'_eq (Corec.f f) o]
    exact IH (Corec.f f o).2

@[simp]
theorem corec_eq (f : β → Option (α × β)) (b : β) :
    destruct (corec f b) = omap (corec f) (f b) := by
  dsimp [corec, destruct, get]
  -- Porting note: next two lines were `change`...`with`...
  have h : Stream'.corec' (Corec.f f) (some b) 0 = (Corec.f f (some b)).1 := rfl
  rw [h]
  dsimp [Corec.f]
  induction' h : f b with s; · rfl
  cases' s with a b'; dsimp [Corec.f]
  apply congr_arg fun b' => some (a, b')
  apply Subtype.eq
  dsimp [corec, tail]
  rw [Stream'.corec'_eq, Stream'.tail_cons]
  dsimp [Corec.f]; rw [h]

section Bisim

variable (R : Seq' α → Seq' α → Prop)

local infixl:50 " ~ " => R

/-- Bisimilarity relation over `Option` of `Seq1 α`-/
def BisimO : Option (Seq1 α) → Option (Seq1 α) → Prop
  | none, none => True
  | some (a, s), some (a', s') => a = a' ∧ R s s'
  | _, _ => False

attribute [simp] BisimO

/-- a relation is bisimilar if it meets the `BisimO` test-/
def IsBisimulation :=
  ∀ ⦃s₁ s₂⦄, s₁ ~ s₂ → BisimO R (destruct s₁) (destruct s₂)

-- If two streams are bisimilar, then they are equal
theorem eq_of_bisim (bisim : IsBisimulation R) {s₁ s₂} (r : s₁ ~ s₂) : s₁ = s₂ := by
  apply Subtype.eq
  apply Stream'.eq_of_bisim fun x y => ∃ s s' : Seq' α, s.1 = x ∧ s'.1 = y ∧ R s s'
  · dsimp [Stream'.IsBisimulation]
    intro t₁ t₂ e
    exact
    match t₁, t₂, e with
    | _, _, ⟨s, s', rfl, rfl, r⟩ => by
      suffices head s = head s' ∧ R (tail s) (tail s') from
        And.imp id (fun r => ⟨tail s, tail s', by cases s; rfl, by cases s'; rfl, r⟩) this
      have := bisim r; revert r this
      apply recOn s _ _ <;> apply recOn s' _ _
      · intro r _
        constructor
        · rfl
        · assumption
      · intro x s _ this
        rw [destruct_nil, destruct_cons] at this
        exact False.elim this
      · intro x s _ this
        rw [destruct_nil, destruct_cons] at this
        exact False.elim this
      · intro x s x' s' _ this
        rw [destruct_cons, destruct_cons] at this
        rw [head_cons, head_cons, tail_cons, tail_cons]
        cases' this with h1 h2
        constructor
        · rw [h1]
        · exact h2
  · exact ⟨s₁, s₂, rfl, rfl, r⟩

end Bisim

theorem coinduction :
    ∀ {s₁ s₂ : Seq' α},
      head s₁ = head s₂ →
        (∀ (β : Type u) (fr : Seq' α → β), fr s₁ = fr s₂ → fr (tail s₁) = fr (tail s₂)) → s₁ = s₂
  | _, _, hh, ht =>
    Subtype.eq (Stream'.coinduction hh fun β fr => ht β fun s => fr s.1)

theorem coinduction2 (s) (f g : Seq' α → Seq' β)
    (H :
      ∀ s,
        BisimO (fun s1 s2 : Seq' β => ∃ s : Seq' α, s1 = f s ∧ s2 = g s) (destruct (f s))
          (destruct (g s))) :
    f s = g s := by
  refine eq_of_bisim (fun s1 s2 => ∃ s, s1 = f s ∧ s2 = g s) ?_ ⟨s, rfl, rfl⟩
  intro s1 s2 h; rcases h with ⟨s, h1, h2⟩
  rw [h1, h2]; apply H

/-- Embed a list as a sequence -/
@[coe]
def ofList (l : List α) : Seq' α :=
  ⟨List.get? l, fun {n} h => by
    rw [List.get?_eq_none] at h ⊢
    exact h.trans (Nat.le_succ n)⟩

instance coeList : Coe (List α) (Seq' α) :=
  ⟨ofList⟩

@[simp]
theorem ofList_nil : ofList [] = (nil : Seq' α) :=
  rfl

@[simp]
theorem ofList_get (l : List α) (n : ℕ) : (ofList l).get? n = l.get? n :=
  rfl

@[simp]
theorem ofList_cons (a : α) (l : List α) : ofList (a::l) = cons a (ofList l) := by
  ext1 (_ | n) <;> rfl

/-- Embed an infinite stream as a sequence -/
@[coe]
def ofStream (s : Stream' α) : Seq' α :=
  ⟨s.map some, fun {n} h => by contradiction⟩

instance coeStream : Coe (Stream' α) (Seq' α) :=
  ⟨ofStream⟩

section LazyList

set_option linter.deprecated false

/-- Embed a `LazyList α` as a sequence. Note that even though this
  is non-meta, it will produce infinite sequences if used with
  cyclic `LazyList`s created by meta constructions. -/
<<<<<<< HEAD
def ofLazyList : LazyList α → Seq' α :=
=======
@[deprecated (since := "2024-07-22")]
def ofLazyList : LazyList α → Seq α :=
>>>>>>> 10a631f1
  corec fun l =>
    match l with
    | LazyList.nil => none
    | LazyList.cons a l' => some (a, l'.get)

<<<<<<< HEAD
instance coeLazyList : Coe (LazyList α) (Seq' α) :=
=======
@[deprecated (since := "2024-07-22")]
instance coeLazyList : Coe (LazyList α) (Seq α) :=
>>>>>>> 10a631f1
  ⟨ofLazyList⟩

/-- Translate a sequence into a `LazyList`. Since `LazyList` and `List`
  are isomorphic as non-meta types, this function is necessarily meta. -/
<<<<<<< HEAD
unsafe def toLazyList : Seq' α → LazyList α
=======
@[deprecated (since := "2024-07-22")]
unsafe def toLazyList : Seq α → LazyList α
>>>>>>> 10a631f1
  | s =>
    match destruct s with
    | none => LazyList.nil
    | some (a, s') => LazyList.cons a (toLazyList s')

end LazyList

/-- Translate a sequence to a list. This function will run forever if
  run on an infinite sequence. -/
<<<<<<< HEAD
unsafe def forceToList (s : Seq' α) : List α :=
  (toLazyList s).toList
=======
unsafe def forceToList : Seq α → List α
  | s =>
    match destruct s with
    | none => []
    | some (a, s') => a :: forceToList s'
>>>>>>> 10a631f1

/-- The sequence of natural numbers some 0, some 1, ... -/
def nats : Seq' ℕ :=
  Stream'.nats

@[simp]
theorem nats_get? (n : ℕ) : nats.get? n = some n :=
  rfl

/-- Append two sequences. If `s₁` is infinite, then `s₁ ++ s₂ = s₁`,
  otherwise it puts `s₂` at the location of the `nil` in `s₁`. -/
def append (s₁ s₂ : Seq' α) : Seq' α :=
  @corec α (Seq' α × Seq' α)
    (fun ⟨s₁, s₂⟩ =>
      match destruct s₁ with
      | none => omap (fun s₂ => (nil, s₂)) (destruct s₂)
      | some (a, s₁') => some (a, s₁', s₂))
    (s₁, s₂)

/-- Map a function over a sequence. -/
def map (f : α → β) : Seq' α → Seq' β
  | ⟨s, al⟩ =>
    ⟨s.map (Option.map f), fun {n} => by
      dsimp [Stream'.map, Stream'.get]
      induction' e : s n with e <;> intro
      · rw [al e]
        assumption
      · contradiction⟩

/-- Flatten a sequence of sequences. (It is required that the
  sequences be nonempty to ensure productivity; in the case
  of an infinite sequence of `nil`, the first element is never
  generated.) -/
def join : Seq' (Seq1 α) → Seq' α :=
  corec fun S =>
    match destruct S with
    | none => none
    | some ((a, s), S') =>
      some
        (a,
          match destruct s with
          | none => S'
          | some s' => cons s' S')

/-- Remove the first `n` elements from the sequence. -/
def drop (s : Seq' α) : ℕ → Seq' α
  | 0 => s
  | n + 1 => tail (drop s n)

attribute [simp] drop

/-- Take the first `n` elements of the sequence (producing a list) -/
def take : ℕ → Seq' α → List α
  | 0, _ => []
  | n + 1, s =>
    match destruct s with
    | none => []
    | some (x, r) => List.cons x (take n r)

/-- Split a sequence at `n`, producing a finite initial segment
  and an infinite tail. -/
def splitAt : ℕ → Seq' α → List α × Seq' α
  | 0, s => ([], s)
  | n + 1, s =>
    match destruct s with
    | none => ([], nil)
    | some (x, s') =>
      let (l, r) := splitAt n s'
      (List.cons x l, r)

section ZipWith

/-- Combine two sequences with a function -/
def zipWith (f : α → β → γ) (s₁ : Seq' α) (s₂ : Seq' β) : Seq' γ :=
  ⟨fun n => Option.map₂ f (s₁.get? n) (s₂.get? n), fun {_} hn =>
    Option.map₂_eq_none_iff.2 <| (Option.map₂_eq_none_iff.1 hn).imp s₁.2 s₂.2⟩

variable {s : Seq' α} {s' : Seq' β} {n : ℕ}

@[simp]
theorem get?_zipWith (f : α → β → γ) (s s' n) :
    (zipWith f s s').get? n = Option.map₂ f (s.get? n) (s'.get? n) :=
  rfl

end ZipWith

/-- Pair two sequences into a sequence of pairs -/
def zip : Seq' α → Seq' β → Seq' (α × β) :=
  zipWith Prod.mk

theorem get?_zip (s : Seq' α) (t : Seq' β) (n : ℕ) :
    get? (zip s t) n = Option.map₂ Prod.mk (get? s n) (get? t n) :=
  get?_zipWith _ _ _ _

/-- Separate a sequence of pairs into two sequences -/
def unzip (s : Seq' (α × β)) : Seq' α × Seq' β :=
  (map Prod.fst s, map Prod.snd s)

/-- Enumerate a sequence by tagging each element with its index. -/
def enum (s : Seq' α) : Seq' (ℕ × α) :=
  Seq'.zip nats s

@[simp]
theorem get?_enum (s : Seq' α) (n : ℕ) : get? (enum s) n = Option.map (Prod.mk n) (get? s n) :=
  get?_zip _ _ _

@[simp]
theorem enum_nil : enum (nil : Seq' α) = nil :=
  rfl

/-- Convert a sequence which is known to terminate into a list -/
def toList (s : Seq' α) (h : s.Terminates) : List α :=
  take (Nat.find h) s

/-- Convert a sequence which is known not to terminate into a stream -/
def toStream (s : Seq' α) (h : ¬s.Terminates) : Stream' α := fun n =>
  Option.get _ <| not_terminates_iff.1 h n

/-- Convert a sequence into either a list or a stream depending on whether
  it is finite or infinite. (Without decidability of the infiniteness predicate,
  this is not constructively possible.) -/
def toListOrStream (s : Seq' α) [Decidable s.Terminates] : List α ⊕ Stream' α :=
  if h : s.Terminates then Sum.inl (toList s h) else Sum.inr (toStream s h)

@[simp]
theorem nil_append (s : Seq' α) : append nil s = s := by
  apply coinduction2; intro s
  dsimp [append]; rw [corec_eq]
  dsimp [append]; apply recOn s _ _
  · trivial
  · intro x s
    rw [destruct_cons]
    dsimp
    exact ⟨rfl, s, rfl, rfl⟩

@[simp]
theorem cons_append (a : α) (s t) : append (cons a s) t = cons a (append s t) :=
  destruct_eq_cons <| by
    dsimp [append]; rw [corec_eq]
    dsimp [append]; rw [destruct_cons]

@[simp]
theorem append_nil (s : Seq' α) : append s nil = s := by
  apply coinduction2 s; intro s
  apply recOn s _ _
  · trivial
  · intro x s
    rw [cons_append, destruct_cons, destruct_cons]
    dsimp
    exact ⟨rfl, s, rfl, rfl⟩

@[simp]
theorem append_assoc (s t u : Seq' α) : append (append s t) u = append s (append t u) := by
  apply eq_of_bisim fun s1 s2 => ∃ s t u, s1 = append (append s t) u ∧ s2 = append s (append t u)
  · intro s1 s2 h
    exact
      match s1, s2, h with
      | _, _, ⟨s, t, u, rfl, rfl⟩ => by
        apply recOn s <;> simp
        · apply recOn t <;> simp
          · apply recOn u <;> simp
            · intro _ u
              refine ⟨nil, nil, u, ?_, ?_⟩ <;> simp
          · intro _ t
            refine ⟨nil, t, u, ?_, ?_⟩ <;> simp
        · intro _ s
          exact ⟨s, t, u, rfl, rfl⟩
  · exact ⟨s, t, u, rfl, rfl⟩

@[simp]
theorem map_nil (f : α → β) : map f nil = nil :=
  rfl

@[simp]
theorem map_cons (f : α → β) (a) : ∀ s, map f (cons a s) = cons (f a) (map f s)
  | ⟨s, al⟩ => by apply Subtype.eq; dsimp [cons, map]; rw [Stream'.map_cons]; rfl

@[simp]
theorem map_id : ∀ s : Seq' α, map id s = s
  | ⟨s, al⟩ => by
    apply Subtype.eq; dsimp [map]
    rw [Option.map_id, Stream'.map_id]

@[simp]
theorem map_tail (f : α → β) : ∀ s, map f (tail s) = tail (map f s)
  | ⟨s, al⟩ => by apply Subtype.eq; dsimp [tail, map]

theorem map_comp (f : α → β) (g : β → γ) : ∀ s : Seq' α, map (g ∘ f) s = map g (map f s)
  | ⟨s, al⟩ => by
    apply Subtype.eq; dsimp [map]
    apply congr_arg fun f : _ → Option γ => Stream'.map f s
    ext ⟨⟩ <;> rfl

@[simp]
theorem map_append (f : α → β) (s t) : map f (append s t) = append (map f s) (map f t) := by
  apply
    eq_of_bisim (fun s1 s2 => ∃ s t, s1 = map f (append s t) ∧ s2 = append (map f s) (map f t)) _
      ⟨s, t, rfl, rfl⟩
  intro s1 s2 h
  exact
    match s1, s2, h with
    | _, _, ⟨s, t, rfl, rfl⟩ => by
      apply recOn s <;> simp
      · apply recOn t <;> simp
        · intro _ t
          refine ⟨nil, t, ?_, ?_⟩ <;> simp
      · intro _ s
        exact ⟨s, t, rfl, rfl⟩

@[simp]
theorem map_get? (f : α → β) : ∀ s n, get? (map f s) n = (get? s n).map f
  | ⟨_, _⟩, _ => rfl

instance : Functor Seq' where map := @map

instance : LawfulFunctor Seq' where
  id_map := @map_id
  comp_map := @map_comp
  map_const := rfl

@[simp]
theorem join_nil : join nil = (nil : Seq' α) :=
  destruct_eq_nil rfl

--@[simp] -- Porting note: simp can prove: `join_cons` is more general
theorem join_cons_nil (a : α) (S) : join (cons (a, nil) S) = cons a (join S) :=
  destruct_eq_cons <| by simp [join]

--@[simp] -- Porting note: simp can prove: `join_cons` is more general
theorem join_cons_cons (a b : α) (s S) :
    join (cons (a, cons b s) S) = cons a (join (cons (b, s) S)) :=
  destruct_eq_cons <| by simp [join]

@[simp]
theorem join_cons (a : α) (s S) : join (cons (a, s) S) = cons a (append s (join S)) := by
  apply
    eq_of_bisim
      (fun s1 s2 => s1 = s2 ∨ ∃ a s S, s1 = join (cons (a, s) S) ∧ s2 = cons a (append s (join S)))
      _ (Or.inr ⟨a, s, S, rfl, rfl⟩)
  intro s1 s2 h
  exact
    match s1, s2, h with
    | s, _, Or.inl <| Eq.refl s => by
      apply recOn s; · trivial
      · intro x s
        rw [destruct_cons]
        exact ⟨rfl, Or.inl rfl⟩
    | _, _, Or.inr ⟨a, s, S, rfl, rfl⟩ => by
      apply recOn s
      · simp [join_cons_cons, join_cons_nil]
      · intro x s
        simpa [join_cons_cons, join_cons_nil] using Or.inr ⟨x, s, S, rfl, rfl⟩

@[simp]
theorem join_append (S T : Seq' (Seq1 α)) : join (append S T) = append (join S) (join T) := by
  apply
    eq_of_bisim fun s1 s2 =>
      ∃ s S T, s1 = append s (join (append S T)) ∧ s2 = append s (append (join S) (join T))
  · intro s1 s2 h
    exact
      match s1, s2, h with
      | _, _, ⟨s, S, T, rfl, rfl⟩ => by
        apply recOn s <;> simp
        · apply recOn S <;> simp
          · apply recOn T
            · simp
            · intro s T
              cases' s with a s; simp only [join_cons, destruct_cons, true_and]
              refine ⟨s, nil, T, ?_, ?_⟩ <;> simp
          · intro s S
            cases' s with a s
            simpa using ⟨s, S, T, rfl, rfl⟩
        · intro _ s
          exact ⟨s, S, T, rfl, rfl⟩
  · refine ⟨nil, S, T, ?_, ?_⟩ <;> simp

@[simp]
theorem ofStream_cons (a : α) (s) : ofStream (a::s) = cons a (ofStream s) := by
  apply Subtype.eq; simp only [ofStream, cons]; rw [Stream'.map_cons]

@[simp]
theorem ofList_append (l l' : List α) : ofList (l ++ l') = append (ofList l) (ofList l') := by
  induction l <;> simp [*]

@[simp]
theorem ofStream_append (l : List α) (s : Stream' α) :
    ofStream (l ++ₛ s) = append (ofList l) (ofStream s) := by
  induction l <;> simp [*, Stream'.nil_append_stream, Stream'.cons_append_stream]

/-- Convert a sequence into a list, embedded in a computation to allow for
  the possibility of infinite sequences (in which case the computation
  never returns anything). -/
def toList' {α} (s : Seq' α) : Computation (List α) :=
  @Computation.corec (List α) (List α × Seq' α)
    (fun ⟨l, s⟩ =>
      match destruct s with
      | none => Sum.inl l.reverse
      | some (a, s') => Sum.inr (a::l, s'))
    ([], s)

theorem dropn_add (s : Seq' α) (m) : ∀ n, drop s (m + n) = drop (drop s m) n
  | 0 => rfl
  | n + 1 => congr_arg tail (dropn_add s _ n)

theorem dropn_tail (s : Seq' α) (n) : drop (tail s) n = drop s (n + 1) := by
  rw [Nat.add_comm]; symm; apply dropn_add

@[simp]
theorem head_dropn (s : Seq' α) (n) : head (drop s n) = get? s n := by
  induction' n with n IH generalizing s; · rfl
  rw [← get?_tail, ← dropn_tail]; apply IH

theorem mem_map (f : α → β) {a : α} : ∀ {s : Seq' α}, a ∈ s → f a ∈ map f s
  | ⟨_, _⟩ => Stream'.mem_map (Option.map f)

theorem exists_of_mem_map {f} {b : β} : ∀ {s : Seq' α}, b ∈ map f s → ∃ a, a ∈ s ∧ f a = b :=
  fun {s} h => by match s with
  | ⟨g, al⟩ =>
    let ⟨o, om, oe⟩ := @Stream'.exists_of_mem_map _ _ (Option.map f) (some b) g h
    cases' o with a
    · injection oe
    · injection oe with h'; exact ⟨a, om, h'⟩

theorem of_mem_append {s₁ s₂ : Seq' α} {a : α} (h : a ∈ append s₁ s₂) : a ∈ s₁ ∨ a ∈ s₂ := by
  have := h; revert this
  generalize e : append s₁ s₂ = ss; intro h; revert s₁
  apply mem_rec_on h _
  intro b s' o s₁
  apply s₁.recOn _ fun c t₁ => _
  · intro m _
    apply Or.inr
    simpa using m
  · intro c t₁ m e
    have this := congr_arg destruct e
    cases' show a = c ∨ a ∈ append t₁ s₂ by simpa using m with e' m
    · rw [e']
      exact Or.inl (mem_cons _ _)
    · cases' show c = b ∧ append t₁ s₂ = s' by simpa with i1 i2
      cases' o with e' IH
      · simp [i1, e']
      · exact Or.imp_left (mem_cons_of_mem _) (IH m i2)

theorem mem_append_left {s₁ s₂ : Seq' α} {a : α} (h : a ∈ s₁) : a ∈ append s₁ s₂ := by
  apply mem_rec_on h; intros; simp [*]

@[simp]
theorem enum_cons (s : Seq' α) (x : α) :
    enum (cons x s) = cons (0, x) (map (Prod.map Nat.succ id) (enum s)) := by
  ext ⟨n⟩ : 1
  · simp
  · simp only [get?_enum, get?_cons_succ, map_get?, Option.map_map]
    congr

end Seq'

namespace Seq1

variable {α : Type u} {β : Type v} {γ : Type w}

open Seq'

/-- Convert a `Seq1` to a sequence. -/
def toSeq : Seq1 α → Seq' α
  | (a, s) => Seq'.cons a s

instance coeSeq : Coe (Seq1 α) (Seq' α) :=
  ⟨toSeq⟩

/-- Map a function on a `Seq1` -/
def map (f : α → β) : Seq1 α → Seq1 β
  | (a, s) => (f a, Seq'.map f s)

theorem map_pair {f : α → β} {a s} : map f (a, s) = (f a, Seq'.map f s) := rfl

theorem map_id : ∀ s : Seq1 α, map id s = s
  | ⟨a, s⟩ => by simp [map]

/-- Flatten a nonempty sequence of nonempty sequences -/
def join : Seq1 (Seq1 α) → Seq1 α
  | ((a, s), S) =>
    match destruct s with
    | none => (a, Seq'.join S)
    | some s' => (a, Seq'.join (Seq'.cons s' S))

@[simp]
theorem join_nil (a : α) (S) : join ((a, nil), S) = (a, Seq'.join S) :=
  rfl

@[simp]
theorem join_cons (a b : α) (s S) :
    join ((a, Seq'.cons b s), S) = (a, Seq'.join (Seq'.cons (b, s) S)) := by
  dsimp [join]; rw [destruct_cons]

/-- The `return` operator for the `Seq1` monad,
  which produces a singleton sequence. -/
def ret (a : α) : Seq1 α :=
  (a, nil)

instance [Inhabited α] : Inhabited (Seq1 α) :=
  ⟨ret default⟩

/-- The `bind` operator for the `Seq1` monad,
  which maps `f` on each element of `s` and appends the results together.
  (Not all of `s` may be evaluated, because the first few elements of `s`
  may already produce an infinite result.) -/
def bind (s : Seq1 α) (f : α → Seq1 β) : Seq1 β :=
  join (map f s)

@[simp]
theorem join_map_ret (s : Seq' α) : Seq'.join (Seq'.map ret s) = s := by
  apply coinduction2 s; intro s; apply recOn s <;> simp [ret]

@[simp]
theorem bind_ret (f : α → β) : ∀ s, bind s (ret ∘ f) = map f s
  | ⟨a, s⟩ => by
    dsimp [bind, map]
    -- Porting note: Was `rw [map_comp]; simp [Function.comp, ret]`
    rw [map_comp, ret]
    simp

@[simp]
theorem ret_bind (a : α) (f : α → Seq1 β) : bind (ret a) f = f a := by
  simp only [bind, map, ret.eq_1, map_nil]
  cases' f a with a s
  apply recOn s <;> intros <;> simp

@[simp]
theorem map_join' (f : α → β) (S) : Seq'.map f (Seq'.join S) = Seq'.join (Seq'.map (map f) S) := by
  apply
    Seq'.eq_of_bisim fun s1 s2 =>
      ∃ s S,
        s1 = Seq'.append s (Seq'.map f (Seq'.join S)) ∧
          s2 = append s (Seq'.join (Seq'.map (map f) S))
  · intro s1 s2 h
    exact
      match s1, s2, h with
      | _, _, ⟨s, S, rfl, rfl⟩ => by
        apply recOn s <;> simp
        · apply recOn S <;> simp
          · intro x S
            cases' x with a s
            simpa [map] using ⟨_, _, rfl, rfl⟩
        · intro _ s
          exact ⟨s, S, rfl, rfl⟩
  · refine ⟨nil, S, ?_, ?_⟩ <;> simp

@[simp]
theorem map_join (f : α → β) : ∀ S, map f (join S) = join (map (map f) S)
  | ((a, s), S) => by apply recOn s <;> intros <;> simp [map]

@[simp]
theorem join_join (SS : Seq' (Seq1 (Seq1 α))) :
    Seq'.join (Seq'.join SS) = Seq'.join (Seq'.map join SS) := by
  apply
    Seq'.eq_of_bisim fun s1 s2 =>
      ∃ s SS,
        s1 = Seq'.append s (Seq'.join (Seq'.join SS)) ∧
          s2 = Seq'.append s (Seq'.join (Seq'.map join SS))
  · intro s1 s2 h
    exact
      match s1, s2, h with
      | _, _, ⟨s, SS, rfl, rfl⟩ => by
        apply recOn s <;> simp
        · apply recOn SS <;> simp
          · intro S SS
            cases' S with s S; cases' s with x s
            simp only [Seq'.join_cons, join_append, destruct_cons]
            apply recOn s <;> simp
            · exact ⟨_, _, rfl, rfl⟩
            · intro x s
              refine ⟨Seq'.cons x (append s (Seq'.join S)), SS, ?_, ?_⟩ <;> simp
        · intro _ s
          exact ⟨s, SS, rfl, rfl⟩
  · refine ⟨nil, SS, ?_, ?_⟩ <;> simp

@[simp]
theorem bind_assoc (s : Seq1 α) (f : α → Seq1 β) (g : β → Seq1 γ) :
    bind (bind s f) g = bind s fun x : α => bind (f x) g := by
  cases' s with a s
  -- porting note (#10745): was `simp [bind, map]`.
  simp only [bind, map_pair, map_join]
  rw [← map_comp]
  simp only [show (fun x => join (map g (f x))) = join ∘ (map g ∘ f) from rfl]
  rw [map_comp _ join]
  generalize Seq'.map (map g ∘ f) s = SS
  rcases map g (f a) with ⟨⟨a, s⟩, S⟩
  -- Porting note: Instead of `apply recOn s <;> intros`, `induction'` are used to
  --   give names to variables.
  induction' s using recOn with x s_1 <;> induction' S using recOn with x_1 s_2 <;> simp
  · cases' x_1 with x t
    apply recOn t <;> intros <;> simp
  · cases' x_1 with y t; simp

instance monad : Monad Seq1 where
  map := @map
  pure := @ret
  bind := @bind

instance lawfulMonad : LawfulMonad Seq1 := LawfulMonad.mk'
  (id_map := @map_id)
  (bind_pure_comp := @bind_ret)
  (pure_bind := @ret_bind)
  (bind_assoc := @bind_assoc)

end Seq1<|MERGE_RESOLUTION|>--- conflicted
+++ resolved
@@ -411,33 +411,21 @@
 /-- Embed a `LazyList α` as a sequence. Note that even though this
   is non-meta, it will produce infinite sequences if used with
   cyclic `LazyList`s created by meta constructions. -/
-<<<<<<< HEAD
+@[deprecated (since := "2024-07-22")]
 def ofLazyList : LazyList α → Seq' α :=
-=======
-@[deprecated (since := "2024-07-22")]
-def ofLazyList : LazyList α → Seq α :=
->>>>>>> 10a631f1
   corec fun l =>
     match l with
     | LazyList.nil => none
     | LazyList.cons a l' => some (a, l'.get)
 
-<<<<<<< HEAD
+@[deprecated (since := "2024-07-22")]
 instance coeLazyList : Coe (LazyList α) (Seq' α) :=
-=======
-@[deprecated (since := "2024-07-22")]
-instance coeLazyList : Coe (LazyList α) (Seq α) :=
->>>>>>> 10a631f1
   ⟨ofLazyList⟩
 
 /-- Translate a sequence into a `LazyList`. Since `LazyList` and `List`
   are isomorphic as non-meta types, this function is necessarily meta. -/
-<<<<<<< HEAD
+@[deprecated (since := "2024-07-22")]
 unsafe def toLazyList : Seq' α → LazyList α
-=======
-@[deprecated (since := "2024-07-22")]
-unsafe def toLazyList : Seq α → LazyList α
->>>>>>> 10a631f1
   | s =>
     match destruct s with
     | none => LazyList.nil
@@ -447,16 +435,11 @@
 
 /-- Translate a sequence to a list. This function will run forever if
   run on an infinite sequence. -/
-<<<<<<< HEAD
-unsafe def forceToList (s : Seq' α) : List α :=
-  (toLazyList s).toList
-=======
-unsafe def forceToList : Seq α → List α
+unsafe def forceToList : Seq' α → List α
   | s =>
     match destruct s with
     | none => []
     | some (a, s') => a :: forceToList s'
->>>>>>> 10a631f1
 
 /-- The sequence of natural numbers some 0, some 1, ... -/
 def nats : Seq' ℕ :=
