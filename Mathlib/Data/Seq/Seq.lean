--- conflicted
+++ resolved
@@ -243,7 +243,6 @@
     rw [destruct_eq_cons H]
     apply cons
 
-<<<<<<< HEAD
 @[elab_as_elim]
 theorem mem_rec_on {a} {C : (s : Seq' α) → a ∈ s → Prop} {s} (M : a ∈ s)
     (mem_cons : ∀ s, C (cons a s) (mem_cons a s))
@@ -266,25 +265,6 @@
       | cons b s' =>
         rw [get?_cons_succ] at e
         exact mem_cons_of_mem b _ (IH e)
-=======
-theorem mem_rec_on {C : Seq' α → Prop} {a s} (M : a ∈ s)
-    (h1 : ∀ b s', a = b ∨ C s' → C (cons b s')) : C s := by
-  cases' M with k e; unfold Stream'.get at e
-  induction' k with k IH generalizing s
-  · have TH : s = cons a (tail s) := by
-      apply destruct_eq_cons
-      unfold destruct get? Functor.map
-      rw [← e]
-      rfl
-    rw [TH]
-    apply h1 _ _ (Or.inl rfl)
-  cases s with
-  | nil => injection e
-  | cons b s' =>
-    have h_eq : (cons b s').val (Nat.succ k) = s'.val k := rfl
-    rw [h_eq] at e
-    apply h1 _ _ (Or.inr (IH e))
->>>>>>> 93ac2a06
 
 /-- Corecursor over pairs of `Option` values-/
 def Corec.f (f : β → Option (α × β)) : Option β → Option α × Option β
@@ -778,7 +758,6 @@
     · injection oe with h'; exact ⟨a, om, h'⟩
 
 theorem of_mem_append {s₁ s₂ : Seq' α} {a : α} (h : a ∈ append s₁ s₂) : a ∈ s₁ ∨ a ∈ s₂ := by
-<<<<<<< HEAD
   generalize e : append s₁ s₂ = ss at h
   induction h using mem_rec_on generalizing s₁ with
   | mem_cons s' =>
@@ -799,27 +778,6 @@
       have : c = b ∧ append t₁ s₂ = s' := by simpa using congr_arg destruct e
       clear e; rcases this with ⟨rfl, rfl⟩
       exact (o rfl).imp_left (mem_cons_of_mem c)
-=======
-  have := h; revert this
-  generalize e : append s₁ s₂ = ss; intro h; revert s₁
-  apply mem_rec_on h _
-  intro b s' o s₁
-  cases s₁ with
-  | nil =>
-    intro m _
-    apply Or.inr
-    simpa using m
-  | cons c t₁ =>
-    intro m e
-    have this := congr_arg destruct e
-    cases' show a = c ∨ a ∈ append t₁ s₂ by simpa using m with e' m
-    · rw [e']
-      exact Or.inl (mem_cons _ _)
-    · cases' show c = b ∧ append t₁ s₂ = s' by simpa with i1 i2
-      cases' o with e' IH
-      · simp [i1, e']
-      · exact Or.imp_left (mem_cons_of_mem _) (IH m i2)
->>>>>>> 93ac2a06
 
 theorem mem_append_left {s₁ s₂ : Seq' α} {a : α} (h : a ∈ s₁) : a ∈ append s₁ s₂ := by
   induction h using mem_rec_on <;> simp [*]
