--- conflicted
+++ resolved
@@ -417,7 +417,6 @@
 instance {n} {x y : Bitvec n} : Decidable (Bitvec.Ugt x y) :=
   decEq _ _
 
-<<<<<<< HEAD
 instance {n} : HShiftLeft (Bitvec n) Nat (Bitvec n) := ⟨Bitvec.shl⟩
 
 instance {n} : HShiftRight (Bitvec n) Nat (Bitvec n) := ⟨Bitvec.ushr⟩
@@ -425,8 +424,7 @@
 instance {n} : ShiftLeft (Bitvec n) := ⟨fun x y => x <<< y.toNat⟩
 
 instance {n} : ShiftRight (Bitvec n) := ⟨fun x y => x >>> y.toNat⟩
-=======
-instance : NatCast (Bitvec n) := ⟨Bitvec.ofNat _⟩
-
-instance : IntCast (Bitvec n) := ⟨Bitvec.ofInt _⟩
->>>>>>> 4eeca9e4
+
+instance {n} : NatCast (Bitvec n) := ⟨Bitvec.ofNat _⟩
+
+instance {n} : IntCast (Bitvec n) := ⟨Bitvec.ofInt _⟩