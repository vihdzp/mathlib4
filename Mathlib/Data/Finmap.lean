--- conflicted
+++ resolved
@@ -142,10 +142,6 @@
 @[ext]
 theorem ext : ∀ {s t : Finmap β}, s.entries = t.entries → s = t
   | ⟨l₁, h₁⟩, ⟨l₂, _⟩, H => by congr
-<<<<<<< HEAD
-#align finmap.ext Finmap.ext
-#align finmap.ext_iff Finmap.ext_iff
-=======
 
 protected theorem ext_iff {s t : Finmap β} : s = t ↔ s.entries = t.entries :=
   ⟨congr_arg _, ext⟩
@@ -153,7 +149,6 @@
 @[simp]
 theorem ext_iff' {s t : Finmap β} : s.entries = t.entries ↔ s = t :=
   Finmap.ext_iff.symm
->>>>>>> 2fc87a94
 
 /-! ### mem -/
 
