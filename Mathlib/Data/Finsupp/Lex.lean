--- conflicted
+++ resolved
@@ -52,19 +52,10 @@
     a < b ↔ ∃ i, (∀ j, j < i → a j = b j) ∧ a i < b i :=
   .rfl
 
-<<<<<<< HEAD
 theorem colex_lt_iff [LT α] [LT N] {a b : Colex (α →₀ N)} :
     a < b ↔ ∃ i, (∀ j, i < j → a j = b j) ∧ a i < b i :=
   .rfl
 
-theorem lex_lt_iff_of_unique [Preorder α] [LT N] [Unique α] {a b : Lex (α →₀ N)} :
-    a < b ↔ a default < b default := by
-  simp only [lex_lt_iff, Unique.exists_iff, and_iff_right_iff_imp]
-  refine fun _ j hj ↦ False.elim (lt_irrefl j ?_)
-  simpa only [Unique.uniq] using hj
-
-=======
->>>>>>> ea07639d
 theorem lex_lt_of_lt_of_preorder [Preorder N] (r) [IsStrictOrder α r] {x y : α →₀ N} (hlt : x < y) :
     ∃ i, (∀ j, r j i → x j ≤ y j ∧ y j ≤ x j) ∧ x i < y i :=
   DFinsupp.lex_lt_of_lt_of_preorder r (id hlt : x.toDFinsupp < y.toDFinsupp)
@@ -73,11 +64,6 @@
     Pi.Lex r (· < ·) x y :=
   DFinsupp.lex_lt_of_lt r (id hlt : x.toDFinsupp < y.toDFinsupp)
 
-<<<<<<< HEAD
-variable [LinearOrder α]
-
-instance Lex.isStrictOrder [PartialOrder N] :
-=======
 theorem lex_iff_of_unique [Unique α] [LT N] {r} [IsIrrefl α r] {x y : α →₀ N} :
     Finsupp.Lex r (· < ·) x y ↔ x default < y default :=
   Pi.lex_iff_of_unique
@@ -86,8 +72,9 @@
     x < y ↔ x default < y default :=
   lex_iff_of_unique
 
-instance Lex.isStrictOrder [LinearOrder α] [PartialOrder N] :
->>>>>>> ea07639d
+variable [LinearOrder α]
+
+instance Lex.isStrictOrder [PartialOrder N] :
     IsStrictOrder (Lex (α →₀ N)) (· < ·) where
   irrefl _ := lt_irrefl (α := Lex (α → N)) _
   trans _ _ _ := lt_trans (α := Lex (α → N))
