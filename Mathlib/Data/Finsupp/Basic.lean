--- conflicted
+++ resolved
@@ -1102,20 +1102,11 @@
     f.uncurry.sum (fun p c => g p.1 p.2 c) = f.sum fun a f => f.sum (g a) :=
   sum_uncurry_index ..
 
-<<<<<<< HEAD
-@[simp]
-protected theorem uncurry_apply_pair (f : α →₀ β →₀ M) (x : α × β) :
-    f.uncurry x = f x.1 x.2 := by
-  rw [← curry_apply (f.uncurry) x.1 x.2]
-  simp only [Finsupp.curry, Finsupp.uncurry, sum_sum_index, single_zero, single_add,
-    forall_true_iff, sum_single_index, single_zero, ← single_sum, sum_single]
-=======
 end Uncurry
 
 section Curry
 
 variable [DecidableEq α] [Zero M]
->>>>>>> ec35a548
 
 /-- Given a finitely supported function `f` from a product type `α × β` to `γ`,
 `curry f` is the "curried" finitely supported function from `α` to the type of
