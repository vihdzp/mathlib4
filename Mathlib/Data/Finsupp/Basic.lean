--- conflicted
+++ resolved
@@ -1203,199 +1203,6 @@
 
 end Sum
 
-<<<<<<< HEAD
-/-! ### Declarations about scalar multiplication -/
-
-
-section
-
-variable [Zero M] [MonoidWithZero R] [MulActionWithZero R M]
-
-@[simp]
-theorem single_smul (a b : α) (f : α → M) (r : R) : single a r b • f a = single a (r • f b) b := by
-  by_cases h : a = b <;> simp [h]
-
-end
-
-section
-
-variable [Monoid G] [MulAction G α] [AddCommMonoid M]
-
-/-- Scalar multiplication acting on the domain.
-
-This is not an instance as it would conflict with the action on the range.
-See the `instance_diamonds` test for examples of such conflicts. -/
-def comapSMul : SMul G (α →₀ M) where smul g := mapDomain (g • ·)
-
-attribute [local instance] comapSMul
-
-theorem comapSMul_def (g : G) (f : α →₀ M) : g • f = mapDomain (g • ·) f :=
-  rfl
-
-@[simp]
-theorem comapSMul_single (g : G) (a : α) (b : M) : g • single a b = single (g • a) b :=
-  mapDomain_single
-
-/-- `Finsupp.comapSMul` is multiplicative -/
-def comapMulAction : MulAction G (α →₀ M) where
-  one_smul f := by rw [comapSMul_def, one_smul_eq_id, mapDomain_id]
-  mul_smul g g' f := by
-    rw [comapSMul_def, comapSMul_def, comapSMul_def, ← comp_smul_left, mapDomain_comp]
-
-attribute [local instance] comapMulAction
-
-/-- `Finsupp.comapSMul` is distributive -/
-def comapDistribMulAction : DistribMulAction G (α →₀ M) where
-  smul_zero g := by
-    ext a
-    simp only [comapSMul_def]
-    simp
-  smul_add g f f' := by
-    ext
-    simp only [comapSMul_def]
-    simp [mapDomain_add]
-
-end
-
-section
-
-variable [Group G] [MulAction G α] [AddCommMonoid M]
-
-attribute [local instance] comapSMul comapMulAction comapDistribMulAction
-
-/-- When `G` is a group, `Finsupp.comapSMul` acts by precomposition with the action of `g⁻¹`.
--/
-@[simp]
-theorem comapSMul_apply (g : G) (f : α →₀ M) (a : α) : (g • f) a = f (g⁻¹ • a) := by
-  conv_lhs => rw [← smul_inv_smul g a]
-  exact mapDomain_apply (MulAction.injective g) _ (g⁻¹ • a)
-
-end
-
-section
-
-/-!
-Throughout this section, some `Monoid` and `Semiring` arguments are specified with `{}` instead of
-`[]`. See note [implicit instance arguments].
--/
-
-theorem _root_.IsSMulRegular.finsupp [Zero M] [SMulZeroClass R M] {k : R}
-    (hk : IsSMulRegular M k) : IsSMulRegular (α →₀ M) k :=
-  fun _ _ h => ext fun i => hk (DFunLike.congr_fun h i)
-
-instance faithfulSMul [Nonempty α] [Zero M] [SMulZeroClass R M] [FaithfulSMul R M] :
-    FaithfulSMul R (α →₀ M) where
-  eq_of_smul_eq_smul h :=
-    let ⟨a⟩ := ‹Nonempty α›
-    eq_of_smul_eq_smul fun m : M => by simpa using DFunLike.congr_fun (h (single a m)) a
-
-variable (α M)
-
-instance distribMulAction [Monoid R] [AddMonoid M] [DistribMulAction R M] :
-    DistribMulAction R (α →₀ M) :=
-  { Finsupp.distribSMul _ _ with
-    one_smul := fun x => ext fun y => one_smul R (x y)
-    mul_smul := fun r s x => ext fun y => mul_smul r s (x y) }
-
-instance module [Semiring R] [AddCommMonoid M] [Module R M] : Module R (α →₀ M) :=
-  { toDistribMulAction := Finsupp.distribMulAction α M
-    zero_smul := fun _ => ext fun _ => zero_smul _ _
-    add_smul := fun _ _ _ => ext fun _ => add_smul _ _ _ }
-
-variable {α M}
-
-@[simp]
-theorem support_smul_eq [Semiring R] [AddCommMonoid M] [Module R M] [NoZeroSMulDivisors R M] {b : R}
-    (hb : b ≠ 0) {g : α →₀ M} : (b • g).support = g.support :=
-  Finset.ext fun a => by simp [Finsupp.smul_apply, hb]
-
-section
-
-variable {p : α → Prop} [DecidablePred p]
-
-@[simp]
-theorem filter_smul {_ : Monoid R} [AddMonoid M] [DistribMulAction R M] {b : R} {v : α →₀ M} :
-    (b • v).filter p = b • v.filter p :=
-  DFunLike.coe_injective <| by
-    simp only [filter_eq_indicator, coe_smul]
-    exact Set.indicator_const_smul { x | p x } b v
-
-end
-
-theorem mapDomain_smul {_ : Monoid R} [AddCommMonoid M] [DistribMulAction R M] {f : α → β} (b : R)
-    (v : α →₀ M) : mapDomain f (b • v) = b • mapDomain f v :=
-  mapDomain_mapRange _ _ _ _ (smul_add b)
-
-theorem smul_single' {_ : Semiring R} (c : R) (a : α) (b : R) :
-    c • Finsupp.single a b = Finsupp.single a (c * b) := by simp
-
-theorem smul_single_one [Semiring R] (a : α) (b : R) : b • single a (1 : R) = single a b := by
-  rw [smul_single, smul_eq_mul, mul_one]
-
-theorem comapDomain_smul [AddMonoid M] [Monoid R] [DistribMulAction R M] {f : α → β} (r : R)
-    (v : β →₀ M) (hfv : Set.InjOn f (f ⁻¹' ↑v.support))
-    (hfrv : Set.InjOn f (f ⁻¹' ↑(r • v).support) :=
-      hfv.mono <| Set.preimage_mono <| Finset.coe_subset.mpr support_smul) :
-    comapDomain f (r • v) hfrv = r • comapDomain f v hfv := by
-  ext
-  rfl
-
-/-- A version of `Finsupp.comapDomain_smul` that's easier to use. -/
-theorem comapDomain_smul_of_injective [AddMonoid M] [Monoid R] [DistribMulAction R M] {f : α → β}
-    (hf : Function.Injective f) (r : R) (v : β →₀ M) :
-    comapDomain f (r • v) hf.injOn = r • comapDomain f v hf.injOn :=
-  comapDomain_smul _ _ _ _
-
-end
-
-theorem sum_smul_index [Semiring R] [AddCommMonoid M] {g : α →₀ R} {b : R} {h : α → R → M}
-    (h0 : ∀ i, h i 0 = 0) : (b • g).sum h = g.sum fun i a => h i (b * a) :=
-  Finsupp.sum_mapRange_index h0
-
-theorem sum_smul_index' [AddMonoid M] [DistribSMul R M] [AddCommMonoid N] {g : α →₀ M} {b : R}
-    {h : α → M → N} (h0 : ∀ i, h i 0 = 0) : (b • g).sum h = g.sum fun i c => h i (b • c) :=
-  Finsupp.sum_mapRange_index h0
-
-/-- A version of `Finsupp.sum_smul_index'` for bundled additive maps. -/
-theorem sum_smul_index_addMonoidHom [AddMonoid M] [AddCommMonoid N] [DistribSMul R M] {g : α →₀ M}
-    {b : R} {h : α → M →+ N} : ((b • g).sum fun a => h a) = g.sum fun i c => h i (b • c) :=
-  sum_mapRange_index fun i => (h i).map_zero
-
-instance noZeroSMulDivisors [Zero R] [Zero M] [SMulZeroClass R M] {ι : Type*}
-    [NoZeroSMulDivisors R M] : NoZeroSMulDivisors R (ι →₀ M) :=
-  ⟨fun h => or_iff_not_imp_left.mpr fun hc => Finsupp.ext fun i =>
-    (eq_zero_or_eq_zero_of_smul_eq_zero (DFunLike.ext_iff.mp h i)).resolve_left hc⟩
-
-section DistribMulActionSemiHom
-variable [Monoid R] [AddMonoid M] [AddMonoid N] [DistribMulAction R M] [DistribMulAction R N]
-
-/-- `Finsupp.single` as a `DistribMulActionSemiHom`.
-
-See also `Finsupp.lsingle` for the version as a linear map. -/
-def DistribMulActionHom.single (a : α) : M →+[R] α →₀ M :=
-  { singleAddHom a with
-    map_smul' := fun k m => by
-      simp only
-      show singleAddHom a (k • m) = k • singleAddHom a m
-      change Finsupp.single a (k • m) = k • (Finsupp.single a m)
-      -- Porting note: because `singleAddHom_apply` is missing
-      simp only [smul_single] }
-
-theorem distribMulActionHom_ext {f g : (α →₀ M) →+[R] N}
-    (h : ∀ (a : α) (m : M), f (single a m) = g (single a m)) : f = g :=
-  DistribMulActionHom.toAddMonoidHom_injective <| addHom_ext h
-
-/-- See note [partially-applied ext lemmas]. -/
-@[ext]
-theorem distribMulActionHom_ext' {f g : (α →₀ M) →+[R] N}
-    (h : ∀ a : α, f.comp (DistribMulActionHom.single a) = g.comp (DistribMulActionHom.single a)) :
-    f = g :=
-  distribMulActionHom_ext fun a => DistribMulActionHom.congr_fun (h a)
-
-end DistribMulActionSemiHom
-
-=======
->>>>>>> 10c0c64b
 section
 
 variable [Zero R]
