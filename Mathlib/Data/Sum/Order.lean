--- conflicted
+++ resolved
@@ -484,31 +484,6 @@
 
 namespace OrderIso
 
-<<<<<<< HEAD
-variable [LE α] [LE β] [LE γ] (a : α) (b : β) (c : γ)
-  {α₁ α₂ β₁ β₂ γ₁ γ₂ : Type*} [LE α₁] [LE α₂] [LE β₁] [LE β₂] [LE γ₁] [LE γ₂]
-
-/-- `Equiv.sumCongr` promoted to an order isomorphism. -/
-@[simps! apply]
-def sumCongr {α₁ α₂ β₁ β₂ : Type*} [LE α₁] [LE α₂] [LE β₁] [LE β₂]
-    (ea : α₁ ≃o α₂) (eb : β₁ ≃o β₂) : α₁ ⊕ β₁ ≃o α₂ ⊕ β₂ where
-  toEquiv := .sumCongr ea eb
-  map_rel_iff' := by rintro (a | a) (b | b) <;> simp
-
-@[simp]
-theorem sumCongr_trans {α₁ α₂ β₁ β₂ γ₁ γ₂ : Type*} [LE α₁] [LE α₂] [LE β₁] [LE β₂] [LE γ₁] [LE γ₂]
-    (e₁ : α₁ ≃o β₁) (e₂ : α₂ ≃o β₂) (f₁ : β₁ ≃o γ₁) (f₂ : β₂ ≃o γ₂) :
-      (e₁.sumCongr e₂).trans (f₁.sumCongr f₂) = (e₁.trans f₁).sumCongr (e₂.trans f₂) := by
-  ext; simp
-
-@[simp]
-theorem sumCongr_symm {α₁ α₂ β₁ β₂ : Type*} [LE α₁] [LE α₂] [LE β₁] [LE β₂]
-    (ea : α₁ ≃o α₂) (eb : β₁ ≃o β₂) : (ea.sumCongr eb).symm = ea.symm.sumCongr eb.symm :=
-  rfl
-
-@[simp]
-theorem sumCongr_refl : sumCongr (OrderIso.refl α) (OrderIso.refl β) = OrderIso.refl _ := by
-=======
 variable {α₁ α₂ β₁ β₂ γ₁ γ₂ : Type*} [LE α] [LE β] [LE γ]
   [LE α₁] [LE α₂] [LE β₁] [LE β₂] [LE γ₁] [LE γ₂] (a : α) (b : β) (c : γ)
 
@@ -530,7 +505,6 @@
 
 @[simp]
 theorem sumCongr_refl : sumCongr (.refl α) (.refl β) = .refl _ := by
->>>>>>> b708f01b
   ext; simp
 
 /-- `Equiv.sumComm` promoted to an order isomorphism. -/
@@ -602,11 +576,7 @@
 theorem sumDualDistrib_symm_inr : (sumDualDistrib α β).symm (inr (toDual b)) = toDual (inr b) :=
   rfl
 
-<<<<<<< HEAD
-/-- `Equiv.sumCongr` promoted to an order isomorphism. -/
-=======
 /-- `Equiv.sumCongr` promoted to an order isomorphism between lexicographic sums. -/
->>>>>>> b708f01b
 @[simps! apply]
 def sumLexCongr (ea : α₁ ≃o α₂) (eb : β₁ ≃o β₂) : α₁ ⊕ₗ β₁ ≃o α₂ ⊕ₗ β₂ where
   toEquiv := ofLex.trans ((Equiv.sumCongr ea eb).trans toLex)
@@ -623,11 +593,7 @@
   rfl
 
 @[simp]
-<<<<<<< HEAD
-theorem sumLexCongr_refl : (OrderIso.refl α).sumLexCongr (OrderIso.refl β) = OrderIso.refl _ := by
-=======
 theorem sumLexCongr_refl : sumLexCongr (.refl α) (.refl β) = .refl _ := by
->>>>>>> b708f01b
   ext; simp
 
 /-- `Equiv.sumAssoc` promoted to an order isomorphism. -/
