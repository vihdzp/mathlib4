--- conflicted
+++ resolved
@@ -978,11 +978,7 @@
 lemma div_mod_eq_mod_mul_div (a b c : ℕ) : a / b % c = a % (b * c) / b :=
   (mod_mul_right_div_self a b c).symm
 
-<<<<<<< HEAD
 /-- Variant of `Nat.lt_div_iff_mul_lt` that assumes `d ∣ n`. -/
-=======
-/-- Variant of `Nat.lt_div_iff_mul_lt` (added in Lean 4.16) that assumes `d ∣ n`. -/
->>>>>>> b4e6697e
 protected lemma lt_div_iff_mul_lt' (hdn : d ∣ n) (a : ℕ) : a < n / d ↔ d * a < n := by
   obtain rfl | hd := d.eq_zero_or_pos
   · simp [Nat.zero_dvd.1 hdn]
