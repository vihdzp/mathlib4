--- conflicted
+++ resolved
@@ -44,10 +44,6 @@
     lhs
     rw [binaryRec]
     simp [h]
-<<<<<<< HEAD
-  rfl
-=======
->>>>>>> 1404d2bd
 
 section
 
@@ -85,15 +81,6 @@
 theorem lt_size_self (n : ℕ) : n < 2 ^ size n := by
   rw [← one_shiftLeft]
   have : ∀ {n}, n = 0 → n < 1 <<< (size n) := by simp
-<<<<<<< HEAD
-  induction n using binaryRec with
-  | z => apply this rfl
-  | f b n IH =>
-    by_cases h : bit b n = 0
-    · apply this h
-    rw [size_bit h, shiftLeft_succ, shiftLeft_eq, one_mul]
-    cases b <;> dsimp [bit] <;> omega
-=======
   refine binaryRec ?_ ?_ n
   · apply this rfl
   intro b n IH
@@ -101,17 +88,12 @@
   · apply this h
   rw [size_bit h, shiftLeft_succ, shiftLeft_eq, one_mul]
   cases b <;> dsimp [bit] <;> omega
->>>>>>> 1404d2bd
 
 theorem size_le {m n : ℕ} : size m ≤ n ↔ m < 2 ^ n :=
   ⟨fun h => lt_of_lt_of_le (lt_size_self _) (pow_le_pow_of_le_right (by decide) h), by
     rw [← one_shiftLeft]
     induction m using binaryRec generalizing n with
-<<<<<<< HEAD
-    | z => intro; simp
-=======
     | z => simp
->>>>>>> 1404d2bd
     | f b m IH =>
       intro h
       by_cases e : bit b m = 0
