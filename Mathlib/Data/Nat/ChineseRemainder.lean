/-
Copyright (c) 2023 Shogo Saito. All rights reserved.
Released under Apache 2.0 license as described in the file LICENSE.
Authors: Shogo Saito. Adapted for mathlib by Hunter Monroe
-/
import Mathlib.Algebra.BigOperators.List.Lemmas
import Mathlib.Data.Nat.ModEq
import Mathlib.Data.Nat.GCD.BigOperators

/-!
# Chinese Remainder Theorem

This file provides definitions and theorems for the Chinese Remainder Theorem. These are used in
Gödel's Beta function, which is used in proving Gödel's incompleteness theorems.

## Main result

- `chineseRemainderOfList`: Definition of the Chinese remainder of a list

## Tags

Chinese Remainder Theorem, Gödel, beta function
-/

namespace Nat

variable {ι : Type*}
open BigOperators

lemma modEq_list_prod_iff {a b} {l : List ℕ} (co : l.Pairwise Coprime) :
    a ≡ b [MOD l.prod] ↔ ∀ i, a ≡ b [MOD l.get i] := by
  induction' l with m l ih
  · simp [modEq_one]
  · have : Coprime m l.prod := coprime_list_prod_right_iff.mpr (List.pairwise_cons.mp co).1
    simp only [List.prod_cons, ← modEq_and_modEq_iff_modEq_mul this, ih (List.Pairwise.of_cons co),
      List.length_cons]
    constructor
    · rintro ⟨h0, hs⟩ i
      cases i using Fin.cases <;> simp [h0, hs]
    · intro h; exact ⟨h 0, fun i => h i.succ⟩

lemma modEq_list_prod_iff' {a b} {s : ι → ℕ} {l : List ι} (co : l.Pairwise (Coprime on s)) :
    a ≡ b [MOD (l.map s).prod] ↔ ∀ i ∈ l, a ≡ b [MOD s i] := by
  induction' l with i l ih
  · simp [modEq_one]
  · have : Coprime (s i) (l.map s).prod := by
      simp only [coprime_list_prod_right_iff, List.mem_map, forall_exists_index, and_imp,
        forall_apply_eq_imp_iff₂]
      intro j hj
      exact (List.pairwise_cons.mp co).1 j hj
    simp [← modEq_and_modEq_iff_modEq_mul this, ih (List.Pairwise.of_cons co)]

variable (a s : ι → ℕ)

/-- The natural number less than `(l.map s).prod` congruent to
`a i` mod `s i` for all  `i ∈ l`. -/
def chineseRemainderOfList : (l : List ι) → l.Pairwise (Coprime on s) →
    { k // ∀ i ∈ l, k ≡ a i [MOD s i] }
  | [],     _  => ⟨0, by simp⟩
  | i :: l, co => by
<<<<<<< HEAD
    have : Coprime (s i) (l.map s).prod := coprime_list_prod_right_iff.mpr
      (by simp; intro j hj; exact (List.pairwise_cons.mp co).1 j hj)
    let ih := chineseRemainderOfList l co.of_cons
    let k := chineseRemainder this (a i) ih
    exact ⟨k, by
      simp [k.prop.1]; intro j hj
      exact ((modEq_list_prod_iff' co.of_cons).mp k.prop.2 j hj).trans (ih.prop j hj)⟩
=======
    have : Coprime (s i) (l.map s).prod := by
      simp only [coprime_list_prod_right_iff, List.mem_map, forall_exists_index, and_imp,
        forall_apply_eq_imp_iff₂]
      intro j hj
      exact (List.pairwise_cons.mp co).1 j hj
    have ih := chineseRemainderOfList l co.of_cons
    have k := chineseRemainder this (a i) ih
    use k
    simp only [List.mem_cons, forall_eq_or_imp, k.prop.1, true_and]
    intro j hj
    exact ((modEq_list_prod_iff' co.of_cons).mp k.prop.2 j hj).trans (ih.prop j hj)
>>>>>>> f47773f1

@[simp] theorem chineseRemainderOfList_nil :
    (chineseRemainderOfList a s [] List.Pairwise.nil : ℕ) = 0 := rfl

theorem chineseRemainderOfList_lt_prod (l : List ι)
    (co : l.Pairwise (Coprime on s)) (hs : ∀ i ∈ l, s i ≠ 0) :
    chineseRemainderOfList a s l co < (l.map s).prod := by
  cases l with
  | nil => simp
  | cons i l =>
    simp only [chineseRemainderOfList, List.map_cons, List.prod_cons]
    have : Coprime (s i) (l.map s).prod := by
      simp only [coprime_list_prod_right_iff, List.mem_map, forall_exists_index, and_imp,
        forall_apply_eq_imp_iff₂]
      intro j hj
      exact (List.pairwise_cons.mp co).1 j hj
    refine chineseRemainder_lt_mul this (a i) (chineseRemainderOfList a s l co.of_cons)
      (hs i (List.mem_cons_self _ l)) ?_
    simp only [ne_eq, List.prod_eq_zero_iff, List.mem_map, not_exists, not_and]
    intro j hj
    exact hs j (List.mem_cons_of_mem _ hj)

theorem chineseRemainderOfList_modEq_unique (l : List ι)
    (co : l.Pairwise (Coprime on s)) {z} (hz : ∀ i ∈ l, z ≡ a i [MOD s i]) :
    z ≡ chineseRemainderOfList a s l co [MOD (l.map s).prod] := by
  induction' l with i l ih
  · simp [modEq_one]
  · simp only [List.map_cons, List.prod_cons, chineseRemainderOfList]
    have : Coprime (s i) (l.map s).prod := by
      simp only [coprime_list_prod_right_iff, List.mem_map, forall_exists_index, and_imp,
        forall_apply_eq_imp_iff₂]
      intro j hj
      exact (List.pairwise_cons.mp co).1 j hj
    exact chineseRemainder_modEq_unique this
      (hz i (List.mem_cons_self _ _)) (ih co.of_cons (fun j hj => hz j (List.mem_cons_of_mem _ hj)))

theorem chineseRemainderOfList_perm {l l' : List ι} (hl : l.Perm l')
    (hs : ∀ i ∈ l, s i ≠ 0) (co : l.Pairwise (Coprime on s)) :
    (chineseRemainderOfList a s l co : ℕ) =
    chineseRemainderOfList a s l' (co.perm hl coprime_comm.mpr) := by
  let z := chineseRemainderOfList a s l' (co.perm hl coprime_comm.mpr)
  have hlp : (l.map s).prod = (l'.map s).prod := List.Perm.prod_eq (List.Perm.map s hl)
  exact (chineseRemainderOfList_modEq_unique a s l co (z := z)
    (fun i hi => z.prop i (hl.symm.mem_iff.mpr hi))).symm.eq_of_lt_of_lt
      (chineseRemainderOfList_lt_prod _ _ _ _ hs)
      (by rw [hlp]
          exact chineseRemainderOfList_lt_prod _ _ _ _
            (by simpa [List.Perm.mem_iff hl.symm] using hs))

/-- The natural number less than `(m.map s).prod` congruent to
`a i` mod `s i` for all  `i ∈ m`. -/
def chineseRemainderOfMultiset {m : Multiset ι} :
    m.Nodup → (∀ i ∈ m, s i ≠ 0) → Set.Pairwise {x | x ∈ m} (Coprime on s) →
    { k // ∀ i ∈ m, k ≡ a i [MOD s i] } :=
  Quotient.recOn m
    (fun l nod _ co =>
      chineseRemainderOfList a s l (List.Nodup.pairwise_of_forall_ne nod co))
    (fun l l' (pp : l.Perm l') ↦
      funext fun nod' : l'.Nodup =>
      have nod : l.Nodup := pp.symm.nodup_iff.mp nod'
      funext fun hs' : ∀ i ∈ l', s i ≠ 0 =>
      have hs : ∀ i ∈ l, s i ≠ 0  := by simpa [List.Perm.mem_iff pp] using hs'
      funext fun co' : Set.Pairwise {x | x ∈ l'} (Coprime on s) =>
      have co : Set.Pairwise {x | x ∈ l} (Coprime on s) := by simpa [List.Perm.mem_iff pp] using co'
      have lco : l.Pairwise (Coprime on s) := List.Nodup.pairwise_of_forall_ne nod co
      have : ∀ {m' e nod'' hs'' co''}, @Eq.ndrec (Multiset ι) l
        (fun m ↦ m.Nodup → (∀ i ∈ m, s i ≠ 0) →
          Set.Pairwise {x | x ∈ m} (Coprime on s) → { k // ∀ i ∈ m, k ≡ a i [MOD s i] })
        (fun nod _ co ↦ chineseRemainderOfList a s l (List.Nodup.pairwise_of_forall_ne nod co))
          m' e nod'' hs'' co'' =
        (chineseRemainderOfList a s l lco : ℕ) := by
          rintro _ rfl _ _ _; rfl
      by ext; exact this.trans <| chineseRemainderOfList_perm a s pp hs lco)

theorem chineseRemainderOfMultiset_lt_prod {m : Multiset ι}
    (nod : m.Nodup) (hs : ∀ i ∈ m, s i ≠ 0) (pp : Set.Pairwise {x | x ∈ m} (Coprime on s)) :
    chineseRemainderOfMultiset a s nod hs pp < (m.map s).prod := by
  induction' m using Quot.ind with l
  unfold chineseRemainderOfMultiset; simp
  exact chineseRemainderOfList_lt_prod a s l
    (List.Nodup.pairwise_of_forall_ne nod pp) (by simpa using hs)

/-- The natural number less than `∏ i in t, s i` congruent to
`a i` mod `s i` for all  `i ∈ t`. -/
def chineseRemainderOfFinset (t : Finset ι)
    (hs : ∀ i ∈ t, s i ≠ 0) (pp : Set.Pairwise t (Coprime on s)) :
    { k // ∀ i ∈ t, k ≡ a i [MOD s i] } := by
  simpa using chineseRemainderOfMultiset a s t.nodup (by simpa using hs) (by simpa using pp)

theorem chineseRemainderOfFinset_lt_prod {t : Finset ι}
    (hs : ∀ i ∈ t, s i ≠ 0) (pp : Set.Pairwise t (Coprime on s)) :
    chineseRemainderOfFinset a s t hs pp < ∏ i in t, s i := by
  simpa [chineseRemainderOfFinset] using
    chineseRemainderOfMultiset_lt_prod a s t.nodup (by simpa using hs) (by simpa using pp)

end Nat<|MERGE_RESOLUTION|>--- conflicted
+++ resolved
@@ -58,15 +58,6 @@
     { k // ∀ i ∈ l, k ≡ a i [MOD s i] }
   | [],     _  => ⟨0, by simp⟩
   | i :: l, co => by
-<<<<<<< HEAD
-    have : Coprime (s i) (l.map s).prod := coprime_list_prod_right_iff.mpr
-      (by simp; intro j hj; exact (List.pairwise_cons.mp co).1 j hj)
-    let ih := chineseRemainderOfList l co.of_cons
-    let k := chineseRemainder this (a i) ih
-    exact ⟨k, by
-      simp [k.prop.1]; intro j hj
-      exact ((modEq_list_prod_iff' co.of_cons).mp k.prop.2 j hj).trans (ih.prop j hj)⟩
-=======
     have : Coprime (s i) (l.map s).prod := by
       simp only [coprime_list_prod_right_iff, List.mem_map, forall_exists_index, and_imp,
         forall_apply_eq_imp_iff₂]
@@ -78,7 +69,6 @@
     simp only [List.mem_cons, forall_eq_or_imp, k.prop.1, true_and]
     intro j hj
     exact ((modEq_list_prod_iff' co.of_cons).mp k.prop.2 j hj).trans (ih.prop j hj)
->>>>>>> f47773f1
 
 @[simp] theorem chineseRemainderOfList_nil :
     (chineseRemainderOfList a s [] List.Pairwise.nil : ℕ) = 0 := rfl
