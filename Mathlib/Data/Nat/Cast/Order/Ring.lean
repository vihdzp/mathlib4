/-
Copyright (c) 2014 Mario Carneiro. All rights reserved.
Released under Apache 2.0 license as described in the file LICENSE.
Authors: Mario Carneiro
-/
import Mathlib.Algebra.Order.Group.Unbundled.Abs
import Mathlib.Algebra.Order.Ring.Nat
import Mathlib.Algebra.Order.Sub.Basic
import Mathlib.Data.Nat.Cast.Order.Basic

/-!
# Cast of natural numbers: lemmas about bundled ordered semirings

-/

variable {R α : Type*}

namespace Nat

section OrderedSemiring
/- Note: even though the section indicates `OrderedSemiring`, which is the common use case,
we use a generic collection of instances so that it applies in other settings (e.g., in a
`StarOrderedRing`, or the `selfAdjoint` or `StarOrderedRing.positive` parts thereof). -/

variable [AddMonoidWithOne α] [PartialOrder α]
variable [AddLeftMono α] [ZeroLEOneClass α]

/-- Specialisation of `Nat.cast_nonneg'`, which seems to be easier for Lean to use. -/
@[simp]
theorem cast_nonneg {α} [Semiring α] [PartialOrder α] [IsOrderedRing α] (n : ℕ) : 0 ≤ (n : α) :=
  cast_nonneg' n

/-- Specialisation of `Nat.ofNat_nonneg'`, which seems to be easier for Lean to use. -/
@[simp]
theorem ofNat_nonneg {α} [Semiring α] [PartialOrder α] [IsOrderedRing α] (n : ℕ) [n.AtLeastTwo] :
    0 ≤ (ofNat(n) : α) :=
  ofNat_nonneg' n

@[simp, norm_cast]
theorem cast_min {α} [Semiring α] [LinearOrder α] [IsStrictOrderedRing α] (m n : ℕ) :
    (↑(min m n : ℕ) : α) = min (m : α) n :=
  (@mono_cast α _).map_min

@[simp, norm_cast]
theorem cast_max {α} [Semiring α] [LinearOrder α] [IsStrictOrderedRing α] (m n : ℕ) :
    (↑(max m n : ℕ) : α) = max (m : α) n :=
  (@mono_cast α _).map_max

section Nontrivial

variable [NeZero (1 : α)]

/-- Specialisation of `Nat.cast_pos'`, which seems to be easier for Lean to use. -/
@[simp]
theorem cast_pos {α} [Semiring α] [PartialOrder α] [IsOrderedRing α] [Nontrivial α] {n : ℕ} :
    (0 : α) < n ↔ 0 < n := cast_pos'

/-- See also `Nat.ofNat_pos`, specialised for an `OrderedSemiring`. -/
@[simp low]
theorem ofNat_pos' {n : ℕ} [n.AtLeastTwo] : 0 < (ofNat(n) : α) :=
  cast_pos'.mpr (NeZero.pos n)

/-- Specialisation of `Nat.ofNat_pos'`, which seems to be easier for Lean to use. -/
@[simp]
theorem ofNat_pos {α} [Semiring α] [PartialOrder α] [IsOrderedRing α] [Nontrivial α]
    {n : ℕ} [n.AtLeastTwo] :
    0 < (ofNat(n) : α) :=
  ofNat_pos'

end Nontrivial

end OrderedSemiring

/-- A version of `Nat.cast_sub` that works for `ℝ≥0` and `ℚ≥0`. Note that this proof doesn't work
for `ℕ∞` and `ℝ≥0∞`, so we use type-specific lemmas for these types. -/
@[simp, norm_cast]
theorem cast_tsub [CommSemiring α] [PartialOrder α] [IsOrderedRing α] [CanonicallyOrderedAdd α]
    [Sub α] [OrderedSub α] [AddLeftReflectLE α] (m n : ℕ) : ↑(m - n) = (m - n : α) := by
  rcases le_total m n with h | h
  · rw [Nat.sub_eq_zero_of_le h, cast_zero, tsub_eq_zero_of_le]
    exact mono_cast h
  · rcases le_iff_exists_add'.mp h with ⟨m, rfl⟩
    rw [add_tsub_cancel_right, cast_add, add_tsub_cancel_right]

section LinearOrderedRing
variable [LinearOrderedRing R] {m n : ℕ}

@[simp, norm_cast]
<<<<<<< HEAD
theorem abs_cast [Ring α] [LinearOrder α] [IsStrictOrderedRing α] (a : ℕ) : |(a : α)| = a :=
  abs_of_nonneg (cast_nonneg a)

@[simp]
theorem abs_ofNat [Ring α] [LinearOrder α] [IsStrictOrderedRing α] (n : ℕ) [n.AtLeastTwo] :
    |(ofNat(n) : α)| = ofNat(n) :=
  abs_cast n
=======
theorem abs_cast (n : ℕ) : |(n : R)| = n := abs_of_nonneg n.cast_nonneg

@[simp]
theorem abs_ofNat (n : ℕ) [n.AtLeastTwo] : |(ofNat(n) : R)| = ofNat(n) := abs_cast n

@[simp, norm_cast] lemma neg_cast_eq_cast : (-m : R) = n ↔ m = 0 ∧ n = 0 := by
  simp [neg_eq_iff_add_eq_zero, ← cast_add]

@[simp, norm_cast] lemma cast_eq_neg_cast : (m : R) = -n ↔ m = 0 ∧ n = 0 := by
  simp [eq_neg_iff_add_eq_zero, ← cast_add]

end LinearOrderedRing
>>>>>>> 03abeaf9

lemma mul_le_pow {a : ℕ} (ha : a ≠ 1) (b : ℕ) :
    a * b ≤ a ^ b := by
  induction b generalizing a with
  | zero => simp
  | succ b hb =>
    rw [mul_add_one, pow_succ]
    rcases a with (_|_|a)
    · simp
    · simp at ha
    · rw [mul_add_one, mul_add_one, add_comm (_ * a), add_assoc _ (_ * a)]
      rcases b with (_|b)
      · simp [add_assoc, add_comm]
      refine add_le_add (hb (by simp)) ?_
      rw [pow_succ']
      refine (le_add_left ?_ ?_).trans' ?_
      exact le_mul_of_one_le_right' (one_le_pow _ _ (by simp))

lemma two_mul_sq_add_one_le_two_pow_two_mul (k : ℕ) : 2 * k ^ 2 + 1 ≤ 2 ^ (2 * k) := by
  induction k with
  | zero => simp
  | succ k hk =>
    rw [add_pow_two, one_pow, mul_one, add_assoc, mul_add, add_right_comm]
    refine (add_le_add_right hk _).trans ?_
    rw [mul_add 2 k, pow_add, mul_one, pow_two, ← mul_assoc, mul_two, mul_two, add_assoc]
    gcongr
    rw [← two_mul, ← pow_succ']
    exact le_add_of_le_right (mul_le_pow (by simp) _)

end Nat<|MERGE_RESOLUTION|>--- conflicted
+++ resolved
@@ -83,31 +83,21 @@
     rw [add_tsub_cancel_right, cast_add, add_tsub_cancel_right]
 
 section LinearOrderedRing
-variable [LinearOrderedRing R] {m n : ℕ}
+variable [Ring R] [LinearOrder R] [IsStrictOrderedRing R] {m n : ℕ} {m n : ℕ}
 
 @[simp, norm_cast]
-<<<<<<< HEAD
-theorem abs_cast [Ring α] [LinearOrder α] [IsStrictOrderedRing α] (a : ℕ) : |(a : α)| = a :=
-  abs_of_nonneg (cast_nonneg a)
-
-@[simp]
-theorem abs_ofNat [Ring α] [LinearOrder α] [IsStrictOrderedRing α] (n : ℕ) [n.AtLeastTwo] :
-    |(ofNat(n) : α)| = ofNat(n) :=
-  abs_cast n
-=======
 theorem abs_cast (n : ℕ) : |(n : R)| = n := abs_of_nonneg n.cast_nonneg
 
 @[simp]
 theorem abs_ofNat (n : ℕ) [n.AtLeastTwo] : |(ofNat(n) : R)| = ofNat(n) := abs_cast n
 
 @[simp, norm_cast] lemma neg_cast_eq_cast : (-m : R) = n ↔ m = 0 ∧ n = 0 := by
-  simp [neg_eq_iff_add_eq_zero, ← cast_add]
+  simp only [neg_eq_iff_add_eq_zero, ← cast_add, cast_eq_zero, Nat.add_eq_zero]
 
 @[simp, norm_cast] lemma cast_eq_neg_cast : (m : R) = -n ↔ m = 0 ∧ n = 0 := by
-  simp [eq_neg_iff_add_eq_zero, ← cast_add]
+  simp only [eq_neg_iff_add_eq_zero, ← cast_add, cast_eq_zero, Nat.add_eq_zero]
 
 end LinearOrderedRing
->>>>>>> 03abeaf9
 
 lemma mul_le_pow {a : ℕ} (ha : a ≠ 1) (b : ℕ) :
     a * b ≤ a ^ b := by
