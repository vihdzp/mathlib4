--- conflicted
+++ resolved
@@ -352,8 +352,6 @@
 theorem lt_xor_cases {a b c : ℕ} (h : a < b ^^^ c) : a ^^^ c < b ∨ a ^^^ b < c := by
   obtain ha | hb | hc := xor_trichotomy <| Nat.xor_assoc _ _ _ ▸ xor_ne_zero.2 h.ne
   exacts [(h.asymm ha).elim, Or.inl <| Nat.xor_comm _ _ ▸ hb, Or.inr hc]
-<<<<<<< HEAD
-=======
 
 @[simp]
 theorem xor_mod_two_eq {m n : ℕ} : (m ^^^ n) % 2 = (m + n) % 2 := by
@@ -369,7 +367,6 @@
 theorem even_xor {m n : ℕ} : Even (m ^^^ n) ↔ (Even m ↔ Even n) := by
   simp only [even_iff, xor_mod_two_eq]
   omega
->>>>>>> d0df76bd
 
 @[simp] theorem bit_lt_two_pow_succ_iff {b x n} : bit b x < 2 ^ (n + 1) ↔ x < 2 ^ n := by
   cases b <;> simp <;> omega
