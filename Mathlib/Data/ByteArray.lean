--- conflicted
+++ resolved
@@ -3,12 +3,7 @@
 Released under Apache 2.0 license as described in the file LICENSE.
 Authors: Mario Carneiro
 -/
-<<<<<<< HEAD
-import Mathlib.Algebra.Group.Nat
-import Mathlib.Data.UInt
-=======
 import Mathlib.Data.Char
->>>>>>> c45c1854
 
 set_option autoImplicit true
 
