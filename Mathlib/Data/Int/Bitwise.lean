/-
Copyright (c) 2016 Jeremy Avigad. All rights reserved.
Released under Apache 2.0 license as described in the file LICENSE.
Authors: Jeremy Avigad
-/
import Mathlib.Algebra.Ring.Int.Defs
import Mathlib.Data.Nat.Bitwise
import Mathlib.Data.Nat.Size
import Batteries.Data.Int

/-!
# Bitwise operations on integers

Possibly only of archaeological significance.

## Recursors
* `Int.bitCasesOn`: Parity disjunction. Something is true/defined on `ℤ` if it's true/defined for
  even and for odd values.
-/

namespace Int

/-- `div2 n = n/2` -/
def div2 : ℤ → ℤ
  | (n : ℕ) => n.div2
  | -[n +1] => negSucc n.div2

/-- `bodd n` returns `true` if `n` is odd -/
def bodd : ℤ → Bool
  | (n : ℕ) => n.bodd
  | -[n +1] => not (n.bodd)

/-- `bit b` appends the digit `b` to the binary representation of
  its integer input. -/
def bit (b : Bool) : ℤ → ℤ :=
  cond b (2 * · + 1) (2 * ·)

/-- `Int.natBitwise` is an auxiliary definition for `Int.bitwise`. -/
def natBitwise (f : Bool → Bool → Bool) (m n : ℕ) : ℤ :=
  cond (f false false) -[ Nat.bitwise (fun x y => not (f x y)) m n +1] (Nat.bitwise f m n)

/-- `Int.bitwise` applies the function `f` to pairs of bits in the same position in
  the binary representations of its inputs. -/
def bitwise (f : Bool → Bool → Bool) : ℤ → ℤ → ℤ
  | (m : ℕ), (n : ℕ) => natBitwise f m n
  | (m : ℕ), -[n +1] => natBitwise (fun x y => f x (not y)) m n
  | -[m +1], (n : ℕ) => natBitwise (fun x y => f (not x) y) m n
  | -[m +1], -[n +1] => natBitwise (fun x y => f (not x) (not y)) m n

/-- `lnot` flips all the bits in the binary representation of its input -/
def lnot : ℤ → ℤ
  | (m : ℕ) => -[m +1]
  | -[m +1] => m

/-- `lor` takes two integers and returns their bitwise `or` -/
def lor : ℤ → ℤ → ℤ
  | (m : ℕ), (n : ℕ) => m ||| n
  | (m : ℕ), -[n +1] => -[Nat.ldiff n m +1]
  | -[m +1], (n : ℕ) => -[Nat.ldiff m n +1]
  | -[m +1], -[n +1] => -[m &&& n +1]

/-- `land` takes two integers and returns their bitwise `and` -/
def land : ℤ → ℤ → ℤ
  | (m : ℕ), (n : ℕ) => m &&& n
  | (m : ℕ), -[n +1] => Nat.ldiff m n
  | -[m +1], (n : ℕ) => Nat.ldiff n m
  | -[m +1], -[n +1] => -[m ||| n +1]

/-- `ldiff a b` performs bitwise set difference. For each corresponding
  pair of bits taken as booleans, say `aᵢ` and `bᵢ`, it applies the
  boolean operation `aᵢ ∧ bᵢ` to obtain the `iᵗʰ` bit of the result. -/
def ldiff : ℤ → ℤ → ℤ
  | (m : ℕ), (n : ℕ) => Nat.ldiff m n
  | (m : ℕ), -[n +1] => m &&& n
  | -[m +1], (n : ℕ) => -[m ||| n +1]
  | -[m +1], -[n +1] => Nat.ldiff n m

/-- `xor` computes the bitwise `xor` of two natural numbers -/
protected def xor : ℤ → ℤ → ℤ
  | (m : ℕ), (n : ℕ) => (m ^^^ n)
  | (m : ℕ), -[n +1] => -[(m ^^^ n) +1]
  | -[m +1], (n : ℕ) => -[(m ^^^ n) +1]
  | -[m +1], -[n +1] => (m ^^^ n)

/-- `m <<< n` produces an integer whose binary representation
  is obtained by left-shifting the binary representation of `m` by `n` places -/
instance : ShiftLeft ℤ where
  shiftLeft
  | (m : ℕ), (n : ℕ) => Nat.shiftLeft' false m n
  | (m : ℕ), -[n +1] => m >>> (Nat.succ n)
  | -[m +1], (n : ℕ) => -[Nat.shiftLeft' true m n +1]
  | -[m +1], -[n +1] => -[m >>> (Nat.succ n) +1]

/-- `m >>> n` produces an integer whose binary representation
  is obtained by right-shifting the binary representation of `m` by `n` places -/
instance : ShiftRight ℤ where
  shiftRight m n := m <<< (-n)

/-! ### bitwise ops -/

@[simp]
theorem bodd_zero : bodd 0 = false :=
  rfl

@[simp]
theorem bodd_one : bodd 1 = true :=
  rfl

theorem bodd_two : bodd 2 = false :=
  rfl

@[simp, norm_cast]
theorem bodd_coe (n : ℕ) : Int.bodd n = Nat.bodd n :=
  rfl

@[simp]
theorem bodd_subNatNat (m n : ℕ) : bodd (subNatNat m n) = xor m.bodd n.bodd := by
  apply subNatNat_elim m n fun m n i => bodd i = xor m.bodd n.bodd <;>
  intros i j <;>
  simp only [Int.bodd, Int.bodd_coe, Nat.bodd_add] <;>
  cases Nat.bodd i <;> simp

@[simp]
theorem bodd_negOfNat (n : ℕ) : bodd (negOfNat n) = n.bodd := by
  cases n <;> simp +decide
  rfl

@[simp]
theorem bodd_neg (n : ℤ) : bodd (-n) = bodd n := by
  cases n <;> simp only [← negOfNat_eq, bodd_negOfNat, neg_negSucc] <;> simp [bodd]

@[simp]
theorem bodd_add (m n : ℤ) : bodd (m + n) = xor (bodd m) (bodd n) := by
  rcases m with m | m <;>
  rcases n with n | n <;>
  simp only [ofNat_eq_coe, ofNat_add_negSucc, negSucc_add_ofNat,
             negSucc_add_negSucc, bodd_subNatNat, ← Nat.cast_add] <;>
  simp [bodd, Bool.xor_comm]

@[simp]
theorem bodd_mul (m n : ℤ) : bodd (m * n) = (bodd m && bodd n) := by
  rcases m with m | m <;> rcases n with n | n <;>
  simp only [ofNat_eq_coe, ofNat_mul_negSucc, negSucc_mul_ofNat, ofNat_mul_ofNat,
<<<<<<< HEAD
    negSucc_mul_negSucc, negSucc_eq, Int.mul_neg, Int.neg_mul, bodd_neg, bodd_coe] <;>
  · norm_cast
    simp only [Nat.bodd_mul]
=======
             negSucc_mul_negSucc] <;>
  simp only [negSucc_eq, ← Int.natCast_succ, bodd_neg, bodd_coe, Nat.bodd_mul]
>>>>>>> b9af8513

theorem bodd_add_div2 : ∀ n, cond (bodd n) 1 0 + 2 * div2 n = n
  | (n : ℕ) => by
    rw [show (cond (bodd n) 1 0 : ℤ) = (cond (bodd n) 1 0 : ℕ) by cases bodd n <;> rfl]
    exact congr_arg ofNat n.bodd_add_div2
  | -[n+1] => by
    refine Eq.trans ?_ (congr_arg negSucc n.bodd_add_div2)
    dsimp [bodd]; cases Nat.bodd n <;> dsimp [cond, not, div2, Int.mul]
    · change -[2 * Nat.div2 n+1] = _
      rw [zero_add]
    · rw [zero_add, add_comm]
      rfl

theorem div2_val : ∀ n, div2 n = n / 2
  | (n : ℕ) => congr_arg ofNat n.div2_val
  | -[n+1] => congr_arg negSucc n.div2_val

theorem bit_val (b n) : bit b n = 2 * n + cond b 1 0 := by
  cases b
  · apply (add_zero _).symm
  · rfl

theorem bit_decomp (n : ℤ) : bit (bodd n) (div2 n) = n :=
  (bit_val _ _).trans <| (add_comm _ _).trans <| bodd_add_div2 _

/-- Defines a function from `ℤ` conditionally, if it is defined for odd and even integers separately
  using `bit`. -/
def bitCasesOn.{u} {C : ℤ → Sort u} (n) (h : ∀ b n, C (bit b n)) : C n := by
  rw [← bit_decomp n]
  apply h

@[simp]
theorem bit_zero : bit false 0 = 0 :=
  rfl

@[simp]
theorem bit_coe_nat (b) (n : ℕ) : bit b n = Nat.bit b n := by
  rw [bit_val, Nat.bit_val]
  cases b <;> rfl

@[simp]
theorem bit_negSucc (b) (n : ℕ) : bit b -[n+1] = -[Nat.bit (not b) n+1] := by
  rw [bit_val, Nat.bit_val]
  cases b <;> rfl

@[simp]
theorem bodd_bit (b n) : bodd (bit b n) = b := by
  rw [bit_val]
  cases b <;> cases bodd n <;> simp [(show bodd 2 = false by rfl)]

@[simp]
theorem testBit_bit_zero (b) : ∀ n, testBit (bit b n) 0 = b
  | (n : ℕ) => by rw [bit_coe_nat]; apply Nat.testBit_bit_zero
  | -[n+1] => by
    rw [bit_negSucc]; dsimp [testBit]; rw [Nat.testBit_bit_zero]; clear testBit_bit_zero
    cases b <;>
      rfl

@[simp]
theorem testBit_bit_succ (m b) : ∀ n, testBit (bit b n) (Nat.succ m) = testBit n m
  | (n : ℕ) => by rw [bit_coe_nat]; apply Nat.testBit_bit_succ
  | -[n+1] => by
    dsimp only [testBit]
    simp only [bit_negSucc]
    cases b <;> simp only [Bool.not_false, Bool.not_true, Nat.testBit_bit_succ]

-- Porting note (https://github.com/leanprover-community/mathlib4/issues/11215): TODO
-- private unsafe def bitwise_tac : tactic Unit :=
--   sorry

-- Porting note: Was `bitwise_tac` in mathlib
theorem bitwise_or : bitwise or = lor := by
  funext m n
  rcases m with m | m <;> rcases n with n | n <;> try {rfl}
    <;> simp only [bitwise, natBitwise, Bool.not_false, Bool.or_true, cond_true, lor, Nat.ldiff,
      negSucc.injEq, Bool.true_or, Nat.land]
  · rw [Nat.bitwise_swap, Function.swap]
    congr
    funext x y
    cases x <;> cases y <;> rfl
  · congr
    funext x y
    cases x <;> cases y <;> rfl
  · congr
    funext x y
    cases x <;> cases y <;> rfl

-- Porting note: Was `bitwise_tac` in mathlib
theorem bitwise_and : bitwise and = land := by
  funext m n
  rcases m with m | m <;> rcases n with n | n <;> try {rfl}
    <;> simp only [bitwise, natBitwise, Bool.not_false, Bool.or_true,
      cond_false, cond_true, lor, Nat.ldiff, Bool.and_true, negSucc.injEq,
      Bool.and_false, Nat.land]
  · rw [Nat.bitwise_swap, Function.swap]
    congr
    funext x y
    cases x <;> cases y <;> rfl
  · congr
    funext x y
    cases x <;> cases y <;> rfl

-- Porting note: Was `bitwise_tac` in mathlib
theorem bitwise_diff : (bitwise fun a b => a && not b) = ldiff := by
  funext m n
  rcases m with m | m <;> rcases n with n | n <;> try {rfl}
    <;> simp only [bitwise, natBitwise, Bool.not_false, Bool.or_true,
      cond_false, cond_true, lor, Nat.ldiff, Bool.and_true, negSucc.injEq,
      Bool.and_false, Nat.land, Bool.not_true, ldiff, Nat.lor]
  · congr
    funext x y
    cases x <;> cases y <;> rfl
  · congr
    funext x y
    cases x <;> cases y <;> rfl
  · rw [Nat.bitwise_swap, Function.swap]
    congr
    funext x y
    cases x <;> cases y <;> rfl

-- Porting note: Was `bitwise_tac` in mathlib
theorem bitwise_xor : bitwise xor = Int.xor := by
  funext m n
  rcases m with m | m <;> rcases n with n | n <;> try {rfl}
    <;> simp only [bitwise, natBitwise, Bool.not_false, Bool.or_true, Bool.bne_eq_xor,
      cond_false, cond_true, lor, Nat.ldiff, Bool.and_true, negSucc.injEq, Bool.false_xor,
      Bool.true_xor, Bool.and_false, Nat.land, Bool.not_true, ldiff,
      HOr.hOr, OrOp.or, Nat.lor, Int.xor, HXor.hXor, Xor.xor, Nat.xor]
  · congr
    funext x y
    cases x <;> cases y <;> rfl
  · congr
    funext x y
    cases x <;> cases y <;> rfl
  · congr
    funext x y
    cases x <;> cases y <;> rfl

@[simp]
theorem bitwise_bit (f : Bool → Bool → Bool) (a m b n) :
    bitwise f (bit a m) (bit b n) = bit (f a b) (bitwise f m n) := by
  rcases m with m | m <;> rcases n with n | n <;>
  simp [bitwise, ofNat_eq_coe, bit_coe_nat, natBitwise, Bool.not_false, Bool.not_eq_false',
    bit_negSucc]
  · by_cases h : f false false <;> simp +decide [h]
  · by_cases h : f false true <;> simp +decide [h]
  · by_cases h : f true false <;> simp +decide [h]
  · by_cases h : f true true <;> simp +decide [h]

@[simp]
theorem lor_bit (a m b n) : lor (bit a m) (bit b n) = bit (a || b) (lor m n) := by
  rw [← bitwise_or, bitwise_bit]

@[simp]
theorem land_bit (a m b n) : land (bit a m) (bit b n) = bit (a && b) (land m n) := by
  rw [← bitwise_and, bitwise_bit]

@[simp]
theorem ldiff_bit (a m b n) : ldiff (bit a m) (bit b n) = bit (a && not b) (ldiff m n) := by
  rw [← bitwise_diff, bitwise_bit]

@[simp]
theorem lxor_bit (a m b n) : Int.xor (bit a m) (bit b n) = bit (xor a b) (Int.xor m n) := by
  rw [← bitwise_xor, bitwise_bit]

@[simp]
theorem lnot_bit (b) : ∀ n, lnot (bit b n) = bit (not b) (lnot n)
  | (n : ℕ) => by simp [lnot]
  | -[n+1] => by simp [lnot]

@[simp]
theorem testBit_bitwise (f : Bool → Bool → Bool) (m n k) :
    testBit (bitwise f m n) k = f (testBit m k) (testBit n k) := by
  cases m <;> cases n <;> simp only [testBit, bitwise, natBitwise]
  · by_cases h : f false false <;> simp [h]
  · by_cases h : f false true <;> simp [h]
  · by_cases h : f true false <;> simp [h]
  · by_cases h : f true true <;> simp [h]

@[simp]
theorem testBit_lor (m n k) : testBit (lor m n) k = (testBit m k || testBit n k) := by
  rw [← bitwise_or, testBit_bitwise]

@[simp]
theorem testBit_land (m n k) : testBit (land m n) k = (testBit m k && testBit n k) := by
  rw [← bitwise_and, testBit_bitwise]

@[simp]
theorem testBit_ldiff (m n k) : testBit (ldiff m n) k = (testBit m k && not (testBit n k)) := by
  rw [← bitwise_diff, testBit_bitwise]

@[simp]
theorem testBit_lxor (m n k) : testBit (Int.xor m n) k = xor (testBit m k) (testBit n k) := by
  rw [← bitwise_xor, testBit_bitwise]

@[simp]
theorem testBit_lnot : ∀ n k, testBit (lnot n) k = not (testBit n k)
  | (n : ℕ), k => by simp [lnot, testBit]
  | -[n+1], k => by simp [lnot, testBit]

@[simp]
theorem shiftLeft_neg (m n : ℤ) : m <<< (-n) = m >>> n :=
  rfl

@[simp]
theorem shiftRight_neg (m n : ℤ) : m >>> (-n) = m <<< n := by rw [← shiftLeft_neg, neg_neg]

@[simp]
theorem shiftLeft_natCast (m n : ℕ) : (m : ℤ) <<< (n : ℤ) = ↑(m <<< n) := by
  unfold_projs; simp

@[simp]
theorem shiftRight_natCast (m n : ℕ) : (m : ℤ) >>> (n : ℤ) = m >>> n := by cases n <;> rfl

@[deprecated (since := "2025-03-10")] alias shiftLeft_coe_nat := shiftLeft_natCast
@[deprecated (since := "2025-03-10")] alias shiftRight_coe_nat := shiftRight_natCast

@[simp]
theorem shiftLeft_negSucc (m n : ℕ) : -[m+1] <<< (n : ℤ) = -[Nat.shiftLeft' true m n+1] :=
  rfl

@[simp]
theorem shiftRight_negSucc (m n : ℕ) : -[m+1] >>> (n : ℤ) = -[m >>> n+1] := by cases n <;> rfl

/-- Compare with `Int.shiftRight_add`, which doesn't have the coercions `ℕ → ℤ`. -/
theorem shiftRight_add' : ∀ (m : ℤ) (n k : ℕ), m >>> (n + k : ℤ) = (m >>> (n : ℤ)) >>> (k : ℤ)
  | (m : ℕ), n, k => by
    rw [shiftRight_natCast, shiftRight_natCast, ← Int.ofNat_add, shiftRight_natCast,
      Nat.shiftRight_add]
  | -[m+1], n, k => by
    rw [shiftRight_negSucc, shiftRight_negSucc, ← Int.ofNat_add, shiftRight_negSucc,
      Nat.shiftRight_add]

/-! ### bitwise ops -/

theorem shiftLeft_add : ∀ (m : ℤ) (n : ℕ) (k : ℤ), m <<< (n + k) = (m <<< (n : ℤ)) <<< k
  | (m : ℕ), n, (k : ℕ) =>
    congr_arg ofNat (by simp [Nat.shiftLeft_eq, Nat.pow_add, mul_assoc])
  | -[_+1], _, (k : ℕ) => congr_arg negSucc (Nat.shiftLeft'_add _ _ _ _)
  | (m : ℕ), n, -[k+1] =>
    subNatNat_elim n k.succ (fun n k i => (↑m) <<< i = (Nat.shiftLeft' false m n) >>> k)
      (fun (i n : ℕ) =>
        by dsimp; simp [← Nat.shiftLeft_sub _ , Nat.add_sub_cancel_left])
      fun i n => by
        dsimp
        simp_rw [negSucc_eq, shiftLeft_neg, Nat.shiftLeft'_false, Nat.shiftRight_add,
          ← Nat.shiftLeft_sub _ le_rfl, Nat.sub_self, Nat.shiftLeft_zero, ← shiftRight_natCast,
          ← shiftRight_add', Nat.cast_one]
  | -[m+1], n, -[k+1] =>
    subNatNat_elim n k.succ
      (fun n k i => -[m+1] <<< i = -[(Nat.shiftLeft' true m n) >>> k+1])
      (fun i n =>
        congr_arg negSucc <| by
          rw [← Nat.shiftLeft'_sub, Nat.add_sub_cancel_left]; apply Nat.le_add_right)
      fun i n =>
      congr_arg negSucc <| by rw [add_assoc, Nat.shiftRight_add, ← Nat.shiftLeft'_sub _ _ le_rfl,
          Nat.sub_self, Nat.shiftLeft']

theorem shiftLeft_sub (m : ℤ) (n : ℕ) (k : ℤ) : m <<< (n - k) = (m <<< (n : ℤ)) >>> k :=
  shiftLeft_add _ _ _

theorem shiftLeft_eq_mul_pow : ∀ (m : ℤ) (n : ℕ), m <<< (n : ℤ) = m * (2 ^ n : ℕ)
  | (m : ℕ), _ => congr_arg ((↑) : ℕ → ℤ) (by simp [Nat.shiftLeft_eq])
  | -[_+1], _ => @congr_arg ℕ ℤ _ _ (fun i => -i) (Nat.shiftLeft'_tt_eq_mul_pow _ _)

theorem one_shiftLeft (n : ℕ) : 1 <<< (n : ℤ) = (2 ^ n : ℕ) :=
  congr_arg ((↑) : ℕ → ℤ) (by simp [Nat.shiftLeft_eq])

@[simp]
theorem zero_shiftLeft : ∀ n : ℤ, 0 <<< n = 0
  | (n : ℕ) => congr_arg ((↑) : ℕ → ℤ) (by simp)
  | -[_+1] => congr_arg ((↑) : ℕ → ℤ) (by simp)

/-- Compare with `Int.zero_shiftRight`, which has `n : ℕ`. -/
@[simp]
theorem zero_shiftRight' (n : ℤ) : 0 >>> n = 0 :=
  zero_shiftLeft _

end Int<|MERGE_RESOLUTION|>--- conflicted
+++ resolved
@@ -141,14 +141,8 @@
 theorem bodd_mul (m n : ℤ) : bodd (m * n) = (bodd m && bodd n) := by
   rcases m with m | m <;> rcases n with n | n <;>
   simp only [ofNat_eq_coe, ofNat_mul_negSucc, negSucc_mul_ofNat, ofNat_mul_ofNat,
-<<<<<<< HEAD
-    negSucc_mul_negSucc, negSucc_eq, Int.mul_neg, Int.neg_mul, bodd_neg, bodd_coe] <;>
-  · norm_cast
-    simp only [Nat.bodd_mul]
-=======
              negSucc_mul_negSucc] <;>
   simp only [negSucc_eq, ← Int.natCast_succ, bodd_neg, bodd_coe, Nat.bodd_mul]
->>>>>>> b9af8513
 
 theorem bodd_add_div2 : ∀ n, cond (bodd n) 1 0 + 2 * div2 n = n
   | (n : ℕ) => by
