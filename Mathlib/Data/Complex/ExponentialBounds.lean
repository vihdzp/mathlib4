/-
Copyright (c) 2020 Joseph Myers. All rights reserved.
Released under Apache 2.0 license as described in the file LICENSE.
Authors: Mario Carneiro, Joseph Myers
-/
import Mathlib.Data.Complex.Exponential
import Mathlib.Analysis.SpecialFunctions.Log.Deriv

/-!
# Bounds on specific values of the exponential
-/


namespace Real

open IsAbsoluteValue Finset CauSeq Complex

theorem exp_one_near_10 : |exp 1 - 2244083 / 825552| ≤ 1 / 10 ^ 10 := by
  apply exp_approx_start
  iterate 13 refine exp_1_approx_succ_eq (by norm_num1; rfl) (by norm_cast) ?_
  norm_num1
  refine exp_approx_end' _ (by norm_num1; rfl) _ (by norm_cast) (by simp) ?_
  rw [_root_.abs_one, abs_of_pos] <;> norm_num1

theorem exp_one_near_20 : |exp 1 - 363916618873 / 133877442384| ≤ 1 / 10 ^ 20 := by
  apply exp_approx_start
  iterate 21 refine exp_1_approx_succ_eq (by norm_num1; rfl) (by norm_cast) ?_
  norm_num1
  refine exp_approx_end' _ (by norm_num1; rfl) _ (by norm_cast) (by simp) ?_
  rw [_root_.abs_one, abs_of_pos] <;> norm_num1

theorem exp_one_gt_d9 : 2.7182818283 < exp 1 :=
  lt_of_lt_of_le (by norm_num) (sub_le_comm.1 (abs_sub_le_iff.1 exp_one_near_10).2)

theorem exp_one_lt_d9 : exp 1 < 2.7182818286 :=
  lt_of_le_of_lt (sub_le_iff_le_add.1 (abs_sub_le_iff.1 exp_one_near_10).1) (by norm_num)

theorem exp_neg_one_gt_d9 : 0.36787944116 < exp (-1) := by
  rw [exp_neg, lt_inv_comm₀ _ (exp_pos _)]
  · refine lt_of_le_of_lt (sub_le_iff_le_add.1 (abs_sub_le_iff.1 exp_one_near_10).1) ?_
    norm_num
  · norm_num

theorem exp_neg_one_lt_d9 : exp (-1) < 0.3678794412 := by
  rw [exp_neg, inv_lt_comm₀ (exp_pos _) (by norm_num)]
  exact lt_of_lt_of_le (by norm_num) (sub_le_comm.1 (abs_sub_le_iff.1 exp_one_near_10).2)

<<<<<<< HEAD
/-set_option {optN.getId.toString} {opt.getId.toString} in-/
=======
>>>>>>> 9c5455a1
theorem log_two_near_10 : |log 2 - 287209 / 414355| ≤ 1 / 10 ^ 10 := by
  suffices |log 2 - 287209 / 414355| ≤ 1 / 17179869184 + (1 / 10 ^ 10 - 1 / 2 ^ 34) by
    norm_num1 at *
    assumption
  have t : |(2⁻¹ : ℝ)| = 2⁻¹ := by rw [abs_of_pos]; norm_num
  have z := Real.abs_log_sub_add_sum_range_le (show |(2⁻¹ : ℝ)| < 1 by rw [t]; norm_num) 34
  rw [t] at z
  norm_num1 at z
  rw [one_div (2 : ℝ), log_inv, ← sub_eq_add_neg, _root_.abs_sub_comm] at z
  apply le_trans (_root_.abs_sub_le _ _ _) (add_le_add z _)
  simp_rw [sum_range_succ]
  norm_num
  rw [abs_of_pos] <;> norm_num

theorem log_two_gt_d9 : 0.6931471803 < log 2 :=
  lt_of_lt_of_le (by norm_num1) (sub_le_comm.1 (abs_sub_le_iff.1 log_two_near_10).2)

theorem log_two_lt_d9 : log 2 < 0.6931471808 :=
  lt_of_le_of_lt (sub_le_iff_le_add.1 (abs_sub_le_iff.1 log_two_near_10).1) (by norm_num)

end Real<|MERGE_RESOLUTION|>--- conflicted
+++ resolved
@@ -45,10 +45,6 @@
   rw [exp_neg, inv_lt_comm₀ (exp_pos _) (by norm_num)]
   exact lt_of_lt_of_le (by norm_num) (sub_le_comm.1 (abs_sub_le_iff.1 exp_one_near_10).2)
 
-<<<<<<< HEAD
-/-set_option {optN.getId.toString} {opt.getId.toString} in-/
-=======
->>>>>>> 9c5455a1
 theorem log_two_near_10 : |log 2 - 287209 / 414355| ≤ 1 / 10 ^ 10 := by
   suffices |log 2 - 287209 / 414355| ≤ 1 / 17179869184 + (1 / 10 ^ 10 - 1 / 2 ^ 34) by
     norm_num1 at *
