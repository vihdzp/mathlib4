--- conflicted
+++ resolved
@@ -24,17 +24,11 @@
 and forth using `ENat.some_eq_coe`, or restate the lemma for `ENat`.
 -/
 
-deriving instance Zero, CanonicallyOrderedCommSemiring, Nontrivial,
-  LinearOrder, Bot, CanonicallyLinearOrderedAddCommMonoid, Sub,
+deriving instance Zero, OrderedCommSemiring, Nontrivial,
+  LinearOrder, Bot, LinearOrderedAddCommMonoid, Sub,
   LinearOrderedAddCommMonoidWithTop, WellFoundedRelation
   for ENat
   -- AddCommMonoidWithOne,
-<<<<<<< HEAD
-  OrderedCommSemiring, Nontrivial,
-  LinearOrder, Bot, Top, LinearOrderedAddCommMonoid, Sub,
-  LinearOrderedAddCommMonoidWithTop, WellFoundedRelation, Inhabited
-=======
->>>>>>> 875821f5
   -- OrderBot, OrderTop, OrderedSub, SuccOrder, WellFoundedLt, CharZero
 
 -- Porting Note: In `Data.Nat.ENatPart` proofs timed out when having
