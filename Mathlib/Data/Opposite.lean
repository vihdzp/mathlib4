--- conflicted
+++ resolved
@@ -55,12 +55,7 @@
 
 theorem op_injective : Function.Injective (op : α → αᵒᵖ) := fun _ _ => congr_arg Opposite.unop
 
-<<<<<<< HEAD
 theorem unop_injective : Function.Injective (unop : αᵒᵖ → α) := fun _ _ h => congrArg op h
-#align opposite.unop_injective Opposite.unop_injective
-=======
-theorem unop_injective : Function.Injective (unop : αᵒᵖ → α) := fun ⟨_⟩⟨_⟩ => by simp
->>>>>>> 5f8040b1
 
 @[simp]
 theorem op_unop (x : αᵒᵖ) : op (unop x) = x :=
