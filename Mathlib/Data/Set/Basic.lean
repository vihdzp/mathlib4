/-
Copyright (c) 2014 Jeremy Avigad. All rights reserved.
Released under Apache 2.0 license as described in the file LICENSE.
Authors: Jeremy Avigad, Leonardo de Moura
-/
import Mathlib.Algebra.Group.ZeroOne
import Mathlib.Data.Set.Defs
import Mathlib.Order.Basic
import Mathlib.Order.SymmDiff
import Mathlib.Tactic.Tauto
import Mathlib.Tactic.ByContra
import Mathlib.Util.Delaborators

/-!
# Basic properties of sets

Sets in Lean are homogeneous; all their elements have the same type. Sets whose elements
have type `X` are thus defined as `Set X := X → Prop`. Note that this function need not
be decidable. The definition is in the core library.

This file provides some basic definitions related to sets and functions not present in the core
library, as well as extra lemmas for functions in the core library (empty set, univ, union,
intersection, insert, singleton, set-theoretic difference, complement, and powerset).

Note that a set is a term, not a type. There is a coercion from `Set α` to `Type*` sending
`s` to the corresponding subtype `↥s`.

See also the file `SetTheory/ZFC.lean`, which contains an encoding of ZFC set theory in Lean.

## Main definitions

Notation used here:

-  `f : α → β` is a function,

-  `s : Set α` and `s₁ s₂ : Set α` are subsets of `α`

-  `t : Set β` is a subset of `β`.

Definitions in the file:

* `Nonempty s : Prop` : the predicate `s ≠ ∅`. Note that this is the preferred way to express the
  fact that `s` has an element (see the Implementation Notes).

* `inclusion s₁ s₂ : ↥s₁ → ↥s₂` : the map `↥s₁ → ↥s₂` induced by an inclusion `s₁ ⊆ s₂`.

## Notation

* `sᶜ` for the complement of `s`

## Implementation notes

* `s.Nonempty` is to be preferred to `s ≠ ∅` or `∃ x, x ∈ s`. It has the advantage that
the `s.Nonempty` dot notation can be used.

* For `s : Set α`, do not use `Subtype s`. Instead use `↥s` or `(s : Type*)` or `s`.

## Tags

set, sets, subset, subsets, union, intersection, insert, singleton, complement, powerset

-/

/-! ### Set coercion to a type -/

open Function

universe u v w x

namespace Set

variable {α : Type u} {s t : Set α}

instance instBooleanAlgebraSet : BooleanAlgebra (Set α) :=
  { (inferInstance : BooleanAlgebra (α → Prop)) with
    sup := (· ∪ ·),
    le := (· ≤ ·),
    lt := fun s t => s ⊆ t ∧ ¬t ⊆ s,
    inf := (· ∩ ·),
    bot := ∅,
    compl := (·ᶜ),
    top := univ,
    sdiff := (· \ ·) }

instance : HasSSubset (Set α) :=
  ⟨(· < ·)⟩

@[simp]
theorem top_eq_univ : (⊤ : Set α) = univ :=
  rfl

@[simp]
theorem bot_eq_empty : (⊥ : Set α) = ∅ :=
  rfl

@[simp]
theorem sup_eq_union : ((· ⊔ ·) : Set α → Set α → Set α) = (· ∪ ·) :=
  rfl

@[simp]
theorem inf_eq_inter : ((· ⊓ ·) : Set α → Set α → Set α) = (· ∩ ·) :=
  rfl

@[simp]
theorem le_eq_subset : ((· ≤ ·) : Set α → Set α → Prop) = (· ⊆ ·) :=
  rfl

@[simp]
theorem lt_eq_ssubset : ((· < ·) : Set α → Set α → Prop) = (· ⊂ ·) :=
  rfl

theorem le_iff_subset : s ≤ t ↔ s ⊆ t :=
  Iff.rfl

theorem lt_iff_ssubset : s < t ↔ s ⊂ t :=
  Iff.rfl

alias ⟨_root_.LE.le.subset, _root_.HasSubset.Subset.le⟩ := le_iff_subset

alias ⟨_root_.LT.lt.ssubset, _root_.HasSSubset.SSubset.lt⟩ := lt_iff_ssubset

instance PiSetCoe.canLift (ι : Type u) (α : ι → Type v) [∀ i, Nonempty (α i)] (s : Set ι) :
    CanLift (∀ i : s, α i) (∀ i, α i) (fun f i => f i) fun _ => True :=
  PiSubtype.canLift ι α s

instance PiSetCoe.canLift' (ι : Type u) (α : Type v) [Nonempty α] (s : Set ι) :
    CanLift (s → α) (ι → α) (fun f i => f i) fun _ => True :=
  PiSetCoe.canLift ι (fun _ => α) s

end Set

section SetCoe

variable {α : Type u}

instance (s : Set α) : CoeTC s α := ⟨fun x => x.1⟩

theorem Set.coe_eq_subtype (s : Set α) : ↥s = { x // x ∈ s } :=
  rfl

@[simp]
theorem Set.coe_setOf (p : α → Prop) : ↥{ x | p x } = { x // p x } :=
  rfl

-- Porting note (#10618): removed `simp` because `simp` can prove it
theorem SetCoe.forall {s : Set α} {p : s → Prop} : (∀ x : s, p x) ↔ ∀ (x) (h : x ∈ s), p ⟨x, h⟩ :=
  Subtype.forall

-- Porting note (#10618): removed `simp` because `simp` can prove it
theorem SetCoe.exists {s : Set α} {p : s → Prop} :
    (∃ x : s, p x) ↔ ∃ (x : _) (h : x ∈ s), p ⟨x, h⟩ :=
  Subtype.exists

theorem SetCoe.exists' {s : Set α} {p : ∀ x, x ∈ s → Prop} :
    (∃ (x : _) (h : x ∈ s), p x h) ↔ ∃ x : s, p x.1 x.2 :=
  (@SetCoe.exists _ _ fun x => p x.1 x.2).symm

theorem SetCoe.forall' {s : Set α} {p : ∀ x, x ∈ s → Prop} :
    (∀ (x) (h : x ∈ s), p x h) ↔ ∀ x : s, p x.1 x.2 :=
  (@SetCoe.forall _ _ fun x => p x.1 x.2).symm

@[simp]
theorem set_coe_cast :
    ∀ {s t : Set α} (H' : s = t) (H : ↥s = ↥t) (x : s), cast H x = ⟨x.1, H' ▸ x.2⟩
  | _, _, rfl, _, _ => rfl

theorem SetCoe.ext {s : Set α} {a b : s} : (a : α) = b → a = b :=
  Subtype.eq

theorem SetCoe.ext_iff {s : Set α} {a b : s} : (↑a : α) = ↑b ↔ a = b :=
  Iff.intro SetCoe.ext fun h => h ▸ rfl

end SetCoe

/-- See also `Subtype.prop` -/
theorem Subtype.mem {α : Type*} {s : Set α} (p : s) : (p : α) ∈ s :=
  p.prop

/-- Duplicate of `Eq.subset'`, which currently has elaboration problems. -/
theorem Eq.subset {α} {s t : Set α} : s = t → s ⊆ t :=
  fun h₁ _ h₂ => by rw [← h₁]; exact h₂

namespace Set

variable {α : Type u} {β : Type v} {γ : Type w} {ι : Sort x} {a b : α} {s s₁ s₂ t t₁ t₂ u : Set α}

instance : Inhabited (Set α) :=
  ⟨∅⟩

<<<<<<< HEAD
=======
theorem ext_iff {s t : Set α} : s = t ↔ ∀ x, x ∈ s ↔ x ∈ t :=
  ⟨fun h x => by rw [h], ext⟩

>>>>>>> 2fc87a94
@[trans]
theorem mem_of_mem_of_subset {x : α} {s t : Set α} (hx : x ∈ s) (h : s ⊆ t) : x ∈ t :=
  h hx

theorem forall_in_swap {p : α → β → Prop} : (∀ a ∈ s, ∀ (b), p a b) ↔ ∀ (b), ∀ a ∈ s, p a b := by
  tauto

/-! ### Lemmas about `mem` and `setOf` -/

theorem mem_setOf {a : α} {p : α → Prop} : a ∈ { x | p x } ↔ p a :=
  Iff.rfl

/-- If `h : a ∈ {x | p x}` then `h.out : p x`. These are definitionally equal, but this can
nevertheless be useful for various reasons, e.g. to apply further projection notation or in an
argument to `simp`. -/
theorem _root_.Membership.mem.out {p : α → Prop} {a : α} (h : a ∈ { x | p x }) : p a :=
  h

theorem nmem_setOf_iff {a : α} {p : α → Prop} : a ∉ { x | p x } ↔ ¬p a :=
  Iff.rfl

@[simp]
theorem setOf_mem_eq {s : Set α} : { x | x ∈ s } = s :=
  rfl

theorem setOf_set {s : Set α} : setOf s = s :=
  rfl

theorem setOf_app_iff {p : α → Prop} {x : α} : { x | p x } x ↔ p x :=
  Iff.rfl

theorem mem_def {a : α} {s : Set α} : a ∈ s ↔ s a :=
  Iff.rfl

theorem setOf_bijective : Bijective (setOf : (α → Prop) → Set α) :=
  bijective_id

theorem subset_setOf {p : α → Prop} {s : Set α} : s ⊆ setOf p ↔ ∀ x, x ∈ s → p x :=
  Iff.rfl

theorem setOf_subset {p : α → Prop} {s : Set α} : setOf p ⊆ s ↔ ∀ x, p x → x ∈ s :=
  Iff.rfl

@[simp]
theorem setOf_subset_setOf {p q : α → Prop} : { a | p a } ⊆ { a | q a } ↔ ∀ a, p a → q a :=
  Iff.rfl

theorem setOf_and {p q : α → Prop} : { a | p a ∧ q a } = { a | p a } ∩ { a | q a } :=
  rfl

theorem setOf_or {p q : α → Prop} : { a | p a ∨ q a } = { a | p a } ∪ { a | q a } :=
  rfl

/-! ### Subset and strict subset relations -/


instance : IsRefl (Set α) (· ⊆ ·) :=
  show IsRefl (Set α) (· ≤ ·) by infer_instance

instance : IsTrans (Set α) (· ⊆ ·) :=
  show IsTrans (Set α) (· ≤ ·) by infer_instance

instance : Trans ((· ⊆ ·) : Set α → Set α → Prop) (· ⊆ ·) (· ⊆ ·) :=
  show Trans (· ≤ ·) (· ≤ ·) (· ≤ ·) by infer_instance

instance : IsAntisymm (Set α) (· ⊆ ·) :=
  show IsAntisymm (Set α) (· ≤ ·) by infer_instance

instance : IsIrrefl (Set α) (· ⊂ ·) :=
  show IsIrrefl (Set α) (· < ·) by infer_instance

instance : IsTrans (Set α) (· ⊂ ·) :=
  show IsTrans (Set α) (· < ·) by infer_instance

instance : Trans ((· ⊂ ·) : Set α → Set α → Prop) (· ⊂ ·) (· ⊂ ·) :=
  show Trans (· < ·) (· < ·) (· < ·) by infer_instance

instance : Trans ((· ⊂ ·) : Set α → Set α → Prop) (· ⊆ ·) (· ⊂ ·) :=
  show Trans (· < ·) (· ≤ ·) (· < ·) by infer_instance

instance : Trans ((· ⊆ ·) : Set α → Set α → Prop) (· ⊂ ·) (· ⊂ ·) :=
  show Trans (· ≤ ·) (· < ·) (· < ·) by infer_instance

instance : IsAsymm (Set α) (· ⊂ ·) :=
  show IsAsymm (Set α) (· < ·) by infer_instance

instance : IsNonstrictStrictOrder (Set α) (· ⊆ ·) (· ⊂ ·) :=
  ⟨fun _ _ => Iff.rfl⟩

-- TODO(Jeremy): write a tactic to unfold specific instances of generic notation?
theorem subset_def : (s ⊆ t) = ∀ x, x ∈ s → x ∈ t :=
  rfl

theorem ssubset_def : (s ⊂ t) = (s ⊆ t ∧ ¬t ⊆ s) :=
  rfl

@[refl]
theorem Subset.refl (a : Set α) : a ⊆ a := fun _ => id

theorem Subset.rfl {s : Set α} : s ⊆ s :=
  Subset.refl s

@[trans]
theorem Subset.trans {a b c : Set α} (ab : a ⊆ b) (bc : b ⊆ c) : a ⊆ c := fun _ h => bc <| ab h

@[trans]
theorem mem_of_eq_of_mem {x y : α} {s : Set α} (hx : x = y) (h : y ∈ s) : x ∈ s :=
  hx.symm ▸ h

theorem Subset.antisymm {a b : Set α} (h₁ : a ⊆ b) (h₂ : b ⊆ a) : a = b :=
  Set.ext fun _ => ⟨@h₁ _, @h₂ _⟩

theorem Subset.antisymm_iff {a b : Set α} : a = b ↔ a ⊆ b ∧ b ⊆ a :=
  ⟨fun e => ⟨e.subset, e.symm.subset⟩, fun ⟨h₁, h₂⟩ => Subset.antisymm h₁ h₂⟩

-- an alternative name
theorem eq_of_subset_of_subset {a b : Set α} : a ⊆ b → b ⊆ a → a = b :=
  Subset.antisymm

theorem mem_of_subset_of_mem {s₁ s₂ : Set α} {a : α} (h : s₁ ⊆ s₂) : a ∈ s₁ → a ∈ s₂ :=
  @h _

theorem not_mem_subset (h : s ⊆ t) : a ∉ t → a ∉ s :=
  mt <| mem_of_subset_of_mem h

theorem not_subset : ¬s ⊆ t ↔ ∃ a ∈ s, a ∉ t := by
  simp only [subset_def, not_forall, exists_prop]

lemma eq_of_forall_subset_iff (h : ∀ u, s ⊆ u ↔ t ⊆ u) : s = t := eq_of_forall_ge_iff h

/-! ### Definition of strict subsets `s ⊂ t` and basic properties. -/

protected theorem eq_or_ssubset_of_subset (h : s ⊆ t) : s = t ∨ s ⊂ t :=
  eq_or_lt_of_le h

theorem exists_of_ssubset {s t : Set α} (h : s ⊂ t) : ∃ x ∈ t, x ∉ s :=
  not_subset.1 h.2

protected theorem ssubset_iff_subset_ne {s t : Set α} : s ⊂ t ↔ s ⊆ t ∧ s ≠ t :=
  @lt_iff_le_and_ne (Set α) _ s t

theorem ssubset_iff_of_subset {s t : Set α} (h : s ⊆ t) : s ⊂ t ↔ ∃ x ∈ t, x ∉ s :=
  ⟨exists_of_ssubset, fun ⟨_, hxt, hxs⟩ => ⟨h, fun h => hxs <| h hxt⟩⟩

protected theorem ssubset_of_ssubset_of_subset {s₁ s₂ s₃ : Set α} (hs₁s₂ : s₁ ⊂ s₂)
    (hs₂s₃ : s₂ ⊆ s₃) : s₁ ⊂ s₃ :=
  ⟨Subset.trans hs₁s₂.1 hs₂s₃, fun hs₃s₁ => hs₁s₂.2 (Subset.trans hs₂s₃ hs₃s₁)⟩

protected theorem ssubset_of_subset_of_ssubset {s₁ s₂ s₃ : Set α} (hs₁s₂ : s₁ ⊆ s₂)
    (hs₂s₃ : s₂ ⊂ s₃) : s₁ ⊂ s₃ :=
  ⟨Subset.trans hs₁s₂ hs₂s₃.1, fun hs₃s₁ => hs₂s₃.2 (Subset.trans hs₃s₁ hs₁s₂)⟩

theorem not_mem_empty (x : α) : ¬x ∈ (∅ : Set α) :=
  id

-- Porting note (#10618): removed `simp` because `simp` can prove it
theorem not_not_mem : ¬a ∉ s ↔ a ∈ s :=
  not_not

/-! ### Non-empty sets -/

-- Porting note: we seem to need parentheses at `(↥s)`,
-- even if we increase the right precedence of `↥` in `Mathlib.Tactic.Coe`.
-- Porting note: removed `simp` as it is competing with `nonempty_subtype`.
-- @[simp]
theorem nonempty_coe_sort {s : Set α} : Nonempty (↥s) ↔ s.Nonempty :=
  nonempty_subtype

alias ⟨_, Nonempty.coe_sort⟩ := nonempty_coe_sort

theorem nonempty_def : s.Nonempty ↔ ∃ x, x ∈ s :=
  Iff.rfl

theorem nonempty_of_mem {x} (h : x ∈ s) : s.Nonempty :=
  ⟨x, h⟩

theorem Nonempty.not_subset_empty : s.Nonempty → ¬s ⊆ ∅
  | ⟨_, hx⟩, hs => hs hx

/-- Extract a witness from `s.Nonempty`. This function might be used instead of case analysis
on the argument. Note that it makes a proof depend on the `Classical.choice` axiom. -/
protected noncomputable def Nonempty.some (h : s.Nonempty) : α :=
  Classical.choose h

protected theorem Nonempty.some_mem (h : s.Nonempty) : h.some ∈ s :=
  Classical.choose_spec h

theorem Nonempty.mono (ht : s ⊆ t) (hs : s.Nonempty) : t.Nonempty :=
  hs.imp ht

theorem nonempty_of_not_subset (h : ¬s ⊆ t) : (s \ t).Nonempty :=
  let ⟨x, xs, xt⟩ := not_subset.1 h
  ⟨x, xs, xt⟩

theorem nonempty_of_ssubset (ht : s ⊂ t) : (t \ s).Nonempty :=
  nonempty_of_not_subset ht.2

theorem Nonempty.of_diff (h : (s \ t).Nonempty) : s.Nonempty :=
  h.imp fun _ => And.left

theorem nonempty_of_ssubset' (ht : s ⊂ t) : t.Nonempty :=
  (nonempty_of_ssubset ht).of_diff

theorem Nonempty.inl (hs : s.Nonempty) : (s ∪ t).Nonempty :=
  hs.imp fun _ => Or.inl

theorem Nonempty.inr (ht : t.Nonempty) : (s ∪ t).Nonempty :=
  ht.imp fun _ => Or.inr

@[simp]
theorem union_nonempty : (s ∪ t).Nonempty ↔ s.Nonempty ∨ t.Nonempty :=
  exists_or

theorem Nonempty.left (h : (s ∩ t).Nonempty) : s.Nonempty :=
  h.imp fun _ => And.left

theorem Nonempty.right (h : (s ∩ t).Nonempty) : t.Nonempty :=
  h.imp fun _ => And.right

theorem inter_nonempty : (s ∩ t).Nonempty ↔ ∃ x, x ∈ s ∧ x ∈ t :=
  Iff.rfl

theorem inter_nonempty_iff_exists_left : (s ∩ t).Nonempty ↔ ∃ x ∈ s, x ∈ t := by
  simp_rw [inter_nonempty]

theorem inter_nonempty_iff_exists_right : (s ∩ t).Nonempty ↔ ∃ x ∈ t, x ∈ s := by
  simp_rw [inter_nonempty, and_comm]

theorem nonempty_iff_univ_nonempty : Nonempty α ↔ (univ : Set α).Nonempty :=
  ⟨fun ⟨x⟩ => ⟨x, trivial⟩, fun ⟨x, _⟩ => ⟨x⟩⟩

@[simp]
theorem univ_nonempty : ∀ [Nonempty α], (univ : Set α).Nonempty
  | ⟨x⟩ => ⟨x, trivial⟩

theorem Nonempty.to_subtype : s.Nonempty → Nonempty (↥s) :=
  nonempty_subtype.2

theorem Nonempty.to_type : s.Nonempty → Nonempty α := fun ⟨x, _⟩ => ⟨x⟩

instance univ.nonempty [Nonempty α] : Nonempty (↥(Set.univ : Set α)) :=
  Set.univ_nonempty.to_subtype

theorem nonempty_of_nonempty_subtype [Nonempty (↥s)] : s.Nonempty :=
  nonempty_subtype.mp ‹_›

/-! ### Lemmas about the empty set -/


theorem empty_def : (∅ : Set α) = { _x : α | False } :=
  rfl

@[simp]
theorem mem_empty_iff_false (x : α) : x ∈ (∅ : Set α) ↔ False :=
  Iff.rfl

@[simp]
theorem setOf_false : { _a : α | False } = ∅ :=
  rfl

@[simp] theorem setOf_bot : { _x : α | ⊥ } = ∅ := rfl

@[simp]
theorem empty_subset (s : Set α) : ∅ ⊆ s :=
  nofun

theorem subset_empty_iff {s : Set α} : s ⊆ ∅ ↔ s = ∅ :=
  (Subset.antisymm_iff.trans <| and_iff_left (empty_subset _)).symm

theorem eq_empty_iff_forall_not_mem {s : Set α} : s = ∅ ↔ ∀ x, x ∉ s :=
  subset_empty_iff.symm

theorem eq_empty_of_forall_not_mem (h : ∀ x, x ∉ s) : s = ∅ :=
  subset_empty_iff.1 h

theorem eq_empty_of_subset_empty {s : Set α} : s ⊆ ∅ → s = ∅ :=
  subset_empty_iff.1

theorem eq_empty_of_isEmpty [IsEmpty α] (s : Set α) : s = ∅ :=
  eq_empty_of_subset_empty fun x _ => isEmptyElim x

/-- There is exactly one set of a type that is empty. -/
instance uniqueEmpty [IsEmpty α] : Unique (Set α) where
  default := ∅
  uniq := eq_empty_of_isEmpty

/-- See also `Set.nonempty_iff_ne_empty`. -/
theorem not_nonempty_iff_eq_empty {s : Set α} : ¬s.Nonempty ↔ s = ∅ := by
  simp only [Set.Nonempty, not_exists, eq_empty_iff_forall_not_mem]

/-- See also `Set.not_nonempty_iff_eq_empty`. -/
theorem nonempty_iff_ne_empty : s.Nonempty ↔ s ≠ ∅ :=
  not_nonempty_iff_eq_empty.not_right

/-- See also `nonempty_iff_ne_empty'`. -/
theorem not_nonempty_iff_eq_empty' : ¬Nonempty s ↔ s = ∅ := by
  rw [nonempty_subtype, not_exists, eq_empty_iff_forall_not_mem]

/-- See also `not_nonempty_iff_eq_empty'`. -/
theorem nonempty_iff_ne_empty' : Nonempty s ↔ s ≠ ∅ :=
  not_nonempty_iff_eq_empty'.not_right

alias ⟨Nonempty.ne_empty, _⟩ := nonempty_iff_ne_empty

@[simp]
theorem not_nonempty_empty : ¬(∅ : Set α).Nonempty := fun ⟨_, hx⟩ => hx

-- Porting note: removing `@[simp]` as it is competing with `isEmpty_subtype`.
-- @[simp]
theorem isEmpty_coe_sort {s : Set α} : IsEmpty (↥s) ↔ s = ∅ :=
  not_iff_not.1 <| by simpa using nonempty_iff_ne_empty

theorem eq_empty_or_nonempty (s : Set α) : s = ∅ ∨ s.Nonempty :=
  or_iff_not_imp_left.2 nonempty_iff_ne_empty.2

theorem subset_eq_empty {s t : Set α} (h : t ⊆ s) (e : s = ∅) : t = ∅ :=
  subset_empty_iff.1 <| e ▸ h

theorem forall_mem_empty {p : α → Prop} : (∀ x ∈ (∅ : Set α), p x) ↔ True :=
  iff_true_intro fun _ => False.elim
@[deprecated (since := "2024-03-23")] alias ball_empty_iff := forall_mem_empty

instance (α : Type u) : IsEmpty.{u + 1} (↥(∅ : Set α)) :=
  ⟨fun x => x.2⟩

@[simp]
theorem empty_ssubset : ∅ ⊂ s ↔ s.Nonempty :=
  (@bot_lt_iff_ne_bot (Set α) _ _ _).trans nonempty_iff_ne_empty.symm

alias ⟨_, Nonempty.empty_ssubset⟩ := empty_ssubset

/-!

### Universal set.

In Lean `@univ α` (or `univ : Set α`) is the set that contains all elements of type `α`.
Mathematically it is the same as `α` but it has a different type.

-/


@[simp]
theorem setOf_true : { _x : α | True } = univ :=
  rfl

@[simp] theorem setOf_top : { _x : α | ⊤ } = univ := rfl

@[simp]
theorem univ_eq_empty_iff : (univ : Set α) = ∅ ↔ IsEmpty α :=
  eq_empty_iff_forall_not_mem.trans
    ⟨fun H => ⟨fun x => H x trivial⟩, fun H x _ => @IsEmpty.false α H x⟩

theorem empty_ne_univ [Nonempty α] : (∅ : Set α) ≠ univ := fun e =>
  not_isEmpty_of_nonempty α <| univ_eq_empty_iff.1 e.symm

@[simp]
theorem subset_univ (s : Set α) : s ⊆ univ := fun _ _ => trivial

@[simp]
theorem univ_subset_iff {s : Set α} : univ ⊆ s ↔ s = univ :=
  @top_le_iff _ _ _ s

alias ⟨eq_univ_of_univ_subset, _⟩ := univ_subset_iff

theorem eq_univ_iff_forall {s : Set α} : s = univ ↔ ∀ x, x ∈ s :=
  univ_subset_iff.symm.trans <| forall_congr' fun _ => imp_iff_right trivial

theorem eq_univ_of_forall {s : Set α} : (∀ x, x ∈ s) → s = univ :=
  eq_univ_iff_forall.2

theorem Nonempty.eq_univ [Subsingleton α] : s.Nonempty → s = univ := by
  rintro ⟨x, hx⟩
  exact eq_univ_of_forall fun y => by rwa [Subsingleton.elim y x]

theorem eq_univ_of_subset {s t : Set α} (h : s ⊆ t) (hs : s = univ) : t = univ :=
  eq_univ_of_univ_subset <| (hs ▸ h : univ ⊆ t)

theorem exists_mem_of_nonempty (α) : ∀ [Nonempty α], ∃ x : α, x ∈ (univ : Set α)
  | ⟨x⟩ => ⟨x, trivial⟩

theorem ne_univ_iff_exists_not_mem {α : Type*} (s : Set α) : s ≠ univ ↔ ∃ a, a ∉ s := by
  rw [← not_forall, ← eq_univ_iff_forall]

theorem not_subset_iff_exists_mem_not_mem {α : Type*} {s t : Set α} :
    ¬s ⊆ t ↔ ∃ x, x ∈ s ∧ x ∉ t := by simp [subset_def]

theorem univ_unique [Unique α] : @Set.univ α = {default} :=
  Set.ext fun x => iff_of_true trivial <| Subsingleton.elim x default

theorem ssubset_univ_iff : s ⊂ univ ↔ s ≠ univ :=
  lt_top_iff_ne_top

instance nontrivial_of_nonempty [Nonempty α] : Nontrivial (Set α) :=
  ⟨⟨∅, univ, empty_ne_univ⟩⟩

/-! ### Lemmas about union -/


theorem union_def {s₁ s₂ : Set α} : s₁ ∪ s₂ = { a | a ∈ s₁ ∨ a ∈ s₂ } :=
  rfl

theorem mem_union_left {x : α} {a : Set α} (b : Set α) : x ∈ a → x ∈ a ∪ b :=
  Or.inl

theorem mem_union_right {x : α} {b : Set α} (a : Set α) : x ∈ b → x ∈ a ∪ b :=
  Or.inr

theorem mem_or_mem_of_mem_union {x : α} {a b : Set α} (H : x ∈ a ∪ b) : x ∈ a ∨ x ∈ b :=
  H

theorem MemUnion.elim {x : α} {a b : Set α} {P : Prop} (H₁ : x ∈ a ∪ b) (H₂ : x ∈ a → P)
    (H₃ : x ∈ b → P) : P :=
  Or.elim H₁ H₂ H₃

@[simp]
theorem mem_union (x : α) (a b : Set α) : x ∈ a ∪ b ↔ x ∈ a ∨ x ∈ b :=
  Iff.rfl

@[simp]
theorem union_self (a : Set α) : a ∪ a = a :=
  ext fun _ => or_self_iff

@[simp]
theorem union_empty (a : Set α) : a ∪ ∅ = a :=
  ext fun _ => or_false_iff _

@[simp]
theorem empty_union (a : Set α) : ∅ ∪ a = a :=
  ext fun _ => false_or_iff _

theorem union_comm (a b : Set α) : a ∪ b = b ∪ a :=
  ext fun _ => or_comm

theorem union_assoc (a b c : Set α) : a ∪ b ∪ c = a ∪ (b ∪ c) :=
  ext fun _ => or_assoc

instance union_isAssoc : Std.Associative (α := Set α) (· ∪ ·) :=
  ⟨union_assoc⟩

instance union_isComm : Std.Commutative (α := Set α) (· ∪ ·) :=
  ⟨union_comm⟩

theorem union_left_comm (s₁ s₂ s₃ : Set α) : s₁ ∪ (s₂ ∪ s₃) = s₂ ∪ (s₁ ∪ s₃) :=
  ext fun _ => or_left_comm

theorem union_right_comm (s₁ s₂ s₃ : Set α) : s₁ ∪ s₂ ∪ s₃ = s₁ ∪ s₃ ∪ s₂ :=
  ext fun _ => or_right_comm

@[simp]
theorem union_eq_left {s t : Set α} : s ∪ t = s ↔ t ⊆ s :=
  sup_eq_left

@[simp]
theorem union_eq_right {s t : Set α} : s ∪ t = t ↔ s ⊆ t :=
  sup_eq_right

theorem union_eq_self_of_subset_left {s t : Set α} (h : s ⊆ t) : s ∪ t = t :=
  union_eq_right.mpr h

theorem union_eq_self_of_subset_right {s t : Set α} (h : t ⊆ s) : s ∪ t = s :=
  union_eq_left.mpr h

@[simp]
theorem subset_union_left {s t : Set α} : s ⊆ s ∪ t := fun _ => Or.inl

@[simp]
theorem subset_union_right {s t : Set α} : t ⊆ s ∪ t := fun _ => Or.inr

theorem union_subset {s t r : Set α} (sr : s ⊆ r) (tr : t ⊆ r) : s ∪ t ⊆ r := fun _ =>
  Or.rec (@sr _) (@tr _)

@[simp]
theorem union_subset_iff {s t u : Set α} : s ∪ t ⊆ u ↔ s ⊆ u ∧ t ⊆ u :=
  (forall_congr' fun _ => or_imp).trans forall_and

@[gcongr]
theorem union_subset_union {s₁ s₂ t₁ t₂ : Set α} (h₁ : s₁ ⊆ s₂) (h₂ : t₁ ⊆ t₂) :
    s₁ ∪ t₁ ⊆ s₂ ∪ t₂ := fun _ => Or.imp (@h₁ _) (@h₂ _)

@[gcongr]
theorem union_subset_union_left {s₁ s₂ : Set α} (t) (h : s₁ ⊆ s₂) : s₁ ∪ t ⊆ s₂ ∪ t :=
  union_subset_union h Subset.rfl

@[gcongr]
theorem union_subset_union_right (s) {t₁ t₂ : Set α} (h : t₁ ⊆ t₂) : s ∪ t₁ ⊆ s ∪ t₂ :=
  union_subset_union Subset.rfl h

theorem subset_union_of_subset_left {s t : Set α} (h : s ⊆ t) (u : Set α) : s ⊆ t ∪ u :=
  h.trans subset_union_left

theorem subset_union_of_subset_right {s u : Set α} (h : s ⊆ u) (t : Set α) : s ⊆ t ∪ u :=
  h.trans subset_union_right

-- Porting note: replaced `⊔` in RHS
theorem union_congr_left (ht : t ⊆ s ∪ u) (hu : u ⊆ s ∪ t) : s ∪ t = s ∪ u :=
  sup_congr_left ht hu

theorem union_congr_right (hs : s ⊆ t ∪ u) (ht : t ⊆ s ∪ u) : s ∪ u = t ∪ u :=
  sup_congr_right hs ht

theorem union_eq_union_iff_left : s ∪ t = s ∪ u ↔ t ⊆ s ∪ u ∧ u ⊆ s ∪ t :=
  sup_eq_sup_iff_left

theorem union_eq_union_iff_right : s ∪ u = t ∪ u ↔ s ⊆ t ∪ u ∧ t ⊆ s ∪ u :=
  sup_eq_sup_iff_right

@[simp]
theorem union_empty_iff {s t : Set α} : s ∪ t = ∅ ↔ s = ∅ ∧ t = ∅ := by
  simp only [← subset_empty_iff]
  exact union_subset_iff

@[simp]
theorem union_univ (s : Set α) : s ∪ univ = univ := sup_top_eq _

@[simp]
theorem univ_union (s : Set α) : univ ∪ s = univ := top_sup_eq _

/-! ### Lemmas about intersection -/


theorem inter_def {s₁ s₂ : Set α} : s₁ ∩ s₂ = { a | a ∈ s₁ ∧ a ∈ s₂ } :=
  rfl

@[simp, mfld_simps]
theorem mem_inter_iff (x : α) (a b : Set α) : x ∈ a ∩ b ↔ x ∈ a ∧ x ∈ b :=
  Iff.rfl

theorem mem_inter {x : α} {a b : Set α} (ha : x ∈ a) (hb : x ∈ b) : x ∈ a ∩ b :=
  ⟨ha, hb⟩

theorem mem_of_mem_inter_left {x : α} {a b : Set α} (h : x ∈ a ∩ b) : x ∈ a :=
  h.left

theorem mem_of_mem_inter_right {x : α} {a b : Set α} (h : x ∈ a ∩ b) : x ∈ b :=
  h.right

@[simp]
theorem inter_self (a : Set α) : a ∩ a = a :=
  ext fun _ => and_self_iff

@[simp]
theorem inter_empty (a : Set α) : a ∩ ∅ = ∅ :=
  ext fun _ => and_false_iff _

@[simp]
theorem empty_inter (a : Set α) : ∅ ∩ a = ∅ :=
  ext fun _ => false_and_iff _

theorem inter_comm (a b : Set α) : a ∩ b = b ∩ a :=
  ext fun _ => and_comm

theorem inter_assoc (a b c : Set α) : a ∩ b ∩ c = a ∩ (b ∩ c) :=
  ext fun _ => and_assoc

instance inter_isAssoc : Std.Associative (α := Set α) (· ∩ ·) :=
  ⟨inter_assoc⟩

instance inter_isComm : Std.Commutative (α := Set α) (· ∩ ·) :=
  ⟨inter_comm⟩

theorem inter_left_comm (s₁ s₂ s₃ : Set α) : s₁ ∩ (s₂ ∩ s₃) = s₂ ∩ (s₁ ∩ s₃) :=
  ext fun _ => and_left_comm

theorem inter_right_comm (s₁ s₂ s₃ : Set α) : s₁ ∩ s₂ ∩ s₃ = s₁ ∩ s₃ ∩ s₂ :=
  ext fun _ => and_right_comm

@[simp, mfld_simps]
theorem inter_subset_left {s t : Set α} : s ∩ t ⊆ s := fun _ => And.left

@[simp]
theorem inter_subset_right {s t : Set α} : s ∩ t ⊆ t := fun _ => And.right

theorem subset_inter {s t r : Set α} (rs : r ⊆ s) (rt : r ⊆ t) : r ⊆ s ∩ t := fun _ h =>
  ⟨rs h, rt h⟩

@[simp]
theorem subset_inter_iff {s t r : Set α} : r ⊆ s ∩ t ↔ r ⊆ s ∧ r ⊆ t :=
  (forall_congr' fun _ => imp_and).trans forall_and

@[simp] lemma inter_eq_left : s ∩ t = s ↔ s ⊆ t := inf_eq_left

@[simp] lemma inter_eq_right : s ∩ t = t ↔ t ⊆ s := inf_eq_right

@[simp] lemma left_eq_inter : s = s ∩ t ↔ s ⊆ t := left_eq_inf

@[simp] lemma right_eq_inter : t = s ∩ t ↔ t ⊆ s := right_eq_inf

theorem inter_eq_self_of_subset_left {s t : Set α} : s ⊆ t → s ∩ t = s :=
  inter_eq_left.mpr

theorem inter_eq_self_of_subset_right {s t : Set α} : t ⊆ s → s ∩ t = t :=
  inter_eq_right.mpr

theorem inter_congr_left (ht : s ∩ u ⊆ t) (hu : s ∩ t ⊆ u) : s ∩ t = s ∩ u :=
  inf_congr_left ht hu

theorem inter_congr_right (hs : t ∩ u ⊆ s) (ht : s ∩ u ⊆ t) : s ∩ u = t ∩ u :=
  inf_congr_right hs ht

theorem inter_eq_inter_iff_left : s ∩ t = s ∩ u ↔ s ∩ u ⊆ t ∧ s ∩ t ⊆ u :=
  inf_eq_inf_iff_left

theorem inter_eq_inter_iff_right : s ∩ u = t ∩ u ↔ t ∩ u ⊆ s ∧ s ∩ u ⊆ t :=
  inf_eq_inf_iff_right

@[simp, mfld_simps]
theorem inter_univ (a : Set α) : a ∩ univ = a := inf_top_eq _

@[simp, mfld_simps]
theorem univ_inter (a : Set α) : univ ∩ a = a := top_inf_eq _

@[gcongr]
theorem inter_subset_inter {s₁ s₂ t₁ t₂ : Set α} (h₁ : s₁ ⊆ t₁) (h₂ : s₂ ⊆ t₂) :
    s₁ ∩ s₂ ⊆ t₁ ∩ t₂ := fun _ => And.imp (@h₁ _) (@h₂ _)

@[gcongr]
theorem inter_subset_inter_left {s t : Set α} (u : Set α) (H : s ⊆ t) : s ∩ u ⊆ t ∩ u :=
  inter_subset_inter H Subset.rfl

@[gcongr]
theorem inter_subset_inter_right {s t : Set α} (u : Set α) (H : s ⊆ t) : u ∩ s ⊆ u ∩ t :=
  inter_subset_inter Subset.rfl H

theorem union_inter_cancel_left {s t : Set α} : (s ∪ t) ∩ s = s :=
  inter_eq_self_of_subset_right subset_union_left

theorem union_inter_cancel_right {s t : Set α} : (s ∪ t) ∩ t = t :=
  inter_eq_self_of_subset_right subset_union_right

theorem inter_setOf_eq_sep (s : Set α) (p : α → Prop) : s ∩ {a | p a} = {a ∈ s | p a} :=
  rfl

theorem setOf_inter_eq_sep (p : α → Prop) (s : Set α) : {a | p a} ∩ s = {a ∈ s | p a} :=
  inter_comm _ _

/-! ### Distributivity laws -/

theorem inter_union_distrib_left (s t u : Set α) : s ∩ (t ∪ u) = s ∩ t ∪ s ∩ u :=
  inf_sup_left _ _ _

theorem union_inter_distrib_right (s t u : Set α) : (s ∪ t) ∩ u = s ∩ u ∪ t ∩ u :=
  inf_sup_right _ _ _

theorem union_inter_distrib_left (s t u : Set α) : s ∪ t ∩ u = (s ∪ t) ∩ (s ∪ u) :=
  sup_inf_left _ _ _

theorem inter_union_distrib_right (s t u : Set α) : s ∩ t ∪ u = (s ∪ u) ∩ (t ∪ u) :=
  sup_inf_right _ _ _

@[deprecated (since := "2024-03-22")] alias inter_distrib_left := inter_union_distrib_left
@[deprecated (since := "2024-03-22")] alias inter_distrib_right := union_inter_distrib_right
@[deprecated (since := "2024-03-22")] alias union_distrib_left := union_inter_distrib_left
@[deprecated (since := "2024-03-22")] alias union_distrib_right := inter_union_distrib_right

theorem union_union_distrib_left (s t u : Set α) : s ∪ (t ∪ u) = s ∪ t ∪ (s ∪ u) :=
  sup_sup_distrib_left _ _ _

theorem union_union_distrib_right (s t u : Set α) : s ∪ t ∪ u = s ∪ u ∪ (t ∪ u) :=
  sup_sup_distrib_right _ _ _

theorem inter_inter_distrib_left (s t u : Set α) : s ∩ (t ∩ u) = s ∩ t ∩ (s ∩ u) :=
  inf_inf_distrib_left _ _ _

theorem inter_inter_distrib_right (s t u : Set α) : s ∩ t ∩ u = s ∩ u ∩ (t ∩ u) :=
  inf_inf_distrib_right _ _ _

theorem union_union_union_comm (s t u v : Set α) : s ∪ t ∪ (u ∪ v) = s ∪ u ∪ (t ∪ v) :=
  sup_sup_sup_comm _ _ _ _

theorem inter_inter_inter_comm (s t u v : Set α) : s ∩ t ∩ (u ∩ v) = s ∩ u ∩ (t ∩ v) :=
  inf_inf_inf_comm _ _ _ _

/-!
### Lemmas about `insert`

`insert α s` is the set `{α} ∪ s`.
-/


theorem insert_def (x : α) (s : Set α) : insert x s = { y | y = x ∨ y ∈ s } :=
  rfl

@[simp]
theorem subset_insert (x : α) (s : Set α) : s ⊆ insert x s := fun _ => Or.inr

theorem mem_insert (x : α) (s : Set α) : x ∈ insert x s :=
  Or.inl rfl

theorem mem_insert_of_mem {x : α} {s : Set α} (y : α) : x ∈ s → x ∈ insert y s :=
  Or.inr

theorem eq_or_mem_of_mem_insert {x a : α} {s : Set α} : x ∈ insert a s → x = a ∨ x ∈ s :=
  id

theorem mem_of_mem_insert_of_ne : b ∈ insert a s → b ≠ a → b ∈ s :=
  Or.resolve_left

theorem eq_of_not_mem_of_mem_insert : b ∈ insert a s → b ∉ s → b = a :=
  Or.resolve_right

@[simp]
theorem mem_insert_iff {x a : α} {s : Set α} : x ∈ insert a s ↔ x = a ∨ x ∈ s :=
  Iff.rfl

@[simp]
theorem insert_eq_of_mem {a : α} {s : Set α} (h : a ∈ s) : insert a s = s :=
  ext fun _ => or_iff_right_of_imp fun e => e.symm ▸ h

theorem ne_insert_of_not_mem {s : Set α} (t : Set α) {a : α} : a ∉ s → s ≠ insert a t :=
  mt fun e => e.symm ▸ mem_insert _ _

@[simp]
theorem insert_eq_self : insert a s = s ↔ a ∈ s :=
  ⟨fun h => h ▸ mem_insert _ _, insert_eq_of_mem⟩

theorem insert_ne_self : insert a s ≠ s ↔ a ∉ s :=
  insert_eq_self.not

theorem insert_subset_iff : insert a s ⊆ t ↔ a ∈ t ∧ s ⊆ t := by
  simp only [subset_def, mem_insert_iff, or_imp, forall_and, forall_eq]

theorem insert_subset (ha : a ∈ t) (hs : s ⊆ t) : insert a s ⊆ t :=
  insert_subset_iff.mpr ⟨ha, hs⟩

theorem insert_subset_insert (h : s ⊆ t) : insert a s ⊆ insert a t := fun _ => Or.imp_right (@h _)

@[simp] theorem insert_subset_insert_iff (ha : a ∉ s) : insert a s ⊆ insert a t ↔ s ⊆ t := by
  refine ⟨fun h x hx => ?_, insert_subset_insert⟩
  rcases h (subset_insert _ _ hx) with (rfl | hxt)
  exacts [(ha hx).elim, hxt]

theorem subset_insert_iff_of_not_mem (ha : a ∉ s) : s ⊆ insert a t ↔ s ⊆ t :=
  forall₂_congr fun _ hb => or_iff_right <| ne_of_mem_of_not_mem hb ha

theorem ssubset_iff_insert {s t : Set α} : s ⊂ t ↔ ∃ a ∉ s, insert a s ⊆ t := by
  simp only [insert_subset_iff, exists_and_right, ssubset_def, not_subset]
  aesop

theorem ssubset_insert {s : Set α} {a : α} (h : a ∉ s) : s ⊂ insert a s :=
  ssubset_iff_insert.2 ⟨a, h, Subset.rfl⟩

theorem insert_comm (a b : α) (s : Set α) : insert a (insert b s) = insert b (insert a s) :=
  ext fun _ => or_left_comm

-- Porting note (#10618): removing `simp` attribute because `simp` can prove it
theorem insert_idem (a : α) (s : Set α) : insert a (insert a s) = insert a s :=
  insert_eq_of_mem <| mem_insert _ _

theorem insert_union : insert a s ∪ t = insert a (s ∪ t) :=
  ext fun _ => or_assoc

@[simp]
theorem union_insert : s ∪ insert a t = insert a (s ∪ t) :=
  ext fun _ => or_left_comm

@[simp]
theorem insert_nonempty (a : α) (s : Set α) : (insert a s).Nonempty :=
  ⟨a, mem_insert a s⟩

instance (a : α) (s : Set α) : Nonempty (insert a s : Set α) :=
  (insert_nonempty a s).to_subtype

theorem insert_inter_distrib (a : α) (s t : Set α) : insert a (s ∩ t) = insert a s ∩ insert a t :=
  ext fun _ => or_and_left

theorem insert_union_distrib (a : α) (s t : Set α) : insert a (s ∪ t) = insert a s ∪ insert a t :=
  ext fun _ => or_or_distrib_left

theorem insert_inj (ha : a ∉ s) : insert a s = insert b s ↔ a = b :=
  ⟨fun h => eq_of_not_mem_of_mem_insert (h.subst <| mem_insert a s) ha,
    congr_arg (fun x => insert x s)⟩

-- useful in proofs by induction
theorem forall_of_forall_insert {P : α → Prop} {a : α} {s : Set α} (H : ∀ x, x ∈ insert a s → P x)
    (x) (h : x ∈ s) : P x :=
  H _ (Or.inr h)

theorem forall_insert_of_forall {P : α → Prop} {a : α} {s : Set α} (H : ∀ x, x ∈ s → P x) (ha : P a)
    (x) (h : x ∈ insert a s) : P x :=
  h.elim (fun e => e.symm ▸ ha) (H _)

/- Porting note: ∃ x ∈ insert a s, P x is parsed as ∃ x, x ∈ insert a s ∧ P x,
 where in Lean3 it was parsed as `∃ x, ∃ (h : x ∈ insert a s), P x` -/
theorem exists_mem_insert {P : α → Prop} {a : α} {s : Set α} :
    (∃ x ∈ insert a s, P x) ↔ (P a ∨ ∃ x ∈ s, P x) := by
  simp [mem_insert_iff, or_and_right, exists_and_left, exists_or]
@[deprecated (since := "2024-03-23")] alias bex_insert_iff := exists_mem_insert

theorem forall_mem_insert {P : α → Prop} {a : α} {s : Set α} :
    (∀ x ∈ insert a s, P x) ↔ P a ∧ ∀ x ∈ s, P x :=
  forall₂_or_left.trans <| and_congr_left' forall_eq
@[deprecated (since := "2024-03-23")] alias ball_insert_iff := forall_mem_insert

/-! ### Lemmas about singletons -/

/- porting note: instance was in core in Lean3 -/
instance : LawfulSingleton α (Set α) :=
  ⟨fun x => Set.ext fun a => by
    simp only [mem_empty_iff_false, mem_insert_iff, or_false]
    exact Iff.rfl⟩

theorem singleton_def (a : α) : ({a} : Set α) = insert a ∅ :=
  (insert_emptyc_eq a).symm

@[simp]
theorem mem_singleton_iff {a b : α} : a ∈ ({b} : Set α) ↔ a = b :=
  Iff.rfl

theorem not_mem_singleton_iff {a b : α} : a ∉ ({b} : Set α) ↔ a ≠ b :=
  Iff.rfl

@[simp]
theorem setOf_eq_eq_singleton {a : α} : { n | n = a } = {a} :=
  rfl

@[simp]
theorem setOf_eq_eq_singleton' {a : α} : { x | a = x } = {a} :=
  ext fun _ => eq_comm

-- TODO: again, annotation needed
--Porting note (#11119): removed `simp` attribute
theorem mem_singleton (a : α) : a ∈ ({a} : Set α) :=
  @rfl _ _

theorem eq_of_mem_singleton {x y : α} (h : x ∈ ({y} : Set α)) : x = y :=
  h

@[simp]
theorem singleton_eq_singleton_iff {x y : α} : {x} = ({y} : Set α) ↔ x = y :=
<<<<<<< HEAD
  Set.ext_iff.trans eq_iff_eq_cancel_left
#align set.singleton_eq_singleton_iff Set.singleton_eq_singleton_iff
=======
  ext_iff.trans eq_iff_eq_cancel_left
>>>>>>> 2fc87a94

theorem singleton_injective : Injective (singleton : α → Set α) := fun _ _ =>
  singleton_eq_singleton_iff.mp

theorem mem_singleton_of_eq {x y : α} (H : x = y) : x ∈ ({y} : Set α) :=
  H

theorem insert_eq (x : α) (s : Set α) : insert x s = ({x} : Set α) ∪ s :=
  rfl

@[simp]
theorem singleton_nonempty (a : α) : ({a} : Set α).Nonempty :=
  ⟨a, rfl⟩

@[simp]
theorem singleton_ne_empty (a : α) : ({a} : Set α) ≠ ∅ :=
  (singleton_nonempty _).ne_empty

--Porting note (#10618): removed `simp` attribute because `simp` can prove it
theorem empty_ssubset_singleton : (∅ : Set α) ⊂ {a} :=
  (singleton_nonempty _).empty_ssubset

@[simp]
theorem singleton_subset_iff {a : α} {s : Set α} : {a} ⊆ s ↔ a ∈ s :=
  forall_eq

theorem singleton_subset_singleton : ({a} : Set α) ⊆ {b} ↔ a = b := by simp

theorem set_compr_eq_eq_singleton {a : α} : { b | b = a } = {a} :=
  rfl

@[simp]
theorem singleton_union : {a} ∪ s = insert a s :=
  rfl

@[simp]
theorem union_singleton : s ∪ {a} = insert a s :=
  union_comm _ _

@[simp]
theorem singleton_inter_nonempty : ({a} ∩ s).Nonempty ↔ a ∈ s := by
  simp only [Set.Nonempty, mem_inter_iff, mem_singleton_iff, exists_eq_left]

@[simp]
theorem inter_singleton_nonempty : (s ∩ {a}).Nonempty ↔ a ∈ s := by
  rw [inter_comm, singleton_inter_nonempty]

@[simp]
theorem singleton_inter_eq_empty : {a} ∩ s = ∅ ↔ a ∉ s :=
  not_nonempty_iff_eq_empty.symm.trans singleton_inter_nonempty.not

@[simp]
theorem inter_singleton_eq_empty : s ∩ {a} = ∅ ↔ a ∉ s := by
  rw [inter_comm, singleton_inter_eq_empty]

theorem nmem_singleton_empty {s : Set α} : s ∉ ({∅} : Set (Set α)) ↔ s.Nonempty :=
  nonempty_iff_ne_empty.symm

instance uniqueSingleton (a : α) : Unique (↥({a} : Set α)) :=
  ⟨⟨⟨a, mem_singleton a⟩⟩, fun ⟨_, h⟩ => Subtype.eq h⟩

theorem eq_singleton_iff_unique_mem : s = {a} ↔ a ∈ s ∧ ∀ x ∈ s, x = a :=
  Subset.antisymm_iff.trans <| and_comm.trans <| and_congr_left' singleton_subset_iff

theorem eq_singleton_iff_nonempty_unique_mem : s = {a} ↔ s.Nonempty ∧ ∀ x ∈ s, x = a :=
  eq_singleton_iff_unique_mem.trans <|
    and_congr_left fun H => ⟨fun h' => ⟨_, h'⟩, fun ⟨x, h⟩ => H x h ▸ h⟩

-- while `simp` is capable of proving this, it is not capable of turning the LHS into the RHS.
@[simp]
theorem default_coe_singleton (x : α) : (default : ({x} : Set α)) = ⟨x, rfl⟩ :=
  rfl

/-! ### Lemmas about sets defined as `{x ∈ s | p x}`. -/


section Sep

variable {p q : α → Prop} {x : α}

theorem mem_sep (xs : x ∈ s) (px : p x) : x ∈ { x ∈ s | p x } :=
  ⟨xs, px⟩

@[simp]
theorem sep_mem_eq : { x ∈ s | x ∈ t } = s ∩ t :=
  rfl

@[simp]
theorem mem_sep_iff : x ∈ { x ∈ s | p x } ↔ x ∈ s ∧ p x :=
  Iff.rfl

theorem sep_ext_iff : { x ∈ s | p x } = { x ∈ s | q x } ↔ ∀ x ∈ s, p x ↔ q x := by
<<<<<<< HEAD
  simp_rw [Set.ext_iff, mem_sep_iff, and_congr_right_iff]
#align set.sep_ext_iff Set.sep_ext_iff
=======
  simp_rw [ext_iff, mem_sep_iff, and_congr_right_iff]
>>>>>>> 2fc87a94

theorem sep_eq_of_subset (h : s ⊆ t) : { x ∈ t | x ∈ s } = s :=
  inter_eq_self_of_subset_right h

@[simp]
theorem sep_subset (s : Set α) (p : α → Prop) : { x ∈ s | p x } ⊆ s := fun _ => And.left

@[simp]
theorem sep_eq_self_iff_mem_true : { x ∈ s | p x } = s ↔ ∀ x ∈ s, p x := by
<<<<<<< HEAD
  simp_rw [Set.ext_iff, mem_sep_iff, and_iff_left_iff_imp]
#align set.sep_eq_self_iff_mem_true Set.sep_eq_self_iff_mem_true

@[simp]
theorem sep_eq_empty_iff_mem_false : { x ∈ s | p x } = ∅ ↔ ∀ x ∈ s, ¬p x := by
  simp_rw [Set.ext_iff, mem_sep_iff, mem_empty_iff_false, iff_false_iff, not_and]
#align set.sep_eq_empty_iff_mem_false Set.sep_eq_empty_iff_mem_false
=======
  simp_rw [ext_iff, mem_sep_iff, and_iff_left_iff_imp]

@[simp]
theorem sep_eq_empty_iff_mem_false : { x ∈ s | p x } = ∅ ↔ ∀ x ∈ s, ¬p x := by
  simp_rw [ext_iff, mem_sep_iff, mem_empty_iff_false, iff_false_iff, not_and]
>>>>>>> 2fc87a94

--Porting note (#10618): removed `simp` attribute because `simp` can prove it
theorem sep_true : { x ∈ s | True } = s :=
  inter_univ s

--Porting note (#10618): removed `simp` attribute because `simp` can prove it
theorem sep_false : { x ∈ s | False } = ∅ :=
  inter_empty s

--Porting note (#10618): removed `simp` attribute because `simp` can prove it
theorem sep_empty (p : α → Prop) : { x ∈ (∅ : Set α) | p x } = ∅ :=
  empty_inter {x | p x}

--Porting note (#10618): removed `simp` attribute because `simp` can prove it
theorem sep_univ : { x ∈ (univ : Set α) | p x } = { x | p x } :=
  univ_inter {x | p x}

@[simp]
theorem sep_union : { x | (x ∈ s ∨ x ∈ t) ∧ p x } = { x ∈ s | p x } ∪ { x ∈ t | p x } :=
  union_inter_distrib_right { x | x ∈ s } { x | x ∈ t } p

@[simp]
theorem sep_inter : { x | (x ∈ s ∧ x ∈ t) ∧ p x } = { x ∈ s | p x } ∩ { x ∈ t | p x } :=
  inter_inter_distrib_right s t {x | p x}

@[simp]
theorem sep_and : { x ∈ s | p x ∧ q x } = { x ∈ s | p x } ∩ { x ∈ s | q x } :=
  inter_inter_distrib_left s {x | p x} {x | q x}

@[simp]
theorem sep_or : { x ∈ s | p x ∨ q x } = { x ∈ s | p x } ∪ { x ∈ s | q x } :=
  inter_union_distrib_left s p q

@[simp]
theorem sep_setOf : { x ∈ { y | p y } | q x } = { x | p x ∧ q x } :=
  rfl

end Sep

@[simp]
theorem subset_singleton_iff {α : Type*} {s : Set α} {x : α} : s ⊆ {x} ↔ ∀ y ∈ s, y = x :=
  Iff.rfl

theorem subset_singleton_iff_eq {s : Set α} {x : α} : s ⊆ {x} ↔ s = ∅ ∨ s = {x} := by
  obtain rfl | hs := s.eq_empty_or_nonempty
  · exact ⟨fun _ => Or.inl rfl, fun _ => empty_subset _⟩
  · simp [eq_singleton_iff_nonempty_unique_mem, hs, hs.ne_empty]

theorem Nonempty.subset_singleton_iff (h : s.Nonempty) : s ⊆ {a} ↔ s = {a} :=
  subset_singleton_iff_eq.trans <| or_iff_right h.ne_empty

theorem ssubset_singleton_iff {s : Set α} {x : α} : s ⊂ {x} ↔ s = ∅ := by
  rw [ssubset_iff_subset_ne, subset_singleton_iff_eq, or_and_right, and_not_self_iff, or_false_iff,
    and_iff_left_iff_imp]
  exact fun h => h ▸ (singleton_ne_empty _).symm

theorem eq_empty_of_ssubset_singleton {s : Set α} {x : α} (hs : s ⊂ {x}) : s = ∅ :=
  ssubset_singleton_iff.1 hs

theorem eq_of_nonempty_of_subsingleton {α} [Subsingleton α] (s t : Set α) [Nonempty s]
    [Nonempty t] : s = t :=
  nonempty_of_nonempty_subtype.eq_univ.trans nonempty_of_nonempty_subtype.eq_univ.symm

theorem eq_of_nonempty_of_subsingleton' {α} [Subsingleton α] {s : Set α} (t : Set α)
    (hs : s.Nonempty) [Nonempty t] : s = t :=
  have := hs.to_subtype; eq_of_nonempty_of_subsingleton s t

theorem Nonempty.eq_zero [Subsingleton α] [Zero α] {s : Set α} (h : s.Nonempty) :
    s = {0} := eq_of_nonempty_of_subsingleton' {0} h

theorem Nonempty.eq_one [Subsingleton α] [One α] {s : Set α} (h : s.Nonempty) :
    s = {1} := eq_of_nonempty_of_subsingleton' {1} h

/-! ### Disjointness -/


protected theorem disjoint_iff : Disjoint s t ↔ s ∩ t ⊆ ∅ :=
  disjoint_iff_inf_le

theorem disjoint_iff_inter_eq_empty : Disjoint s t ↔ s ∩ t = ∅ :=
  disjoint_iff

theorem _root_.Disjoint.inter_eq : Disjoint s t → s ∩ t = ∅ :=
  Disjoint.eq_bot

theorem disjoint_left : Disjoint s t ↔ ∀ ⦃a⦄, a ∈ s → a ∉ t :=
  disjoint_iff_inf_le.trans <| forall_congr' fun _ => not_and

theorem disjoint_right : Disjoint s t ↔ ∀ ⦃a⦄, a ∈ t → a ∉ s := by rw [disjoint_comm, disjoint_left]

lemma not_disjoint_iff : ¬Disjoint s t ↔ ∃ x, x ∈ s ∧ x ∈ t :=
  Set.disjoint_iff.not.trans <| not_forall.trans <| exists_congr fun _ ↦ not_not

lemma not_disjoint_iff_nonempty_inter : ¬ Disjoint s t ↔ (s ∩ t).Nonempty := not_disjoint_iff

alias ⟨_, Nonempty.not_disjoint⟩ := not_disjoint_iff_nonempty_inter

lemma disjoint_or_nonempty_inter (s t : Set α) : Disjoint s t ∨ (s ∩ t).Nonempty :=
  (em _).imp_right not_disjoint_iff_nonempty_inter.1

lemma disjoint_iff_forall_ne : Disjoint s t ↔ ∀ ⦃a⦄, a ∈ s → ∀ ⦃b⦄, b ∈ t → a ≠ b := by
  simp only [Ne, disjoint_left, @imp_not_comm _ (_ = _), forall_eq']

alias ⟨_root_.Disjoint.ne_of_mem, _⟩ := disjoint_iff_forall_ne

lemma disjoint_of_subset_left (h : s ⊆ u) (d : Disjoint u t) : Disjoint s t := d.mono_left h
lemma disjoint_of_subset_right (h : t ⊆ u) (d : Disjoint s u) : Disjoint s t := d.mono_right h

lemma disjoint_of_subset (hs : s₁ ⊆ s₂) (ht : t₁ ⊆ t₂) (h : Disjoint s₂ t₂) : Disjoint s₁ t₁ :=
  h.mono hs ht

@[simp]
lemma disjoint_union_left : Disjoint (s ∪ t) u ↔ Disjoint s u ∧ Disjoint t u := disjoint_sup_left

@[simp]
lemma disjoint_union_right : Disjoint s (t ∪ u) ↔ Disjoint s t ∧ Disjoint s u := disjoint_sup_right

@[simp] lemma disjoint_empty (s : Set α) : Disjoint s ∅ := disjoint_bot_right
@[simp] lemma empty_disjoint (s : Set α) : Disjoint ∅ s := disjoint_bot_left

@[simp] lemma univ_disjoint : Disjoint univ s ↔ s = ∅ := top_disjoint
@[simp] lemma disjoint_univ : Disjoint s univ ↔ s = ∅ := disjoint_top

lemma disjoint_sdiff_left : Disjoint (t \ s) s := disjoint_sdiff_self_left

lemma disjoint_sdiff_right : Disjoint s (t \ s) := disjoint_sdiff_self_right

-- TODO: prove this in terms of a lattice lemma
theorem disjoint_sdiff_inter : Disjoint (s \ t) (s ∩ t) :=
  disjoint_of_subset_right inter_subset_right disjoint_sdiff_left

theorem diff_union_diff_cancel (hts : t ⊆ s) (hut : u ⊆ t) : s \ t ∪ t \ u = s \ u :=
  sdiff_sup_sdiff_cancel hts hut

theorem diff_diff_eq_sdiff_union (h : u ⊆ s) : s \ (t \ u) = s \ t ∪ u := sdiff_sdiff_eq_sdiff_sup h

@[simp default+1]
lemma disjoint_singleton_left : Disjoint {a} s ↔ a ∉ s := by simp [Set.disjoint_iff, subset_def]

@[simp]
lemma disjoint_singleton_right : Disjoint s {a} ↔ a ∉ s :=
  disjoint_comm.trans disjoint_singleton_left

lemma disjoint_singleton : Disjoint ({a} : Set α) {b} ↔ a ≠ b := by
  simp

lemma subset_diff : s ⊆ t \ u ↔ s ⊆ t ∧ Disjoint s u := le_iff_subset.symm.trans le_sdiff

lemma ssubset_iff_sdiff_singleton : s ⊂ t ↔ ∃ a ∈ t, s ⊆ t \ {a} := by
  simp [ssubset_iff_insert, subset_diff, insert_subset_iff]; aesop

theorem inter_diff_distrib_left (s t u : Set α) : s ∩ (t \ u) = (s ∩ t) \ (s ∩ u) :=
  inf_sdiff_distrib_left _ _ _

theorem inter_diff_distrib_right (s t u : Set α) : s \ t ∩ u = (s ∩ u) \ (t ∩ u) :=
  inf_sdiff_distrib_right _ _ _

/-! ### Lemmas about complement -/

theorem compl_def (s : Set α) : sᶜ = { x | x ∉ s } :=
  rfl

theorem mem_compl {s : Set α} {x : α} (h : x ∉ s) : x ∈ sᶜ :=
  h

theorem compl_setOf {α} (p : α → Prop) : { a | p a }ᶜ = { a | ¬p a } :=
  rfl

theorem not_mem_of_mem_compl {s : Set α} {x : α} (h : x ∈ sᶜ) : x ∉ s :=
  h

theorem not_mem_compl_iff {x : α} : x ∉ sᶜ ↔ x ∈ s :=
  not_not

@[simp]
theorem inter_compl_self (s : Set α) : s ∩ sᶜ = ∅ :=
  inf_compl_eq_bot

@[simp]
theorem compl_inter_self (s : Set α) : sᶜ ∩ s = ∅ :=
  compl_inf_eq_bot

@[simp]
theorem compl_empty : (∅ : Set α)ᶜ = univ :=
  compl_bot

@[simp]
theorem compl_union (s t : Set α) : (s ∪ t)ᶜ = sᶜ ∩ tᶜ :=
  compl_sup

theorem compl_inter (s t : Set α) : (s ∩ t)ᶜ = sᶜ ∪ tᶜ :=
  compl_inf

@[simp]
theorem compl_univ : (univ : Set α)ᶜ = ∅ :=
  compl_top

@[simp]
theorem compl_empty_iff {s : Set α} : sᶜ = ∅ ↔ s = univ :=
  compl_eq_bot

@[simp]
theorem compl_univ_iff {s : Set α} : sᶜ = univ ↔ s = ∅ :=
  compl_eq_top

theorem compl_ne_univ : sᶜ ≠ univ ↔ s.Nonempty :=
  compl_univ_iff.not.trans nonempty_iff_ne_empty.symm

theorem nonempty_compl : sᶜ.Nonempty ↔ s ≠ univ :=
  (ne_univ_iff_exists_not_mem s).symm

@[simp] lemma nonempty_compl_of_nontrivial [Nontrivial α] (x : α) : Set.Nonempty {x}ᶜ := by
  obtain ⟨y, hy⟩ := exists_ne x
  exact ⟨y, by simp [hy]⟩

theorem mem_compl_singleton_iff {a x : α} : x ∈ ({a} : Set α)ᶜ ↔ x ≠ a :=
  Iff.rfl

theorem compl_singleton_eq (a : α) : ({a} : Set α)ᶜ = { x | x ≠ a } :=
  rfl

@[simp]
theorem compl_ne_eq_singleton (a : α) : ({ x | x ≠ a } : Set α)ᶜ = {a} :=
  compl_compl _

theorem union_eq_compl_compl_inter_compl (s t : Set α) : s ∪ t = (sᶜ ∩ tᶜ)ᶜ :=
  ext fun _ => or_iff_not_and_not

theorem inter_eq_compl_compl_union_compl (s t : Set α) : s ∩ t = (sᶜ ∪ tᶜ)ᶜ :=
  ext fun _ => and_iff_not_or_not

@[simp]
theorem union_compl_self (s : Set α) : s ∪ sᶜ = univ :=
  eq_univ_iff_forall.2 fun _ => em _

@[simp]
theorem compl_union_self (s : Set α) : sᶜ ∪ s = univ := by rw [union_comm, union_compl_self]

theorem compl_subset_comm : sᶜ ⊆ t ↔ tᶜ ⊆ s :=
  @compl_le_iff_compl_le _ s _ _

theorem subset_compl_comm : s ⊆ tᶜ ↔ t ⊆ sᶜ :=
  @le_compl_iff_le_compl _ _ _ t

@[simp]
theorem compl_subset_compl : sᶜ ⊆ tᶜ ↔ t ⊆ s :=
  @compl_le_compl_iff_le (Set α) _ _ _

@[gcongr] theorem compl_subset_compl_of_subset (h : t ⊆ s) : sᶜ ⊆ tᶜ := compl_subset_compl.2 h

theorem subset_compl_iff_disjoint_left : s ⊆ tᶜ ↔ Disjoint t s :=
  @le_compl_iff_disjoint_left (Set α) _ _ _

theorem subset_compl_iff_disjoint_right : s ⊆ tᶜ ↔ Disjoint s t :=
  @le_compl_iff_disjoint_right (Set α) _ _ _

theorem disjoint_compl_left_iff_subset : Disjoint sᶜ t ↔ t ⊆ s :=
  disjoint_compl_left_iff

theorem disjoint_compl_right_iff_subset : Disjoint s tᶜ ↔ s ⊆ t :=
  disjoint_compl_right_iff

alias ⟨_, _root_.Disjoint.subset_compl_right⟩ := subset_compl_iff_disjoint_right

alias ⟨_, _root_.Disjoint.subset_compl_left⟩ := subset_compl_iff_disjoint_left

alias ⟨_, _root_.HasSubset.Subset.disjoint_compl_left⟩ := disjoint_compl_left_iff_subset

alias ⟨_, _root_.HasSubset.Subset.disjoint_compl_right⟩ := disjoint_compl_right_iff_subset

theorem subset_union_compl_iff_inter_subset {s t u : Set α} : s ⊆ t ∪ uᶜ ↔ s ∩ u ⊆ t :=
  (@isCompl_compl _ u _).le_sup_right_iff_inf_left_le

theorem compl_subset_iff_union {s t : Set α} : sᶜ ⊆ t ↔ s ∪ t = univ :=
  Iff.symm <| eq_univ_iff_forall.trans <| forall_congr' fun _ => or_iff_not_imp_left

@[simp]
theorem subset_compl_singleton_iff {a : α} {s : Set α} : s ⊆ {a}ᶜ ↔ a ∉ s :=
  subset_compl_comm.trans singleton_subset_iff

theorem inter_subset (a b c : Set α) : a ∩ b ⊆ c ↔ a ⊆ bᶜ ∪ c :=
  forall_congr' fun _ => and_imp.trans <| imp_congr_right fun _ => imp_iff_not_or

theorem inter_compl_nonempty_iff {s t : Set α} : (s ∩ tᶜ).Nonempty ↔ ¬s ⊆ t :=
  (not_subset.trans <| exists_congr fun x => by simp [mem_compl]).symm

/-! ### Lemmas about set difference -/

theorem not_mem_diff_of_mem {s t : Set α} {x : α} (hx : x ∈ t) : x ∉ s \ t := fun h => h.2 hx

theorem mem_of_mem_diff {s t : Set α} {x : α} (h : x ∈ s \ t) : x ∈ s :=
  h.left

theorem not_mem_of_mem_diff {s t : Set α} {x : α} (h : x ∈ s \ t) : x ∉ t :=
  h.right

theorem diff_eq_compl_inter {s t : Set α} : s \ t = tᶜ ∩ s := by rw [diff_eq, inter_comm]

theorem nonempty_diff {s t : Set α} : (s \ t).Nonempty ↔ ¬s ⊆ t :=
  inter_compl_nonempty_iff

theorem diff_subset {s t : Set α} : s \ t ⊆ s := show s \ t ≤ s from sdiff_le

theorem diff_subset_compl (s t : Set α) : s \ t ⊆ tᶜ :=
  diff_eq_compl_inter ▸ inter_subset_left

theorem union_diff_cancel' {s t u : Set α} (h₁ : s ⊆ t) (h₂ : t ⊆ u) : t ∪ u \ s = u :=
  sup_sdiff_cancel' h₁ h₂

theorem union_diff_cancel {s t : Set α} (h : s ⊆ t) : s ∪ t \ s = t :=
  sup_sdiff_cancel_right h

theorem union_diff_cancel_left {s t : Set α} (h : s ∩ t ⊆ ∅) : (s ∪ t) \ s = t :=
  Disjoint.sup_sdiff_cancel_left <| disjoint_iff_inf_le.2 h

theorem union_diff_cancel_right {s t : Set α} (h : s ∩ t ⊆ ∅) : (s ∪ t) \ t = s :=
  Disjoint.sup_sdiff_cancel_right <| disjoint_iff_inf_le.2 h

@[simp]
theorem union_diff_left {s t : Set α} : (s ∪ t) \ s = t \ s :=
  sup_sdiff_left_self

@[simp]
theorem union_diff_right {s t : Set α} : (s ∪ t) \ t = s \ t :=
  sup_sdiff_right_self

theorem union_diff_distrib {s t u : Set α} : (s ∪ t) \ u = s \ u ∪ t \ u :=
  sup_sdiff

theorem inter_diff_assoc (a b c : Set α) : (a ∩ b) \ c = a ∩ (b \ c) :=
  inf_sdiff_assoc

@[simp]
theorem inter_diff_self (a b : Set α) : a ∩ (b \ a) = ∅ :=
  inf_sdiff_self_right

@[simp]
theorem inter_union_diff (s t : Set α) : s ∩ t ∪ s \ t = s :=
  sup_inf_sdiff s t

@[simp]
theorem diff_union_inter (s t : Set α) : s \ t ∪ s ∩ t = s := by
  rw [union_comm]
  exact sup_inf_sdiff _ _

@[simp]
theorem inter_union_compl (s t : Set α) : s ∩ t ∪ s ∩ tᶜ = s :=
  inter_union_diff _ _

@[gcongr]
theorem diff_subset_diff {s₁ s₂ t₁ t₂ : Set α} : s₁ ⊆ s₂ → t₂ ⊆ t₁ → s₁ \ t₁ ⊆ s₂ \ t₂ :=
  show s₁ ≤ s₂ → t₂ ≤ t₁ → s₁ \ t₁ ≤ s₂ \ t₂ from sdiff_le_sdiff

@[gcongr]
theorem diff_subset_diff_left {s₁ s₂ t : Set α} (h : s₁ ⊆ s₂) : s₁ \ t ⊆ s₂ \ t :=
  sdiff_le_sdiff_right ‹s₁ ≤ s₂›

@[gcongr]
theorem diff_subset_diff_right {s t u : Set α} (h : t ⊆ u) : s \ u ⊆ s \ t :=
  sdiff_le_sdiff_left ‹t ≤ u›

theorem compl_eq_univ_diff (s : Set α) : sᶜ = univ \ s :=
  top_sdiff.symm

@[simp]
theorem empty_diff (s : Set α) : (∅ \ s : Set α) = ∅ :=
  bot_sdiff

theorem diff_eq_empty {s t : Set α} : s \ t = ∅ ↔ s ⊆ t :=
  sdiff_eq_bot_iff

@[simp]
theorem diff_empty {s : Set α} : s \ ∅ = s :=
  sdiff_bot

@[simp]
theorem diff_univ (s : Set α) : s \ univ = ∅ :=
  diff_eq_empty.2 (subset_univ s)

theorem diff_diff {u : Set α} : (s \ t) \ u = s \ (t ∪ u) :=
  sdiff_sdiff_left

-- the following statement contains parentheses to help the reader
theorem diff_diff_comm {s t u : Set α} : (s \ t) \ u = (s \ u) \ t :=
  sdiff_sdiff_comm

theorem diff_subset_iff {s t u : Set α} : s \ t ⊆ u ↔ s ⊆ t ∪ u :=
  show s \ t ≤ u ↔ s ≤ t ∪ u from sdiff_le_iff

theorem subset_diff_union (s t : Set α) : s ⊆ s \ t ∪ t :=
  show s ≤ s \ t ∪ t from le_sdiff_sup

theorem diff_union_of_subset {s t : Set α} (h : t ⊆ s) : s \ t ∪ t = s :=
  Subset.antisymm (union_subset diff_subset h) (subset_diff_union _ _)

@[simp]
theorem diff_singleton_subset_iff {x : α} {s t : Set α} : s \ {x} ⊆ t ↔ s ⊆ insert x t := by
  rw [← union_singleton, union_comm]
  apply diff_subset_iff

theorem subset_diff_singleton {x : α} {s t : Set α} (h : s ⊆ t) (hx : x ∉ s) : s ⊆ t \ {x} :=
  subset_inter h <| subset_compl_comm.1 <| singleton_subset_iff.2 hx

theorem subset_insert_diff_singleton (x : α) (s : Set α) : s ⊆ insert x (s \ {x}) := by
  rw [← diff_singleton_subset_iff]

theorem diff_subset_comm {s t u : Set α} : s \ t ⊆ u ↔ s \ u ⊆ t :=
  show s \ t ≤ u ↔ s \ u ≤ t from sdiff_le_comm

theorem diff_inter {s t u : Set α} : s \ (t ∩ u) = s \ t ∪ s \ u :=
  sdiff_inf

theorem diff_inter_diff {s t u : Set α} : s \ t ∩ (s \ u) = s \ (t ∪ u) :=
  sdiff_sup.symm

theorem diff_compl : s \ tᶜ = s ∩ t :=
  sdiff_compl

theorem diff_diff_right {s t u : Set α} : s \ (t \ u) = s \ t ∪ s ∩ u :=
  sdiff_sdiff_right'

@[simp]
theorem insert_diff_of_mem (s) (h : a ∈ t) : insert a s \ t = s \ t := by
  ext
  constructor <;> simp (config := { contextual := true }) [or_imp, h]

theorem insert_diff_of_not_mem (s) (h : a ∉ t) : insert a s \ t = insert a (s \ t) := by
  classical
    ext x
    by_cases h' : x ∈ t
    · have : x ≠ a := by
        intro H
        rw [H] at h'
        exact h h'
      simp [h, h', this]
    · simp [h, h']

theorem insert_diff_self_of_not_mem {a : α} {s : Set α} (h : a ∉ s) : insert a s \ {a} = s := by
  ext x
  simp [and_iff_left_of_imp fun hx : x ∈ s => show x ≠ a from fun hxa => h <| hxa ▸ hx]

@[simp]
theorem insert_diff_eq_singleton {a : α} {s : Set α} (h : a ∉ s) : insert a s \ s = {a} := by
  ext
  rw [Set.mem_diff, Set.mem_insert_iff, Set.mem_singleton_iff, or_and_right, and_not_self_iff,
    or_false_iff, and_iff_left_iff_imp]
  rintro rfl
  exact h

theorem inter_insert_of_mem (h : a ∈ s) : s ∩ insert a t = insert a (s ∩ t) := by
  rw [insert_inter_distrib, insert_eq_of_mem h]

theorem insert_inter_of_mem (h : a ∈ t) : insert a s ∩ t = insert a (s ∩ t) := by
  rw [insert_inter_distrib, insert_eq_of_mem h]

theorem inter_insert_of_not_mem (h : a ∉ s) : s ∩ insert a t = s ∩ t :=
  ext fun _ => and_congr_right fun hx => or_iff_right <| ne_of_mem_of_not_mem hx h

theorem insert_inter_of_not_mem (h : a ∉ t) : insert a s ∩ t = s ∩ t :=
  ext fun _ => and_congr_left fun hx => or_iff_right <| ne_of_mem_of_not_mem hx h

@[simp]
theorem union_diff_self {s t : Set α} : s ∪ t \ s = s ∪ t :=
  sup_sdiff_self _ _

@[simp]
theorem diff_union_self {s t : Set α} : s \ t ∪ t = s ∪ t :=
  sdiff_sup_self _ _

@[simp]
theorem diff_inter_self {a b : Set α} : b \ a ∩ a = ∅ :=
  inf_sdiff_self_left

@[simp]
theorem diff_inter_self_eq_diff {s t : Set α} : s \ (t ∩ s) = s \ t :=
  sdiff_inf_self_right _ _

@[simp]
theorem diff_self_inter {s t : Set α} : s \ (s ∩ t) = s \ t :=
  sdiff_inf_self_left _ _

@[simp]
theorem diff_singleton_eq_self {a : α} {s : Set α} (h : a ∉ s) : s \ {a} = s :=
  sdiff_eq_self_iff_disjoint.2 <| by simp [h]

@[simp]
theorem diff_singleton_sSubset {s : Set α} {a : α} : s \ {a} ⊂ s ↔ a ∈ s :=
  sdiff_le.lt_iff_ne.trans <| sdiff_eq_left.not.trans <| by simp

@[simp]
theorem insert_diff_singleton {a : α} {s : Set α} : insert a (s \ {a}) = insert a s := by
  simp [insert_eq, union_diff_self, -union_singleton, -singleton_union]

theorem insert_diff_singleton_comm (hab : a ≠ b) (s : Set α) :
    insert a (s \ {b}) = insert a s \ {b} := by
  simp_rw [← union_singleton, union_diff_distrib,
    diff_singleton_eq_self (mem_singleton_iff.not.2 hab.symm)]

--Porting note (#10618): removed `simp` attribute because `simp` can prove it
theorem diff_self {s : Set α} : s \ s = ∅ :=
  sdiff_self

theorem diff_diff_right_self (s t : Set α) : s \ (s \ t) = s ∩ t :=
  sdiff_sdiff_right_self

theorem diff_diff_cancel_left {s t : Set α} (h : s ⊆ t) : t \ (t \ s) = s :=
  sdiff_sdiff_eq_self h

theorem mem_diff_singleton {x y : α} {s : Set α} : x ∈ s \ {y} ↔ x ∈ s ∧ x ≠ y :=
  Iff.rfl

theorem mem_diff_singleton_empty {t : Set (Set α)} : s ∈ t \ {∅} ↔ s ∈ t ∧ s.Nonempty :=
  mem_diff_singleton.trans <| and_congr_right' nonempty_iff_ne_empty.symm

theorem subset_insert_iff {s t : Set α} {x : α} :
    s ⊆ insert x t ↔ s ⊆ t ∨ (x ∈ s ∧ s \ {x} ⊆ t) := by
  rw [← diff_singleton_subset_iff]
  by_cases hx : x ∈ s
  · rw [and_iff_right hx, or_iff_right_of_imp diff_subset.trans]
  rw [diff_singleton_eq_self hx, or_iff_left_of_imp And.right]

theorem union_eq_diff_union_diff_union_inter (s t : Set α) : s ∪ t = s \ t ∪ t \ s ∪ s ∩ t :=
  sup_eq_sdiff_sup_sdiff_sup_inf

/-! ### Lemmas about pairs -/

--Porting note (#10618): removed `simp` attribute because `simp` can prove it
theorem pair_eq_singleton (a : α) : ({a, a} : Set α) = {a} :=
  union_self _

theorem pair_comm (a b : α) : ({a, b} : Set α) = {b, a} :=
  union_comm _ _

theorem pair_eq_pair_iff {x y z w : α} :
    ({x, y} : Set α) = {z, w} ↔ x = z ∧ y = w ∨ x = w ∧ y = z := by
  simp [subset_antisymm_iff, insert_subset_iff]; aesop

theorem pair_diff_left (hne : a ≠ b) : ({a, b} : Set α) \ {a} = {b} := by
  rw [insert_diff_of_mem _ (mem_singleton a), diff_singleton_eq_self (by simpa)]

theorem pair_diff_right (hne : a ≠ b) : ({a, b} : Set α) \ {b} = {a} := by
  rw [pair_comm, pair_diff_left hne.symm]

theorem pair_subset_iff : {a, b} ⊆ s ↔ a ∈ s ∧ b ∈ s := by
  rw [insert_subset_iff, singleton_subset_iff]

theorem pair_subset (ha : a ∈ s) (hb : b ∈ s) : {a, b} ⊆ s :=
  pair_subset_iff.2 ⟨ha,hb⟩

theorem subset_pair_iff : s ⊆ {a, b} ↔ ∀ x ∈ s, x = a ∨ x = b := by
  simp [subset_def]

theorem subset_pair_iff_eq {x y : α} : s ⊆ {x, y} ↔ s = ∅ ∨ s = {x} ∨ s = {y} ∨ s = {x, y} := by
  refine ⟨?_, by rintro (rfl | rfl | rfl | rfl) <;> simp [pair_subset_iff]⟩
  rw [subset_insert_iff, subset_singleton_iff_eq, subset_singleton_iff_eq,
    ← subset_empty_iff (s := s \ {x}), diff_subset_iff, union_empty, subset_singleton_iff_eq]
  have h : x ∈ s → {y} = s \ {x} → s = {x,y} := fun h₁ h₂ ↦ by simp [h₁, h₂]
  tauto

theorem Nonempty.subset_pair_iff_eq (hs : s.Nonempty) :
    s ⊆ {a, b} ↔ s = {a} ∨ s = {b} ∨ s = {a, b} := by
  rw [Set.subset_pair_iff_eq, or_iff_right]; exact hs.ne_empty

/-! ### Symmetric difference -/

section

open scoped symmDiff

theorem mem_symmDiff : a ∈ s ∆ t ↔ a ∈ s ∧ a ∉ t ∨ a ∈ t ∧ a ∉ s :=
  Iff.rfl

protected theorem symmDiff_def (s t : Set α) : s ∆ t = s \ t ∪ t \ s :=
  rfl

theorem symmDiff_subset_union : s ∆ t ⊆ s ∪ t :=
  @symmDiff_le_sup (Set α) _ _ _

@[simp]
theorem symmDiff_eq_empty : s ∆ t = ∅ ↔ s = t :=
  symmDiff_eq_bot

@[simp]
theorem symmDiff_nonempty : (s ∆ t).Nonempty ↔ s ≠ t :=
  nonempty_iff_ne_empty.trans symmDiff_eq_empty.not

theorem inter_symmDiff_distrib_left (s t u : Set α) : s ∩ t ∆ u = (s ∩ t) ∆ (s ∩ u) :=
  inf_symmDiff_distrib_left _ _ _

theorem inter_symmDiff_distrib_right (s t u : Set α) : s ∆ t ∩ u = (s ∩ u) ∆ (t ∩ u) :=
  inf_symmDiff_distrib_right _ _ _

theorem subset_symmDiff_union_symmDiff_left (h : Disjoint s t) : u ⊆ s ∆ u ∪ t ∆ u :=
  h.le_symmDiff_sup_symmDiff_left

theorem subset_symmDiff_union_symmDiff_right (h : Disjoint t u) : s ⊆ s ∆ t ∪ s ∆ u :=
  h.le_symmDiff_sup_symmDiff_right

end

/-! ### Powerset -/

theorem mem_powerset {x s : Set α} (h : x ⊆ s) : x ∈ 𝒫 s := @h

theorem subset_of_mem_powerset {x s : Set α} (h : x ∈ 𝒫 s) : x ⊆ s := @h

@[simp]
theorem mem_powerset_iff (x s : Set α) : x ∈ 𝒫 s ↔ x ⊆ s :=
  Iff.rfl

theorem powerset_inter (s t : Set α) : 𝒫(s ∩ t) = 𝒫 s ∩ 𝒫 t :=
  ext fun _ => subset_inter_iff

@[simp]
theorem powerset_mono : 𝒫 s ⊆ 𝒫 t ↔ s ⊆ t :=
  ⟨fun h => @h _ (fun _ h => h), fun h _ hu _ ha => h (hu ha)⟩

theorem monotone_powerset : Monotone (powerset : Set α → Set (Set α)) := fun _ _ => powerset_mono.2

@[simp]
theorem powerset_nonempty : (𝒫 s).Nonempty :=
  ⟨∅, fun _ h => empty_subset s h⟩

@[simp]
theorem powerset_empty : 𝒫(∅ : Set α) = {∅} :=
  ext fun _ => subset_empty_iff

@[simp]
theorem powerset_univ : 𝒫(univ : Set α) = univ :=
  eq_univ_of_forall subset_univ

/-- The powerset of a singleton contains only `∅` and the singleton itself. -/
theorem powerset_singleton (x : α) : 𝒫({x} : Set α) = {∅, {x}} := by
  ext y
  rw [mem_powerset_iff, subset_singleton_iff_eq, mem_insert_iff, mem_singleton_iff]

/-! ### Sets defined as an if-then-else -/

theorem mem_dite (p : Prop) [Decidable p] (s : p → Set α) (t : ¬ p → Set α) (x : α) :
    (x ∈ if h : p then s h else t h) ↔ (∀ h : p, x ∈ s h) ∧ ∀ h : ¬p, x ∈ t h := by
  split_ifs with hp
  · exact ⟨fun hx => ⟨fun _ => hx, fun hnp => (hnp hp).elim⟩, fun hx => hx.1 hp⟩
  · exact ⟨fun hx => ⟨fun h => (hp h).elim, fun _ => hx⟩, fun hx => hx.2 hp⟩

theorem mem_dite_univ_right (p : Prop) [Decidable p] (t : p → Set α) (x : α) :
    (x ∈ if h : p then t h else univ) ↔ ∀ h : p, x ∈ t h := by
  split_ifs <;> simp_all

@[simp]
theorem mem_ite_univ_right (p : Prop) [Decidable p] (t : Set α) (x : α) :
    x ∈ ite p t Set.univ ↔ p → x ∈ t :=
  mem_dite_univ_right p (fun _ => t) x

theorem mem_dite_univ_left (p : Prop) [Decidable p] (t : ¬p → Set α) (x : α) :
    (x ∈ if h : p then univ else t h) ↔ ∀ h : ¬p, x ∈ t h := by
  split_ifs <;> simp_all

@[simp]
theorem mem_ite_univ_left (p : Prop) [Decidable p] (t : Set α) (x : α) :
    x ∈ ite p Set.univ t ↔ ¬p → x ∈ t :=
  mem_dite_univ_left p (fun _ => t) x

theorem mem_dite_empty_right (p : Prop) [Decidable p] (t : p → Set α) (x : α) :
    (x ∈ if h : p then t h else ∅) ↔ ∃ h : p, x ∈ t h := by
  simp only [mem_dite, mem_empty_iff_false, imp_false, not_not]
  exact ⟨fun h => ⟨h.2, h.1 h.2⟩, fun ⟨h₁, h₂⟩ => ⟨fun _ => h₂, h₁⟩⟩

@[simp]
theorem mem_ite_empty_right (p : Prop) [Decidable p] (t : Set α) (x : α) :
    x ∈ ite p t ∅ ↔ p ∧ x ∈ t :=
  (mem_dite_empty_right p (fun _ => t) x).trans (by simp)

theorem mem_dite_empty_left (p : Prop) [Decidable p] (t : ¬p → Set α) (x : α) :
    (x ∈ if h : p then ∅ else t h) ↔ ∃ h : ¬p, x ∈ t h := by
  simp only [mem_dite, mem_empty_iff_false, imp_false]
  exact ⟨fun h => ⟨h.1, h.2 h.1⟩, fun ⟨h₁, h₂⟩ => ⟨fun h => h₁ h, fun _ => h₂⟩⟩

@[simp]
theorem mem_ite_empty_left (p : Prop) [Decidable p] (t : Set α) (x : α) :
    x ∈ ite p ∅ t ↔ ¬p ∧ x ∈ t :=
  (mem_dite_empty_left p (fun _ => t) x).trans (by simp)

/-! ### If-then-else for sets -/


/-- `ite` for sets: `Set.ite t s s' ∩ t = s ∩ t`, `Set.ite t s s' ∩ tᶜ = s' ∩ tᶜ`.
Defined as `s ∩ t ∪ s' \ t`. -/
protected def ite (t s s' : Set α) : Set α :=
  s ∩ t ∪ s' \ t

@[simp]
theorem ite_inter_self (t s s' : Set α) : t.ite s s' ∩ t = s ∩ t := by
  rw [Set.ite, union_inter_distrib_right, diff_inter_self, inter_assoc, inter_self, union_empty]

@[simp]
theorem ite_compl (t s s' : Set α) : tᶜ.ite s s' = t.ite s' s := by
  rw [Set.ite, Set.ite, diff_compl, union_comm, diff_eq]

@[simp]
theorem ite_inter_compl_self (t s s' : Set α) : t.ite s s' ∩ tᶜ = s' ∩ tᶜ := by
  rw [← ite_compl, ite_inter_self]

@[simp]
theorem ite_diff_self (t s s' : Set α) : t.ite s s' \ t = s' \ t :=
  ite_inter_compl_self t s s'

@[simp]
theorem ite_same (t s : Set α) : t.ite s s = s :=
  inter_union_diff _ _

@[simp]
theorem ite_left (s t : Set α) : s.ite s t = s ∪ t := by simp [Set.ite]

@[simp]
theorem ite_right (s t : Set α) : s.ite t s = t ∩ s := by simp [Set.ite]

@[simp]
theorem ite_empty (s s' : Set α) : Set.ite ∅ s s' = s' := by simp [Set.ite]

@[simp]
theorem ite_univ (s s' : Set α) : Set.ite univ s s' = s := by simp [Set.ite]

@[simp]
theorem ite_empty_left (t s : Set α) : t.ite ∅ s = s \ t := by simp [Set.ite]

@[simp]
theorem ite_empty_right (t s : Set α) : t.ite s ∅ = s ∩ t := by simp [Set.ite]

theorem ite_mono (t : Set α) {s₁ s₁' s₂ s₂' : Set α} (h : s₁ ⊆ s₂) (h' : s₁' ⊆ s₂') :
    t.ite s₁ s₁' ⊆ t.ite s₂ s₂' :=
  union_subset_union (inter_subset_inter_left _ h) (inter_subset_inter_left _ h')

theorem ite_subset_union (t s s' : Set α) : t.ite s s' ⊆ s ∪ s' :=
  union_subset_union inter_subset_left diff_subset

theorem inter_subset_ite (t s s' : Set α) : s ∩ s' ⊆ t.ite s s' :=
  ite_same t (s ∩ s') ▸ ite_mono _ inter_subset_left inter_subset_right

theorem ite_inter_inter (t s₁ s₂ s₁' s₂' : Set α) :
    t.ite (s₁ ∩ s₂) (s₁' ∩ s₂') = t.ite s₁ s₁' ∩ t.ite s₂ s₂' := by
  ext x
  simp only [Set.ite, Set.mem_inter_iff, Set.mem_diff, Set.mem_union]
  tauto

theorem ite_inter (t s₁ s₂ s : Set α) : t.ite (s₁ ∩ s) (s₂ ∩ s) = t.ite s₁ s₂ ∩ s := by
  rw [ite_inter_inter, ite_same]

theorem ite_inter_of_inter_eq (t : Set α) {s₁ s₂ s : Set α} (h : s₁ ∩ s = s₂ ∩ s) :
    t.ite s₁ s₂ ∩ s = s₁ ∩ s := by rw [← ite_inter, ← h, ite_same]

theorem subset_ite {t s s' u : Set α} : u ⊆ t.ite s s' ↔ u ∩ t ⊆ s ∧ u \ t ⊆ s' := by
  simp only [subset_def, ← forall_and]
  refine forall_congr' fun x => ?_
  by_cases hx : x ∈ t <;> simp [*, Set.ite]

theorem ite_eq_of_subset_left (t : Set α) {s₁ s₂ : Set α} (h : s₁ ⊆ s₂) :
    t.ite s₁ s₂ = s₁ ∪ (s₂ \ t) := by
  ext x
  by_cases hx : x ∈ t <;> simp [*, Set.ite, or_iff_right_of_imp (@h x)]

theorem ite_eq_of_subset_right (t : Set α) {s₁ s₂ : Set α} (h : s₂ ⊆ s₁) :
    t.ite s₁ s₂ = (s₁ ∩ t) ∪ s₂ := by
  ext x
  by_cases hx : x ∈ t <;> simp [*, Set.ite, or_iff_left_of_imp (@h x)]

section Preorder

variable [Preorder α] [Preorder β] {f : α → β}

-- Porting note:
-- If we decide we want `Elem` to semireducible rather than reducible, we will need:
--   instance : Preorder (↑s) := Subtype.instPreorderSubtype _
-- here, along with appropriate lemmas.

theorem monotoneOn_iff_monotone : MonotoneOn f s ↔
    Monotone fun a : s => f a := by
  simp [Monotone, MonotoneOn]

theorem antitoneOn_iff_antitone : AntitoneOn f s ↔
    Antitone fun a : s => f a := by
  simp [Antitone, AntitoneOn]

theorem strictMonoOn_iff_strictMono : StrictMonoOn f s ↔
    StrictMono fun a : s => f a := by
  simp [StrictMono, StrictMonoOn]

theorem strictAntiOn_iff_strictAnti : StrictAntiOn f s ↔
    StrictAnti fun a : s => f a := by
  simp [StrictAnti, StrictAntiOn]

end Preorder

section LinearOrder

variable [LinearOrder α] [LinearOrder β] {f : α → β}

/-- A function between linear orders which is neither monotone nor antitone makes a dent upright or
downright. -/
theorem not_monotoneOn_not_antitoneOn_iff_exists_le_le :
    ¬MonotoneOn f s ∧ ¬AntitoneOn f s ↔
      ∃ᵉ (a ∈ s) (b ∈ s) (c ∈ s), a ≤ b ∧ b ≤ c ∧
        (f a < f b ∧ f c < f b ∨ f b < f a ∧ f b < f c) := by
  simp [monotoneOn_iff_monotone, antitoneOn_iff_antitone, and_assoc, exists_and_left,
    not_monotone_not_antitone_iff_exists_le_le, @and_left_comm (_ ∈ s)]

/-- A function between linear orders which is neither monotone nor antitone makes a dent upright or
downright. -/
theorem not_monotoneOn_not_antitoneOn_iff_exists_lt_lt :
    ¬MonotoneOn f s ∧ ¬AntitoneOn f s ↔
      ∃ᵉ (a ∈ s) (b ∈ s) (c ∈ s), a < b ∧ b < c ∧
        (f a < f b ∧ f c < f b ∨ f b < f a ∧ f b < f c) := by
  simp [monotoneOn_iff_monotone, antitoneOn_iff_antitone, and_assoc, exists_and_left,
    not_monotone_not_antitone_iff_exists_lt_lt, @and_left_comm (_ ∈ s)]

end LinearOrder

end Set

open Set

namespace Function

variable {ι : Sort*} {α : Type*} {β : Type*} {f : α → β}

theorem Injective.nonempty_apply_iff {f : Set α → Set β} (hf : Injective f) (h2 : f ∅ = ∅)
    {s : Set α} : (f s).Nonempty ↔ s.Nonempty := by
  rw [nonempty_iff_ne_empty, ← h2, nonempty_iff_ne_empty, hf.ne_iff]

end Function

open Function

namespace Set

/-! ### Lemmas about `inclusion`, the injection of subtypes induced by `⊆` -/


section Inclusion

variable {α : Type*} {s t u : Set α}

/-- `inclusion` is the "identity" function between two subsets `s` and `t`, where `s ⊆ t` -/
def inclusion (h : s ⊆ t) : s → t := fun x : s => (⟨x, h x.2⟩ : t)

@[simp]
theorem inclusion_self (x : s) : inclusion Subset.rfl x = x := by
  cases x
  rfl

theorem inclusion_eq_id (h : s ⊆ s) : inclusion h = id :=
  funext inclusion_self

@[simp]
theorem inclusion_mk {h : s ⊆ t} (a : α) (ha : a ∈ s) : inclusion h ⟨a, ha⟩ = ⟨a, h ha⟩ :=
  rfl

theorem inclusion_right (h : s ⊆ t) (x : t) (m : (x : α) ∈ s) : inclusion h ⟨x, m⟩ = x := by
  cases x
  rfl

@[simp]
theorem inclusion_inclusion (hst : s ⊆ t) (htu : t ⊆ u) (x : s) :
    inclusion htu (inclusion hst x) = inclusion (hst.trans htu) x := by
  cases x
  rfl

@[simp]
theorem inclusion_comp_inclusion {α} {s t u : Set α} (hst : s ⊆ t) (htu : t ⊆ u) :
    inclusion htu ∘ inclusion hst = inclusion (hst.trans htu) :=
  funext (inclusion_inclusion hst htu)

@[simp]
theorem coe_inclusion (h : s ⊆ t) (x : s) : (inclusion h x : α) = (x : α) :=
  rfl

theorem val_comp_inclusion (h : s ⊆ t) : Subtype.val ∘ inclusion h = Subtype.val :=
  rfl

theorem inclusion_injective (h : s ⊆ t) : Injective (inclusion h)
  | ⟨_, _⟩, ⟨_, _⟩ => Subtype.ext_iff_val.2 ∘ Subtype.ext_iff_val.1

@[simp]
theorem inclusion_inj (h : s ⊆ t) {x y : s} : inclusion h x = inclusion h y ↔ x = y :=
  (inclusion_injective h).eq_iff

theorem eq_of_inclusion_surjective {s t : Set α} {h : s ⊆ t}
    (h_surj : Function.Surjective (inclusion h)) : s = t := by
  refine Set.Subset.antisymm h (fun x hx => ?_)
  obtain ⟨y, hy⟩ := h_surj ⟨x, hx⟩
  exact mem_of_eq_of_mem (congr_arg Subtype.val hy).symm y.prop

@[simp]
theorem inclusion_le_inclusion [Preorder α] {s t : Set α} (h : s ⊆ t) {x y : s} :
    inclusion h x ≤ inclusion h y ↔ x ≤ y := Iff.rfl

@[simp]
theorem inclusion_lt_inclusion [Preorder α] {s t : Set α} (h : s ⊆ t) {x y : s} :
    inclusion h x < inclusion h y ↔ x < y := Iff.rfl

end Inclusion

end Set

namespace Subsingleton

variable {α : Type*} [Subsingleton α]

theorem eq_univ_of_nonempty {s : Set α} : s.Nonempty → s = univ := fun ⟨x, hx⟩ =>
  eq_univ_of_forall fun y => Subsingleton.elim x y ▸ hx

@[elab_as_elim]
theorem set_cases {p : Set α → Prop} (h0 : p ∅) (h1 : p univ) (s) : p s :=
  (s.eq_empty_or_nonempty.elim fun h => h.symm ▸ h0) fun h => (eq_univ_of_nonempty h).symm ▸ h1

theorem mem_iff_nonempty {α : Type*} [Subsingleton α] {s : Set α} {x : α} : x ∈ s ↔ s.Nonempty :=
  ⟨fun hx => ⟨x, hx⟩, fun ⟨y, hy⟩ => Subsingleton.elim y x ▸ hy⟩

end Subsingleton

/-! ### Decidability instances for sets -/


namespace Set

variable {α : Type u} (s t : Set α) (a b : α)

instance decidableSdiff [Decidable (a ∈ s)] [Decidable (a ∈ t)] : Decidable (a ∈ s \ t) :=
  inferInstanceAs (Decidable (a ∈ s ∧ a ∉ t))

instance decidableInter [Decidable (a ∈ s)] [Decidable (a ∈ t)] : Decidable (a ∈ s ∩ t) :=
  inferInstanceAs (Decidable (a ∈ s ∧ a ∈ t))

instance decidableUnion [Decidable (a ∈ s)] [Decidable (a ∈ t)] : Decidable (a ∈ s ∪ t) :=
  inferInstanceAs (Decidable (a ∈ s ∨ a ∈ t))

instance decidableCompl [Decidable (a ∈ s)] : Decidable (a ∈ sᶜ) :=
  inferInstanceAs (Decidable (a ∉ s))

instance decidableEmptyset : Decidable (a ∈ (∅ : Set α)) := Decidable.isFalse (by simp)

instance decidableUniv : Decidable (a ∈ univ) := Decidable.isTrue (by simp)

instance decidableInsert [Decidable (a = b)] [Decidable (a ∈ s)] : Decidable (a ∈ insert b s) :=
  inferInstanceAs (Decidable (_ ∨ _))

-- Porting note: Lean 3 unfolded `{a}` before finding instances but Lean 4 needs additional help
instance decidableSingleton [Decidable (a = b)] : Decidable (a ∈ ({b} : Set α)) :=
  inferInstanceAs (Decidable (a = b))

instance decidableSetOf (p : α → Prop) [Decidable (p a)] : Decidable (a ∈ { a | p a }) := by
  assumption

end Set

/-! ### Monotone lemmas for sets -/

section Monotone
variable {α β : Type*}

theorem Monotone.inter [Preorder β] {f g : β → Set α} (hf : Monotone f) (hg : Monotone g) :
    Monotone fun x => f x ∩ g x :=
  hf.inf hg

theorem MonotoneOn.inter [Preorder β] {f g : β → Set α} {s : Set β} (hf : MonotoneOn f s)
    (hg : MonotoneOn g s) : MonotoneOn (fun x => f x ∩ g x) s :=
  hf.inf hg

theorem Antitone.inter [Preorder β] {f g : β → Set α} (hf : Antitone f) (hg : Antitone g) :
    Antitone fun x => f x ∩ g x :=
  hf.inf hg

theorem AntitoneOn.inter [Preorder β] {f g : β → Set α} {s : Set β} (hf : AntitoneOn f s)
    (hg : AntitoneOn g s) : AntitoneOn (fun x => f x ∩ g x) s :=
  hf.inf hg

theorem Monotone.union [Preorder β] {f g : β → Set α} (hf : Monotone f) (hg : Monotone g) :
    Monotone fun x => f x ∪ g x :=
  hf.sup hg

theorem MonotoneOn.union [Preorder β] {f g : β → Set α} {s : Set β} (hf : MonotoneOn f s)
    (hg : MonotoneOn g s) : MonotoneOn (fun x => f x ∪ g x) s :=
  hf.sup hg

theorem Antitone.union [Preorder β] {f g : β → Set α} (hf : Antitone f) (hg : Antitone g) :
    Antitone fun x => f x ∪ g x :=
  hf.sup hg

theorem AntitoneOn.union [Preorder β] {f g : β → Set α} {s : Set β} (hf : AntitoneOn f s)
    (hg : AntitoneOn g s) : AntitoneOn (fun x => f x ∪ g x) s :=
  hf.sup hg

namespace Set

theorem monotone_setOf [Preorder α] {p : α → β → Prop} (hp : ∀ b, Monotone fun a => p a b) :
    Monotone fun a => { b | p a b } := fun _ _ h b => hp b h

theorem antitone_setOf [Preorder α] {p : α → β → Prop} (hp : ∀ b, Antitone fun a => p a b) :
    Antitone fun a => { b | p a b } := fun _ _ h b => hp b h

/-- Quantifying over a set is antitone in the set -/
theorem antitone_bforall {P : α → Prop} : Antitone fun s : Set α => ∀ x ∈ s, P x :=
  fun _ _ hst h x hx => h x <| hst hx

end Set

end Monotone

/-! ### Disjoint sets -/

variable {α β : Type*} {s t u : Set α} {f : α → β}

namespace Disjoint

theorem union_left (hs : Disjoint s u) (ht : Disjoint t u) : Disjoint (s ∪ t) u :=
  hs.sup_left ht

theorem union_right (ht : Disjoint s t) (hu : Disjoint s u) : Disjoint s (t ∪ u) :=
  ht.sup_right hu

theorem inter_left (u : Set α) (h : Disjoint s t) : Disjoint (s ∩ u) t :=
  h.inf_left _

theorem inter_left' (u : Set α) (h : Disjoint s t) : Disjoint (u ∩ s) t :=
  h.inf_left' _

theorem inter_right (u : Set α) (h : Disjoint s t) : Disjoint s (t ∩ u) :=
  h.inf_right _

theorem inter_right' (u : Set α) (h : Disjoint s t) : Disjoint s (u ∩ t) :=
  h.inf_right' _

theorem subset_left_of_subset_union (h : s ⊆ t ∪ u) (hac : Disjoint s u) : s ⊆ t :=
  hac.left_le_of_le_sup_right h

theorem subset_right_of_subset_union (h : s ⊆ t ∪ u) (hab : Disjoint s t) : s ⊆ u :=
  hab.left_le_of_le_sup_left h

end Disjoint

@[simp] theorem Prop.compl_singleton (p : Prop) : ({p}ᶜ : Set Prop) = {¬p} :=
  ext fun q ↦ by simpa [@Iff.comm q] using not_iff<|MERGE_RESOLUTION|>--- conflicted
+++ resolved
@@ -187,12 +187,9 @@
 instance : Inhabited (Set α) :=
   ⟨∅⟩
 
-<<<<<<< HEAD
-=======
 theorem ext_iff {s t : Set α} : s = t ↔ ∀ x, x ∈ s ↔ x ∈ t :=
   ⟨fun h x => by rw [h], ext⟩
 
->>>>>>> 2fc87a94
 @[trans]
 theorem mem_of_mem_of_subset {x : α} {s t : Set α} (hx : x ∈ s) (h : s ⊆ t) : x ∈ t :=
   h hx
@@ -1022,12 +1019,7 @@
 
 @[simp]
 theorem singleton_eq_singleton_iff {x y : α} : {x} = ({y} : Set α) ↔ x = y :=
-<<<<<<< HEAD
-  Set.ext_iff.trans eq_iff_eq_cancel_left
-#align set.singleton_eq_singleton_iff Set.singleton_eq_singleton_iff
-=======
   ext_iff.trans eq_iff_eq_cancel_left
->>>>>>> 2fc87a94
 
 theorem singleton_injective : Injective (singleton : α → Set α) := fun _ _ =>
   singleton_eq_singleton_iff.mp
@@ -1120,12 +1112,7 @@
   Iff.rfl
 
 theorem sep_ext_iff : { x ∈ s | p x } = { x ∈ s | q x } ↔ ∀ x ∈ s, p x ↔ q x := by
-<<<<<<< HEAD
-  simp_rw [Set.ext_iff, mem_sep_iff, and_congr_right_iff]
-#align set.sep_ext_iff Set.sep_ext_iff
-=======
   simp_rw [ext_iff, mem_sep_iff, and_congr_right_iff]
->>>>>>> 2fc87a94
 
 theorem sep_eq_of_subset (h : s ⊆ t) : { x ∈ t | x ∈ s } = s :=
   inter_eq_self_of_subset_right h
@@ -1135,21 +1122,11 @@
 
 @[simp]
 theorem sep_eq_self_iff_mem_true : { x ∈ s | p x } = s ↔ ∀ x ∈ s, p x := by
-<<<<<<< HEAD
-  simp_rw [Set.ext_iff, mem_sep_iff, and_iff_left_iff_imp]
-#align set.sep_eq_self_iff_mem_true Set.sep_eq_self_iff_mem_true
-
-@[simp]
-theorem sep_eq_empty_iff_mem_false : { x ∈ s | p x } = ∅ ↔ ∀ x ∈ s, ¬p x := by
-  simp_rw [Set.ext_iff, mem_sep_iff, mem_empty_iff_false, iff_false_iff, not_and]
-#align set.sep_eq_empty_iff_mem_false Set.sep_eq_empty_iff_mem_false
-=======
   simp_rw [ext_iff, mem_sep_iff, and_iff_left_iff_imp]
 
 @[simp]
 theorem sep_eq_empty_iff_mem_false : { x ∈ s | p x } = ∅ ↔ ∀ x ∈ s, ¬p x := by
   simp_rw [ext_iff, mem_sep_iff, mem_empty_iff_false, iff_false_iff, not_and]
->>>>>>> 2fc87a94
 
 --Porting note (#10618): removed `simp` attribute because `simp` can prove it
 theorem sep_true : { x ∈ s | True } = s :=
