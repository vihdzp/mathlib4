/-
Copyright (c) 2014 Jeremy Avigad. All rights reserved.
Released under Apache 2.0 license as described in the file LICENSE.
Authors: Jeremy Avigad, Leonardo de Moura
-/
import Mathlib.Data.Set.Subsingleton
import Mathlib.Order.WithBot
import Mathlib.Tactic.Use
import Batteries.Tactic.Congr

/-!
# Images and preimages of sets

## Main definitions

* `preimage f t : Set α` : the preimage f⁻¹(t) (written `f ⁻¹' t` in Lean) of a subset of β.

* `range f : Set β` : the image of `univ` under `f`.
  Also works for `{p : Prop} (f : p → α)` (unlike `image`)

## Notation

* `f ⁻¹' t` for `Set.preimage f t`

* `f '' s` for `Set.image f s`

## Tags

set, sets, image, preimage, pre-image, range

-/

universe u v

open Function Set

namespace Set

variable {α β γ : Type*} {ι ι' : Sort*}

/-! ### Inverse image -/


section Preimage

variable {f : α → β} {g : β → γ}

@[simp]
theorem preimage_empty : f ⁻¹' ∅ = ∅ :=
  rfl

theorem preimage_congr {f g : α → β} {s : Set β} (h : ∀ x : α, f x = g x) : f ⁻¹' s = g ⁻¹' s := by
  congr with x
  simp [h]

@[gcongr]
theorem preimage_mono {s t : Set β} (h : s ⊆ t) : f ⁻¹' s ⊆ f ⁻¹' t := fun _ hx => h hx

@[simp, mfld_simps]
theorem preimage_univ : f ⁻¹' univ = univ :=
  rfl

theorem subset_preimage_univ {s : Set α} : s ⊆ f ⁻¹' univ :=
  subset_univ _

@[simp, mfld_simps]
theorem preimage_inter {s t : Set β} : f ⁻¹' (s ∩ t) = f ⁻¹' s ∩ f ⁻¹' t :=
  rfl

@[simp]
theorem preimage_union {s t : Set β} : f ⁻¹' (s ∪ t) = f ⁻¹' s ∪ f ⁻¹' t :=
  rfl

@[simp]
theorem preimage_compl {s : Set β} : f ⁻¹' sᶜ = (f ⁻¹' s)ᶜ :=
  rfl

@[simp]
theorem preimage_diff (f : α → β) (s t : Set β) : f ⁻¹' (s \ t) = f ⁻¹' s \ f ⁻¹' t :=
  rfl

open scoped symmDiff in
@[simp]
lemma preimage_symmDiff {f : α → β} (s t : Set β) : f ⁻¹' (s ∆ t) = (f ⁻¹' s) ∆ (f ⁻¹' t) :=
  rfl

@[simp]
theorem preimage_ite (f : α → β) (s t₁ t₂ : Set β) :
    f ⁻¹' s.ite t₁ t₂ = (f ⁻¹' s).ite (f ⁻¹' t₁) (f ⁻¹' t₂) :=
  rfl

@[simp]
theorem preimage_setOf_eq {p : α → Prop} {f : β → α} : f ⁻¹' { a | p a } = { a | p (f a) } :=
  rfl

@[simp]
theorem preimage_id_eq : preimage (id : α → α) = id :=
  rfl

@[mfld_simps]
theorem preimage_id {s : Set α} : id ⁻¹' s = s :=
  rfl

@[simp, mfld_simps]
theorem preimage_id' {s : Set α} : (fun x => x) ⁻¹' s = s :=
  rfl

@[simp]
theorem preimage_const_of_mem {b : β} {s : Set β} (h : b ∈ s) : (fun _ : α => b) ⁻¹' s = univ :=
  eq_univ_of_forall fun _ => h

@[simp]
theorem preimage_const_of_not_mem {b : β} {s : Set β} (h : b ∉ s) : (fun _ : α => b) ⁻¹' s = ∅ :=
  eq_empty_of_subset_empty fun _ hx => h hx

theorem preimage_const (b : β) (s : Set β) [Decidable (b ∈ s)] :
    (fun _ : α => b) ⁻¹' s = if b ∈ s then univ else ∅ := by
  split_ifs with hb
  exacts [preimage_const_of_mem hb, preimage_const_of_not_mem hb]

/-- If preimage of each singleton under `f : α → β` is either empty or the whole type,
then `f` is a constant. -/
lemma exists_eq_const_of_preimage_singleton [Nonempty β] {f : α → β}
    (hf : ∀ b : β, f ⁻¹' {b} = ∅ ∨ f ⁻¹' {b} = univ) : ∃ b, f = const α b := by
  rcases em (∃ b, f ⁻¹' {b} = univ) with ⟨b, hb⟩ | hf'
  · exact ⟨b, funext fun x ↦ eq_univ_iff_forall.1 hb x⟩
  · have : ∀ x b, f x ≠ b := fun x b ↦
      eq_empty_iff_forall_not_mem.1 ((hf b).resolve_right fun h ↦ hf' ⟨b, h⟩) x
    exact ⟨Classical.arbitrary β, funext fun x ↦ absurd rfl (this x _)⟩

theorem preimage_comp {s : Set γ} : g ∘ f ⁻¹' s = f ⁻¹' (g ⁻¹' s) :=
  rfl

theorem preimage_comp_eq : preimage (g ∘ f) = preimage f ∘ preimage g :=
  rfl

theorem preimage_iterate_eq {f : α → α} {n : ℕ} : Set.preimage f^[n] = (Set.preimage f)^[n] := by
  induction' n with n ih; · simp
  rw [iterate_succ, iterate_succ', preimage_comp_eq, ih]

theorem preimage_preimage {g : β → γ} {f : α → β} {s : Set γ} :
    f ⁻¹' (g ⁻¹' s) = (fun x => g (f x)) ⁻¹' s :=
  preimage_comp.symm

theorem eq_preimage_subtype_val_iff {p : α → Prop} {s : Set (Subtype p)} {t : Set α} :
    s = Subtype.val ⁻¹' t ↔ ∀ (x) (h : p x), (⟨x, h⟩ : Subtype p) ∈ s ↔ x ∈ t :=
  ⟨fun s_eq x h => by
    rw [s_eq]
    simp, fun h => ext fun ⟨x, hx⟩ => by simp [h]⟩

theorem nonempty_of_nonempty_preimage {s : Set β} {f : α → β} (hf : (f ⁻¹' s).Nonempty) :
    s.Nonempty :=
  let ⟨x, hx⟩ := hf
  ⟨f x, hx⟩

@[simp] theorem preimage_singleton_true (p : α → Prop) : p ⁻¹' {True} = {a | p a} := by ext; simp

@[simp] theorem preimage_singleton_false (p : α → Prop) : p ⁻¹' {False} = {a | ¬p a} := by ext; simp

theorem preimage_subtype_coe_eq_compl {s u v : Set α} (hsuv : s ⊆ u ∪ v)
    (H : s ∩ (u ∩ v) = ∅) : ((↑) : s → α) ⁻¹' u = ((↑) ⁻¹' v)ᶜ := by
  ext ⟨x, x_in_s⟩
  constructor
  · intro x_in_u x_in_v
    exact eq_empty_iff_forall_not_mem.mp H x ⟨x_in_s, ⟨x_in_u, x_in_v⟩⟩
  · intro hx
    exact Or.elim (hsuv x_in_s) id fun hx' => hx.elim hx'

end Preimage

/-! ### Image of a set under a function -/


section Image

variable {f : α → β} {s t : Set α}

-- Porting note: `Set.image` is already defined in `Data.Set.Defs`

@[deprecated mem_image (since := "2024-03-23")]
theorem mem_image_iff_bex {f : α → β} {s : Set α} {y : β} :
    y ∈ f '' s ↔ ∃ (x : _) (_ : x ∈ s), f x = y :=
  bex_def.symm

theorem image_eta (f : α → β) : f '' s = (fun x => f x) '' s :=
  rfl

theorem _root_.Function.Injective.mem_set_image {f : α → β} (hf : Injective f) {s : Set α} {a : α} :
    f a ∈ f '' s ↔ a ∈ s :=
  ⟨fun ⟨_, hb, Eq⟩ => hf Eq ▸ hb, mem_image_of_mem f⟩

lemma preimage_subset_of_surjOn {t : Set β} (hf : Injective f) (h : SurjOn f s t) :
    f ⁻¹' t ⊆ s := fun _ hx ↦
  hf.mem_set_image.1 <| h hx

theorem forall_mem_image {f : α → β} {s : Set α} {p : β → Prop} :
    (∀ y ∈ f '' s, p y) ↔ ∀ ⦃x⦄, x ∈ s → p (f x) := by simp

theorem exists_mem_image {f : α → β} {s : Set α} {p : β → Prop} :
    (∃ y ∈ f '' s, p y) ↔ ∃ x ∈ s, p (f x) := by simp

@[deprecated (since := "2024-02-21")] alias ball_image_iff := forall_mem_image
@[deprecated (since := "2024-02-21")] alias bex_image_iff := exists_mem_image
@[deprecated (since := "2024-02-21")] alias ⟨_, ball_image_of_ball⟩ := forall_mem_image

@[deprecated forall_mem_image (since := "2024-02-21")]
theorem mem_image_elim {f : α → β} {s : Set α} {C : β → Prop} (h : ∀ x : α, x ∈ s → C (f x)) :
    ∀ {y : β}, y ∈ f '' s → C y := forall_mem_image.2 h _

@[deprecated forall_mem_image (since := "2024-02-21")]
theorem mem_image_elim_on {f : α → β} {s : Set α} {C : β → Prop} {y : β} (h_y : y ∈ f '' s)
    (h : ∀ x : α, x ∈ s → C (f x)) : C y := forall_mem_image.2 h _ h_y

-- Porting note: used to be `safe`
@[congr]
theorem image_congr {f g : α → β} {s : Set α} (h : ∀ a ∈ s, f a = g a) : f '' s = g '' s := by
  ext x
  exact exists_congr fun a ↦ and_congr_right fun ha ↦ by rw [h a ha]

/-- A common special case of `image_congr` -/
theorem image_congr' {f g : α → β} {s : Set α} (h : ∀ x : α, f x = g x) : f '' s = g '' s :=
  image_congr fun x _ => h x

@[gcongr]
lemma image_mono (h : s ⊆ t) : f '' s ⊆ f '' t := by
  rintro - ⟨a, ha, rfl⟩; exact mem_image_of_mem f (h ha)

theorem image_comp (f : β → γ) (g : α → β) (a : Set α) : f ∘ g '' a = f '' (g '' a) := by aesop

theorem image_comp_eq {g : β → γ} : image (g ∘ f) = image g ∘ image f := by ext; simp

/-- A variant of `image_comp`, useful for rewriting -/
theorem image_image (g : β → γ) (f : α → β) (s : Set α) : g '' (f '' s) = (fun x => g (f x)) '' s :=
  (image_comp g f s).symm

theorem image_comm {β'} {f : β → γ} {g : α → β} {f' : α → β'} {g' : β' → γ}
    (h_comm : ∀ a, f (g a) = g' (f' a)) : (s.image g).image f = (s.image f').image g' := by
  simp_rw [image_image, h_comm]

theorem _root_.Function.Semiconj.set_image {f : α → β} {ga : α → α} {gb : β → β}
    (h : Function.Semiconj f ga gb) : Function.Semiconj (image f) (image ga) (image gb) := fun _ =>
  image_comm h

theorem _root_.Function.Commute.set_image {f g : α → α} (h : Function.Commute f g) :
    Function.Commute (image f) (image g) :=
  Function.Semiconj.set_image h

/-- Image is monotone with respect to `⊆`. See `Set.monotone_image` for the statement in
terms of `≤`. -/
@[gcongr]
theorem image_subset {a b : Set α} (f : α → β) (h : a ⊆ b) : f '' a ⊆ f '' b := by
  simp only [subset_def, mem_image]
  exact fun x => fun ⟨w, h1, h2⟩ => ⟨w, h h1, h2⟩

/-- `Set.image` is monotone. See `Set.image_subset` for the statement in terms of `⊆`. -/
lemma monotone_image {f : α → β} : Monotone (image f) := fun _ _ => image_subset _

theorem image_union (f : α → β) (s t : Set α) : f '' (s ∪ t) = f '' s ∪ f '' t :=
  ext fun x =>
    ⟨by rintro ⟨a, h | h, rfl⟩ <;> [left; right] <;> exact ⟨_, h, rfl⟩, by
      rintro (⟨a, h, rfl⟩ | ⟨a, h, rfl⟩) <;> refine ⟨_, ?_, rfl⟩
      · exact mem_union_left t h
      · exact mem_union_right s h⟩

@[simp]
theorem image_empty (f : α → β) : f '' ∅ = ∅ := by
  ext
  simp

theorem image_inter_subset (f : α → β) (s t : Set α) : f '' (s ∩ t) ⊆ f '' s ∩ f '' t :=
  subset_inter (image_subset _ inter_subset_left) (image_subset _ inter_subset_right)

theorem image_inter_on {f : α → β} {s t : Set α} (h : ∀ x ∈ t, ∀ y ∈ s, f x = f y → x = y) :
    f '' (s ∩ t) = f '' s ∩ f '' t :=
  (image_inter_subset _ _ _).antisymm
    fun b ⟨⟨a₁, ha₁, h₁⟩, ⟨a₂, ha₂, h₂⟩⟩ ↦
      have : a₂ = a₁ := h _ ha₂ _ ha₁ (by simp [*])
      ⟨a₁, ⟨ha₁, this ▸ ha₂⟩, h₁⟩

theorem image_inter {f : α → β} {s t : Set α} (H : Injective f) : f '' (s ∩ t) = f '' s ∩ f '' t :=
  image_inter_on fun _ _ _ _ h => H h

theorem image_univ_of_surjective {ι : Type*} {f : ι → β} (H : Surjective f) : f '' univ = univ :=
  eq_univ_of_forall <| by simpa [image]

@[simp]
theorem image_singleton {f : α → β} {a : α} : f '' {a} = {f a} := by
  ext
  simp [image, eq_comm]

@[simp]
theorem Nonempty.image_const {s : Set α} (hs : s.Nonempty) (a : β) : (fun _ => a) '' s = {a} :=
  ext fun _ =>
    ⟨fun ⟨_, _, h⟩ => h ▸ mem_singleton _, fun h =>
      (eq_of_mem_singleton h).symm ▸ hs.imp fun _ hy => ⟨hy, rfl⟩⟩

@[simp, mfld_simps]
theorem image_eq_empty {α β} {f : α → β} {s : Set α} : f '' s = ∅ ↔ s = ∅ := by
  simp only [eq_empty_iff_forall_not_mem]
  exact ⟨fun H a ha => H _ ⟨_, ha, rfl⟩, fun H b ⟨_, ha, _⟩ => H _ ha⟩

-- Porting note: `compl` is already defined in `Data.Set.Defs`
theorem preimage_compl_eq_image_compl [BooleanAlgebra α] (S : Set α) :
    HasCompl.compl ⁻¹' S = HasCompl.compl '' S :=
  Set.ext fun x =>
    ⟨fun h => ⟨xᶜ, h, compl_compl x⟩, fun h =>
      Exists.elim h fun _ hy => (compl_eq_comm.mp hy.2).symm.subst hy.1⟩

theorem mem_compl_image [BooleanAlgebra α] (t : α) (S : Set α) :
    t ∈ HasCompl.compl '' S ↔ tᶜ ∈ S := by
  simp [← preimage_compl_eq_image_compl]

@[simp]
theorem image_id_eq : image (id : α → α) = id := by ext; simp

/-- A variant of `image_id` -/
@[simp]
theorem image_id' (s : Set α) : (fun x => x) '' s = s := by
  ext
  simp

theorem image_id (s : Set α) : id '' s = s := by simp

lemma image_iterate_eq {f : α → α} {n : ℕ} : image (f^[n]) = (image f)^[n] := by
  induction n with
  | zero => simp
  | succ n ih => rw [iterate_succ', iterate_succ', ← ih, image_comp_eq]

theorem compl_compl_image [BooleanAlgebra α] (S : Set α) :
    HasCompl.compl '' (HasCompl.compl '' S) = S := by
  rw [← image_comp, compl_comp_compl, image_id]

theorem image_insert_eq {f : α → β} {a : α} {s : Set α} :
    f '' insert a s = insert (f a) (f '' s) := by
  ext
  simp [and_or_left, exists_or, eq_comm, or_comm, and_comm]

theorem image_pair (f : α → β) (a b : α) : f '' {a, b} = {f a, f b} := by
  simp only [image_insert_eq, image_singleton]

theorem image_subset_preimage_of_inverse {f : α → β} {g : β → α} (I : LeftInverse g f) (s : Set α) :
    f '' s ⊆ g ⁻¹' s := fun _ ⟨a, h, e⟩ => e ▸ ((I a).symm ▸ h : g (f a) ∈ s)

theorem preimage_subset_image_of_inverse {f : α → β} {g : β → α} (I : LeftInverse g f) (s : Set β) :
    f ⁻¹' s ⊆ g '' s := fun b h => ⟨f b, h, I b⟩

theorem image_eq_preimage_of_inverse {f : α → β} {g : β → α} (h₁ : LeftInverse g f)
    (h₂ : RightInverse g f) : image f = preimage g :=
  funext fun s =>
    Subset.antisymm (image_subset_preimage_of_inverse h₁ s) (preimage_subset_image_of_inverse h₂ s)

theorem mem_image_iff_of_inverse {f : α → β} {g : β → α} {b : β} {s : Set α} (h₁ : LeftInverse g f)
    (h₂ : RightInverse g f) : b ∈ f '' s ↔ g b ∈ s := by
  rw [image_eq_preimage_of_inverse h₁ h₂]; rfl

theorem image_compl_subset {f : α → β} {s : Set α} (H : Injective f) : f '' sᶜ ⊆ (f '' s)ᶜ :=
  Disjoint.subset_compl_left <| by simp [disjoint_iff_inf_le, ← image_inter H]

theorem subset_image_compl {f : α → β} {s : Set α} (H : Surjective f) : (f '' s)ᶜ ⊆ f '' sᶜ :=
  compl_subset_iff_union.2 <| by
    rw [← image_union]
    simp [image_univ_of_surjective H]

theorem image_compl_eq {f : α → β} {s : Set α} (H : Bijective f) : f '' sᶜ = (f '' s)ᶜ :=
  Subset.antisymm (image_compl_subset H.1) (subset_image_compl H.2)

theorem subset_image_diff (f : α → β) (s t : Set α) : f '' s \ f '' t ⊆ f '' (s \ t) := by
  rw [diff_subset_iff, ← image_union, union_diff_self]
  exact image_subset f subset_union_right

open scoped symmDiff in
theorem subset_image_symmDiff : (f '' s) ∆ (f '' t) ⊆ f '' s ∆ t :=
  (union_subset_union (subset_image_diff _ _ _) <| subset_image_diff _ _ _).trans
    (superset_of_eq (image_union _ _ _))

theorem image_diff {f : α → β} (hf : Injective f) (s t : Set α) : f '' (s \ t) = f '' s \ f '' t :=
  Subset.antisymm
    (Subset.trans (image_inter_subset _ _ _) <| inter_subset_inter_right _ <| image_compl_subset hf)
    (subset_image_diff f s t)

open scoped symmDiff in
theorem image_symmDiff (hf : Injective f) (s t : Set α) : f '' s ∆ t = (f '' s) ∆ (f '' t) := by
  simp_rw [Set.symmDiff_def, image_union, image_diff hf]

theorem Nonempty.image (f : α → β) {s : Set α} : s.Nonempty → (f '' s).Nonempty
  | ⟨x, hx⟩ => ⟨f x, mem_image_of_mem f hx⟩

theorem Nonempty.of_image {f : α → β} {s : Set α} : (f '' s).Nonempty → s.Nonempty
  | ⟨_, x, hx, _⟩ => ⟨x, hx⟩

@[simp]
theorem image_nonempty {f : α → β} {s : Set α} : (f '' s).Nonempty ↔ s.Nonempty :=
  ⟨Nonempty.of_image, fun h => h.image f⟩

@[deprecated (since := "2024-01-06")] alias nonempty_image_iff := image_nonempty

theorem Nonempty.preimage {s : Set β} (hs : s.Nonempty) {f : α → β} (hf : Surjective f) :
    (f ⁻¹' s).Nonempty :=
  let ⟨y, hy⟩ := hs
  let ⟨x, hx⟩ := hf y
  ⟨x, mem_preimage.2 <| hx.symm ▸ hy⟩

instance (f : α → β) (s : Set α) [Nonempty s] : Nonempty (f '' s) :=
  (Set.Nonempty.image f nonempty_of_nonempty_subtype).to_subtype

/-- image and preimage are a Galois connection -/
@[simp]
theorem image_subset_iff {s : Set α} {t : Set β} {f : α → β} : f '' s ⊆ t ↔ s ⊆ f ⁻¹' t :=
  forall_mem_image

theorem image_preimage_subset (f : α → β) (s : Set β) : f '' (f ⁻¹' s) ⊆ s :=
  image_subset_iff.2 Subset.rfl

theorem subset_preimage_image (f : α → β) (s : Set α) : s ⊆ f ⁻¹' (f '' s) := fun _ =>
  mem_image_of_mem f

@[simp]
theorem preimage_image_eq {f : α → β} (s : Set α) (h : Injective f) : f ⁻¹' (f '' s) = s :=
  Subset.antisymm (fun _ ⟨_, hy, e⟩ => h e ▸ hy) (subset_preimage_image f s)

@[simp]
theorem image_preimage_eq {f : α → β} (s : Set β) (h : Surjective f) : f '' (f ⁻¹' s) = s :=
  Subset.antisymm (image_preimage_subset f s) fun x hx =>
    let ⟨y, e⟩ := h x
    ⟨y, (e.symm ▸ hx : f y ∈ s), e⟩

@[simp]
theorem Nonempty.subset_preimage_const {s : Set α} (hs : Set.Nonempty s) (t : Set β) (a : β) :
    s ⊆ (fun _ => a) ⁻¹' t ↔ a ∈ t := by
  rw [← image_subset_iff, hs.image_const, singleton_subset_iff]

@[simp]
theorem preimage_eq_preimage {f : β → α} (hf : Surjective f) : f ⁻¹' s = f ⁻¹' t ↔ s = t :=
  Iff.intro
    fun eq => by rw [← image_preimage_eq s hf, ← image_preimage_eq t hf, eq]
    fun eq => eq ▸ rfl

theorem image_inter_preimage (f : α → β) (s : Set α) (t : Set β) :
    f '' (s ∩ f ⁻¹' t) = f '' s ∩ t := by
  apply Subset.antisymm
  · calc
      f '' (s ∩ f ⁻¹' t) ⊆ f '' s ∩ f '' (f ⁻¹' t) := image_inter_subset _ _ _
      _ ⊆ f '' s ∩ t := inter_subset_inter_right _ (image_preimage_subset f t)
  · rintro _ ⟨⟨x, h', rfl⟩, h⟩
    exact ⟨x, ⟨h', h⟩, rfl⟩

theorem image_preimage_inter (f : α → β) (s : Set α) (t : Set β) :
    f '' (f ⁻¹' t ∩ s) = t ∩ f '' s := by simp only [inter_comm, image_inter_preimage]

@[simp]
theorem image_inter_nonempty_iff {f : α → β} {s : Set α} {t : Set β} :
    (f '' s ∩ t).Nonempty ↔ (s ∩ f ⁻¹' t).Nonempty := by
  rw [← image_inter_preimage, image_nonempty]

theorem image_diff_preimage {f : α → β} {s : Set α} {t : Set β} :
    f '' (s \ f ⁻¹' t) = f '' s \ t := by simp_rw [diff_eq, ← preimage_compl, image_inter_preimage]

theorem compl_image : image (compl : Set α → Set α) = preimage compl :=
  image_eq_preimage_of_inverse compl_compl compl_compl

theorem compl_image_set_of {p : Set α → Prop} : compl '' { s | p s } = { s | p sᶜ } :=
  congr_fun compl_image p

theorem inter_preimage_subset (s : Set α) (t : Set β) (f : α → β) :
    s ∩ f ⁻¹' t ⊆ f ⁻¹' (f '' s ∩ t) := fun _ h => ⟨mem_image_of_mem _ h.left, h.right⟩

theorem union_preimage_subset (s : Set α) (t : Set β) (f : α → β) :
    s ∪ f ⁻¹' t ⊆ f ⁻¹' (f '' s ∪ t) := fun _ h =>
  Or.elim h (fun l => Or.inl <| mem_image_of_mem _ l) fun r => Or.inr r

theorem subset_image_union (f : α → β) (s : Set α) (t : Set β) : f '' (s ∪ f ⁻¹' t) ⊆ f '' s ∪ t :=
  image_subset_iff.2 (union_preimage_subset _ _ _)

theorem preimage_subset_iff {A : Set α} {B : Set β} {f : α → β} :
    f ⁻¹' B ⊆ A ↔ ∀ a : α, f a ∈ B → a ∈ A :=
  Iff.rfl

theorem image_eq_image {f : α → β} (hf : Injective f) : f '' s = f '' t ↔ s = t :=
  Iff.symm <|
    (Iff.intro fun eq => eq ▸ rfl) fun eq => by
      rw [← preimage_image_eq s hf, ← preimage_image_eq t hf, eq]

theorem subset_image_iff {t : Set β} :
    t ⊆ f '' s ↔ ∃ u, u ⊆ s ∧ f '' u = t := by
  refine ⟨fun h ↦ ⟨f ⁻¹' t ∩ s, inter_subset_right, ?_⟩,
    fun ⟨u, hu, hu'⟩ ↦ hu'.symm ▸ image_mono hu⟩
  rwa [image_preimage_inter, inter_eq_left]

@[simp]
lemma exists_subset_image_iff {p : Set β → Prop} : (∃ t ⊆ f '' s, p t) ↔ ∃ t ⊆ s, p (f '' t) := by
  simp [subset_image_iff]

@[simp]
lemma forall_subset_image_iff {p : Set β → Prop} : (∀ t ⊆ f '' s, p t) ↔ ∀ t ⊆ s, p (f '' t) := by
  simp [subset_image_iff]

theorem image_subset_image_iff {f : α → β} (hf : Injective f) : f '' s ⊆ f '' t ↔ s ⊆ t := by
  refine Iff.symm <| (Iff.intro (image_subset f)) fun h => ?_
  rw [← preimage_image_eq s hf, ← preimage_image_eq t hf]
  exact preimage_mono h

theorem prod_quotient_preimage_eq_image [s : Setoid α] (g : Quotient s → β) {h : α → β}
    (Hh : h = g ∘ Quotient.mk'') (r : Set (β × β)) :
    { x : Quotient s × Quotient s | (g x.1, g x.2) ∈ r } =
      (fun a : α × α => (⟦a.1⟧, ⟦a.2⟧)) '' ((fun a : α × α => (h a.1, h a.2)) ⁻¹' r) :=
  Hh.symm ▸
    Set.ext fun ⟨a₁, a₂⟩ =>
      ⟨Quot.induction_on₂ a₁ a₂ fun a₁ a₂ h => ⟨(a₁, a₂), h, rfl⟩, fun ⟨⟨b₁, b₂⟩, h₁, h₂⟩ =>
        show (g a₁, g a₂) ∈ r from
          have h₃ : ⟦b₁⟧ = a₁ ∧ ⟦b₂⟧ = a₂ := Prod.ext_iff.1 h₂
          h₃.1 ▸ h₃.2 ▸ h₁⟩

theorem exists_image_iff (f : α → β) (x : Set α) (P : β → Prop) :
    (∃ a : f '' x, P a) ↔ ∃ a : x, P (f a) :=
  ⟨fun ⟨a, h⟩ => ⟨⟨_, a.prop.choose_spec.1⟩, a.prop.choose_spec.2.symm ▸ h⟩, fun ⟨a, h⟩ =>
    ⟨⟨_, _, a.prop, rfl⟩, h⟩⟩

theorem imageFactorization_eq {f : α → β} {s : Set α} :
    Subtype.val ∘ imageFactorization f s = f ∘ Subtype.val :=
  funext fun _ => rfl

theorem surjective_onto_image {f : α → β} {s : Set α} : Surjective (imageFactorization f s) :=
  fun ⟨_, ⟨a, ha, rfl⟩⟩ => ⟨⟨a, ha⟩, rfl⟩

/-- If the only elements outside `s` are those left fixed by `σ`, then mapping by `σ` has no effect.
-/
theorem image_perm {s : Set α} {σ : Equiv.Perm α} (hs : { a : α | σ a ≠ a } ⊆ s) : σ '' s = s := by
  ext i
  obtain hi | hi := eq_or_ne (σ i) i
  · refine ⟨?_, fun h => ⟨i, h, hi⟩⟩
    rintro ⟨j, hj, h⟩
    rwa [σ.injective (hi.trans h.symm)]
  · refine iff_of_true ⟨σ.symm i, hs fun h => hi ?_, σ.apply_symm_apply _⟩ (hs hi)
    convert congr_arg σ h <;> exact (σ.apply_symm_apply _).symm

end Image

/-! ### Lemmas about the powerset and image. -/

/-- The powerset of `{a} ∪ s` is `𝒫 s` together with `{a} ∪ t` for each `t ∈ 𝒫 s`. -/
theorem powerset_insert (s : Set α) (a : α) : 𝒫 insert a s = 𝒫 s ∪ insert a '' 𝒫 s := by
  ext t
  simp_rw [mem_union, mem_image, mem_powerset_iff]
  constructor
  · intro h
    by_cases hs : a ∈ t
    · right
      refine ⟨t \ {a}, ?_, ?_⟩
      · rw [diff_singleton_subset_iff]
        assumption
      · rw [insert_diff_singleton, insert_eq_of_mem hs]
    · left
      exact (subset_insert_iff_of_not_mem hs).mp h
  · rintro (h | ⟨s', h₁, rfl⟩)
    · exact subset_trans h (subset_insert a s)
    · exact insert_subset_insert h₁

/-! ### Lemmas about range of a function. -/


section Range

variable {f : ι → α} {s t : Set α}

theorem forall_mem_range {p : α → Prop} : (∀ a ∈ range f, p a) ↔ ∀ i, p (f i) := by simp

@[deprecated (since := "2024-02-21")] alias forall_range_iff := forall_mem_range

theorem forall_subtype_range_iff {p : range f → Prop} :
    (∀ a : range f, p a) ↔ ∀ i, p ⟨f i, mem_range_self _⟩ :=
  ⟨fun H i => H _, fun H ⟨y, i, hi⟩ => by
    subst hi
    apply H⟩

theorem exists_range_iff {p : α → Prop} : (∃ a ∈ range f, p a) ↔ ∃ i, p (f i) := by simp

@[deprecated (since := "2024-03-10")]
alias exists_range_iff' := exists_range_iff

theorem exists_subtype_range_iff {p : range f → Prop} :
    (∃ a : range f, p a) ↔ ∃ i, p ⟨f i, mem_range_self _⟩ :=
  ⟨fun ⟨⟨a, i, hi⟩, ha⟩ => by
    subst a
    exact ⟨i, ha⟩,
   fun ⟨i, hi⟩ => ⟨_, hi⟩⟩

theorem range_iff_surjective : range f = univ ↔ Surjective f :=
  eq_univ_iff_forall

alias ⟨_, _root_.Function.Surjective.range_eq⟩ := range_iff_surjective

@[simp]
theorem subset_range_of_surjective {f : α → β} (h : Surjective f) (s : Set β) :
    s ⊆ range f := Surjective.range_eq h ▸ subset_univ s

@[simp]
theorem image_univ {f : α → β} : f '' univ = range f := by
  ext
  simp [image, range]

@[simp]
theorem preimage_eq_univ_iff {f : α → β} {s} : f ⁻¹' s = univ ↔ range f ⊆ s := by
  rw [← univ_subset_iff, ← image_subset_iff, image_univ]

theorem image_subset_range (f : α → β) (s) : f '' s ⊆ range f := by
  rw [← image_univ]; exact image_subset _ (subset_univ _)

theorem mem_range_of_mem_image (f : α → β) (s) {x : β} (h : x ∈ f '' s) : x ∈ range f :=
  image_subset_range f s h

theorem _root_.Nat.mem_range_succ (i : ℕ) : i ∈ range Nat.succ ↔ 0 < i :=
  ⟨by
    rintro ⟨n, rfl⟩
    exact Nat.succ_pos n, fun h => ⟨_, Nat.succ_pred_eq_of_pos h⟩⟩

theorem Nonempty.preimage' {s : Set β} (hs : s.Nonempty) {f : α → β} (hf : s ⊆ range f) :
    (f ⁻¹' s).Nonempty :=
  let ⟨_, hy⟩ := hs
  let ⟨x, hx⟩ := hf hy
  ⟨x, Set.mem_preimage.2 <| hx.symm ▸ hy⟩

theorem range_comp (g : α → β) (f : ι → α) : range (g ∘ f) = g '' range f := by aesop

theorem range_subset_iff : range f ⊆ s ↔ ∀ y, f y ∈ s :=
  forall_mem_range

theorem range_subset_range_iff_exists_comp {f : α → γ} {g : β → γ} :
    range f ⊆ range g ↔ ∃ h : α → β, f = g ∘ h := by
  simp only [range_subset_iff, mem_range, Classical.skolem, Function.funext_iff, (· ∘ ·), eq_comm]

theorem range_eq_iff (f : α → β) (s : Set β) :
    range f = s ↔ (∀ a, f a ∈ s) ∧ ∀ b ∈ s, ∃ a, f a = b := by
  rw [← range_subset_iff]
  exact le_antisymm_iff

theorem range_comp_subset_range (f : α → β) (g : β → γ) : range (g ∘ f) ⊆ range g := by
  rw [range_comp]; apply image_subset_range

theorem range_nonempty_iff_nonempty : (range f).Nonempty ↔ Nonempty ι :=
  ⟨fun ⟨_, x, _⟩ => ⟨x⟩, fun ⟨x⟩ => ⟨f x, mem_range_self x⟩⟩

theorem range_nonempty [h : Nonempty ι] (f : ι → α) : (range f).Nonempty :=
  range_nonempty_iff_nonempty.2 h

@[simp]
theorem range_eq_empty_iff {f : ι → α} : range f = ∅ ↔ IsEmpty ι := by
  rw [← not_nonempty_iff, ← range_nonempty_iff_nonempty, not_nonempty_iff_eq_empty]

theorem range_eq_empty [IsEmpty ι] (f : ι → α) : range f = ∅ :=
  range_eq_empty_iff.2 ‹_›

instance instNonemptyRange [Nonempty ι] (f : ι → α) : Nonempty (range f) :=
  (range_nonempty f).to_subtype

@[simp]
theorem image_union_image_compl_eq_range (f : α → β) : f '' s ∪ f '' sᶜ = range f := by
  rw [← image_union, ← image_univ, ← union_compl_self]

theorem insert_image_compl_eq_range (f : α → β) (x : α) : insert (f x) (f '' {x}ᶜ) = range f := by
  rw [← image_insert_eq, insert_eq, union_compl_self, image_univ]

theorem image_preimage_eq_range_inter {f : α → β} {t : Set β} : f '' (f ⁻¹' t) = range f ∩ t :=
  ext fun x =>
    ⟨fun ⟨x, hx, HEq⟩ => HEq ▸ ⟨mem_range_self _, hx⟩, fun ⟨⟨y, h_eq⟩, hx⟩ =>
      h_eq ▸ mem_image_of_mem f <| show y ∈ f ⁻¹' t by rw [preimage, mem_setOf, h_eq]; exact hx⟩

theorem image_preimage_eq_inter_range {f : α → β} {t : Set β} : f '' (f ⁻¹' t) = t ∩ range f := by
  rw [image_preimage_eq_range_inter, inter_comm]

theorem image_preimage_eq_of_subset {f : α → β} {s : Set β} (hs : s ⊆ range f) :
    f '' (f ⁻¹' s) = s := by rw [image_preimage_eq_range_inter, inter_eq_self_of_subset_right hs]

theorem image_preimage_eq_iff {f : α → β} {s : Set β} : f '' (f ⁻¹' s) = s ↔ s ⊆ range f :=
  ⟨by
    intro h
    rw [← h]
    apply image_subset_range,
   image_preimage_eq_of_subset⟩

theorem subset_range_iff_exists_image_eq {f : α → β} {s : Set β} : s ⊆ range f ↔ ∃ t, f '' t = s :=
  ⟨fun h => ⟨_, image_preimage_eq_iff.2 h⟩, fun ⟨_, ht⟩ => ht ▸ image_subset_range _ _⟩

theorem range_image (f : α → β) : range (image f) = 𝒫 range f :=
  ext fun _ => subset_range_iff_exists_image_eq.symm

@[simp]
theorem exists_subset_range_and_iff {f : α → β} {p : Set β → Prop} :
    (∃ s, s ⊆ range f ∧ p s) ↔ ∃ s, p (f '' s) := by
  rw [← exists_range_iff, range_image]; rfl

@[deprecated exists_subset_range_and_iff (since := "2024-06-06")]
theorem exists_subset_range_iff {f : α → β} {p : Set β → Prop} :
    (∃ (s : _) (_ : s ⊆ range f), p s) ↔ ∃ s, p (f '' s) := by simp

@[simp]
theorem forall_subset_range_iff {f : α → β} {p : Set β → Prop} :
    (∀ s, s ⊆ range f → p s) ↔ ∀ s, p (f '' s) := by
  rw [← forall_mem_range, range_image]; rfl

@[simp]
theorem preimage_subset_preimage_iff {s t : Set α} {f : β → α} (hs : s ⊆ range f) :
    f ⁻¹' s ⊆ f ⁻¹' t ↔ s ⊆ t := by
  constructor
  · intro h x hx
    rcases hs hx with ⟨y, rfl⟩
    exact h hx
  intro h x; apply h

theorem preimage_eq_preimage' {s t : Set α} {f : β → α} (hs : s ⊆ range f) (ht : t ⊆ range f) :
    f ⁻¹' s = f ⁻¹' t ↔ s = t := by
  constructor
  · intro h
    apply Subset.antisymm
    · rw [← preimage_subset_preimage_iff hs, h]
    · rw [← preimage_subset_preimage_iff ht, h]
  rintro rfl; rfl

-- Porting note:
-- @[simp] `simp` can prove this
theorem preimage_inter_range {f : α → β} {s : Set β} : f ⁻¹' (s ∩ range f) = f ⁻¹' s :=
  Set.ext fun x => and_iff_left ⟨x, rfl⟩

-- Porting note:
-- @[simp] `simp` can prove this
theorem preimage_range_inter {f : α → β} {s : Set β} : f ⁻¹' (range f ∩ s) = f ⁻¹' s := by
  rw [inter_comm, preimage_inter_range]

theorem preimage_image_preimage {f : α → β} {s : Set β} : f ⁻¹' (f '' (f ⁻¹' s)) = f ⁻¹' s := by
  rw [image_preimage_eq_range_inter, preimage_range_inter]

@[simp, mfld_simps]
theorem range_id : range (@id α) = univ :=
  range_iff_surjective.2 surjective_id

@[simp, mfld_simps]
theorem range_id' : (range fun x : α => x) = univ :=
  range_id

@[simp]
theorem _root_.Prod.range_fst [Nonempty β] : range (Prod.fst : α × β → α) = univ :=
  Prod.fst_surjective.range_eq

@[simp]
theorem _root_.Prod.range_snd [Nonempty α] : range (Prod.snd : α × β → β) = univ :=
  Prod.snd_surjective.range_eq

@[simp]
theorem range_eval {α : ι → Sort _} [∀ i, Nonempty (α i)] (i : ι) :
    range (eval i : (∀ i, α i) → α i) = univ :=
  (surjective_eval i).range_eq

theorem range_inl : range (@Sum.inl α β) = {x | Sum.isLeft x} := by ext (_|_) <;> simp
theorem range_inr : range (@Sum.inr α β) = {x | Sum.isRight x} := by ext (_|_) <;> simp

theorem isCompl_range_inl_range_inr : IsCompl (range <| @Sum.inl α β) (range Sum.inr) :=
  IsCompl.of_le
    (by
      rintro y ⟨⟨x₁, rfl⟩, ⟨x₂, h⟩⟩
      exact Sum.noConfusion h)
    (by rintro (x | y) - <;> [left; right] <;> exact mem_range_self _)

@[simp]
theorem range_inl_union_range_inr : range (Sum.inl : α → α ⊕ β) ∪ range Sum.inr = univ :=
  isCompl_range_inl_range_inr.sup_eq_top

@[simp]
theorem range_inl_inter_range_inr : range (Sum.inl : α → α ⊕ β) ∩ range Sum.inr = ∅ :=
  isCompl_range_inl_range_inr.inf_eq_bot

@[simp]
theorem range_inr_union_range_inl : range (Sum.inr : β → α ⊕ β) ∪ range Sum.inl = univ :=
  isCompl_range_inl_range_inr.symm.sup_eq_top

@[simp]
theorem range_inr_inter_range_inl : range (Sum.inr : β → α ⊕ β) ∩ range Sum.inl = ∅ :=
  isCompl_range_inl_range_inr.symm.inf_eq_bot

@[simp]
theorem preimage_inl_image_inr (s : Set β) : Sum.inl ⁻¹' (@Sum.inr α β '' s) = ∅ := by
  ext
  simp

@[simp]
theorem preimage_inr_image_inl (s : Set α) : Sum.inr ⁻¹' (@Sum.inl α β '' s) = ∅ := by
  ext
  simp

@[simp]
theorem preimage_inl_range_inr : Sum.inl ⁻¹' range (Sum.inr : β → α ⊕ β) = ∅ := by
  rw [← image_univ, preimage_inl_image_inr]

@[simp]
theorem preimage_inr_range_inl : Sum.inr ⁻¹' range (Sum.inl : α → α ⊕ β) = ∅ := by
  rw [← image_univ, preimage_inr_image_inl]

@[simp]
theorem compl_range_inl : (range (Sum.inl : α → α ⊕ β))ᶜ = range (Sum.inr : β → α ⊕ β) :=
  IsCompl.compl_eq isCompl_range_inl_range_inr

@[simp]
theorem compl_range_inr : (range (Sum.inr : β → α ⊕ β))ᶜ = range (Sum.inl : α → α ⊕ β) :=
  IsCompl.compl_eq isCompl_range_inl_range_inr.symm

theorem image_preimage_inl_union_image_preimage_inr (s : Set (α ⊕ β)) :
    Sum.inl '' (Sum.inl ⁻¹' s) ∪ Sum.inr '' (Sum.inr ⁻¹' s) = s := by
  rw [image_preimage_eq_inter_range, image_preimage_eq_inter_range, ← inter_union_distrib_left,
    range_inl_union_range_inr, inter_univ]

@[simp]
theorem range_quot_mk (r : α → α → Prop) : range (Quot.mk r) = univ :=
  (surjective_quot_mk r).range_eq

@[simp]
theorem range_quot_lift {r : ι → ι → Prop} (hf : ∀ x y, r x y → f x = f y) :
    range (Quot.lift f hf) = range f :=
  ext fun _ => (surjective_quot_mk _).exists

-- Porting note: the `Setoid α` instance is not being filled in
@[simp]
theorem range_quotient_mk [sa : Setoid α] : (range (α := Quotient sa) fun x : α => ⟦x⟧) = univ :=
  range_quot_mk _

@[simp]
theorem range_quotient_lift [s : Setoid ι] (hf) :
    range (Quotient.lift f hf : Quotient s → α) = range f :=
  range_quot_lift _

@[simp]
theorem range_quotient_mk' {s : Setoid α} : range (Quotient.mk' : α → Quotient s) = univ :=
  range_quot_mk _

@[simp] lemma Quotient.range_mk'' {sa : Setoid α} : range (Quotient.mk'' (s₁ := sa)) = univ :=
  range_quotient_mk

@[simp]
theorem range_quotient_lift_on' {s : Setoid ι} (hf) :
    (range fun x : Quotient s => Quotient.liftOn' x f hf) = range f :=
  range_quot_lift _

instance canLift (c) (p) [CanLift α β c p] :
    CanLift (Set α) (Set β) (c '' ·) fun s => ∀ x ∈ s, p x where
  prf _ hs := subset_range_iff_exists_image_eq.mp fun x hx => CanLift.prf _ (hs x hx)

theorem range_const_subset {c : α} : (range fun _ : ι => c) ⊆ {c} :=
  range_subset_iff.2 fun _ => rfl

@[simp]
theorem range_const : ∀ [Nonempty ι] {c : α}, (range fun _ : ι => c) = {c}
  | ⟨x⟩, _ =>
    (Subset.antisymm range_const_subset) fun _ hy =>
      (mem_singleton_iff.1 hy).symm ▸ mem_range_self x

theorem range_subtype_map {p : α → Prop} {q : β → Prop} (f : α → β) (h : ∀ x, p x → q (f x)) :
    range (Subtype.map f h) = (↑) ⁻¹' (f '' { x | p x }) := by
  ext ⟨x, hx⟩
  simp_rw [mem_preimage, mem_range, mem_image, Subtype.exists, Subtype.map]
  simp only [Subtype.mk.injEq, exists_prop, mem_setOf_eq]

theorem image_swap_eq_preimage_swap : image (@Prod.swap α β) = preimage Prod.swap :=
  image_eq_preimage_of_inverse Prod.swap_leftInverse Prod.swap_rightInverse

theorem preimage_singleton_nonempty {f : α → β} {y : β} : (f ⁻¹' {y}).Nonempty ↔ y ∈ range f :=
  Iff.rfl

theorem preimage_singleton_eq_empty {f : α → β} {y : β} : f ⁻¹' {y} = ∅ ↔ y ∉ range f :=
  not_nonempty_iff_eq_empty.symm.trans preimage_singleton_nonempty.not

theorem range_subset_singleton {f : ι → α} {x : α} : range f ⊆ {x} ↔ f = const ι x := by
  simp [range_subset_iff, funext_iff, mem_singleton]

theorem image_compl_preimage {f : α → β} {s : Set β} : f '' (f ⁻¹' s)ᶜ = range f \ s := by
  rw [compl_eq_univ_diff, image_diff_preimage, image_univ]

theorem rangeFactorization_eq {f : ι → β} : Subtype.val ∘ rangeFactorization f = f :=
  funext fun _ => rfl

@[simp]
theorem rangeFactorization_coe (f : ι → β) (a : ι) : (rangeFactorization f a : β) = f a :=
  rfl

@[simp]
theorem coe_comp_rangeFactorization (f : ι → β) : (↑) ∘ rangeFactorization f = f := rfl

theorem surjective_onto_range : Surjective (rangeFactorization f) := fun ⟨_, ⟨i, rfl⟩⟩ => ⟨i, rfl⟩

theorem image_eq_range (f : α → β) (s : Set α) : f '' s = range fun x : s => f x := by
  ext
  constructor
  · rintro ⟨x, h1, h2⟩
    exact ⟨⟨x, h1⟩, h2⟩
  · rintro ⟨⟨x, h1⟩, h2⟩
    exact ⟨x, h1, h2⟩

theorem _root_.Sum.range_eq (f : α ⊕ β → γ) :
    range f = range (f ∘ Sum.inl) ∪ range (f ∘ Sum.inr) :=
  ext fun _ => Sum.exists

@[simp]
theorem Sum.elim_range (f : α → γ) (g : β → γ) : range (Sum.elim f g) = range f ∪ range g :=
  Sum.range_eq _

theorem range_ite_subset' {p : Prop} [Decidable p] {f g : α → β} :
    range (if p then f else g) ⊆ range f ∪ range g := by
  by_cases h : p
  · rw [if_pos h]
    exact subset_union_left
  · rw [if_neg h]
    exact subset_union_right

theorem range_ite_subset {p : α → Prop} [DecidablePred p] {f g : α → β} :
    (range fun x => if p x then f x else g x) ⊆ range f ∪ range g := by
  rw [range_subset_iff]; intro x; by_cases h : p x
  · simp only [if_pos h, mem_union, mem_range, exists_apply_eq_apply, true_or]
  · simp [if_neg h, mem_union, mem_range_self]

@[simp]
theorem preimage_range (f : α → β) : f ⁻¹' range f = univ :=
  eq_univ_of_forall mem_range_self

/-- The range of a function from a `Unique` type contains just the
function applied to its single value. -/
theorem range_unique [h : Unique ι] : range f = {f default} := by
  ext x
  rw [mem_range]
  constructor
  · rintro ⟨i, hi⟩
    rw [h.uniq i] at hi
    exact hi ▸ mem_singleton _
  · exact fun h => ⟨default, h.symm⟩

theorem range_diff_image_subset (f : α → β) (s : Set α) : range f \ f '' s ⊆ f '' sᶜ :=
  fun _ ⟨⟨x, h₁⟩, h₂⟩ => ⟨x, fun h => h₂ ⟨x, h, h₁⟩, h₁⟩

theorem range_diff_image {f : α → β} (H : Injective f) (s : Set α) : range f \ f '' s = f '' sᶜ :=
  (Subset.antisymm (range_diff_image_subset f s)) fun _ ⟨_, hx, hy⟩ =>
    hy ▸ ⟨mem_range_self _, fun ⟨_, hx', Eq⟩ => hx <| H Eq ▸ hx'⟩

@[simp]
theorem range_inclusion (h : s ⊆ t) : range (inclusion h) = { x : t | (x : α) ∈ s } := by
  ext ⟨x, hx⟩
<<<<<<< HEAD
  simp [inclusion]
=======
  simp
>>>>>>> 2b617ccc

-- When `f` is injective, see also `Equiv.ofInjective`.
theorem leftInverse_rangeSplitting (f : α → β) :
    LeftInverse (rangeFactorization f) (rangeSplitting f) := fun x => by
  apply Subtype.ext -- Porting note: why doesn't `ext` find this lemma?
  simp only [rangeFactorization_coe]
  apply apply_rangeSplitting

theorem rangeSplitting_injective (f : α → β) : Injective (rangeSplitting f) :=
  (leftInverse_rangeSplitting f).injective

theorem rightInverse_rangeSplitting {f : α → β} (h : Injective f) :
    RightInverse (rangeFactorization f) (rangeSplitting f) :=
  (leftInverse_rangeSplitting f).rightInverse_of_injective fun _ _ hxy =>
    h <| Subtype.ext_iff.1 hxy

theorem preimage_rangeSplitting {f : α → β} (hf : Injective f) :
    preimage (rangeSplitting f) = image (rangeFactorization f) :=
  (image_eq_preimage_of_inverse (rightInverse_rangeSplitting hf)
      (leftInverse_rangeSplitting f)).symm

theorem isCompl_range_some_none (α : Type*) : IsCompl (range (some : α → Option α)) {none} :=
  IsCompl.of_le (fun _ ⟨⟨_, ha⟩, (hn : _ = none)⟩ => Option.some_ne_none _ (ha.trans hn))
    fun x _ => Option.casesOn x (Or.inr rfl) fun _ => Or.inl <| mem_range_self _

@[simp]
theorem compl_range_some (α : Type*) : (range (some : α → Option α))ᶜ = {none} :=
  (isCompl_range_some_none α).compl_eq

@[simp]
theorem range_some_inter_none (α : Type*) : range (some : α → Option α) ∩ {none} = ∅ :=
  (isCompl_range_some_none α).inf_eq_bot

-- Porting note:
-- @[simp] `simp` can prove this
theorem range_some_union_none (α : Type*) : range (some : α → Option α) ∪ {none} = univ :=
  (isCompl_range_some_none α).sup_eq_top

@[simp]
theorem insert_none_range_some (α : Type*) : insert none (range (some : α → Option α)) = univ :=
  (isCompl_range_some_none α).symm.sup_eq_top

end Range

section Subsingleton

variable {s : Set α}

/-- The image of a subsingleton is a subsingleton. -/
theorem Subsingleton.image (hs : s.Subsingleton) (f : α → β) : (f '' s).Subsingleton :=
  fun _ ⟨_, hx, Hx⟩ _ ⟨_, hy, Hy⟩ => Hx ▸ Hy ▸ congr_arg f (hs hx hy)

/-- The preimage of a subsingleton under an injective map is a subsingleton. -/
theorem Subsingleton.preimage {s : Set β} (hs : s.Subsingleton) {f : α → β}
    (hf : Function.Injective f) : (f ⁻¹' s).Subsingleton := fun _ ha _ hb => hf <| hs ha hb

/-- If the image of a set under an injective map is a subsingleton, the set is a subsingleton. -/
theorem subsingleton_of_image {f : α → β} (hf : Function.Injective f) (s : Set α)
    (hs : (f '' s).Subsingleton) : s.Subsingleton :=
  (hs.preimage hf).anti <| subset_preimage_image _ _

/-- If the preimage of a set under a surjective map is a subsingleton,
the set is a subsingleton. -/
theorem subsingleton_of_preimage {f : α → β} (hf : Function.Surjective f) (s : Set β)
    (hs : (f ⁻¹' s).Subsingleton) : s.Subsingleton := fun fx hx fy hy => by
  rcases hf fx, hf fy with ⟨⟨x, rfl⟩, ⟨y, rfl⟩⟩
  exact congr_arg f (hs hx hy)

theorem subsingleton_range {α : Sort*} [Subsingleton α] (f : α → β) : (range f).Subsingleton :=
  forall_mem_range.2 fun x => forall_mem_range.2 fun y => congr_arg f (Subsingleton.elim x y)

/-- The preimage of a nontrivial set under a surjective map is nontrivial. -/
theorem Nontrivial.preimage {s : Set β} (hs : s.Nontrivial) {f : α → β}
    (hf : Function.Surjective f) : (f ⁻¹' s).Nontrivial := by
  rcases hs with ⟨fx, hx, fy, hy, hxy⟩
  rcases hf fx, hf fy with ⟨⟨x, rfl⟩, ⟨y, rfl⟩⟩
  exact ⟨x, hx, y, hy, mt (congr_arg f) hxy⟩

/-- The image of a nontrivial set under an injective map is nontrivial. -/
theorem Nontrivial.image (hs : s.Nontrivial) {f : α → β} (hf : Function.Injective f) :
    (f '' s).Nontrivial :=
  let ⟨x, hx, y, hy, hxy⟩ := hs
  ⟨f x, mem_image_of_mem f hx, f y, mem_image_of_mem f hy, hf.ne hxy⟩

/-- If the image of a set is nontrivial, the set is nontrivial. -/
theorem nontrivial_of_image (f : α → β) (s : Set α) (hs : (f '' s).Nontrivial) : s.Nontrivial :=
  let ⟨_, ⟨x, hx, rfl⟩, _, ⟨y, hy, rfl⟩, hxy⟩ := hs
  ⟨x, hx, y, hy, mt (congr_arg f) hxy⟩

@[simp]
theorem image_nontrivial {f : α → β} (hf : f.Injective) : (f '' s).Nontrivial ↔ s.Nontrivial :=
  ⟨nontrivial_of_image f s, fun h ↦ h.image hf⟩

/-- If the preimage of a set under an injective map is nontrivial, the set is nontrivial. -/
theorem nontrivial_of_preimage {f : α → β} (hf : Function.Injective f) (s : Set β)
    (hs : (f ⁻¹' s).Nontrivial) : s.Nontrivial :=
  (hs.image hf).mono <| image_preimage_subset _ _

end Subsingleton

end Set

namespace Function

variable {α β : Type*} {ι : Sort*} {f : α → β}

open Set

theorem Surjective.preimage_injective (hf : Surjective f) : Injective (preimage f) := fun _ _ =>
  (preimage_eq_preimage hf).1

theorem Injective.preimage_image (hf : Injective f) (s : Set α) : f ⁻¹' (f '' s) = s :=
  preimage_image_eq s hf

theorem Injective.preimage_surjective (hf : Injective f) : Surjective (preimage f) := by
  intro s
  use f '' s
  rw [hf.preimage_image]

theorem Injective.subsingleton_image_iff (hf : Injective f) {s : Set α} :
    (f '' s).Subsingleton ↔ s.Subsingleton :=
  ⟨subsingleton_of_image hf s, fun h => h.image f⟩

theorem Surjective.image_preimage (hf : Surjective f) (s : Set β) : f '' (f ⁻¹' s) = s :=
  image_preimage_eq s hf

theorem Surjective.image_surjective (hf : Surjective f) : Surjective (image f) := by
  intro s
  use f ⁻¹' s
  rw [hf.image_preimage]

@[simp]
theorem Surjective.nonempty_preimage (hf : Surjective f) {s : Set β} :
    (f ⁻¹' s).Nonempty ↔ s.Nonempty := by rw [← image_nonempty, hf.image_preimage]

theorem Injective.image_injective (hf : Injective f) : Injective (image f) := by
  intro s t h
  rw [← preimage_image_eq s hf, ← preimage_image_eq t hf, h]

theorem Surjective.preimage_subset_preimage_iff {s t : Set β} (hf : Surjective f) :
    f ⁻¹' s ⊆ f ⁻¹' t ↔ s ⊆ t := by
  apply Set.preimage_subset_preimage_iff
  rw [hf.range_eq]
  apply subset_univ

theorem Surjective.range_comp {ι' : Sort*} {f : ι → ι'} (hf : Surjective f) (g : ι' → α) :
    range (g ∘ f) = range g :=
  ext fun y => (@Surjective.exists _ _ _ hf fun x => g x = y).symm

theorem Injective.mem_range_iff_exists_unique (hf : Injective f) {b : β} :
    b ∈ range f ↔ ∃! a, f a = b :=
  ⟨fun ⟨a, h⟩ => ⟨a, h, fun _ ha => hf (ha.trans h.symm)⟩, ExistsUnique.exists⟩

theorem Injective.exists_unique_of_mem_range (hf : Injective f) {b : β} (hb : b ∈ range f) :
    ∃! a, f a = b :=
  hf.mem_range_iff_exists_unique.mp hb

theorem Injective.compl_image_eq (hf : Injective f) (s : Set α) :
    (f '' s)ᶜ = f '' sᶜ ∪ (range f)ᶜ := by
  ext y
  rcases em (y ∈ range f) with (⟨x, rfl⟩ | hx)
  · simp [hf.eq_iff]
  · rw [mem_range, not_exists] at hx
    simp [hx]

theorem LeftInverse.image_image {g : β → α} (h : LeftInverse g f) (s : Set α) :
    g '' (f '' s) = s := by rw [← image_comp, h.comp_eq_id, image_id]

theorem LeftInverse.preimage_preimage {g : β → α} (h : LeftInverse g f) (s : Set α) :
    f ⁻¹' (g ⁻¹' s) = s := by rw [← preimage_comp, h.comp_eq_id, preimage_id]

protected theorem Involutive.preimage {f : α → α} (hf : Involutive f) : Involutive (preimage f) :=
  hf.rightInverse.preimage_preimage

end Function

namespace EquivLike

variable {ι ι' : Sort*} {E : Type*} [EquivLike E ι ι']

@[simp] lemma range_comp {α : Type*} (f : ι' → α) (e : E) : range (f ∘ e) = range f :=
  (EquivLike.surjective _).range_comp _

end EquivLike

/-! ### Image and preimage on subtypes -/


namespace Subtype

variable {α : Type*}

theorem coe_image {p : α → Prop} {s : Set (Subtype p)} :
    (↑) '' s = { x | ∃ h : p x, (⟨x, h⟩ : Subtype p) ∈ s } :=
  Set.ext fun a =>
    ⟨fun ⟨⟨_, ha'⟩, in_s, h_eq⟩ => h_eq ▸ ⟨ha', in_s⟩, fun ⟨ha, in_s⟩ => ⟨⟨a, ha⟩, in_s, rfl⟩⟩

@[simp]
theorem coe_image_of_subset {s t : Set α} (h : t ⊆ s) : (↑) '' { x : ↥s | ↑x ∈ t } = t := by
  ext x
  rw [mem_image]
  exact ⟨fun ⟨_, hx', hx⟩ => hx ▸ hx', fun hx => ⟨⟨x, h hx⟩, hx, rfl⟩⟩

theorem range_coe {s : Set α} : range ((↑) : s → α) = s := by
  rw [← image_univ]
  simp [-image_univ, coe_image]

/-- A variant of `range_coe`. Try to use `range_coe` if possible.
  This version is useful when defining a new type that is defined as the subtype of something.
  In that case, the coercion doesn't fire anymore. -/
theorem range_val {s : Set α} : range (Subtype.val : s → α) = s :=
  range_coe

/-- We make this the simp lemma instead of `range_coe`. The reason is that if we write
  for `s : Set α` the function `(↑) : s → α`, then the inferred implicit arguments of `(↑)` are
  `↑α (fun x ↦ x ∈ s)`. -/
@[simp]
theorem range_coe_subtype {p : α → Prop} : range ((↑) : Subtype p → α) = { x | p x } :=
  range_coe

@[simp]
theorem coe_preimage_self (s : Set α) : ((↑) : s → α) ⁻¹' s = univ := by
  rw [← preimage_range, range_coe]

theorem range_val_subtype {p : α → Prop} : range (Subtype.val : Subtype p → α) = { x | p x } :=
  range_coe

theorem coe_image_subset (s : Set α) (t : Set s) : ((↑) : s → α) '' t ⊆ s :=
  fun x ⟨y, _, yvaleq⟩ => by
  rw [← yvaleq]; exact y.property

theorem coe_image_univ (s : Set α) : ((↑) : s → α) '' Set.univ = s :=
  image_univ.trans range_coe

@[simp]
theorem image_preimage_coe (s t : Set α) : ((↑) : s → α) '' (((↑) : s → α) ⁻¹' t) = s ∩ t :=
  image_preimage_eq_range_inter.trans <| congr_arg (· ∩ t) range_coe

theorem image_preimage_val (s t : Set α) : (Subtype.val : s → α) '' (Subtype.val ⁻¹' t) = s ∩ t :=
  image_preimage_coe s t

theorem preimage_coe_eq_preimage_coe_iff {s t u : Set α} :
    ((↑) : s → α) ⁻¹' t = ((↑) : s → α) ⁻¹' u ↔ s ∩ t = s ∩ u := by
  rw [← image_preimage_coe, ← image_preimage_coe, coe_injective.image_injective.eq_iff]

theorem preimage_coe_self_inter (s t : Set α) :
    ((↑) : s → α) ⁻¹' (s ∩ t) = ((↑) : s → α) ⁻¹' t := by
  rw [preimage_coe_eq_preimage_coe_iff, ← inter_assoc, inter_self]

-- Porting note:
-- @[simp] `simp` can prove this
theorem preimage_coe_inter_self (s t : Set α) :
    ((↑) : s → α) ⁻¹' (t ∩ s) = ((↑) : s → α) ⁻¹' t := by
  rw [inter_comm, preimage_coe_self_inter]

theorem preimage_val_eq_preimage_val_iff (s t u : Set α) :
    (Subtype.val : s → α) ⁻¹' t = Subtype.val ⁻¹' u ↔ s ∩ t = s ∩ u :=
  preimage_coe_eq_preimage_coe_iff

lemma preimage_val_subset_preimage_val_iff (s t u : Set α) :
    (Subtype.val ⁻¹' t : Set s) ⊆ Subtype.val ⁻¹' u ↔ s ∩ t ⊆ s ∩ u := by
  constructor
  · rw [← image_preimage_coe, ← image_preimage_coe]
    exact image_subset _
  · intro h x a
    exact (h ⟨x.2, a⟩).2

theorem exists_set_subtype {t : Set α} (p : Set α → Prop) :
    (∃ s : Set t, p (((↑) : t → α) '' s)) ↔ ∃ s : Set α, s ⊆ t ∧ p s := by
  rw [← exists_subset_range_and_iff, range_coe]

theorem forall_set_subtype {t : Set α} (p : Set α → Prop) :
    (∀ s : Set t, p (((↑) : t → α) '' s)) ↔ ∀ s : Set α, s ⊆ t → p s := by
  rw [← forall_subset_range_iff, range_coe]

theorem preimage_coe_nonempty {s t : Set α} :
    (((↑) : s → α) ⁻¹' t).Nonempty ↔ (s ∩ t).Nonempty := by
  rw [← image_preimage_coe, image_nonempty]

theorem preimage_coe_eq_empty {s t : Set α} : ((↑) : s → α) ⁻¹' t = ∅ ↔ s ∩ t = ∅ := by
  simp [← not_nonempty_iff_eq_empty, preimage_coe_nonempty]

-- Porting note:
-- @[simp] `simp` can prove this
theorem preimage_coe_compl (s : Set α) : ((↑) : s → α) ⁻¹' sᶜ = ∅ :=
  preimage_coe_eq_empty.2 (inter_compl_self s)

@[simp]
theorem preimage_coe_compl' (s : Set α) :
    (fun x : (sᶜ : Set α) => (x : α)) ⁻¹' s = ∅ :=
  preimage_coe_eq_empty.2 (compl_inter_self s)

end Subtype

/-! ### Images and preimages on `Option` -/


open Set

namespace Option

theorem injective_iff {α β} {f : Option α → β} :
    Injective f ↔ Injective (f ∘ some) ∧ f none ∉ range (f ∘ some) := by
  simp only [mem_range, not_exists, (· ∘ ·)]
  refine
    ⟨fun hf => ⟨hf.comp (Option.some_injective _), fun x => hf.ne <| Option.some_ne_none _⟩, ?_⟩
  rintro ⟨h_some, h_none⟩ (_ | a) (_ | b) hab
  exacts [rfl, (h_none _ hab.symm).elim, (h_none _ hab).elim, congr_arg some (h_some hab)]

theorem range_eq {α β} (f : Option α → β) : range f = insert (f none) (range (f ∘ some)) :=
  Set.ext fun _ => Option.exists.trans <| eq_comm.or Iff.rfl

end Option

theorem WithBot.range_eq {α β} (f : WithBot α → β) :
    range f = insert (f ⊥) (range (f ∘ WithBot.some : α → β)) :=
  Option.range_eq f

theorem WithTop.range_eq {α β} (f : WithTop α → β) :
    range f = insert (f ⊤) (range (f ∘ WithBot.some : α → β)) :=
  Option.range_eq f

namespace Set

open Function

/-! ### Injectivity and surjectivity lemmas for image and preimage -/


section ImagePreimage

variable {α : Type u} {β : Type v} {f : α → β}

@[simp]
theorem preimage_injective : Injective (preimage f) ↔ Surjective f := by
  refine ⟨fun h y => ?_, Surjective.preimage_injective⟩
  obtain ⟨x, hx⟩ : (f ⁻¹' {y}).Nonempty := by
    rw [h.nonempty_apply_iff preimage_empty]
    apply singleton_nonempty
  exact ⟨x, hx⟩

@[simp]
theorem preimage_surjective : Surjective (preimage f) ↔ Injective f := by
  refine ⟨fun h x x' hx => ?_, Injective.preimage_surjective⟩
  cases' h {x} with s hs; have := mem_singleton x
  rwa [← hs, mem_preimage, hx, ← mem_preimage, hs, mem_singleton_iff, eq_comm] at this

@[simp]
theorem image_surjective : Surjective (image f) ↔ Surjective f := by
  refine ⟨fun h y => ?_, Surjective.image_surjective⟩
  cases' h {y} with s hs
  have := mem_singleton y; rw [← hs] at this; rcases this with ⟨x, _, hx⟩
  exact ⟨x, hx⟩

@[simp]
theorem image_injective : Injective (image f) ↔ Injective f := by
  refine ⟨fun h x x' hx => ?_, Injective.image_injective⟩
  rw [← singleton_eq_singleton_iff]; apply h
  rw [image_singleton, image_singleton, hx]

theorem preimage_eq_iff_eq_image {f : α → β} (hf : Bijective f) {s t} :
    f ⁻¹' s = t ↔ s = f '' t := by rw [← image_eq_image hf.1, hf.2.image_preimage]

theorem eq_preimage_iff_image_eq {f : α → β} (hf : Bijective f) {s t} :
    s = f ⁻¹' t ↔ f '' s = t := by rw [← image_eq_image hf.1, hf.2.image_preimage]

end ImagePreimage

end Set

/-! ### Disjoint lemmas for image and preimage -/

section Disjoint
variable {α β γ : Type*} {f : α → β} {s t : Set α}

theorem Disjoint.preimage (f : α → β) {s t : Set β} (h : Disjoint s t) :
    Disjoint (f ⁻¹' s) (f ⁻¹' t) :=
  disjoint_iff_inf_le.mpr fun _ hx => h.le_bot hx

lemma Codisjoint.preimage (f : α → β) {s t : Set β} (h : Codisjoint s t) :
    Codisjoint (f ⁻¹' s) (f ⁻¹' t) := by
  simp only [codisjoint_iff_le_sup, Set.sup_eq_union, top_le_iff, ← Set.preimage_union] at h ⊢
  rw [h]; rfl

lemma IsCompl.preimage (f : α → β) {s t : Set β} (h : IsCompl s t) :
    IsCompl (f ⁻¹' s) (f ⁻¹' t) :=
  ⟨h.1.preimage f, h.2.preimage f⟩

namespace Set

theorem disjoint_image_image {f : β → α} {g : γ → α} {s : Set β} {t : Set γ}
    (h : ∀ b ∈ s, ∀ c ∈ t, f b ≠ g c) : Disjoint (f '' s) (g '' t) :=
  disjoint_iff_inf_le.mpr <| by rintro a ⟨⟨b, hb, eq⟩, c, hc, rfl⟩; exact h b hb c hc eq

theorem disjoint_image_of_injective (hf : Injective f) {s t : Set α} (hd : Disjoint s t) :
    Disjoint (f '' s) (f '' t) :=
  disjoint_image_image fun _ hx _ hy => hf.ne fun H => Set.disjoint_iff.1 hd ⟨hx, H.symm ▸ hy⟩

theorem _root_.Disjoint.of_image (h : Disjoint (f '' s) (f '' t)) : Disjoint s t :=
  disjoint_iff_inf_le.mpr fun _ hx =>
    disjoint_left.1 h (mem_image_of_mem _ hx.1) (mem_image_of_mem _ hx.2)

@[simp]
theorem disjoint_image_iff (hf : Injective f) : Disjoint (f '' s) (f '' t) ↔ Disjoint s t :=
  ⟨Disjoint.of_image, disjoint_image_of_injective hf⟩

theorem _root_.Disjoint.of_preimage (hf : Surjective f) {s t : Set β}
    (h : Disjoint (f ⁻¹' s) (f ⁻¹' t)) : Disjoint s t := by
  rw [disjoint_iff_inter_eq_empty, ← image_preimage_eq (_ ∩ _) hf, preimage_inter, h.inter_eq,
    image_empty]

@[simp]
theorem disjoint_preimage_iff (hf : Surjective f) {s t : Set β} :
    Disjoint (f ⁻¹' s) (f ⁻¹' t) ↔ Disjoint s t :=
  ⟨Disjoint.of_preimage hf, Disjoint.preimage _⟩

theorem preimage_eq_empty {s : Set β} (h : Disjoint s (range f)) :
    f ⁻¹' s = ∅ := by
  simpa using h.preimage f

theorem preimage_eq_empty_iff {s : Set β} : f ⁻¹' s = ∅ ↔ Disjoint s (range f) :=
  ⟨fun h => by
    simp only [eq_empty_iff_forall_not_mem, disjoint_iff_inter_eq_empty, not_exists, mem_inter_iff,
      not_and, mem_range, mem_preimage] at h ⊢
    intro y hy x hx
    rw [← hx] at hy
    exact h x hy,
  preimage_eq_empty⟩

end Set

end Disjoint

section Sigma

variable {α : Type*} {β : α → Type*} {i j : α} {s : Set (β i)}

lemma sigma_mk_preimage_image' (h : i ≠ j) : Sigma.mk j ⁻¹' (Sigma.mk i '' s) = ∅ := by
  simp [image, h]

lemma sigma_mk_preimage_image_eq_self : Sigma.mk i ⁻¹' (Sigma.mk i '' s) = s := by
  simp [image]

end Sigma<|MERGE_RESOLUTION|>--- conflicted
+++ resolved
@@ -938,11 +938,7 @@
 @[simp]
 theorem range_inclusion (h : s ⊆ t) : range (inclusion h) = { x : t | (x : α) ∈ s } := by
   ext ⟨x, hx⟩
-<<<<<<< HEAD
-  simp [inclusion]
-=======
   simp
->>>>>>> 2b617ccc
 
 -- When `f` is injective, see also `Equiv.ofInjective`.
 theorem leftInverse_rangeSplitting (f : α → β) :
