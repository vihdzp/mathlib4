/-
Copyright (c) 2022 Yaël Dillies. All rights reserved.
Released under Apache 2.0 license as described in the file LICENSE.
Authors: Yaël Dillies, Wrenna Robson, Violeta Hernández Palacios
-/
module

public import Mathlib.Data.Set.Lattice

/-!
# Formal concept analysis

This file defines concept lattices. A concept of a relation `r : α → β → Prop` is a pair of sets
`s : Set α` and `t : Set β` such that `s` is the set of all `a : α` that are related to all elements
of `t`, and `t` is the set of all `b : β` that are related to all elements of `s`.

Ordering the concepts of a relation `r` by inclusion on the first component gives rise to a
*concept lattice*. Every concept lattice is complete and in fact every complete lattice arises as
the concept lattice of its `≤`.

## Implementation notes

Concept lattices are usually defined from a *context*, that is the triple `(α, β, r)`, but the type
of `r` determines `α` and `β` already, so we do not define contexts as a separate object.

## TODO

Prove the fundamental theorem of concept lattices.

## References

* [Davey, Priestley *Introduction to Lattices and Order*][davey_priestley]
* [Birkhoff, Garrett *Lattice Theory*][birkhoff1940]

## Tags

concept, formal concept analysis, intent, extend, attribute
-/

@[expose] public section


open Function OrderDual Order Set

variable {ι : Sort*} {α β γ : Type*} {κ : ι → Sort*} (r : α → β → Prop) {s : Set α} {t : Set β}

/-! ### Lower and upper polars -/

/-- The upper polar of `s : Set α` along a relation `r : α → β → Prop` is the set of all elements
which `r` relates to all elements of `s`. -/
def upperPolar (s : Set α) : Set β :=
  { b | ∀ ⦃a⦄, a ∈ s → r a b }

@[deprecated (since := "2025-07-10")]
alias intentClosure := upperPolar

/-- The lower polar of `t : Set β` along a relation `r : α → β → Prop` is the set of all elements
which `r` relates to all elements of `t`. -/
def lowerPolar (t : Set β) : Set α :=
  { a | ∀ ⦃b⦄, b ∈ t → r a b }

@[deprecated (since := "2025-07-10")]
alias extentClosure := lowerPolar

variable {r} {a : α} {b : β}

theorem mem_upperPolar_iff : b ∈ upperPolar r s ↔ ∀ ⦃a⦄, a ∈ s → r a b := .rfl
theorem mem_lowerPolar_iff : a ∈ lowerPolar r t ↔ ∀ ⦃b⦄, b ∈ t → r a b := .rfl

theorem subset_upperPolar_iff_subset_lowerPolar :
    t ⊆ upperPolar r s ↔ s ⊆ lowerPolar r t :=
  ⟨fun h _ ha _ hb => h hb ha, fun h _ hb _ ha => h ha hb⟩

@[deprecated (since := "2025-07-10")]
alias subset_intentClosure_iff_subset_extentClosure := subset_upperPolar_iff_subset_lowerPolar

variable (r)

theorem gc_upperPolar_lowerPolar :
    GaloisConnection (toDual ∘ upperPolar r) (lowerPolar r ∘ ofDual) := fun _ _ =>
  subset_upperPolar_iff_subset_lowerPolar

@[deprecated (since := "2025-07-10")]
alias gc_intentClosure_extentClosure := gc_upperPolar_lowerPolar

theorem upperPolar_swap (t : Set β) : upperPolar (swap r) t = lowerPolar r t :=
  rfl

@[deprecated (since := "2025-07-10")]
alias intentClosure_swap := upperPolar_swap

theorem lowerPolar_swap (s : Set α) : lowerPolar (swap r) s = upperPolar r s :=
  rfl

@[deprecated (since := "2025-07-10")]
alias extentClosure_swap := lowerPolar_swap

@[simp]
theorem upperPolar_empty : upperPolar r ∅ = univ :=
  eq_univ_of_forall fun _ _ => False.elim

@[deprecated (since := "2025-07-10")]
alias intentClosure_empty := upperPolar_empty

@[simp]
theorem lowerPolar_empty : lowerPolar r ∅ = univ :=
  upperPolar_empty _

@[deprecated (since := "2025-07-10")]
alias extentClosure_empty := lowerPolar_empty

@[simp]
theorem mem_upperPolar_singleton_iff : b ∈ upperPolar r {a} ↔ r a b := by
  simp_rw [mem_upperPolar_iff, mem_singleton_iff, forall_eq]

@[simp]
theorem mem_lowerPolar_singleton_iff : a ∈ lowerPolar r {b} ↔ r a b := by
  simp_rw [mem_lowerPolar_iff, mem_singleton_iff, forall_eq]

@[simp]
theorem upperPolar_union (s₁ s₂ : Set α) :
    upperPolar r (s₁ ∪ s₂) = upperPolar r s₁ ∩ upperPolar r s₂ :=
  ext fun _ => forall₂_or_left

@[deprecated (since := "2025-07-10")]
alias intentClosure_union := upperPolar_union

@[simp]
theorem lowerPolar_union (t₁ t₂ : Set β) :
    lowerPolar r (t₁ ∪ t₂) = lowerPolar r t₁ ∩ lowerPolar r t₂ :=
  upperPolar_union ..

@[deprecated (since := "2025-07-10")]
alias extentClosure_union := lowerPolar_union

@[simp]
theorem upperPolar_iUnion (f : ι → Set α) :
    upperPolar r (⋃ i, f i) = ⋂ i, upperPolar r (f i) :=
  (gc_upperPolar_lowerPolar r).l_iSup

@[deprecated (since := "2025-07-10")]
alias intentClosure_iUnion := upperPolar_iUnion

@[simp]
theorem lowerPolar_iUnion (f : ι → Set β) :
    lowerPolar r (⋃ i, f i) = ⋂ i, lowerPolar r (f i) :=
  upperPolar_iUnion ..

@[deprecated (since := "2025-07-10")]
alias extentClosure_iUnion := lowerPolar_iUnion

theorem upperPolar_iUnion₂ (f : ∀ i, κ i → Set α) :
    upperPolar r (⋃ (i) (j), f i j) = ⋂ (i) (j), upperPolar r (f i j) :=
  (gc_upperPolar_lowerPolar r).l_iSup₂

@[deprecated (since := "2025-07-10")]
alias intentClosure_iUnion₂ := upperPolar_iUnion₂

theorem lowerPolar_iUnion₂ (f : ∀ i, κ i → Set β) :
    lowerPolar r (⋃ (i) (j), f i j) = ⋂ (i) (j), lowerPolar r (f i j) :=
  upperPolar_iUnion₂ ..

@[deprecated (since := "2025-07-10")]
alias extentClosure_iUnion₂ := lowerPolar_iUnion₂

theorem subset_lowerPolar_upperPolar (s : Set α) :
    s ⊆ lowerPolar r (upperPolar r s) :=
  (gc_upperPolar_lowerPolar r).le_u_l _

@[deprecated (since := "2025-07-10")]
alias subset_extentClosure_intentClosure := subset_lowerPolar_upperPolar

theorem subset_upperPolar_lowerPolar (t : Set β) :
    t ⊆ upperPolar r (lowerPolar r t) :=
  subset_lowerPolar_upperPolar _ t

@[deprecated (since := "2025-07-10")]
alias subset_intentClosure_extentClosure := subset_upperPolar_lowerPolar

@[simp]
theorem upperPolar_lowerPolar_upperPolar (s : Set α) :
    upperPolar r (lowerPolar r <| upperPolar r s) = upperPolar r s :=
  (gc_upperPolar_lowerPolar r).l_u_l_eq_l _

@[deprecated (since := "2025-07-10")]
alias intentClosure_extentClosure_intentClosure := upperPolar_lowerPolar_upperPolar

@[simp]
theorem lowerPolar_upperPolar_lowerPolar (t : Set β) :
    lowerPolar r (upperPolar r <| lowerPolar r t) = lowerPolar r t :=
  upperPolar_lowerPolar_upperPolar _ t

@[deprecated (since := "2025-07-10")]
alias extentClosure_intentClosure_extentClosure := lowerPolar_upperPolar_lowerPolar

theorem upperPolar_anti : Antitone (upperPolar r) :=
  (gc_upperPolar_lowerPolar r).monotone_l

@[deprecated (since := "2025-07-10")]
alias intentClosure_anti := upperPolar_anti

theorem lowerPolar_anti : Antitone (lowerPolar r) :=
  upperPolar_anti _

@[deprecated (since := "2025-07-10")]
alias extentClosure_anti := lowerPolar_anti

/-! ### `IsIntent` and `IsExtent` -/

namespace Order

variable {r}

/-- A set is an extent when either of the following equivalent definitions holds:

- The `lowerPolar` of its `upperPolar` is itself.
- The set is the `lowerPolar` of some other set. -/
def IsExtent (r : α → β → Prop) (s : Set α) := lowerPolar r (upperPolar r s) = s

theorem IsExtent.eq (h : IsExtent r s) : lowerPolar r (upperPolar r s) = s := h

theorem isExtent_iff : IsExtent r s ↔ ∃ t, lowerPolar r t = s :=
  ⟨fun h ↦ ⟨_, h⟩, fun ⟨t, h⟩ ↦ h ▸ lowerPolar_upperPolar_lowerPolar r t⟩

theorem isExtent_lowerPolar (t : Set β) : IsExtent r (lowerPolar r t) :=
  isExtent_iff.2 ⟨_, rfl⟩

@[simp] theorem isExtent_univ : IsExtent r univ := (gc_upperPolar_lowerPolar r).u_l_top

protected theorem IsExtent.inter {s' : Set α} :
    IsExtent r s → IsExtent r s' → IsExtent r (s ∩ s') := by
  simp_rw [isExtent_iff, forall_exists_index]
  rintro t rfl t' rfl
  exact ⟨_, lowerPolar_union r t t'⟩

protected theorem IsExtent.iInter (f : ι → Set α) (hf : ∀ i, IsExtent r (f i)) :
    IsExtent r (⋂ i, f i) := by
  rw [isExtent_iff]
  exact ⟨_, (lowerPolar_iUnion ..).trans (iInter_congr hf)⟩

protected theorem IsExtent.iInter₂ (f : ∀ i, κ i → Set α) (hf : ∀ i j, IsExtent r (f i j)) :
    IsExtent r (⋂ (i) (j), f i j) := by
  rw [isExtent_iff]
  exact ⟨_, (lowerPolar_iUnion₂ ..).trans (iInter₂_congr hf)⟩

/-- A set is an intent when either of the following equivalent definitions holds:

- The `upperPolar` of its `lowerPolar` is itself.
- The set is the `upperPolar` of some other set. -/
def IsIntent (r : α → β → Prop) (t : Set β) := upperPolar r (lowerPolar r t) = t

theorem IsIntent.eq (h : IsIntent r t) : upperPolar r (lowerPolar r t) = t := h

theorem isIntent_iff : IsIntent r t ↔ ∃ s, upperPolar r s = t := isExtent_iff

theorem isIntent_upperPolar (s : Set α) : IsIntent r (upperPolar r s) := isExtent_lowerPolar _

@[simp] theorem isIntent_univ : IsIntent r univ := isExtent_univ

protected theorem IsIntent.inter {t' : Set β} :
    IsIntent r t → IsIntent r t' → IsIntent r (t ∩ t') :=
  IsExtent.inter

protected theorem IsIntent.iInter (f : ι → Set β) (hf : ∀ i, IsIntent r (f i)) :
    IsIntent r (⋂ i, f i) :=
  IsExtent.iInter _ hf

protected theorem IsIntent.iInter₂ (f : ∀ i, κ i → Set β) (hf : ∀ i j, IsIntent r (f i j)) :
    IsIntent r (⋂ (i) (j), f i j) :=
  IsExtent.iInter₂ _ hf

end Order

/-! ### Concepts -/

variable (α β)

/-- The formal concepts of a relation. A concept of `r : α → β → Prop` is a pair of sets `s`, `t`
such that `s` is the set of all elements that are `r`-related to all of `t` and `t` is the set of
all elements that are `r`-related to all of `s`. -/
structure Concept where
  /-- The extent of a concept. -/
  extent : Set α
  /-- The intent of a concept. -/
  intent : Set β
  /-- The intent consists of all elements related to all elements of the extent. -/
  upperPolar_extent : upperPolar r extent = intent
  /-- The extent consists of all elements related to all elements of the intent. -/
  lowerPolar_intent : lowerPolar r intent = extent

namespace Concept

@[deprecated (since := "2025-07-10")]
alias fst := extent

@[deprecated (since := "2025-07-10")]
alias snd := intent

@[deprecated (since := "2025-07-10")]
alias closure_fst := upperPolar_extent

@[deprecated (since := "2025-07-10")]
alias closure_snd := lowerPolar_intent

variable {r r' α β}
variable {c d : Concept α β r} {c' : Concept α α r'}

attribute [simp] upperPolar_extent lowerPolar_intent

/-- See `Concept.ext'` for a version using the intent. -/
@[ext]
theorem ext (h : c.extent = d.extent) : c = d := by
  obtain ⟨s₁, t₁, rfl, _⟩ := c
  obtain ⟨s₂, t₂, rfl, _⟩ := d
  substs h
  rfl

/-- See `Concept.ext` for a version using the extent. -/
theorem ext' (h : c.intent = d.intent) : c = d := by
  obtain ⟨s₁, t₁, _, rfl⟩ := c
  obtain ⟨s₂, t₂, _, rfl⟩ := d
  substs h
  rfl

theorem extent_injective : Injective (@extent α β r) := fun _ _ => ext

@[deprecated (since := "2025-07-10")]
alias fst_injective := extent_injective

theorem intent_injective : Injective (@intent α β r) := fun _ _ => ext'

@[deprecated (since := "2025-07-10")]
alias snd_injective := intent_injective

/-- Define a concept from an extent, by setting the intent to its upper polar. -/
@[simps!]
def _root_.Order.IsExtent.concept (hs : IsExtent r s) : Concept α β r :=
  ⟨s, upperPolar r s, rfl, hs⟩

theorem isExtent_extent (c : Concept α β r) : IsExtent r c.extent :=
  lowerPolar_intent c ▸ isExtent_lowerPolar c.intent

theorem isExtent_iff_exists_concept : IsExtent r s ↔ ∃ c : Concept α β r, c.extent = s :=
  ⟨fun h ↦ ⟨h.concept, rfl⟩, fun ⟨c, h⟩ ↦ h ▸ c.isExtent_extent⟩

/-- Define a concept from an intent, by setting the extent to its lower polar. -/
@[simps!]
def _root_.Order.IsIntent.concept (ht : IsIntent r t) : Concept α β r :=
  ⟨lowerPolar r t, t, ht, rfl⟩

theorem isIntent_intent (c : Concept α β r) : IsIntent r c.intent :=
  upperPolar_extent c ▸ isIntent_upperPolar c.extent

theorem isIntent_iff_exists_concept : IsIntent r t ↔ ∃ c : Concept α β r, c.intent = t :=
  ⟨fun h ↦ ⟨h.concept, rfl⟩, fun ⟨c, h⟩ ↦ h ▸ c.isIntent_intent⟩

theorem rel_extent_intent {x y} (hx : x ∈ c.extent) (hy : y ∈ c.intent) : r x y := by
  rw [← c.upperPolar_extent] at hy
  exact hy hx

/-- Note that if `r'` is the `≤` relation, this theorem will often not be true! -/
theorem disjoint_extent_intent [IsIrrefl α r'] : Disjoint c'.extent c'.intent := by
  rw [disjoint_iff_forall_ne]
  rintro x hx _ hx' rfl
  exact irrefl x (rel_extent_intent hx hx')

theorem mem_extent_of_rel_extent [IsTrans α r'] {x y} (hy : r' y x) (hx : x ∈ c'.extent) :
    y ∈ c'.extent := by
  rw [← lowerPolar_intent]
  exact fun z hz ↦ _root_.trans hy (rel_extent_intent hx hz)

theorem mem_intent_of_intent_rel [IsTrans α r'] {x y} (hy : r' x y) (hx : x ∈ c'.intent) :
    y ∈ c'.intent := by
  rw [← upperPolar_extent]
  exact fun z hz ↦ _root_.trans (rel_extent_intent hz hx) hy

theorem codisjoint_extent_intent [IsTrichotomous α r'] [IsTrans α r'] :
    Codisjoint c'.extent c'.intent := by
  rw [codisjoint_iff_le_sup]
  refine fun x _ ↦ or_iff_not_imp_left.2 fun hx ↦ ?_
  rw [← upperPolar_extent]
  intro y hy
  obtain h | rfl | h := trichotomous_of r' x y
  · cases hx <| mem_extent_of_rel_extent h hy
  · contradiction
  · assumption

<<<<<<< HEAD
instance : PartialOrder (Concept α β r) :=
  PartialOrder.lift _ extent_injective
=======
instance instSupConcept : Max (Concept α β r) :=
  ⟨fun c d =>
    { extent := lowerPolar r (c.intent ∩ d.intent)
      intent := c.intent ∩ d.intent
      upperPolar_extent := by
        rw [← c.upperPolar_extent, ← d.upperPolar_extent, ← upperPolar_union,
          upperPolar_lowerPolar_upperPolar]
      lowerPolar_intent := rfl }⟩

instance instInfConcept : Min (Concept α β r) :=
  ⟨fun c d =>
    { extent := c.extent ∩ d.extent
      intent := upperPolar r (c.extent ∩ d.extent)
      upperPolar_extent := rfl
      lowerPolar_intent := by
        rw [← c.lowerPolar_intent, ← d.lowerPolar_intent, ← lowerPolar_union,
          lowerPolar_upperPolar_lowerPolar] }⟩

instance : PartialOrder (Concept α β r) :=
  PartialOrder.lift _ extent_injective

instance instSemilatticeInfConcept : SemilatticeInf (Concept α β r) :=
  extent_injective.semilatticeInf _ .rfl .rfl fun _ _ ↦ rfl
>>>>>>> 56c7299b

@[simp]
theorem extent_subset_extent_iff : c.extent ⊆ d.extent ↔ c ≤ d :=
  Iff.rfl

@[deprecated (since := "2025-07-10")]
alias fst_subset_fst_iff := extent_subset_extent_iff

@[simp]
theorem extent_ssubset_extent_iff : c.extent ⊂ d.extent ↔ c < d :=
  Iff.rfl

@[deprecated (since := "2025-07-10")]
alias fst_ssubset_fst_iff := extent_ssubset_extent_iff

@[simp]
theorem intent_subset_intent_iff : c.intent ⊆ d.intent ↔ d ≤ c := by
  refine ⟨fun h => ?_, fun h => ?_⟩
  · rw [← extent_subset_extent_iff, ← c.lowerPolar_intent, ← d.lowerPolar_intent]
    exact lowerPolar_anti _ h
  · rw [← c.upperPolar_extent, ← d.upperPolar_extent]
    exact upperPolar_anti _ h

@[deprecated (since := "2025-07-10")]
alias snd_subset_snd_iff := intent_subset_intent_iff

@[simp]
theorem intent_ssubset_intent_iff : c.intent ⊂ d.intent ↔ d < c := by
  rw [ssubset_iff_subset_not_subset, lt_iff_le_not_ge,
    intent_subset_intent_iff, intent_subset_intent_iff]

@[deprecated (since := "2025-07-10")]
alias snd_ssubset_snd_iff := intent_ssubset_intent_iff

theorem strictMono_extent : StrictMono (@extent α β r) := fun _ _ =>
  extent_ssubset_extent_iff.2

@[deprecated (since := "2025-07-10")]
alias strictMono_fst := strictMono_extent

theorem strictAnti_intent : StrictAnti (@intent α β r) := fun _ _ =>
  intent_ssubset_intent_iff.2

@[deprecated (since := "2025-07-10")]
alias strictMono_snd := strictAnti_intent

@[simps!]
instance : Max (Concept α β r) where
  max c d := (c.isIntent_intent.inter d.isIntent_intent).concept

alias sup_extent := max_extent
alias sup_intent := max_intent

@[simps!]
instance : Min (Concept α β r) where
  min c d := (c.isExtent_extent.inter d.isExtent_extent).concept

alias inf_extent := min_extent
alias inf_intent := min_intent

instance : SemilatticeInf (Concept α β r) :=
  extent_injective.semilatticeInf _ fun _ _ ↦ rfl

instance : SemilatticeSup (Concept α β r) :=
  show SemilatticeSup (Concept α β r)ᵒᵈ from
    (OrderDual.toDual.injective.comp intent_injective).semilatticeSup' _
      (by simp) (by simp) fun _ _ ↦ rfl

instance : Lattice (Concept α β r) where

@[simps!]
instance instBoundedOrderConcept : BoundedOrder (Concept α β r) where
  top := isExtent_univ.concept
  le_top _ := subset_univ _
  bot := isIntent_univ.concept
  bot_le _ := intent_subset_intent_iff.1 <| subset_univ _

@[simps!]
instance : InfSet (Concept α β r) where
  sInf S := (IsExtent.iInter₂ _ fun c (_ : c ∈ S) => c.isExtent_extent).concept

@[simps!]
instance : SupSet (Concept α β r) where
  sSup S := (IsIntent.iInter₂ _ fun c (_ : c ∈ S) => c.isIntent_intent).concept

instance : CompleteLattice (Concept α β r) where
  le_sSup _ _ hc := intent_subset_intent_iff.1 <| biInter_subset_of_mem hc
  sSup_le _ _ hc :=
    intent_subset_intent_iff.1 <| subset_iInter₂ fun d hd => intent_subset_intent_iff.2 <| hc d hd
  sInf_le _ _ := biInter_subset_of_mem
  le_sInf _ _ := subset_iInter₂

@[deprecated (since := "2025-09-26")]
alias extent_top := top_extent

@[deprecated (since := "2025-07-10")]
alias top_fst := extent_top

@[deprecated (since := "2025-09-26")]
alias intent_top := top_intent

@[deprecated (since := "2025-07-10")]
alias top_snd := intent_top

@[deprecated (since := "2025-09-26")]
alias extent_bot := bot_extent

@[deprecated (since := "2025-07-10")]
alias bot_fst := extent_bot

@[deprecated (since := "2025-09-26")]
alias intent_bot := bot_intent

@[deprecated (since := "2025-07-10")]
alias bot_snd := intent_bot

@[deprecated (since := "2025-09-26")]
alias extent_sup := sup_extent

@[deprecated (since := "2025-07-10")]
alias sup_fst := extent_top

@[deprecated (since := "2025-09-26")]
alias intent_sup := sup_intent

@[deprecated (since := "2025-07-10")]
alias sup_snd := intent_sup

@[deprecated (since := "2025-09-26")]
alias extent_inf := inf_extent

@[deprecated (since := "2025-07-10")]
alias inf_fst := extent_inf

@[deprecated (since := "2025-09-26")]
alias intent_inf := inf_intent

@[deprecated (since := "2025-07-10")]
alias inf_snd := intent_inf

@[deprecated (since := "2025-09-26")]
alias extent_sSup := sSup_extent

@[deprecated (since := "2025-07-10")]
alias sSup_fst := extent_sSup

@[deprecated (since := "2025-09-26")]
alias intent_sSup := sSup_intent

@[deprecated (since := "2025-07-10")]
alias sSup_snd := intent_sSup

@[deprecated (since := "2025-09-26")]
alias extent_sInf := sInf_extent

@[deprecated (since := "2025-07-10")]
alias sInf_fst := extent_sInf

@[deprecated (since := "2025-09-26")]
alias intent_sInf := sInf_intent

@[deprecated (since := "2025-07-10")]
alias sInf_snd := intent_sInf

instance : Inhabited (Concept α β r) :=
  ⟨⊥⟩

/-- Swap the sets of a concept to make it a concept of the dual context. -/
@[simps]
def swap (c : Concept α β r) : Concept β α (swap r) :=
  ⟨c.intent, c.extent, c.lowerPolar_intent, c.upperPolar_extent⟩

@[simp]
theorem swap_swap (c : Concept α β r) : c.swap.swap = c :=
  ext rfl

@[simp]
theorem swap_le_swap_iff : c.swap ≤ d.swap ↔ d ≤ c :=
  intent_subset_intent_iff

@[simp]
theorem swap_lt_swap_iff : c.swap < d.swap ↔ d < c :=
  intent_ssubset_intent_iff

/-- The dual of a concept lattice is isomorphic to the concept lattice of the dual context. -/
@[simps]
def swapEquiv : (Concept α β r)ᵒᵈ ≃o Concept β α (Function.swap r) where
  toFun := swap ∘ ofDual
  invFun := toDual ∘ swap
  left_inv := swap_swap
  right_inv := swap_swap
  map_rel_iff' := swap_le_swap_iff

end Concept<|MERGE_RESOLUTION|>--- conflicted
+++ resolved
@@ -385,34 +385,8 @@
   · contradiction
   · assumption
 
-<<<<<<< HEAD
 instance : PartialOrder (Concept α β r) :=
   PartialOrder.lift _ extent_injective
-=======
-instance instSupConcept : Max (Concept α β r) :=
-  ⟨fun c d =>
-    { extent := lowerPolar r (c.intent ∩ d.intent)
-      intent := c.intent ∩ d.intent
-      upperPolar_extent := by
-        rw [← c.upperPolar_extent, ← d.upperPolar_extent, ← upperPolar_union,
-          upperPolar_lowerPolar_upperPolar]
-      lowerPolar_intent := rfl }⟩
-
-instance instInfConcept : Min (Concept α β r) :=
-  ⟨fun c d =>
-    { extent := c.extent ∩ d.extent
-      intent := upperPolar r (c.extent ∩ d.extent)
-      upperPolar_extent := rfl
-      lowerPolar_intent := by
-        rw [← c.lowerPolar_intent, ← d.lowerPolar_intent, ← lowerPolar_union,
-          lowerPolar_upperPolar_lowerPolar] }⟩
-
-instance : PartialOrder (Concept α β r) :=
-  PartialOrder.lift _ extent_injective
-
-instance instSemilatticeInfConcept : SemilatticeInf (Concept α β r) :=
-  extent_injective.semilatticeInf _ .rfl .rfl fun _ _ ↦ rfl
->>>>>>> 56c7299b
 
 @[simp]
 theorem extent_subset_extent_iff : c.extent ⊆ d.extent ↔ c ≤ d :=
@@ -474,14 +448,12 @@
 alias inf_intent := min_intent
 
 instance : SemilatticeInf (Concept α β r) :=
-  extent_injective.semilatticeInf _ fun _ _ ↦ rfl
+  extent_injective.semilatticeInf _ .rfl .rfl fun _ _ ↦ rfl
 
 instance : SemilatticeSup (Concept α β r) :=
-  show SemilatticeSup (Concept α β r)ᵒᵈ from
-    (OrderDual.toDual.injective.comp intent_injective).semilatticeSup' _
-      (by simp) (by simp) fun _ _ ↦ rfl
-
-instance : Lattice (Concept α β r) where
+  (intent_injective.comp toDual.injective).semilatticeSup _ sorry sorry (fun _ _ ↦ by simp)
+
+  #exit
 
 @[simps!]
 instance instBoundedOrderConcept : BoundedOrder (Concept α β r) where
