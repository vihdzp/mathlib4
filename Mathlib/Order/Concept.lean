--- conflicted
+++ resolved
@@ -332,7 +332,14 @@
 @[deprecated (since := "2025-07-10")]
 alias snd_injective := intent_injective
 
-<<<<<<< HEAD
+/-- Copy a concept, adjusting definitional equalities. -/
+@[simps!]
+def copy (c : Concept α β r) (e : Set α) (i : Set β) (he : e = c.extent) (hi : i = c.intent) :
+    Concept α β r := ⟨e, i, he ▸ hi ▸ c.upperPolar_extent, he ▸ hi ▸ c.lowerPolar_intent⟩
+
+theorem copy_eq (c : Concept α β r) (e : Set α) (i : Set β) (he hi) : c.copy e i he hi = c := by
+  ext; simp_all
+
 /-- Define a concept from an extent, by setting the intent to its upper polar. -/
 @[simps!]
 def _root_.Order.IsExtent.concept (hs : IsExtent r s) : Concept α β r :=
@@ -354,15 +361,6 @@
 
 theorem isIntent_iff_exists_concept : IsIntent r t ↔ ∃ c : Concept α β r, c.intent = t :=
   ⟨fun h ↦ ⟨h.concept, rfl⟩, fun ⟨c, h⟩ ↦ h ▸ c.isIntent_intent⟩
-=======
-/-- Copy a concept, adjusting definitional equalities. -/
-@[simps!]
-def copy (c : Concept α β r) (e : Set α) (i : Set β) (he : e = c.extent) (hi : i = c.intent) :
-    Concept α β r := ⟨e, i, he ▸ hi ▸ c.upperPolar_extent, he ▸ hi ▸ c.lowerPolar_intent⟩
-
-theorem copy_eq (c : Concept α β r) (e : Set α) (i : Set β) (he hi) : c.copy e i he hi = c := by
-  ext; simp_all
->>>>>>> 9a1cf4a5
 
 theorem rel_extent_intent {x y} (hx : x ∈ c.extent) (hy : y ∈ c.intent) : r x y := by
   rw [← c.upperPolar_extent] at hy
@@ -395,10 +393,9 @@
   · contradiction
   · assumption
 
-<<<<<<< HEAD
 instance : PartialOrder (Concept α β r) :=
   PartialOrder.lift _ extent_injective
-=======
+
 theorem isCompl_extent_intent [IsStrictTotalOrder α r'] (c' : Concept α α r') :
     IsCompl c'.extent c'.intent :=
   ⟨c'.disjoint_extent_intent, c'.codisjoint_extent_intent⟩
@@ -410,28 +407,6 @@
 @[simp]
 theorem compl_intent [IsStrictTotalOrder α r'] (c' : Concept α α r') : c'.intentᶜ = c'.extent :=
   c'.isCompl_extent_intent.symm.compl_eq
-
-instance instSupConcept : Max (Concept α β r) :=
-  ⟨fun c d =>
-    { extent := lowerPolar r (c.intent ∩ d.intent)
-      intent := c.intent ∩ d.intent
-      upperPolar_extent := by
-        rw [← c.upperPolar_extent, ← d.upperPolar_extent, ← upperPolar_union,
-          upperPolar_lowerPolar_upperPolar]
-      lowerPolar_intent := rfl }⟩
-
-instance instInfConcept : Min (Concept α β r) :=
-  ⟨fun c d =>
-    { extent := c.extent ∩ d.extent
-      intent := upperPolar r (c.extent ∩ d.extent)
-      upperPolar_extent := rfl
-      lowerPolar_intent := by
-        rw [← c.lowerPolar_intent, ← d.lowerPolar_intent, ← lowerPolar_union,
-          lowerPolar_upperPolar_lowerPolar] }⟩
-
-instance instSemilatticeInfConcept : SemilatticeInf (Concept α β r) :=
-  (extent_injective.semilatticeInf _) fun _ _ => rfl
->>>>>>> 9a1cf4a5
 
 @[simp]
 theorem extent_subset_extent_iff : c.extent ⊆ d.extent ↔ c ≤ d :=
