/-
Copyright (c) 2022 Yaël Dillies. All rights reserved.
Released under Apache 2.0 license as described in the file LICENSE.
Authors: Yaël Dillies
-/
import Mathlib.Data.Set.Lattice

/-!
# Formal concept analysis

This file defines concept lattices. A concept of a relation `r : α → β → Prop` is a pair of sets
`s : Set α` and `t : Set β` such that `s` is the set of all `a : α` that are related to all elements
of `t`, and `t` is the set of all `b : β` that are related to all elements of `s`.

Ordering the concepts of a relation `r` by inclusion on the first component gives rise to a
*concept lattice*. Every concept lattice is complete and in fact every complete lattice arises as
the concept lattice of its `≤`.

## Implementation notes

Concept lattices are usually defined from a *context*, that is the triple `(α, β, r)`, but the type
of `r` determines `α` and `β` already, so we do not define contexts as a separate object.

## TODO

Prove the fundamental theorem of concept lattices.

## References

* [Davey, Priestley *Introduction to Lattices and Order*][davey_priestley]
* [Birkhoff, Garrett *Lattice Theory*][birkhoff1940]

## Tags

concept, formal concept analysis, intent, extend, attribute
-/


open Function OrderDual Set

variable {ι : Sort*} {α β : Type*} {κ : ι → Sort*} (r : α → β → Prop) {s : Set α} {t : Set β}

/-! ### Lower and upper polars -/


/-- The upper polar of `s : Set α` along a relation `r : α → β → Prop` is the set of all elements
which `r` relates to all elements of `s`. -/
def upperPolar (s : Set α) : Set β :=
  { b | ∀ ⦃a⦄, a ∈ s → r a b }

@[deprecated (since := "2025-07-10")]
alias intentClosure := upperPolar

/-- The lower polar of `t : Set β` along a relation `r : α → β → Prop` is the set of all elements
which `r` relates to all elements of `t`. -/
def lowerPolar (t : Set β) : Set α :=
  { a | ∀ ⦃b⦄, b ∈ t → r a b }

@[deprecated (since := "2025-07-10")]
alias extentClosure := lowerPolar

variable {r}

theorem subset_upperPolar_iff_subset_lowerPolar :
    t ⊆ upperPolar r s ↔ s ⊆ lowerPolar r t :=
  ⟨fun h _ ha _ hb => h hb ha, fun h _ hb _ ha => h ha hb⟩

@[deprecated (since := "2025-07-10")]
alias subset_intentClosure_iff_subset_extentClosure := subset_upperPolar_iff_subset_lowerPolar

variable (r)

theorem gc_upperPolar_lowerPolar :
    GaloisConnection (toDual ∘ upperPolar r) (lowerPolar r ∘ ofDual) := fun _ _ =>
  subset_upperPolar_iff_subset_lowerPolar

@[deprecated (since := "2025-07-10")]
alias gc_intentClosure_extentClosure := gc_upperPolar_lowerPolar

theorem upperPolar_swap (t : Set β) : upperPolar (swap r) t = lowerPolar r t :=
  rfl

@[deprecated (since := "2025-07-10")]
alias intentClosure_swap := upperPolar_swap

theorem lowerPolar_swap (s : Set α) : lowerPolar (swap r) s = upperPolar r s :=
  rfl

@[deprecated (since := "2025-07-10")]
alias extentClosure_swap := lowerPolar_swap

@[simp]
theorem upperPolar_empty : upperPolar r ∅ = univ :=
  eq_univ_of_forall fun _ _ => False.elim

@[deprecated (since := "2025-07-10")]
alias intentClosure_empty := upperPolar_empty

@[simp]
theorem lowerPolar_empty : lowerPolar r ∅ = univ :=
  upperPolar_empty _

@[deprecated (since := "2025-07-10")]
alias extentClosure_empty := lowerPolar_empty

@[simp]
theorem upperPolar_union (s₁ s₂ : Set α) :
    upperPolar r (s₁ ∪ s₂) = upperPolar r s₁ ∩ upperPolar r s₂ :=
  ext fun _ => forall₂_or_left

@[deprecated (since := "2025-07-10")]
alias intentClosure_union := upperPolar_union

@[simp]
theorem lowerPolar_union (t₁ t₂ : Set β) :
    lowerPolar r (t₁ ∪ t₂) = lowerPolar r t₁ ∩ lowerPolar r t₂ :=
  upperPolar_union ..

@[deprecated (since := "2025-07-10")]
alias extentClosure_union := lowerPolar_union

@[simp]
theorem upperPolar_iUnion (f : ι → Set α) :
    upperPolar r (⋃ i, f i) = ⋂ i, upperPolar r (f i) :=
  (gc_upperPolar_lowerPolar r).l_iSup

@[deprecated (since := "2025-07-10")]
alias intentClosure_iUnion := upperPolar_iUnion

@[simp]
theorem lowerPolar_iUnion (f : ι → Set β) :
    lowerPolar r (⋃ i, f i) = ⋂ i, lowerPolar r (f i) :=
  upperPolar_iUnion ..

@[deprecated (since := "2025-07-10")]
alias extentClosure_iUnion := lowerPolar_iUnion

theorem upperPolar_iUnion₂ (f : ∀ i, κ i → Set α) :
    upperPolar r (⋃ (i) (j), f i j) = ⋂ (i) (j), upperPolar r (f i j) :=
  (gc_upperPolar_lowerPolar r).l_iSup₂

@[deprecated (since := "2025-07-10")]
alias intentClosure_iUnion₂ := upperPolar_iUnion₂

theorem lowerPolar_iUnion₂ (f : ∀ i, κ i → Set β) :
    lowerPolar r (⋃ (i) (j), f i j) = ⋂ (i) (j), lowerPolar r (f i j) :=
  upperPolar_iUnion₂ ..

@[deprecated (since := "2025-07-10")]
alias extentClosure_iUnion₂ := lowerPolar_iUnion₂

theorem subset_lowerPolar_upperPolar (s : Set α) :
    s ⊆ lowerPolar r (upperPolar r s) :=
  (gc_upperPolar_lowerPolar r).le_u_l _

@[deprecated (since := "2025-07-10")]
alias subset_extentClosure_intentClosure := subset_lowerPolar_upperPolar

theorem subset_upperPolar_lowerPolar (t : Set β) :
    t ⊆ upperPolar r (lowerPolar r t) :=
  subset_lowerPolar_upperPolar _ t

@[deprecated (since := "2025-07-10")]
alias subset_intentClosure_extentClosure := subset_upperPolar_lowerPolar

@[simp]
theorem upperPolar_lowerPolar_upperPolar (s : Set α) :
    upperPolar r (lowerPolar r <| upperPolar r s) = upperPolar r s :=
  (gc_upperPolar_lowerPolar r).l_u_l_eq_l _

@[deprecated (since := "2025-07-10")]
alias intentClosure_extentClosure_intentClosure := upperPolar_lowerPolar_upperPolar

@[simp]
theorem lowerPolar_upperPolar_lowerPolar (t : Set β) :
    lowerPolar r (upperPolar r <| lowerPolar r t) = lowerPolar r t :=
  upperPolar_lowerPolar_upperPolar _ t

@[deprecated (since := "2025-07-10")]
alias extentClosure_intentClosure_extentClosure := lowerPolar_upperPolar_lowerPolar

theorem upperPolar_anti : Antitone (upperPolar r) :=
  (gc_upperPolar_lowerPolar r).monotone_l

@[deprecated (since := "2025-07-10")]
alias intentClosure_anti := upperPolar_anti

theorem lowerPolar_anti : Antitone (lowerPolar r) :=
  upperPolar_anti _

@[deprecated (since := "2025-07-10")]
alias extentClosure_anti := lowerPolar_anti

/-! ### Concepts -/


variable (α β)

/-- The formal concepts of a relation. A concept of `r : α → β → Prop` is a pair of sets `s`, `t`
such that `s` is the set of all elements that are `r`-related to all of `t` and `t` is the set of
all elements that are `r`-related to all of `s`. -/
structure Concept where
  /-- The extent of a concept. -/
  extent : Set α
  /-- The intent of a concept. -/
  intent : Set β
  /-- The intent consists of all elements related to all elements of the extent. -/
  upperPolar_extent : upperPolar r extent = intent
  /-- The extent consists of all elements related to all elements of the intent. -/
  lowerPolar_intent : lowerPolar r intent = extent

namespace Concept

<<<<<<< HEAD
variable {r r' α β}
variable {c d : Concept α β r} {c' : Concept α α r'}
=======
@[deprecated (since := "2025-07-10")]
alias fst := extent

@[deprecated (since := "2025-07-10")]
alias snd := intent

@[deprecated (since := "2025-07-10")]
alias closure_fst := upperPolar_extent

@[deprecated (since := "2025-07-10")]
alias closure_snd := lowerPolar_intent

variable {r α β}
variable {c d : Concept α β r}
>>>>>>> 051be896

attribute [simp] upperPolar_extent lowerPolar_intent

@[ext]
theorem ext (h : c.extent = d.extent) : c = d := by
  obtain ⟨s₁, t₁, h₁, _⟩ := c
  obtain ⟨s₂, t₂, h₂, _⟩ := d
  dsimp at h₁ h₂ h
  substs h h₁ h₂
  rfl

theorem ext' (h : c.intent = d.intent) : c = d := by
  obtain ⟨s₁, t₁, _, h₁⟩ := c
  obtain ⟨s₂, t₂, _, h₂⟩ := d
  dsimp at h₁ h₂ h
  substs h h₁ h₂
  rfl

theorem extent_injective : Injective (@extent α β r) := fun _ _ => ext

@[deprecated (since := "2025-07-10")]
alias fst_injective := extent_injective

theorem intent_injective : Injective (@intent α β r) := fun _ _ => ext'

@[deprecated (since := "2025-07-10")]
alias snd_injective := intent_injective

theorem rel_fst_snd {x y} (hx : x ∈ c.fst) (hy : y ∈ c.snd) : r x y := by
  rw [← c.closure_fst] at hy
  exact hy hx

/-- Note that if `r'` is the `≤` relation, this theorem will often not be true! -/
theorem disjoint_fst_snd [IsIrrefl α r'] : Disjoint c'.fst c'.snd := by
  rw [disjoint_iff_forall_ne]
  rintro x hx _ hx' rfl
  exact irrefl x (rel_fst_snd hx hx')

theorem mem_fst_of_rel_fst [IsTrans α r'] {x y} (hy : r' y x) (hx : x ∈ c'.fst) : y ∈ c'.fst := by
  rw [← closure_snd]
  exact fun z hz ↦ _root_.trans hy (rel_fst_snd hx hz)

theorem mem_snd_of_snd_rel [IsTrans α r'] {x y} (hy : r' x y) (hx : x ∈ c'.snd) : y ∈ c'.snd := by
  rw [← closure_fst]
  exact fun z hz ↦ _root_.trans (rel_fst_snd hz hx) hy

theorem codisjoint_fst_snd [IsTrichotomous α r'] [IsTrans α r'] : Codisjoint c'.fst c'.snd := by
  rw [codisjoint_iff_le_sup]
  refine fun x _ ↦ or_iff_not_imp_left.2 fun hx ↦ ?_
  rw [← closure_fst]
  intro y hy
  obtain h | rfl | h := trichotomous_of r' x y
  · cases hx <| mem_fst_of_rel_fst h hy
  · contradiction
  · assumption

instance instSupConcept : Max (Concept α β r) :=
  ⟨fun c d =>
    { extent := lowerPolar r (c.intent ∩ d.intent)
      intent := c.intent ∩ d.intent
      upperPolar_extent := by
        rw [← c.upperPolar_extent, ← d.upperPolar_extent, ← upperPolar_union,
          upperPolar_lowerPolar_upperPolar]
      lowerPolar_intent := rfl }⟩

instance instInfConcept : Min (Concept α β r) :=
  ⟨fun c d =>
    { extent := c.extent ∩ d.extent
      intent := upperPolar r (c.extent ∩ d.extent)
      upperPolar_extent := rfl
      lowerPolar_intent := by
        rw [← c.lowerPolar_intent, ← d.lowerPolar_intent, ← lowerPolar_union,
          lowerPolar_upperPolar_lowerPolar] }⟩

instance instSemilatticeInfConcept : SemilatticeInf (Concept α β r) :=
  (extent_injective.semilatticeInf _) fun _ _ => rfl

@[simp]
theorem extent_subset_extent_iff : c.extent ⊆ d.extent ↔ c ≤ d :=
  Iff.rfl

@[deprecated (since := "2025-07-10")]
alias fst_subset_fst_iff := extent_subset_extent_iff

@[simp]
theorem extent_ssubset_extent_iff : c.extent ⊂ d.extent ↔ c < d :=
  Iff.rfl

@[deprecated (since := "2025-07-10")]
alias fst_ssubset_fst_iff := extent_ssubset_extent_iff

@[simp]
theorem intent_subset_intent_iff : c.intent ⊆ d.intent ↔ d ≤ c := by
  refine ⟨fun h => ?_, fun h => ?_⟩
  · rw [← extent_subset_extent_iff, ← c.lowerPolar_intent, ← d.lowerPolar_intent]
    exact lowerPolar_anti _ h
  · rw [← c.upperPolar_extent, ← d.upperPolar_extent]
    exact upperPolar_anti _ h

@[deprecated (since := "2025-07-10")]
alias snd_subset_snd_iff := intent_subset_intent_iff

@[simp]
theorem intent_ssubset_intent_iff : c.intent ⊂ d.intent ↔ d < c := by
  rw [ssubset_iff_subset_not_subset, lt_iff_le_not_ge,
    intent_subset_intent_iff, intent_subset_intent_iff]

@[deprecated (since := "2025-07-10")]
alias snd_ssubset_snd_iff := intent_ssubset_intent_iff

theorem strictMono_extent : StrictMono (@extent α β r) := fun _ _ =>
  extent_ssubset_extent_iff.2

@[deprecated (since := "2025-07-10")]
alias strictMono_fst := strictMono_extent

theorem strictAnti_intent : StrictAnti (@intent α β r) := fun _ _ =>
  intent_ssubset_intent_iff.2

@[deprecated (since := "2025-07-10")]
alias strictMono_snd := strictAnti_intent

instance instLatticeConcept : Lattice (Concept α β r) :=
  { Concept.instSemilatticeInfConcept with
    sup := (· ⊔ ·)
    le_sup_left := fun _ _ => intent_subset_intent_iff.1 inter_subset_left
    le_sup_right := fun _ _ => intent_subset_intent_iff.1 inter_subset_right
    sup_le := fun c d e => by
      simp_rw [← intent_subset_intent_iff]
      exact subset_inter }

instance instBoundedOrderConcept : BoundedOrder (Concept α β r) where
  top := ⟨univ, upperPolar r univ, rfl, eq_univ_of_forall fun _ _ hb => hb trivial⟩
  le_top _ := subset_univ _
  bot := ⟨lowerPolar r univ, univ, eq_univ_of_forall fun _ _ ha => ha trivial, rfl⟩
  bot_le _ := intent_subset_intent_iff.1 <| subset_univ _

instance : SupSet (Concept α β r) :=
  ⟨fun S =>
    { extent := lowerPolar r (⋂ c ∈ S, intent c)
      intent := ⋂ c ∈ S, intent c
      upperPolar_extent := by
        simp_rw [← upperPolar_extent, ← upperPolar_iUnion₂, upperPolar_lowerPolar_upperPolar]
      lowerPolar_intent := rfl }⟩

instance : InfSet (Concept α β r) :=
  ⟨fun S =>
    { extent := ⋂ c ∈ S, extent c
      intent := upperPolar r (⋂ c ∈ S, extent c)
      upperPolar_extent := rfl
      lowerPolar_intent := by
        simp_rw [← lowerPolar_intent, ← lowerPolar_iUnion₂, lowerPolar_upperPolar_lowerPolar] }⟩

instance : CompleteLattice (Concept α β r) :=
  { Concept.instLatticeConcept,
    Concept.instBoundedOrderConcept with
    sup := Concept.instSupConcept.max
    le_sSup := fun _ _ hc => intent_subset_intent_iff.1 <| biInter_subset_of_mem hc
    sSup_le := fun _ _ hc =>
      intent_subset_intent_iff.1 <| subset_iInter₂ fun d hd => intent_subset_intent_iff.2 <| hc d hd
    inf := Concept.instInfConcept.min
    sInf_le := fun _ _ => biInter_subset_of_mem
    le_sInf := fun _ _ => subset_iInter₂ }

@[simp]
theorem extent_top : (⊤ : Concept α β r).extent = univ :=
  rfl

@[deprecated (since := "2025-07-10")]
alias top_fst := extent_top

@[simp]
theorem intent_top : (⊤ : Concept α β r).intent = upperPolar r univ :=
  rfl

@[deprecated (since := "2025-07-10")]
alias top_snd := intent_top

@[simp]
theorem extent_bot : (⊥ : Concept α β r).extent = lowerPolar r univ :=
  rfl

@[deprecated (since := "2025-07-10")]
alias bot_fst := extent_bot

@[simp]
theorem intent_bot : (⊥ : Concept α β r).intent = univ :=
  rfl

@[deprecated (since := "2025-07-10")]
alias bot_snd := intent_bot

@[simp]
theorem extent_sup (c d : Concept α β r) : (c ⊔ d).extent = lowerPolar r (c.intent ∩ d.intent) :=
  rfl

@[deprecated (since := "2025-07-10")]
alias sup_fst := extent_top

@[simp]
theorem intent_sup (c d : Concept α β r) : (c ⊔ d).intent = c.intent ∩ d.intent :=
  rfl

@[deprecated (since := "2025-07-10")]
alias sup_snd := intent_sup

@[simp]
theorem extent_inf (c d : Concept α β r) : (c ⊓ d).extent = c.extent ∩ d.extent :=
  rfl

@[deprecated (since := "2025-07-10")]
alias inf_fst := extent_inf

@[simp]
theorem intent_inf (c d : Concept α β r) : (c ⊓ d).intent = upperPolar r (c.extent ∩ d.extent) :=
  rfl

@[deprecated (since := "2025-07-10")]
alias inf_snd := intent_inf

@[simp]
theorem extent_sSup (S : Set (Concept α β r)) :
    (sSup S).extent = lowerPolar r (⋂ c ∈ S, intent c) :=
  rfl

@[deprecated (since := "2025-07-10")]
alias sSup_fst := extent_sSup

@[simp]
theorem intent_sSup (S : Set (Concept α β r)) : (sSup S).intent = ⋂ c ∈ S, intent c :=
  rfl

@[deprecated (since := "2025-07-10")]
alias sSup_snd := intent_sSup

@[simp]
theorem extent_sInf (S : Set (Concept α β r)) : (sInf S).extent = ⋂ c ∈ S, extent c :=
  rfl

@[deprecated (since := "2025-07-10")]
alias sInf_fst := extent_sInf

@[simp]
theorem intent_sInf (S : Set (Concept α β r)) :
    (sInf S).intent = upperPolar r (⋂ c ∈ S, extent c) :=
  rfl

@[deprecated (since := "2025-07-10")]
alias sInf_snd := intent_sInf

instance : Inhabited (Concept α β r) :=
  ⟨⊥⟩

/-- Swap the sets of a concept to make it a concept of the dual context. -/
@[simps]
def swap (c : Concept α β r) : Concept β α (swap r) :=
  ⟨c.intent, c.extent, c.lowerPolar_intent, c.upperPolar_extent⟩

@[simp]
theorem swap_swap (c : Concept α β r) : c.swap.swap = c :=
  ext rfl

@[simp]
theorem swap_le_swap_iff : c.swap ≤ d.swap ↔ d ≤ c :=
  intent_subset_intent_iff

@[simp]
theorem swap_lt_swap_iff : c.swap < d.swap ↔ d < c :=
  intent_ssubset_intent_iff

/-- The dual of a concept lattice is isomorphic to the concept lattice of the dual context. -/
@[simps]
def swapEquiv : (Concept α β r)ᵒᵈ ≃o Concept β α (Function.swap r) where
  toFun := swap ∘ ofDual
  invFun := toDual ∘ swap
  left_inv := swap_swap
  right_inv := swap_swap
  map_rel_iff' := swap_le_swap_iff

end Concept<|MERGE_RESOLUTION|>--- conflicted
+++ resolved
@@ -211,25 +211,20 @@
 
 namespace Concept
 
-<<<<<<< HEAD
+@[deprecated (since := "2025-07-10")]
+alias fst := extent
+
+@[deprecated (since := "2025-07-10")]
+alias snd := intent
+
+@[deprecated (since := "2025-07-10")]
+alias closure_fst := upperPolar_extent
+
+@[deprecated (since := "2025-07-10")]
+alias closure_snd := lowerPolar_intent
+
 variable {r r' α β}
 variable {c d : Concept α β r} {c' : Concept α α r'}
-=======
-@[deprecated (since := "2025-07-10")]
-alias fst := extent
-
-@[deprecated (since := "2025-07-10")]
-alias snd := intent
-
-@[deprecated (since := "2025-07-10")]
-alias closure_fst := upperPolar_extent
-
-@[deprecated (since := "2025-07-10")]
-alias closure_snd := lowerPolar_intent
-
-variable {r α β}
-variable {c d : Concept α β r}
->>>>>>> 051be896
 
 attribute [simp] upperPolar_extent lowerPolar_intent
 
@@ -258,31 +253,34 @@
 @[deprecated (since := "2025-07-10")]
 alias snd_injective := intent_injective
 
-theorem rel_fst_snd {x y} (hx : x ∈ c.fst) (hy : y ∈ c.snd) : r x y := by
-  rw [← c.closure_fst] at hy
+theorem rel_extent_intent {x y} (hx : x ∈ c.extent) (hy : y ∈ c.intent) : r x y := by
+  rw [← c.upperPolar_extent] at hy
   exact hy hx
 
 /-- Note that if `r'` is the `≤` relation, this theorem will often not be true! -/
-theorem disjoint_fst_snd [IsIrrefl α r'] : Disjoint c'.fst c'.snd := by
+theorem disjoint_extent_intent [IsIrrefl α r'] : Disjoint c'.extent c'.intent := by
   rw [disjoint_iff_forall_ne]
   rintro x hx _ hx' rfl
-  exact irrefl x (rel_fst_snd hx hx')
-
-theorem mem_fst_of_rel_fst [IsTrans α r'] {x y} (hy : r' y x) (hx : x ∈ c'.fst) : y ∈ c'.fst := by
-  rw [← closure_snd]
-  exact fun z hz ↦ _root_.trans hy (rel_fst_snd hx hz)
-
-theorem mem_snd_of_snd_rel [IsTrans α r'] {x y} (hy : r' x y) (hx : x ∈ c'.snd) : y ∈ c'.snd := by
-  rw [← closure_fst]
-  exact fun z hz ↦ _root_.trans (rel_fst_snd hz hx) hy
-
-theorem codisjoint_fst_snd [IsTrichotomous α r'] [IsTrans α r'] : Codisjoint c'.fst c'.snd := by
+  exact irrefl x (rel_extent_intent hx hx')
+
+theorem mem_extent_of_rel_extent [IsTrans α r'] {x y} (hy : r' y x) (hx : x ∈ c'.extent) :
+    y ∈ c'.extent := by
+  rw [← lowerPolar_intent]
+  exact fun z hz ↦ _root_.trans hy (rel_extent_intent hx hz)
+
+theorem mem_intent_of_intent_rel [IsTrans α r'] {x y} (hy : r' x y) (hx : x ∈ c'.intent) :
+    y ∈ c'.intent := by
+  rw [← upperPolar_extent]
+  exact fun z hz ↦ _root_.trans (rel_extent_intent hz hx) hy
+
+theorem codisjoint_extent_intent [IsTrichotomous α r'] [IsTrans α r'] :
+    Codisjoint c'.extent c'.intent := by
   rw [codisjoint_iff_le_sup]
   refine fun x _ ↦ or_iff_not_imp_left.2 fun hx ↦ ?_
-  rw [← closure_fst]
+  rw [← upperPolar_extent]
   intro y hy
   obtain h | rfl | h := trichotomous_of r' x y
-  · cases hx <| mem_fst_of_rel_fst h hy
+  · cases hx <| mem_extent_of_rel_extent h hy
   · contradiction
   · assumption
 
