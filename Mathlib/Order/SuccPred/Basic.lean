/-
Copyright (c) 2021 Yaël Dillies. All rights reserved.
Released under Apache 2.0 license as described in the file LICENSE.
Authors: Yaël Dillies
-/
import Mathlib.Order.ConditionallyCompleteLattice.Basic
import Mathlib.Order.Cover
import Mathlib.Order.Iterate

/-!
# Successor and predecessor

This file defines successor and predecessor orders. `succ a`, the successor of an element `a : α` is
the least element greater than `a`. `pred a` is the greatest element less than `a`. Typical examples
include `ℕ`, `ℤ`, `ℕ+`, `Fin n`, but also `ENat`, the lexicographic order of a successor/predecessor
order...

## Typeclasses

* `SuccOrder`: Order equipped with a sensible successor function.
* `PredOrder`: Order equipped with a sensible predecessor function.

## Implementation notes

Maximal elements don't have a sensible successor. Thus the naïve typeclass
```lean
class NaiveSuccOrder (α : Type*) [Preorder α] where
  (succ : α → α)
  (succ_le_iff : ∀ {a b}, succ a ≤ b ↔ a < b)
  (lt_succ_iff : ∀ {a b}, a < succ b ↔ a ≤ b)
```
can't apply to an `OrderTop` because plugging in `a = b = ⊤` into either of `succ_le_iff` and
`lt_succ_iff` yields `⊤ < ⊤` (or more generally `m < m` for a maximal element `m`).
The solution taken here is to remove the implications `≤ → <` and instead require that `a < succ a`
for all non maximal elements (enforced by the combination of `le_succ` and the contrapositive of
`max_of_succ_le`).
The stricter condition of every element having a sensible successor can be obtained through the
combination of `SuccOrder α` and `NoMaxOrder α`.
-/

open Function OrderDual Set

variable {α β : Type*}

/-- Order equipped with a sensible successor function. -/
@[ext]
class SuccOrder (α : Type*) [Preorder α] where
  /-- Successor function -/
  succ : α → α
  /-- Proof of basic ordering with respect to `succ`-/
  le_succ : ∀ a, a ≤ succ a
  /-- Proof of interaction between `succ` and maximal element -/
  max_of_succ_le {a} : succ a ≤ a → IsMax a
  /-- Proof that `succ a` is the least element greater than `a`-/
  succ_le_of_lt {a b} : a < b → succ a ≤ b

/-- Order equipped with a sensible predecessor function. -/
@[ext]
class PredOrder (α : Type*) [Preorder α] where
  /-- Predecessor function -/
  pred : α → α
  /-- Proof of basic ordering with respect to `pred`-/
  pred_le : ∀ a, pred a ≤ a
  /-- Proof of interaction between `pred` and minimal element -/
  min_of_le_pred {a} : a ≤ pred a → IsMin a
  /-- Proof that `pred b` is the greatest element less than `b`-/
  le_pred_of_lt {a b} : a < b → a ≤ pred b

instance [Preorder α] [SuccOrder α] :
    PredOrder αᵒᵈ where
  pred := toDual ∘ SuccOrder.succ ∘ ofDual
  pred_le := by
    simp only [comp, OrderDual.forall, ofDual_toDual, toDual_le_toDual,
     SuccOrder.le_succ, implies_true]
  min_of_le_pred h := by apply SuccOrder.max_of_succ_le h
  le_pred_of_lt := by intro a b h; exact SuccOrder.succ_le_of_lt h

instance [Preorder α] [PredOrder α] :
    SuccOrder αᵒᵈ where
  succ := toDual ∘ PredOrder.pred ∘ ofDual
  le_succ := by
    simp only [comp, OrderDual.forall, ofDual_toDual, toDual_le_toDual,
     PredOrder.pred_le, implies_true]
  max_of_succ_le h := by apply PredOrder.min_of_le_pred h
  succ_le_of_lt := by intro a b h; exact PredOrder.le_pred_of_lt h

section Preorder

variable [Preorder α]

/-- A constructor for `SuccOrder α` usable when `α` has no maximal element. -/
def SuccOrder.ofSuccLeIff (succ : α → α) (hsucc_le_iff : ∀ {a b}, succ a ≤ b ↔ a < b) :
    SuccOrder α :=
  { succ
    le_succ := fun _ => (hsucc_le_iff.1 le_rfl).le
    max_of_succ_le := fun ha => (lt_irrefl _ <| hsucc_le_iff.1 ha).elim
    succ_le_of_lt := fun h => hsucc_le_iff.2 h }

/-- A constructor for `PredOrder α` usable when `α` has no minimal element. -/
def PredOrder.ofLePredIff (pred : α → α) (hle_pred_iff : ∀ {a b}, a ≤ pred b ↔ a < b) :
    PredOrder α :=
  { pred
    pred_le := fun _ => (hle_pred_iff.1 le_rfl).le
    min_of_le_pred := fun ha => (lt_irrefl _ <| hle_pred_iff.1 ha).elim
    le_pred_of_lt := fun h => hle_pred_iff.2 h }

end Preorder

section LinearOrder

variable [LinearOrder α]

/-- A constructor for `SuccOrder α` for `α` a linear order. -/
@[simps]
def SuccOrder.ofCore (succ : α → α) (hn : ∀ {a}, ¬IsMax a → ∀ b, a < b ↔ succ a ≤ b)
    (hm : ∀ a, IsMax a → succ a = a) : SuccOrder α :=
  { succ
    succ_le_of_lt := fun {a b} =>
      by_cases (fun h hab => (hm a h).symm ▸ hab.le) fun h => (hn h b).mp
    le_succ := fun a =>
      by_cases (fun h => (hm a h).symm.le) fun h => le_of_lt <| by simpa using (hn h a).not
    max_of_succ_le := fun {a} => not_imp_not.mp fun h => by simpa using (hn h a).not }

/-- A constructor for `PredOrder α` for `α` a linear order. -/
@[simps]
def PredOrder.ofCore (pred : α → α)
    (hn : ∀ {a}, ¬IsMin a → ∀ b, b ≤ pred a ↔ b < a) (hm : ∀ a, IsMin a → pred a = a) :
    PredOrder α :=
  { pred
    le_pred_of_lt := fun {a b} =>
      by_cases (fun h hab => (hm b h).symm ▸ hab.le) fun h => (hn h a).mpr
    pred_le := fun a =>
      by_cases (fun h => (hm a h).le) fun h => le_of_lt <| by simpa using (hn h a).not
    min_of_le_pred := fun {a} => not_imp_not.mp fun h => by simpa using (hn h a).not }

variable (α)

open Classical in
/-- A well-order is a `SuccOrder`. -/
noncomputable def SuccOrder.ofLinearWellFoundedLT [WellFoundedLT α] : SuccOrder α :=
  ofCore (fun a ↦ if h : (Ioi a).Nonempty then wellFounded_lt.min _ h else a)
    (fun ha _ ↦ by
      rw [not_isMax_iff] at ha
      simp_rw [Set.Nonempty, mem_Ioi, dif_pos ha]
      exact ⟨(wellFounded_lt.min_le · ha), lt_of_lt_of_le (wellFounded_lt.min_mem _ ha)⟩)
    fun _ ha ↦ dif_neg (not_not_intro ha <| not_isMax_iff.mpr ·)

/-- A linear order with well-founded greater-than relation is a `PredOrder`. -/
noncomputable def PredOrder.ofLinearWellFoundedGT (α) [LinearOrder α] [WellFoundedGT α] :
    PredOrder α := letI := SuccOrder.ofLinearWellFoundedLT αᵒᵈ; inferInstanceAs (PredOrder αᵒᵈᵒᵈ)

end LinearOrder

/-! ### Successor order -/


namespace Order

section Preorder

variable [Preorder α] [SuccOrder α] {a b : α}

/-- The successor of an element. If `a` is not maximal, then `succ a` is the least element greater
than `a`. If `a` is maximal, then `succ a = a`. -/
def succ : α → α :=
  SuccOrder.succ

theorem le_succ : ∀ a : α, a ≤ succ a :=
  SuccOrder.le_succ

theorem max_of_succ_le {a : α} : succ a ≤ a → IsMax a :=
  SuccOrder.max_of_succ_le

theorem succ_le_of_lt {a b : α} : a < b → succ a ≤ b :=
  SuccOrder.succ_le_of_lt

alias _root_.LT.lt.succ_le := succ_le_of_lt

@[simp]
theorem succ_le_iff_isMax : succ a ≤ a ↔ IsMax a :=
  ⟨max_of_succ_le, fun h => h <| le_succ _⟩

alias ⟨_root_.IsMax.of_succ_le, _root_.IsMax.succ_le⟩ := succ_le_iff_isMax

@[simp]
theorem lt_succ_iff_not_isMax : a < succ a ↔ ¬IsMax a :=
  ⟨not_isMax_of_lt, fun ha => (le_succ a).lt_of_not_le fun h => ha <| max_of_succ_le h⟩

alias ⟨_, lt_succ_of_not_isMax⟩ := lt_succ_iff_not_isMax

theorem wcovBy_succ (a : α) : a ⩿ succ a :=
  ⟨le_succ a, fun _ hb => (succ_le_of_lt hb).not_lt⟩

theorem covBy_succ_of_not_isMax (h : ¬IsMax a) : a ⋖ succ a :=
  (wcovBy_succ a).covBy_of_lt <| lt_succ_of_not_isMax h

theorem lt_succ_of_le_of_not_isMax (hab : b ≤ a) (ha : ¬IsMax a) : b < succ a :=
  hab.trans_lt <| lt_succ_of_not_isMax ha

theorem succ_le_iff_of_not_isMax (ha : ¬IsMax a) : succ a ≤ b ↔ a < b :=
  ⟨(lt_succ_of_not_isMax ha).trans_le, succ_le_of_lt⟩

lemma succ_lt_succ_of_not_isMax (h : a < b) (hb : ¬ IsMax b) : succ a < succ b :=
  lt_succ_of_le_of_not_isMax (succ_le_of_lt h) hb

@[simp, mono]
theorem succ_le_succ (h : a ≤ b) : succ a ≤ succ b := by
  by_cases hb : IsMax b
  · by_cases hba : b ≤ a
    · exact (hb <| hba.trans <| le_succ _).trans (le_succ _)
    · exact succ_le_of_lt ((h.lt_of_not_le hba).trans_le <| le_succ b)
  · rw [succ_le_iff_of_not_isMax fun ha => hb <| ha.mono h]
    apply lt_succ_of_le_of_not_isMax h hb

theorem succ_mono : Monotone (succ : α → α) := fun _ _ => succ_le_succ

/-- See also `Order.succ_eq_of_covBy`. -/
lemma le_succ_of_wcovBy (h : a ⩿ b) : b ≤ succ a := by
  obtain hab | ⟨-, hba⟩ := h.covBy_or_le_and_le
  · by_contra hba
    exact h.2 (lt_succ_of_not_isMax hab.lt.not_isMax) <| hab.lt.succ_le.lt_of_not_le hba
  · exact hba.trans (le_succ _)

alias _root_.WCovBy.le_succ := le_succ_of_wcovBy

theorem le_succ_iterate (k : ℕ) (x : α) : x ≤ succ^[k] x :=
  id_le_iterate_of_id_le le_succ _ _

theorem isMax_iterate_succ_of_eq_of_lt {n m : ℕ} (h_eq : succ^[n] a = succ^[m] a)
    (h_lt : n < m) : IsMax (succ^[n] a) := by
  refine max_of_succ_le (le_trans ?_ h_eq.symm.le)
  rw [← iterate_succ_apply' succ]
  have h_le : n + 1 ≤ m := Nat.succ_le_of_lt h_lt
  exact Monotone.monotone_iterate_of_le_map succ_mono (le_succ a) h_le

theorem isMax_iterate_succ_of_eq_of_ne {n m : ℕ} (h_eq : succ^[n] a = succ^[m] a)
    (h_ne : n ≠ m) : IsMax (succ^[n] a) := by
  rcases le_total n m with h | h
  · exact isMax_iterate_succ_of_eq_of_lt h_eq (lt_of_le_of_ne h h_ne)
  · rw [h_eq]
    exact isMax_iterate_succ_of_eq_of_lt h_eq.symm (lt_of_le_of_ne h h_ne.symm)

theorem Iic_subset_Iio_succ_of_not_isMax (ha : ¬IsMax a) : Iic a ⊆ Iio (succ a) :=
  fun _ => (lt_succ_of_le_of_not_isMax · ha)

theorem Ici_succ_of_not_isMax (ha : ¬IsMax a) : Ici (succ a) = Ioi a :=
  Set.ext fun _ => succ_le_iff_of_not_isMax ha

theorem Icc_subset_Ico_succ_right_of_not_isMax (hb : ¬IsMax b) : Icc a b ⊆ Ico a (succ b) := by
  rw [← Ici_inter_Iio, ← Ici_inter_Iic]
  gcongr
  intro _ h
  apply lt_succ_of_le_of_not_isMax h hb

theorem Ioc_subset_Ioo_succ_right_of_not_isMax (hb : ¬IsMax b) : Ioc a b ⊆ Ioo a (succ b) := by
  rw [← Ioi_inter_Iio, ← Ioi_inter_Iic]
  gcongr
  intro _ h
  apply Iic_subset_Iio_succ_of_not_isMax hb h

theorem Icc_succ_left_of_not_isMax (ha : ¬IsMax a) : Icc (succ a) b = Ioc a b := by
  rw [← Ici_inter_Iic, Ici_succ_of_not_isMax ha, Ioi_inter_Iic]

theorem Ico_succ_left_of_not_isMax (ha : ¬IsMax a) : Ico (succ a) b = Ioo a b := by
  rw [← Ici_inter_Iio, Ici_succ_of_not_isMax ha, Ioi_inter_Iio]

section NoMaxOrder

variable [NoMaxOrder α]

theorem lt_succ (a : α) : a < succ a :=
  lt_succ_of_not_isMax <| not_isMax a

@[simp]
theorem lt_succ_of_le : a ≤ b → a < succ b :=
  (lt_succ_of_le_of_not_isMax · <| not_isMax b)

@[simp]
theorem succ_le_iff : succ a ≤ b ↔ a < b :=
  succ_le_iff_of_not_isMax <| not_isMax a

@[gcongr] theorem succ_lt_succ (hab : a < b) : succ a < succ b := by simp [hab]

theorem succ_strictMono : StrictMono (succ : α → α) := fun _ _ => succ_lt_succ

theorem covBy_succ (a : α) : a ⋖ succ a :=
  covBy_succ_of_not_isMax <| not_isMax a

@[simp]
theorem Iic_subset_Iio_succ (a : α) : Iic a ⊆ Iio (succ a) :=
  Iic_subset_Iio_succ_of_not_isMax <| not_isMax _

@[simp]
theorem Ici_succ (a : α) : Ici (succ a) = Ioi a :=
  Ici_succ_of_not_isMax <| not_isMax _

@[simp]
theorem Icc_subset_Ico_succ_right (a b : α) : Icc a b ⊆ Ico a (succ b) :=
  Icc_subset_Ico_succ_right_of_not_isMax <| not_isMax _

@[simp]
theorem Ioc_subset_Ioo_succ_right (a b : α) : Ioc a b ⊆ Ioo a (succ b) :=
  Ioc_subset_Ioo_succ_right_of_not_isMax <| not_isMax _

@[simp]
theorem Icc_succ_left (a b : α) : Icc (succ a) b = Ioc a b :=
  Icc_succ_left_of_not_isMax <| not_isMax _

@[simp]
theorem Ico_succ_left (a b : α) : Ico (succ a) b = Ioo a b :=
  Ico_succ_left_of_not_isMax <| not_isMax _

end NoMaxOrder

end Preorder

section PartialOrder

variable [PartialOrder α] [SuccOrder α] {a b : α}

@[simp]
theorem succ_eq_iff_isMax : succ a = a ↔ IsMax a :=
  ⟨fun h => max_of_succ_le h.le, fun h => h.eq_of_ge <| le_succ _⟩

alias ⟨_, _root_.IsMax.succ_eq⟩ := succ_eq_iff_isMax

theorem le_le_succ_iff : a ≤ b ∧ b ≤ succ a ↔ b = a ∨ b = succ a := by
  refine
    ⟨fun h =>
      or_iff_not_imp_left.2 fun hba : b ≠ a =>
        h.2.antisymm (succ_le_of_lt <| h.1.lt_of_ne <| hba.symm),
      ?_⟩
  rintro (rfl | rfl)
  · exact ⟨le_rfl, le_succ b⟩
  · exact ⟨le_succ a, le_rfl⟩

/-- See also `Order.le_succ_of_wcovBy`. -/
lemma succ_eq_of_covBy (h : a ⋖ b) : succ a = b := (succ_le_of_lt h.lt).antisymm h.wcovBy.le_succ

alias _root_.CovBy.succ_eq := succ_eq_of_covBy

theorem _root_.OrderIso.map_succ {β : Type*} [PartialOrder β] [SuccOrder β] (f : α ≃o β) (a : α) :
    f (succ a) = succ (f a) := by
  by_cases h : IsMax a
  · rw [h.succ_eq, (f.isMax_apply.2 h).succ_eq]
  · exact (f.map_covBy.2 <| covBy_succ_of_not_isMax h).succ_eq.symm

section NoMaxOrder

variable [NoMaxOrder α]

theorem succ_eq_iff_covBy : succ a = b ↔ a ⋖ b :=
  ⟨by rintro rfl; exact covBy_succ _, CovBy.succ_eq⟩

end NoMaxOrder

section OrderTop

variable [OrderTop α]

@[simp]
theorem succ_top : succ (⊤ : α) = ⊤ := by
  rw [succ_eq_iff_isMax, isMax_iff_eq_top]

theorem succ_le_iff_eq_top : succ a ≤ a ↔ a = ⊤ :=
  succ_le_iff_isMax.trans isMax_iff_eq_top

theorem lt_succ_iff_ne_top : a < succ a ↔ a ≠ ⊤ :=
  lt_succ_iff_not_isMax.trans not_isMax_iff_ne_top

end OrderTop

section OrderBot

variable [OrderBot α] [Nontrivial α]

theorem bot_lt_succ (a : α) : ⊥ < succ a :=
  (lt_succ_of_not_isMax not_isMax_bot).trans_le <| succ_mono bot_le

theorem succ_ne_bot (a : α) : succ a ≠ ⊥ :=
  (bot_lt_succ a).ne'

end OrderBot

end PartialOrder

section LinearOrder

variable [LinearOrder α] [SuccOrder α] {a b : α}

theorem le_of_lt_succ {a b : α} : a < succ b → a ≤ b := fun h ↦ by
  by_contra! nh
  exact (h.trans_le (succ_le_of_lt nh)).false

theorem lt_succ_iff_of_not_isMax (ha : ¬IsMax a) : b < succ a ↔ b ≤ a :=
  ⟨le_of_lt_succ, fun h => h.trans_lt <| lt_succ_of_not_isMax ha⟩

theorem succ_lt_succ_iff_of_not_isMax (ha : ¬IsMax a) (hb : ¬IsMax b) :
    succ a < succ b ↔ a < b := by
  rw [lt_succ_iff_of_not_isMax hb, succ_le_iff_of_not_isMax ha]

theorem succ_le_succ_iff_of_not_isMax (ha : ¬IsMax a) (hb : ¬IsMax b) :
    succ a ≤ succ b ↔ a ≤ b := by
  rw [succ_le_iff_of_not_isMax ha, lt_succ_iff_of_not_isMax hb]

theorem Iio_succ_of_not_isMax (ha : ¬IsMax a) : Iio (succ a) = Iic a :=
  Set.ext fun _ => lt_succ_iff_of_not_isMax ha

theorem Ico_succ_right_of_not_isMax (hb : ¬IsMax b) : Ico a (succ b) = Icc a b := by
  rw [← Ici_inter_Iio, Iio_succ_of_not_isMax hb, Ici_inter_Iic]

theorem Ioo_succ_right_of_not_isMax (hb : ¬IsMax b) : Ioo a (succ b) = Ioc a b := by
  rw [← Ioi_inter_Iio, Iio_succ_of_not_isMax hb, Ioi_inter_Iic]

theorem succ_eq_succ_iff_of_not_isMax (ha : ¬IsMax a) (hb : ¬IsMax b) :
    succ a = succ b ↔ a = b := by
  rw [eq_iff_le_not_lt, eq_iff_le_not_lt, succ_le_succ_iff_of_not_isMax ha hb,
    succ_lt_succ_iff_of_not_isMax ha hb]

theorem le_succ_iff_eq_or_le : a ≤ succ b ↔ a = succ b ∨ a ≤ b := by
  by_cases hb : IsMax b
  · rw [hb.succ_eq, or_iff_right_of_imp le_of_eq]
  · rw [← lt_succ_iff_of_not_isMax hb, le_iff_eq_or_lt]

theorem lt_succ_iff_eq_or_lt_of_not_isMax (hb : ¬IsMax b) : a < succ b ↔ a = b ∨ a < b :=
  (lt_succ_iff_of_not_isMax hb).trans le_iff_eq_or_lt

theorem not_isMin_succ [Nontrivial α] (a : α) : ¬ IsMin (succ a) := by
  obtain ha | ha := (le_succ a).eq_or_lt
  · exact (ha ▸ succ_eq_iff_isMax.1 ha.symm).not_isMin
  · exact not_isMin_of_lt ha

theorem Iic_succ (a : α) : Iic (succ a) = insert (succ a) (Iic a) :=
  ext fun _ => le_succ_iff_eq_or_le

theorem Icc_succ_right (h : a ≤ succ b) : Icc a (succ b) = insert (succ b) (Icc a b) := by
  simp_rw [← Ici_inter_Iic, Iic_succ, inter_insert_of_mem (mem_Ici.2 h)]

theorem Ioc_succ_right (h : a < succ b) : Ioc a (succ b) = insert (succ b) (Ioc a b) := by
  simp_rw [← Ioi_inter_Iic, Iic_succ, inter_insert_of_mem (mem_Ioi.2 h)]

theorem Iio_succ_eq_insert_of_not_isMax (h : ¬IsMax a) : Iio (succ a) = insert a (Iio a) :=
  ext fun _ => lt_succ_iff_eq_or_lt_of_not_isMax h

theorem Ico_succ_right_eq_insert_of_not_isMax (h₁ : a ≤ b) (h₂ : ¬IsMax b) :
    Ico a (succ b) = insert b (Ico a b) := by
  simp_rw [← Iio_inter_Ici, Iio_succ_eq_insert_of_not_isMax h₂, insert_inter_of_mem (mem_Ici.2 h₁)]

theorem Ioo_succ_right_eq_insert_of_not_isMax (h₁ : a < b) (h₂ : ¬IsMax b) :
    Ioo a (succ b) = insert b (Ioo a b) := by
  simp_rw [← Iio_inter_Ioi, Iio_succ_eq_insert_of_not_isMax h₂, insert_inter_of_mem (mem_Ioi.2 h₁)]

section NoMaxOrder

variable [NoMaxOrder α]

@[simp]
theorem lt_succ_iff : a < succ b ↔ a ≤ b :=
  lt_succ_iff_of_not_isMax <| not_isMax b

theorem succ_le_succ_iff : succ a ≤ succ b ↔ a ≤ b := by simp
theorem succ_lt_succ_iff : succ a < succ b ↔ a < b := by simp

alias ⟨le_of_succ_le_succ, _⟩ := succ_le_succ_iff
alias ⟨lt_of_succ_lt_succ, _⟩ := succ_lt_succ_iff

-- TODO: prove for a succ-archimedean non-linear order with bottom
@[simp]
theorem Iio_succ (a : α) : Iio (succ a) = Iic a :=
  Iio_succ_of_not_isMax <| not_isMax _

@[simp]
theorem Ico_succ_right (a b : α) : Ico a (succ b) = Icc a b :=
  Ico_succ_right_of_not_isMax <| not_isMax _

-- TODO: prove for a succ-archimedean non-linear order
@[simp]
theorem Ioo_succ_right (a b : α) : Ioo a (succ b) = Ioc a b :=
  Ioo_succ_right_of_not_isMax <| not_isMax _

@[simp]
theorem succ_eq_succ_iff : succ a = succ b ↔ a = b :=
  succ_eq_succ_iff_of_not_isMax (not_isMax a) (not_isMax b)

theorem succ_injective : Injective (succ : α → α) := fun _ _ => succ_eq_succ_iff.1

theorem succ_ne_succ_iff : succ a ≠ succ b ↔ a ≠ b :=
  succ_injective.ne_iff

alias ⟨_, succ_ne_succ⟩ := succ_ne_succ_iff

theorem lt_succ_iff_eq_or_lt : a < succ b ↔ a = b ∨ a < b :=
  lt_succ_iff.trans le_iff_eq_or_lt

theorem Iio_succ_eq_insert (a : α) : Iio (succ a) = insert a (Iio a) :=
  Iio_succ_eq_insert_of_not_isMax <| not_isMax a

theorem Ico_succ_right_eq_insert (h : a ≤ b) : Ico a (succ b) = insert b (Ico a b) :=
  Ico_succ_right_eq_insert_of_not_isMax h <| not_isMax b

theorem Ioo_succ_right_eq_insert (h : a < b) : Ioo a (succ b) = insert b (Ioo a b) :=
  Ioo_succ_right_eq_insert_of_not_isMax h <| not_isMax b

end NoMaxOrder

section OrderBot

variable [OrderBot α]

theorem lt_succ_bot_iff [NoMaxOrder α] : a < succ ⊥ ↔ a = ⊥ := by rw [lt_succ_iff, le_bot_iff]

theorem le_succ_bot_iff : a ≤ succ ⊥ ↔ a = ⊥ ∨ a = succ ⊥ := by
  rw [le_succ_iff_eq_or_le, le_bot_iff, or_comm]

end OrderBot

end LinearOrder

/-- There is at most one way to define the successors in a `PartialOrder`. -/
instance [PartialOrder α] : Subsingleton (SuccOrder α) :=
  ⟨by
    intro h₀ h₁
    ext a
    by_cases ha : IsMax a
    · exact (@IsMax.succ_eq _ _ h₀ _ ha).trans ha.succ_eq.symm
    · exact @CovBy.succ_eq _ _ h₀ _ _ (covBy_succ_of_not_isMax ha)⟩

theorem succ_eq_sInf [CompleteLattice α] [SuccOrder α] (a : α) :
    succ a = sInf (Set.Ioi a) := by
  apply (le_sInf fun b => succ_le_of_lt).antisymm
  obtain rfl | ha := eq_or_ne a ⊤
  · rw [succ_top]
    exact le_top
  · exact sInf_le (lt_succ_iff_ne_top.2 ha)

theorem succ_eq_iInf [CompleteLattice α] [SuccOrder α] (a : α) : succ a = ⨅ b > a, b := by
  rw [succ_eq_sInf, iInf_subtype', iInf, Subtype.range_coe_subtype, Ioi]

theorem succ_eq_csInf [ConditionallyCompleteLattice α] [SuccOrder α] [NoMaxOrder α] (a : α) :
    succ a = sInf (Set.Ioi a) := by
  apply (le_csInf nonempty_Ioi fun b => succ_le_of_lt).antisymm
  exact csInf_le ⟨a, fun b => le_of_lt⟩ <| lt_succ a

/-! ### Predecessor order -/

section Preorder

variable [Preorder α] [PredOrder α] {a b : α}

/-- The predecessor of an element. If `a` is not minimal, then `pred a` is the greatest element less
than `a`. If `a` is minimal, then `pred a = a`. -/
def pred : α → α :=
  PredOrder.pred

theorem pred_le : ∀ a : α, pred a ≤ a :=
  PredOrder.pred_le

theorem min_of_le_pred {a : α} : a ≤ pred a → IsMin a :=
  PredOrder.min_of_le_pred

theorem le_pred_of_lt {a b : α} : a < b → a ≤ pred b :=
  PredOrder.le_pred_of_lt

alias _root_.LT.lt.le_pred := le_pred_of_lt

@[simp]
theorem le_pred_iff_isMin : a ≤ pred a ↔ IsMin a :=
  ⟨min_of_le_pred, fun h => h <| pred_le _⟩

alias ⟨_root_.IsMin.of_le_pred, _root_.IsMin.le_pred⟩ := le_pred_iff_isMin

@[simp]
theorem pred_lt_iff_not_isMin : pred a < a ↔ ¬IsMin a :=
  ⟨not_isMin_of_lt, fun ha => (pred_le a).lt_of_not_le fun h => ha <| min_of_le_pred h⟩

alias ⟨_, pred_lt_of_not_isMin⟩ := pred_lt_iff_not_isMin

theorem pred_wcovBy (a : α) : pred a ⩿ a :=
  ⟨pred_le a, fun _ hb nh => (le_pred_of_lt nh).not_lt hb⟩

theorem pred_covBy_of_not_isMin (h : ¬IsMin a) : pred a ⋖ a :=
  (pred_wcovBy a).covBy_of_lt <| pred_lt_of_not_isMin h

theorem pred_lt_of_not_isMin_of_le (ha : ¬IsMin a) : a ≤ b → pred a < b :=
  (pred_lt_of_not_isMin ha).trans_le

theorem le_pred_iff_of_not_isMin (ha : ¬IsMin a) : b ≤ pred a ↔ b < a :=
  ⟨fun h => h.trans_lt <| pred_lt_of_not_isMin ha, le_pred_of_lt⟩

lemma pred_lt_pred_of_not_isMin (h : a < b) (ha : ¬ IsMin a) : pred a < pred b :=
  pred_lt_of_not_isMin_of_le ha <| le_pred_of_lt h

theorem pred_le_pred_of_not_isMin_of_le (ha : ¬IsMin a) (hb : ¬IsMin b) :
    a ≤ b → pred a ≤ pred b := by
  rw [le_pred_iff_of_not_isMin hb]
  apply pred_lt_of_not_isMin_of_le ha

@[simp, mono]
theorem pred_le_pred {a b : α} (h : a ≤ b) : pred a ≤ pred b :=
  succ_le_succ h.dual

theorem pred_mono : Monotone (pred : α → α) := fun _ _ => pred_le_pred

/-- See also `Order.pred_eq_of_covBy`. -/
lemma pred_le_of_wcovBy (h : a ⩿ b) : pred b ≤ a := by
  obtain hab | ⟨-, hba⟩ := h.covBy_or_le_and_le
  · by_contra hba
    exact h.2 (hab.lt.le_pred.lt_of_not_le hba) (pred_lt_of_not_isMin hab.lt.not_isMin)
  · exact (pred_le _).trans hba

alias _root_.WCovBy.pred_le := pred_le_of_wcovBy

theorem pred_iterate_le (k : ℕ) (x : α) : pred^[k] x ≤ x := by
  conv_rhs => rw [(by simp only [Function.iterate_id, id] : x = id^[k] x)]
  exact Monotone.iterate_le_of_le pred_mono pred_le k x

theorem isMin_iterate_pred_of_eq_of_lt {n m : ℕ} (h_eq : pred^[n] a = pred^[m] a)
    (h_lt : n < m) : IsMin (pred^[n] a) :=
  @isMax_iterate_succ_of_eq_of_lt αᵒᵈ _ _ _ _ _ h_eq h_lt

theorem isMin_iterate_pred_of_eq_of_ne {n m : ℕ} (h_eq : pred^[n] a = pred^[m] a)
    (h_ne : n ≠ m) : IsMin (pred^[n] a) :=
  @isMax_iterate_succ_of_eq_of_ne αᵒᵈ _ _ _ _ _ h_eq h_ne

theorem Ici_subset_Ioi_pred_of_not_isMin (ha : ¬IsMin a) : Ici a ⊆ Ioi (pred a) :=
  fun _ ↦ pred_lt_of_not_isMin_of_le ha

theorem Iic_pred_of_not_isMin (ha : ¬IsMin a) : Iic (pred a) = Iio a :=
  Set.ext fun _ => le_pred_iff_of_not_isMin ha

theorem Icc_subset_Ioc_pred_left_of_not_isMin (ha : ¬IsMin a) : Icc a b ⊆ Ioc (pred a) b := by
 rw [← Ioi_inter_Iic, ← Ici_inter_Iic]
 gcongr
 apply Ici_subset_Ioi_pred_of_not_isMin ha

theorem Ico_subset_Ioo_pred_left_of_not_isMin (ha : ¬IsMin a) : Ico a b ⊆ Ioo (pred a) b  := by
  rw [← Ioi_inter_Iio, ← Ici_inter_Iio]
  gcongr
  apply Ici_subset_Ioi_pred_of_not_isMin ha

theorem Icc_pred_right_of_not_isMin (ha : ¬IsMin b) : Icc a (pred b) = Ico a b := by
  rw [← Ici_inter_Iic, Iic_pred_of_not_isMin ha, Ici_inter_Iio]

theorem Ioc_pred_right_of_not_isMin (ha : ¬IsMin b) : Ioc a (pred b) = Ioo a b := by
  rw [← Ioi_inter_Iic, Iic_pred_of_not_isMin ha, Ioi_inter_Iio]

section NoMinOrder

variable [NoMinOrder α]

theorem pred_lt (a : α) : pred a < a :=
  pred_lt_of_not_isMin <| not_isMin a

@[simp]
theorem pred_lt_of_le : a ≤ b → pred a < b :=
  pred_lt_of_not_isMin_of_le <| not_isMin a

@[simp]
theorem le_pred_iff : a ≤ pred b ↔ a < b :=
  le_pred_iff_of_not_isMin <| not_isMin b

theorem pred_le_pred_of_le : a ≤ b → pred a ≤ pred b := by intro; simp_all

theorem pred_lt_pred : a < b → pred a < pred b := by intro; simp_all

theorem pred_strictMono : StrictMono (pred : α → α) := fun _ _ => pred_lt_pred

theorem pred_covBy (a : α) : pred a ⋖ a :=
  pred_covBy_of_not_isMin <| not_isMin a

@[simp]
theorem Ici_subset_Ioi_pred (a : α) : Ici a ⊆ Ioi (pred a) :=
  Ici_subset_Ioi_pred_of_not_isMin <| not_isMin a

@[simp]
theorem Iic_pred (a : α) : Iic (pred a) = Iio a :=
  Iic_pred_of_not_isMin <| not_isMin a

@[simp]
theorem Icc_subset_Ioc_pred_left (a b : α) : Icc a b ⊆ Ioc (pred a) b :=
  Icc_subset_Ioc_pred_left_of_not_isMin <| not_isMin _

@[simp]
theorem Ico_subset_Ioo_pred_left (a b : α) : Ico a b ⊆ Ioo (pred a) b :=
  Ico_subset_Ioo_pred_left_of_not_isMin <| not_isMin _

@[simp]
theorem Icc_pred_right (a b : α) : Icc a (pred b) = Ico a b :=
  Icc_pred_right_of_not_isMin <| not_isMin _

@[simp]
theorem Ioc_pred_right (a b : α) : Ioc a (pred b) = Ioo a b :=
  Ioc_pred_right_of_not_isMin <| not_isMin _

end NoMinOrder

end Preorder

section PartialOrder

variable [PartialOrder α] [PredOrder α] {a b : α}

@[simp]
theorem pred_eq_iff_isMin : pred a = a ↔ IsMin a :=
  ⟨fun h => min_of_le_pred h.ge, fun h => h.eq_of_le <| pred_le _⟩

alias ⟨_, _root_.IsMin.pred_eq⟩ := pred_eq_iff_isMin

theorem pred_le_le_iff {a b : α} : pred a ≤ b ∧ b ≤ a ↔ b = a ∨ b = pred a := by
  refine
    ⟨fun h =>
      or_iff_not_imp_left.2 fun hba : b ≠ a => (le_pred_of_lt <| h.2.lt_of_ne hba).antisymm h.1, ?_⟩
  rintro (rfl | rfl)
  · exact ⟨pred_le b, le_rfl⟩
  · exact ⟨le_rfl, pred_le a⟩

/-- See also `Order.pred_le_of_wcovBy`. -/
lemma pred_eq_of_covBy (h : a ⋖ b) : pred b = a := h.wcovBy.pred_le.antisymm (le_pred_of_lt h.lt)

alias _root_.CovBy.pred_eq := pred_eq_of_covBy

theorem _root_.OrderIso.map_pred {β : Type*} [PartialOrder β] [PredOrder β] (f : α ≃o β) (a : α) :
    f (pred a) = pred (f a) :=
  f.dual.map_succ a

section NoMinOrder

variable [NoMinOrder α]

theorem pred_eq_iff_covBy : pred b = a ↔ a ⋖ b :=
  ⟨by
    rintro rfl
    exact pred_covBy _, CovBy.pred_eq⟩

end NoMinOrder

section OrderBot

variable [OrderBot α]

@[simp]
theorem pred_bot : pred (⊥ : α) = ⊥ :=
  isMin_bot.pred_eq

theorem le_pred_iff_eq_bot : a ≤ pred a ↔ a = ⊥ :=
  @succ_le_iff_eq_top αᵒᵈ _ _ _ _

theorem pred_lt_iff_ne_bot : pred a < a ↔ a ≠ ⊥ :=
  @lt_succ_iff_ne_top αᵒᵈ _ _ _ _

end OrderBot

section OrderTop

variable [OrderTop α] [Nontrivial α]

theorem pred_lt_top (a : α) : pred a < ⊤ :=
  (pred_mono le_top).trans_lt <| pred_lt_of_not_isMin not_isMin_top

theorem pred_ne_top (a : α) : pred a ≠ ⊤ :=
  (pred_lt_top a).ne

end OrderTop

end PartialOrder

section LinearOrder

variable [LinearOrder α] [PredOrder α] {a b : α}

theorem le_of_pred_lt {a b : α} : pred a < b → a ≤ b := fun h ↦ by
  by_contra! nh
  exact le_pred_of_lt nh |>.trans_lt h |>.false

theorem pred_lt_iff_of_not_isMin (ha : ¬IsMin a) : pred a < b ↔ a ≤ b :=
  ⟨le_of_pred_lt, (pred_lt_of_not_isMin ha).trans_le⟩

theorem pred_lt_pred_iff_of_not_isMin (ha : ¬IsMin a) (hb : ¬IsMin b) :
    pred a < pred b ↔ a < b := by
  rw [pred_lt_iff_of_not_isMin ha, le_pred_iff_of_not_isMin hb]

theorem pred_le_pred_iff_of_not_isMin (ha : ¬IsMin a) (hb : ¬IsMin b) :
    pred a ≤ pred b ↔ a ≤ b := by
  rw [le_pred_iff_of_not_isMin hb, pred_lt_iff_of_not_isMin ha]

theorem Ioi_pred_of_not_isMin (ha : ¬IsMin a) : Ioi (pred a) = Ici a :=
  Set.ext fun _ => pred_lt_iff_of_not_isMin ha

theorem Ioc_pred_left_of_not_isMin (ha : ¬IsMin a) : Ioc (pred a) b = Icc a b := by
  rw [← Ioi_inter_Iic, Ioi_pred_of_not_isMin ha, Ici_inter_Iic]

theorem Ioo_pred_left_of_not_isMin (ha : ¬IsMin a) : Ioo (pred a) b = Ico a b := by
  rw [← Ioi_inter_Iio, Ioi_pred_of_not_isMin ha, Ici_inter_Iio]

theorem pred_eq_pred_iff_of_not_isMin (ha : ¬IsMin a) (hb : ¬IsMin b) :
    pred a = pred b ↔ a = b := by
  rw [eq_iff_le_not_lt, eq_iff_le_not_lt, pred_le_pred_iff_of_not_isMin ha hb,
    pred_lt_pred_iff_of_not_isMin ha hb]

theorem pred_le_iff_eq_or_le : pred a ≤ b ↔ b = pred a ∨ a ≤ b := by
  by_cases ha : IsMin a
  · rw [ha.pred_eq, or_iff_right_of_imp ge_of_eq]
  · rw [← pred_lt_iff_of_not_isMin ha, le_iff_eq_or_lt, eq_comm]

theorem pred_lt_iff_eq_or_lt_of_not_isMin (ha : ¬IsMin a) : pred a < b ↔ a = b ∨ a < b :=
  (pred_lt_iff_of_not_isMin ha).trans le_iff_eq_or_lt

theorem not_isMax_pred [Nontrivial α] (a : α) : ¬ IsMax (pred a) :=
  not_isMin_succ (α := αᵒᵈ) a

theorem Ici_pred (a : α) : Ici (pred a) = insert (pred a) (Ici a) :=
  ext fun _ => pred_le_iff_eq_or_le

theorem Ioi_pred_eq_insert_of_not_isMin (ha : ¬IsMin a) : Ioi (pred a) = insert a (Ioi a) := by
  ext x; simp only [insert, mem_setOf, @eq_comm _ x a, mem_Ioi, Set.insert]
  exact pred_lt_iff_eq_or_lt_of_not_isMin ha

theorem Icc_pred_left (h : pred a ≤ b) : Icc (pred a) b = insert (pred a) (Icc a b) := by
  simp_rw [← Ici_inter_Iic, Ici_pred, insert_inter_of_mem (mem_Iic.2 h)]

theorem Ico_pred_left (h : pred a < b) : Ico (pred a) b = insert (pred a) (Ico a b) := by
  simp_rw [← Ici_inter_Iio, Ici_pred, insert_inter_of_mem (mem_Iio.2 h)]

section NoMinOrder

variable [NoMinOrder α]

@[simp]
theorem pred_lt_iff : pred a < b ↔ a ≤ b :=
  pred_lt_iff_of_not_isMin <| not_isMin a

theorem pred_le_pred_iff : pred a ≤ pred b ↔ a ≤ b := by simp

theorem pred_lt_pred_iff : pred a < pred b ↔ a < b := by simp

alias ⟨le_of_pred_le_pred, _⟩ := pred_le_pred_iff

alias ⟨lt_of_pred_lt_pred, _⟩ := pred_lt_pred_iff

-- TODO: prove for a pred-archimedean non-linear order with top
@[simp]
theorem Ioi_pred (a : α) : Ioi (pred a) = Ici a :=
  Ioi_pred_of_not_isMin <| not_isMin a

@[simp]
theorem Ioc_pred_left (a b : α) : Ioc (pred a) b = Icc a b :=
  Ioc_pred_left_of_not_isMin <| not_isMin _

-- TODO: prove for a pred-archimedean non-linear order
@[simp]
theorem Ioo_pred_left (a b : α) : Ioo (pred a) b = Ico a b :=
  Ioo_pred_left_of_not_isMin <| not_isMin _

@[simp]
theorem pred_eq_pred_iff : pred a = pred b ↔ a = b := by
  simp_rw [eq_iff_le_not_lt, pred_le_pred_iff, pred_lt_pred_iff]

theorem pred_injective : Injective (pred : α → α) := fun _ _ => pred_eq_pred_iff.1

theorem pred_ne_pred_iff : pred a ≠ pred b ↔ a ≠ b :=
  pred_injective.ne_iff

alias ⟨_, pred_ne_pred⟩ := pred_ne_pred_iff

theorem pred_lt_iff_eq_or_lt : pred a < b ↔ a = b ∨ a < b :=
  pred_lt_iff.trans le_iff_eq_or_lt

theorem Ioi_pred_eq_insert (a : α) : Ioi (pred a) = insert a (Ioi a) :=
  ext fun _ => pred_lt_iff_eq_or_lt.trans <| or_congr_left eq_comm

theorem Ico_pred_right_eq_insert (h : a ≤ b) : Ioc (pred a) b = insert a (Ioc a b) := by
  simp_rw [← Ioi_inter_Iic, Ioi_pred_eq_insert, insert_inter_of_mem (mem_Iic.2 h)]

theorem Ioo_pred_right_eq_insert (h : a < b) : Ioo (pred a) b = insert a (Ioo a b) := by
  simp_rw [← Ioi_inter_Iio, Ioi_pred_eq_insert, insert_inter_of_mem (mem_Iio.2 h)]

end NoMinOrder

section OrderTop

variable [OrderTop α]

theorem pred_top_lt_iff [NoMinOrder α] : pred ⊤ < a ↔ a = ⊤ :=
  @lt_succ_bot_iff αᵒᵈ _ _ _ _ _

theorem pred_top_le_iff : pred ⊤ ≤ a ↔ a = ⊤ ∨ a = pred ⊤ :=
  @le_succ_bot_iff αᵒᵈ _ _ _ _

end OrderTop

end LinearOrder

/-- There is at most one way to define the predecessors in a `PartialOrder`. -/
instance [PartialOrder α] : Subsingleton (PredOrder α) :=
  ⟨by
    intro h₀ h₁
    ext a
    by_cases ha : IsMin a
    · exact (@IsMin.pred_eq _ _ h₀ _ ha).trans ha.pred_eq.symm
    · exact @CovBy.pred_eq _ _ h₀ _ _ (pred_covBy_of_not_isMin ha)⟩

theorem pred_eq_sSup [CompleteLattice α] [PredOrder α] :
    ∀ a : α, pred a = sSup (Set.Iio a) :=
  succ_eq_sInf (α := αᵒᵈ)

theorem pred_eq_iSup [CompleteLattice α] [PredOrder α] (a : α) : pred a = ⨆ b < a, b :=
  succ_eq_iInf (α := αᵒᵈ) a

theorem pred_eq_csSup [ConditionallyCompleteLattice α] [PredOrder α] [NoMinOrder α] (a : α) :
    pred a = sSup (Set.Iio a) :=
  succ_eq_csInf (α := αᵒᵈ) a

/-! ### Successor-predecessor orders -/

section SuccPredOrder
section Preorder
variable [Preorder α] [SuccOrder α] [PredOrder α] {a b : α}

lemma le_succ_pred (a : α) : a ≤ succ (pred a) := (pred_wcovBy _).le_succ
lemma pred_succ_le (a : α) : pred (succ a) ≤ a := (wcovBy_succ _).pred_le

lemma pred_le_iff_le_succ : pred a ≤ b ↔ a ≤ succ b where
  mp hab := (le_succ_pred _).trans (succ_mono hab)
  mpr hab := (pred_mono hab).trans (pred_succ_le _)

lemma gc_pred_succ : GaloisConnection (pred : α → α) succ := fun _ _ ↦ pred_le_iff_le_succ

end Preorder

variable [PartialOrder α] [SuccOrder α] [PredOrder α] {a : α}

@[simp]
theorem succ_pred_of_not_isMin (h : ¬IsMin a) : succ (pred a) = a :=
  CovBy.succ_eq (pred_covBy_of_not_isMin h)

@[simp]
theorem pred_succ_of_not_isMax (h : ¬IsMax a) : pred (succ a) = a :=
  CovBy.pred_eq (covBy_succ_of_not_isMax h)

theorem succ_pred [NoMinOrder α] (a : α) : succ (pred a) = a :=
  CovBy.succ_eq (pred_covBy _)

theorem pred_succ [NoMaxOrder α] (a : α) : pred (succ a) = a :=
  CovBy.pred_eq (covBy_succ _)

theorem pred_succ_iterate_of_not_isMax (i : α) (n : ℕ) (hin : ¬IsMax (succ^[n - 1] i)) :
    pred^[n] (succ^[n] i) = i := by
  induction' n with n hn
  · simp only [Nat.zero_eq, Function.iterate_zero, id]
  rw [Nat.succ_sub_succ_eq_sub, Nat.sub_zero] at hin
  have h_not_max : ¬IsMax (succ^[n - 1] i) := by
    cases' n with n
    · simpa using hin
    rw [Nat.succ_sub_succ_eq_sub, Nat.sub_zero] at hn ⊢
    have h_sub_le : succ^[n] i ≤ succ^[n.succ] i := by
      rw [Function.iterate_succ']
      exact le_succ _
    refine fun h_max => hin fun j hj => ?_
    have hj_le : j ≤ succ^[n] i := h_max (h_sub_le.trans hj)
    exact hj_le.trans h_sub_le
  rw [Function.iterate_succ, Function.iterate_succ']
  simp only [Function.comp_apply]
  rw [pred_succ_of_not_isMax hin]
  exact hn h_not_max

theorem succ_pred_iterate_of_not_isMin (i : α) (n : ℕ) (hin : ¬IsMin (pred^[n - 1] i)) :
    succ^[n] (pred^[n] i) = i :=
  @pred_succ_iterate_of_not_isMax αᵒᵈ _ _ _ i n hin

end SuccPredOrder

end Order

open Order

/-! ### `WithBot`, `WithTop`
Adding a greatest/least element to a `SuccOrder` or to a `PredOrder`.

As far as successors and predecessors are concerned, there are four ways to add a bottom or top
element to an order:
* Adding a `⊤` to an `OrderTop`: Preserves `succ` and `pred`.
* Adding a `⊤` to a `NoMaxOrder`: Preserves `succ`. Never preserves `pred`.
* Adding a `⊥` to an `OrderBot`: Preserves `succ` and `pred`.
* Adding a `⊥` to a `NoMinOrder`: Preserves `pred`. Never preserves `succ`.
where "preserves `(succ/pred)`" means
`(Succ/Pred)Order α → (Succ/Pred)Order ((WithTop/WithBot) α)`.
-/

namespace WithTop

/-! #### Adding a `⊤` to an `OrderTop` -/

section Succ

variable [DecidableEq α] [PartialOrder α] [SuccOrder α]

instance : SuccOrder (WithTop α) where
  succ a :=
    match a with
    | ⊤ => ⊤
    | Option.some a => ite (succ a = a) ⊤ (some (succ a))
  le_succ a := by
    cases' a with a a
    · exact le_top
    change _ ≤ ite _ _ _
    split_ifs
    · exact le_top
    · exact coe_le_coe.2 (le_succ a)
  max_of_succ_le {a} ha := by
    cases a
    · exact isMax_top
    dsimp only at ha
    split_ifs at ha with ha'
    · exact (not_top_le_coe _ ha).elim
    · rw [coe_le_coe, succ_le_iff_isMax, ← succ_eq_iff_isMax] at ha
      exact (ha' ha).elim
  succ_le_of_lt {a b} h := by
    cases b
    · exact le_top
    cases a
    · exact (not_top_lt h).elim
    rw [coe_lt_coe] at h
    change ite _ _ _ ≤ _
    split_ifs with ha
    · rw [succ_eq_iff_isMax] at ha
      exact (ha.not_lt h).elim
    · exact coe_le_coe.2 (succ_le_of_lt h)

@[simp]
theorem succ_coe_of_isMax {a : α} (h : IsMax a) : succ ↑a = (⊤ : WithTop α) :=
  dif_pos (succ_eq_iff_isMax.2 h)

theorem succ_coe_of_not_isMax {a : α} (h : ¬ IsMax a) : succ (↑a : WithTop α) = ↑(succ a) :=
  dif_neg (succ_eq_iff_isMax.not.2 h)

@[simp]
theorem succ_coe [NoMaxOrder α] {a : α} : succ (↑a : WithTop α) = ↑(succ a) :=
  succ_coe_of_not_isMax <| not_isMax a

end Succ

section Pred

variable [Preorder α] [OrderTop α] [PredOrder α]

instance : PredOrder (WithTop α) where
  pred a :=
    match a with
    | ⊤ => some ⊤
    | Option.some a => some (pred a)
  pred_le a :=
    match a with
    | ⊤ => le_top
    | Option.some a => coe_le_coe.2 (pred_le a)
  min_of_le_pred {a} ha := by
    cases a
    · exact ((coe_lt_top (⊤ : α)).not_le ha).elim
    · exact (min_of_le_pred <| coe_le_coe.1 ha).withTop
  le_pred_of_lt {a b} h := by
    cases a
    · exact (le_top.not_lt h).elim
    cases b
    · exact coe_le_coe.2 le_top
    exact coe_le_coe.2 (le_pred_of_lt <| coe_lt_coe.1 h)

@[simp]
theorem pred_top : pred (⊤ : WithTop α) = ↑(⊤ : α) :=
  rfl

@[simp]
theorem pred_coe (a : α) : pred (↑a : WithTop α) = ↑(pred a) :=
  rfl

@[simp]
theorem pred_untop :
    ∀ (a : WithTop α) (ha : a ≠ ⊤),
      pred (a.untop ha) = (pred a).untop (by induction a <;> simp)
  | ⊤, ha => (ha rfl).elim
  | (a : α), _ => rfl

end Pred

section Pred

variable [Preorder α] [NoMaxOrder α]

instance [hα : Nonempty α] : IsEmpty (PredOrder (WithTop α)) :=
  ⟨by
    intro
    cases' h : pred (⊤ : WithTop α) with a ha
    · exact hα.elim fun a => (min_of_le_pred h.ge).not_lt <| coe_lt_top a
    · obtain ⟨c, hc⟩ := exists_gt a
      rw [← coe_lt_coe, ← h] at hc
      exact (le_pred_of_lt (coe_lt_top c)).not_lt hc⟩

end Pred

end WithTop

namespace WithBot

/-! #### Adding a `⊥` to an `OrderBot` -/

section Succ

variable [Preorder α] [OrderBot α] [SuccOrder α]

instance : SuccOrder (WithBot α) where
  succ a :=
    match a with
    | ⊥ => some ⊥
    | Option.some a => some (succ a)
  le_succ a :=
    match a with
    | ⊥ => bot_le
    | Option.some a => coe_le_coe.2 (le_succ a)
  max_of_succ_le {a} ha := by
    cases a
    · exact ((bot_lt_coe (⊥ : α)).not_le ha).elim
    · exact (max_of_succ_le <| coe_le_coe.1 ha).withBot
  succ_le_of_lt {a b} h := by
    cases b
    · exact (not_lt_bot h).elim
    cases a
    · exact coe_le_coe.2 bot_le
    · exact coe_le_coe.2 (succ_le_of_lt <| coe_lt_coe.1 h)

@[simp]
theorem succ_bot : succ (⊥ : WithBot α) = ↑(⊥ : α) :=
  rfl

@[simp]
theorem succ_coe (a : α) : succ (↑a : WithBot α) = ↑(succ a) :=
  rfl

@[simp]
theorem succ_unbot :
    ∀ (a : WithBot α) (ha : a ≠ ⊥),
      succ (a.unbot ha) = (succ a).unbot (by induction a <;> simp)
  | ⊥, ha => (ha rfl).elim
  | (a : α), _ => rfl

end Succ

section Pred

variable [DecidableEq α] [PartialOrder α] [PredOrder α]

instance : PredOrder (WithBot α) where
  pred a :=
    match a with
    | ⊥ => ⊥
    | Option.some a => ite (pred a = a) ⊥ (some (pred a))
  pred_le a := by
    cases' a with a a
    · exact bot_le
    change ite _ _ _ ≤ _
    split_ifs
    · exact bot_le
    · exact coe_le_coe.2 (pred_le a)
  min_of_le_pred {a} ha := by
    cases' a with a a
    · exact isMin_bot
    dsimp only at ha
    split_ifs at ha with ha'
    · exact (not_coe_le_bot _ ha).elim
    · rw [coe_le_coe, le_pred_iff_isMin, ← pred_eq_iff_isMin] at ha
      exact (ha' ha).elim
  le_pred_of_lt {a b} h := by
    cases a
    · exact bot_le
    cases b
    · exact (not_lt_bot h).elim
    rw [coe_lt_coe] at h
    change _ ≤ ite _ _ _
    split_ifs with hb
    · rw [pred_eq_iff_isMin] at hb
      exact (hb.not_lt h).elim
    · exact coe_le_coe.2 (le_pred_of_lt h)

@[simp]
theorem pred_coe_of_isMin {a : α} (h : IsMin a) : pred ↑a = (⊥ : WithBot α) :=
  dif_pos (pred_eq_iff_isMin.2 h)

theorem pred_coe_of_not_isMin {a : α} (h : ¬ IsMin a) : pred (↑a : WithBot α) = ↑(pred a) :=
  dif_neg (pred_eq_iff_isMin.not.2 h)

theorem pred_coe [NoMinOrder α] {a : α} : pred (↑a : WithBot α) = ↑(pred a) :=
  pred_coe_of_not_isMin <| not_isMin a

end Pred

/-! #### Adding a `⊥` to a `NoMinOrder` -/

section Succ

variable [Preorder α] [NoMinOrder α]

instance [hα : Nonempty α] : IsEmpty (SuccOrder (WithBot α)) :=
  ⟨by
    intro
    cases' h : succ (⊥ : WithBot α) with a ha
    · exact hα.elim fun a => (max_of_succ_le h.le).not_lt <| bot_lt_coe a
    · obtain ⟨c, hc⟩ := exists_lt a
      rw [← coe_lt_coe, ← h] at hc
      exact (succ_le_of_lt (bot_lt_coe _)).not_lt hc⟩

end Succ

end WithBot

section OrderIso

variable {X Y : Type*} [Preorder X] [Preorder Y]

-- See note [reducible non instances]
/-- `SuccOrder` transfers across equivalences between orders. -/
protected abbrev SuccOrder.ofOrderIso [SuccOrder X] (f : X ≃o Y) : SuccOrder Y where
  succ y := f (succ (f.symm y))
  le_succ y := by rw [← map_inv_le_iff f]; exact le_succ (f.symm y)
  max_of_succ_le h := by
    rw [← f.symm.isMax_apply]
    refine max_of_succ_le ?_
    simp [f.le_symm_apply, h]
  succ_le_of_lt h := by rw [← le_map_inv_iff]; exact succ_le_of_lt (by simp [h])

-- See note [reducible non instances]
/-- `PredOrder` transfers across equivalences between orders. -/
protected abbrev PredOrder.ofOrderIso [PredOrder X] (f : X ≃o Y) :
    PredOrder Y where
  pred y := f (pred (f.symm y))
  pred_le y := by rw [← le_map_inv_iff f]; exact pred_le (f.symm y)
  min_of_le_pred h := by
    rw [← f.symm.isMin_apply]
    refine min_of_le_pred ?_
    simp [f.symm_apply_le, h]
  le_pred_of_lt h := by rw [← map_inv_le_iff]; exact le_pred_of_lt (by simp [h])

<<<<<<< HEAD
end OrderIso
=======
end OrderIso

section OrdConnected

variable {α : Type*} [PartialOrder α] {s : Set α} [s.OrdConnected]

open scoped Classical in
noncomputable instance Set.OrdConnected.predOrder [PredOrder α] :
    PredOrder s where
  pred x := if h : Order.pred x.1 ∈ s then ⟨Order.pred x.1, h⟩ else x
  pred_le := fun ⟨x, hx⟩ ↦ by dsimp; split <;> simp_all [Order.pred_le]
  min_of_le_pred := @fun ⟨x, hx⟩ h ↦ by
    dsimp at h
    split_ifs at h with h'
    · simp only [Subtype.mk_le_mk, Order.le_pred_iff_isMin] at h
      rintro ⟨y, _⟩ hy
      simp [h hy]
    · rintro ⟨y, hy⟩ h
      rcases h.lt_or_eq with h | h
      · simp only [Subtype.mk_lt_mk] at h
        have := h.le_pred
        absurd h'
        apply out' hy hx
        simp [this, Order.pred_le]
      · simp [h]
  le_pred_of_lt := @fun ⟨b, hb⟩ ⟨c, hc⟩ h ↦ by
    rw [Subtype.mk_lt_mk] at h
    dsimp only
    split
    · exact h.le_pred
    · exact h.le

@[simp, norm_cast]
lemma coe_pred_of_mem [PredOrder α] {a : s} (h : pred a.1 ∈ s) :
    (pred a).1 = pred ↑a := by classical
  change Subtype.val (dite ..) = _
  simp [h]

lemma isMin_of_not_pred_mem [PredOrder α] {a : s} (h : pred ↑a ∉ s) : IsMin a := by classical
  rw [← pred_eq_iff_isMin]
  change dite .. = _
  simp [h]

lemma not_pred_mem_iff_isMin [PredOrder α] [NoMinOrder α] {a : s} :
    pred ↑a ∉ s ↔ IsMin a where
  mp := isMin_of_not_pred_mem
  mpr h nh := by
    replace h := congr($h.pred_eq.1)
    rw [coe_pred_of_mem nh] at h
    simp at h

noncomputable instance Set.OrdConnected.succOrder [SuccOrder α] :
    SuccOrder s :=
  letI : PredOrder sᵒᵈ := inferInstanceAs (PredOrder (OrderDual.ofDual ⁻¹' s))
  inferInstanceAs (SuccOrder sᵒᵈᵒᵈ)

@[simp, norm_cast]
lemma coe_succ_of_mem [SuccOrder α] {a : s} (h : succ ↑a ∈ s) :
    (succ a).1 = succ ↑a := by classical
  change Subtype.val (dite ..) = _
  split_ifs <;> trivial

lemma isMax_of_not_succ_mem [SuccOrder α] {a : s} (h : succ ↑a ∉ s) : IsMax a := by classical
  rw [← succ_eq_iff_isMax]
  change dite .. = _
  split_ifs <;> trivial

lemma not_succ_mem_iff_isMax [SuccOrder α] [NoMaxOrder α] {a : s} :
    succ ↑a ∉ s ↔ IsMax a where
  mp := isMax_of_not_succ_mem
  mpr h nh := by
    replace h := congr($h.succ_eq.1)
    rw [coe_succ_of_mem nh] at h
    simp at h

end OrdConnected
>>>>>>> d0df76bd
<|MERGE_RESOLUTION|>--- conflicted
+++ resolved
@@ -1236,9 +1236,6 @@
     simp [f.symm_apply_le, h]
   le_pred_of_lt h := by rw [← map_inv_le_iff]; exact le_pred_of_lt (by simp [h])
 
-<<<<<<< HEAD
-end OrderIso
-=======
 end OrderIso
 
 section OrdConnected
@@ -1314,5 +1311,4 @@
     rw [coe_succ_of_mem nh] at h
     simp at h
 
-end OrdConnected
->>>>>>> d0df76bd
+end OrdConnected