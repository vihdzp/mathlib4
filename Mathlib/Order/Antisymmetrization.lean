--- conflicted
+++ resolved
@@ -53,12 +53,7 @@
   antisymmRel_refl r a
 
 variable {r} in
-<<<<<<< HEAD
-@[deprecated antisymmRel_rfl (since := "2025-01-26")]
-lemma AntisymmRel.rfl [IsRefl α r] (a : α) : AntisymmRel r a a := antisymmRel_refl ..
-=======
 lemma AntisymmRel.rfl [IsRefl α r] {a : α} : AntisymmRel r a a := .refl ..
->>>>>>> b77fbf37
 
 instance [IsRefl α r] : IsRefl α (AntisymmRel r) where
   refl := .refl r
