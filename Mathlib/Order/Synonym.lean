--- conflicted
+++ resolved
@@ -50,13 +50,8 @@
 
 namespace OrderDual
 
-<<<<<<< HEAD
-instance (α : Type*) [h : Nontrivial α] : Nontrivial αᵒᵈ := h
-instance (α : Type*) [h : Unique α] : Unique αᵒᵈ := h
-=======
 instance [h : Nontrivial α] : Nontrivial αᵒᵈ := h
 instance [h : Unique α] : Unique αᵒᵈ := h
->>>>>>> b1f5e07f
 
 /-- `toDual` is the identity function to the `OrderDual` of a linear order. -/
 def toDual : α ≃ αᵒᵈ :=
