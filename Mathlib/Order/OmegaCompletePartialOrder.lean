--- conflicted
+++ resolved
@@ -604,19 +604,6 @@
 instance : PartialOrder (α →𝒄 β) :=
   (PartialOrder.lift fun f => f.toOrderHom.toFun) <| by rintro ⟨⟨⟩⟩ ⟨⟨⟩⟩ h; congr
 
-<<<<<<< HEAD
-/-- See Note [custom simps projection]. We need to specify this projection explicitly in this case,
-  because it is a composition of multiple projections. -/
-def ContinuousHom.Simps.apply (h : α →𝒄 β) : α → β :=
-  h
-#align
-  omega_complete_partial_order.continuous_hom.simps.apply
-  OmegaCompletePartialOrder.ContinuousHom.Simps.apply
-
-initialize_simps_projections ContinuousHom (toFun → apply)
-
-=======
->>>>>>> ec7ca888
 end
 
 namespace ContinuousHom
