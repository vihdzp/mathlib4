--- conflicted
+++ resolved
@@ -159,16 +159,9 @@
   classical
   rw [← univ_pi_piecewise_univ, piMap_image_univ_pi]
   refine univ_pi_mem_pi (fun i ↦ ?_) ?_
-<<<<<<< HEAD
-  · if hi : i ∈ I then
-      simpa [hi] using image_mem_map (hs i hi)
-    else
-      simp [hi]
-=======
   · by_cases hi : i ∈ I
     · simpa [hi] using image_mem_map (hs i hi)
     · simp [hi]
->>>>>>> 50c8065e
   · filter_upwards [hf, hI.compl_mem_cofinite] with i hsurj (hiI : i ∉ I)
     simp [hiI, hsurj.range_eq]
 
