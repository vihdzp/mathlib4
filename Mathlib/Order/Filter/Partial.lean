/-
Copyright (c) 2019 Jeremy Avigad. All rights reserved.
Released under Apache 2.0 license as described in the file LICENSE.
Authors: Jeremy Avigad
-/
import Mathlib.Order.Filter.Basic
import Mathlib.Data.PFun

/-!
# `Tendsto` for relations and partial functions

This file generalizes `Filter` definitions from functions to partial functions and relations.

## Considering functions and partial functions as relations

A function `f : α → β` can be considered as the relation `Rel α β` which relates `x` and `f x` for
all `x`, and nothing else. This relation is called `Function.Graph f`.

A partial function `f : α →. β` can be considered as the relation `Rel α β` which relates `x` and
`f x` for all `x` for which `f x` exists, and nothing else. This relation is called
`PFun.Graph' f`.

In this regard, a function is a relation for which every element in `α` is related to exactly one
element in `β` and a partial function is a relation for which every element in `α` is related to at
most one element in `β`.

This file leverages this analogy to generalize `Filter` definitions from functions to partial
functions and relations.

## Notes

`Set.preimage` can be generalized to relations in two ways:
* `Rel.preimage` returns the image of the set under the inverse relation.
* `Rel.core` returns the set of elements that are only related to those in the set.
Both generalizations are sensible in the context of filters, so `Filter.comap` and `Filter.Tendsto`
get two generalizations each.

We first take care of relations. Then the definitions for partial functions are taken as special
cases of the definitions for relations.
-/


universe u v w

namespace Filter

variable {α : Type u} {β : Type v} {γ : Type w}

open Filter

/-! ### Relations -/


/-- The forward map of a filter under a relation. Generalization of `Filter.map` to relations. Note
that `Rel.core` generalizes `Set.preimage`. -/
def rmap (r : Rel α β) (l : Filter α) : Filter β where
  sets := { s | r.core s ∈ l }
  univ_sets := by simp
  sets_of_superset hs st := mem_of_superset hs (Rel.core_mono _ st)
  inter_sets hs ht := by
    simp only [Set.mem_setOf_eq]
    convert inter_mem hs ht
    rw [← Rel.core_inter]

theorem rmap_sets (r : Rel α β) (l : Filter α) : (l.rmap r).sets = r.core ⁻¹' l.sets :=
  rfl

@[simp]
theorem mem_rmap (r : Rel α β) (l : Filter α) (s : Set β) : s ∈ l.rmap r ↔ r.core s ∈ l :=
  Iff.rfl

@[simp]
theorem rmap_rmap (r : Rel α β) (s : Rel β γ) (l : Filter α) :
    rmap s (rmap r l) = rmap (r.comp s) l :=
  filter_eq <| by simp [rmap_sets, Set.preimage, Rel.core_comp]

@[simp]
theorem rmap_compose (r : Rel α β) (s : Rel β γ) : rmap s ∘ rmap r = rmap (r.comp s) :=
  funext <| rmap_rmap _ _

/-- Generic "limit of a relation" predicate. `RTendsto r l₁ l₂` asserts that for every
`l₂`-neighborhood `a`, the `r`-core of `a` is an `l₁`-neighborhood. One generalization of
`Filter.Tendsto` to relations. -/
<<<<<<< HEAD
def Rtendsto (r : Rel α β) (l₁ : Filter α) (l₂ : Filter β) :=
=======
def RTendsto (r : Rel α β) (l₁ : Filter α) (l₂ : Filter β) :=
>>>>>>> 30695776
  l₁.rmap r ≤ l₂

theorem rtendsto_def (r : Rel α β) (l₁ : Filter α) (l₂ : Filter β) :
    RTendsto r l₁ l₂ ↔ ∀ s ∈ l₂, r.core s ∈ l₁ :=
  Iff.rfl

/-- One way of taking the inverse map of a filter under a relation. One generalization of
`Filter.comap` to relations. Note that `Rel.core` generalizes `Set.preimage`. -/
def rcomap (r : Rel α β) (f : Filter β) : Filter α where
  sets := Rel.image (fun s t => r.core s ⊆ t) f.sets
  univ_sets := ⟨Set.univ, univ_mem, Set.subset_univ _⟩
  sets_of_superset := fun ⟨a', ha', ma'a⟩ ab => ⟨a', ha', ma'a.trans ab⟩
  inter_sets := fun ⟨a', ha₁, ha₂⟩ ⟨b', hb₁, hb₂⟩ =>
    ⟨a' ∩ b', inter_mem ha₁ hb₁, (r.core_inter a' b').subset.trans (Set.inter_subset_inter ha₂ hb₂)⟩

theorem rcomap_sets (r : Rel α β) (f : Filter β) :
    (rcomap r f).sets = Rel.image (fun s t => r.core s ⊆ t) f.sets :=
  rfl

theorem rcomap_rcomap (r : Rel α β) (s : Rel β γ) (l : Filter γ) :
    rcomap r (rcomap s l) = rcomap (r.comp s) l :=
  filter_eq <| by
    ext t; simp only [rcomap_sets, Rel.image, Filter.mem_sets, Set.mem_setOf_eq, Rel.core_comp]
    constructor
    · rintro ⟨u, ⟨v, vsets, hv⟩, h⟩
      exact ⟨v, vsets, Set.Subset.trans (Rel.core_mono _ hv) h⟩
    rintro ⟨t, tsets, ht⟩
    exact ⟨Rel.core s t, ⟨t, tsets, Set.Subset.rfl⟩, ht⟩

@[simp]
theorem rcomap_compose (r : Rel α β) (s : Rel β γ) : rcomap r ∘ rcomap s = rcomap (r.comp s) :=
  funext <| rcomap_rcomap _ _

theorem rtendsto_iff_le_rcomap (r : Rel α β) (l₁ : Filter α) (l₂ : Filter β) :
    RTendsto r l₁ l₂ ↔ l₁ ≤ l₂.rcomap r := by
  rw [rtendsto_def]
<<<<<<< HEAD
  simp_rw [←l₂.mem_sets]
  simp [Filter.le_def, rcomap, Rel.mem_image]; constructor
  · exact fun h s t tl₂ => mem_of_superset (h t tl₂)
  · exact fun h t tl₂ => h _ t tl₂ Set.Subset.rfl
#align filter.rtendsto_iff_le_rcomap Filter.rtendsto_iff_le_rcomap
=======
  simp_rw [← l₂.mem_sets]
  constructor
  · simpa [Filter.le_def, rcomap, Rel.mem_image] using fun h s t tl₂ => mem_of_superset (h t tl₂)
  · simpa [Filter.le_def, rcomap, Rel.mem_image] using fun h t tl₂ => h _ t tl₂ Set.Subset.rfl
>>>>>>> 30695776

-- Interestingly, there does not seem to be a way to express this relation using a forward map.
-- Given a filter `f` on `α`, we want a filter `f'` on `β` such that `r.preimage s ∈ f` if
-- and only if `s ∈ f'`. But the intersection of two sets satisfying the lhs may be empty.
/-- One way of taking the inverse map of a filter under a relation. Generalization of `Filter.comap`
to relations. -/
def rcomap' (r : Rel α β) (f : Filter β) : Filter α where
  sets := Rel.image (fun s t => r.preimage s ⊆ t) f.sets
  univ_sets := ⟨Set.univ, univ_mem, Set.subset_univ _⟩
  sets_of_superset := fun ⟨a', ha', ma'a⟩ ab => ⟨a', ha', ma'a.trans ab⟩
  inter_sets := fun ⟨a', ha₁, ha₂⟩ ⟨b', hb₁, hb₂⟩ =>
    ⟨a' ∩ b', inter_mem ha₁ hb₁,
      (@Rel.preimage_inter _ _ r _ _).trans (Set.inter_subset_inter ha₂ hb₂)⟩

@[simp]
theorem mem_rcomap' (r : Rel α β) (l : Filter β) (s : Set α) :
    s ∈ l.rcomap' r ↔ ∃ t ∈ l, r.preimage t ⊆ s :=
  Iff.rfl

theorem rcomap'_sets (r : Rel α β) (f : Filter β) :
    (rcomap' r f).sets = Rel.image (fun s t => r.preimage s ⊆ t) f.sets :=
  rfl

@[simp]
theorem rcomap'_rcomap' (r : Rel α β) (s : Rel β γ) (l : Filter γ) :
    rcomap' r (rcomap' s l) = rcomap' (r.comp s) l :=
  Filter.ext fun t => by
    simp only [mem_rcomap', Rel.preimage_comp]
    constructor
    · rintro ⟨u, ⟨v, vsets, hv⟩, h⟩
      exact ⟨v, vsets, (Rel.preimage_mono _ hv).trans h⟩
    rintro ⟨t, tsets, ht⟩
    exact ⟨s.preimage t, ⟨t, tsets, Set.Subset.rfl⟩, ht⟩

@[simp]
theorem rcomap'_compose (r : Rel α β) (s : Rel β γ) : rcomap' r ∘ rcomap' s = rcomap' (r.comp s) :=
  funext <| rcomap'_rcomap' _ _

/-- Generic "limit of a relation" predicate. `RTendsto' r l₁ l₂` asserts that for every
`l₂`-neighborhood `a`, the `r`-preimage of `a` is an `l₁`-neighborhood. One generalization of
`Filter.Tendsto` to relations. -/
def RTendsto' (r : Rel α β) (l₁ : Filter α) (l₂ : Filter β) :=
  l₁ ≤ l₂.rcomap' r

theorem rtendsto'_def (r : Rel α β) (l₁ : Filter α) (l₂ : Filter β) :
    RTendsto' r l₁ l₂ ↔ ∀ s ∈ l₂, r.preimage s ∈ l₁ := by
  unfold RTendsto' rcomap'; constructor
  · simpa [le_def, Rel.mem_image] using fun h s hs => h _ _ hs Set.Subset.rfl
  · simpa [le_def, Rel.mem_image] using fun h s t ht => mem_of_superset (h t ht)

theorem tendsto_iff_rtendsto (l₁ : Filter α) (l₂ : Filter β) (f : α → β) :
    Tendsto f l₁ l₂ ↔ RTendsto (Function.graph f) l₁ l₂ := by
  simp [tendsto_def, Function.graph, rtendsto_def, Rel.core, Set.preimage]

theorem tendsto_iff_rtendsto' (l₁ : Filter α) (l₂ : Filter β) (f : α → β) :
    Tendsto f l₁ l₂ ↔ RTendsto' (Function.graph f) l₁ l₂ := by
  simp [tendsto_def, Function.graph, rtendsto'_def, Rel.preimage_def, Set.preimage]

/-! ### Partial functions -/


/-- The forward map of a filter under a partial function. Generalization of `Filter.map` to partial
functions. -/
def pmap (f : α →. β) (l : Filter α) : Filter β :=
  Filter.rmap f.graph' l

@[simp]
theorem mem_pmap (f : α →. β) (l : Filter α) (s : Set β) : s ∈ l.pmap f ↔ f.core s ∈ l :=
  Iff.rfl

/-- Generic "limit of a partial function" predicate. `PTendsto r l₁ l₂` asserts that for every
`l₂`-neighborhood `a`, the `p`-core of `a` is an `l₁`-neighborhood. One generalization of
`Filter.Tendsto` to partial function. -/
def PTendsto (f : α →. β) (l₁ : Filter α) (l₂ : Filter β) :=
  l₁.pmap f ≤ l₂

theorem ptendsto_def (f : α →. β) (l₁ : Filter α) (l₂ : Filter β) :
    PTendsto f l₁ l₂ ↔ ∀ s ∈ l₂, f.core s ∈ l₁ :=
  Iff.rfl

theorem ptendsto_iff_rtendsto (l₁ : Filter α) (l₂ : Filter β) (f : α →. β) :
    PTendsto f l₁ l₂ ↔ RTendsto f.graph' l₁ l₂ :=
  Iff.rfl

theorem pmap_res (l : Filter α) (s : Set α) (f : α → β) :
    pmap (PFun.res f s) l = map f (l ⊓ 𝓟 s) := by
  ext t
  simp only [PFun.core_res, mem_pmap, mem_map, mem_inf_principal, imp_iff_not_or]
  rfl

theorem tendsto_iff_ptendsto (l₁ : Filter α) (l₂ : Filter β) (s : Set α) (f : α → β) :
    Tendsto f (l₁ ⊓ 𝓟 s) l₂ ↔ PTendsto (PFun.res f s) l₁ l₂ := by
  simp only [Tendsto, PTendsto, pmap_res]

theorem tendsto_iff_ptendsto_univ (l₁ : Filter α) (l₂ : Filter β) (f : α → β) :
    Tendsto f l₁ l₂ ↔ PTendsto (PFun.res f Set.univ) l₁ l₂ := by
  rw [← tendsto_iff_ptendsto]
  simp [principal_univ]

/-- Inverse map of a filter under a partial function. One generalization of `Filter.comap` to
partial functions. -/
def pcomap' (f : α →. β) (l : Filter β) : Filter α :=
  Filter.rcomap' f.graph' l

/-- Generic "limit of a partial function" predicate. `PTendsto' r l₁ l₂` asserts that for every
`l₂`-neighborhood `a`, the `p`-preimage of `a` is an `l₁`-neighborhood. One generalization of
`Filter.Tendsto` to partial functions. -/
def PTendsto' (f : α →. β) (l₁ : Filter α) (l₂ : Filter β) :=
  l₁ ≤ l₂.rcomap' f.graph'

theorem ptendsto'_def (f : α →. β) (l₁ : Filter α) (l₂ : Filter β) :
    PTendsto' f l₁ l₂ ↔ ∀ s ∈ l₂, f.preimage s ∈ l₁ :=
  rtendsto'_def _ _ _

theorem ptendsto_of_ptendsto' {f : α →. β} {l₁ : Filter α} {l₂ : Filter β} :
    PTendsto' f l₁ l₂ → PTendsto f l₁ l₂ := by
  rw [ptendsto_def, ptendsto'_def]
  exact fun h s sl₂ => mem_of_superset (h s sl₂) (PFun.preimage_subset_core _ _)

theorem ptendsto'_of_ptendsto {f : α →. β} {l₁ : Filter α} {l₂ : Filter β} (h : f.Dom ∈ l₁) :
    PTendsto f l₁ l₂ → PTendsto' f l₁ l₂ := by
  rw [ptendsto_def, ptendsto'_def]
  intro h' s sl₂
  rw [PFun.preimage_eq]
  exact inter_mem (h' s sl₂) h

end Filter<|MERGE_RESOLUTION|>--- conflicted
+++ resolved
@@ -81,11 +81,7 @@
 /-- Generic "limit of a relation" predicate. `RTendsto r l₁ l₂` asserts that for every
 `l₂`-neighborhood `a`, the `r`-core of `a` is an `l₁`-neighborhood. One generalization of
 `Filter.Tendsto` to relations. -/
-<<<<<<< HEAD
-def Rtendsto (r : Rel α β) (l₁ : Filter α) (l₂ : Filter β) :=
-=======
 def RTendsto (r : Rel α β) (l₁ : Filter α) (l₂ : Filter β) :=
->>>>>>> 30695776
   l₁.rmap r ≤ l₂
 
 theorem rtendsto_def (r : Rel α β) (l₁ : Filter α) (l₂ : Filter β) :
@@ -122,18 +118,10 @@
 theorem rtendsto_iff_le_rcomap (r : Rel α β) (l₁ : Filter α) (l₂ : Filter β) :
     RTendsto r l₁ l₂ ↔ l₁ ≤ l₂.rcomap r := by
   rw [rtendsto_def]
-<<<<<<< HEAD
-  simp_rw [←l₂.mem_sets]
-  simp [Filter.le_def, rcomap, Rel.mem_image]; constructor
-  · exact fun h s t tl₂ => mem_of_superset (h t tl₂)
-  · exact fun h t tl₂ => h _ t tl₂ Set.Subset.rfl
-#align filter.rtendsto_iff_le_rcomap Filter.rtendsto_iff_le_rcomap
-=======
   simp_rw [← l₂.mem_sets]
   constructor
   · simpa [Filter.le_def, rcomap, Rel.mem_image] using fun h s t tl₂ => mem_of_superset (h t tl₂)
   · simpa [Filter.le_def, rcomap, Rel.mem_image] using fun h t tl₂ => h _ t tl₂ Set.Subset.rfl
->>>>>>> 30695776
 
 -- Interestingly, there does not seem to be a way to express this relation using a forward map.
 -- Given a filter `f` on `α`, we want a filter `f'` on `β` such that `r.preimage s ∈ f` if
