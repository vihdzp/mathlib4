--- conflicted
+++ resolved
@@ -164,73 +164,22 @@
 /-- A function `ψ` on a `SuccOrder` is strictly monotone before some `n` if for all `m` such that
 `m < n`, we have `ψ m < ψ (succ m)`. -/
 theorem strictMonoOn_Iic_of_lt_succ [SuccOrder α] [IsSuccArchimedean α] {n : α}
-<<<<<<< HEAD
-    (hψ : ∀ m, m < n → ψ m < ψ (succ m)) : StrictMonoOn ψ (Set.Iic n) := by
-  intro x hx y hy hxy
-  obtain ⟨i, rfl⟩ := hxy.le.exists_succ_iterate
-  induction' i with k ih
-  · simp at hxy
-  cases' k with k
-  · exact hψ _ (lt_of_lt_of_le hxy hy)
-  rw [Set.mem_Iic] at *
-  simp only [Function.iterate_succ', Function.comp_apply] at ih hxy hy ⊢
-  by_cases hmax : IsMax (succ^[k] x)
-  · rw [succ_eq_iff_isMax.2 hmax] at hxy ⊢
-    exact ih (le_trans (le_succ _) hy) hxy
-  by_cases hmax' : IsMax (succ (succ^[k] x))
-  · rw [succ_eq_iff_isMax.2 hmax'] at hxy ⊢
-    exact ih (le_trans (le_succ _) hy) hxy
-  refine
-    lt_trans
-      (ih (le_trans (le_succ _) hy)
-        (lt_of_le_of_lt (le_succ_iterate k _) (lt_succ_iff_not_isMax.2 hmax)))
-      ?_
-  rw [← Function.comp_apply (f := succ), ← Function.iterate_succ']
-  refine hψ _ (lt_of_lt_of_le ?_ hy)
-  rwa [Function.iterate_succ', Function.comp_apply, lt_succ_iff_not_isMax]
-
-theorem strictMono_of_lt_succ [SuccOrder α] [IsSuccArchimedean α]
-    (hψ : ∀ m, ψ m < ψ (succ m)) : StrictMono ψ := fun _ _ h ↦
-  (strictMonoOn_Iic_of_lt_succ fun m _ ↦ hψ m) h.le le_rfl h
-=======
     (hψ : ∀ m, m < n → ψ m < ψ (succ m)) : StrictMonoOn ψ (Set.Iic n) :=
   strictMonoOn_of_lt_succ ordConnected_Iic fun _a ha' _ ha ↦
     hψ _ <| (succ_le_iff_of_not_isMax ha').1 ha
->>>>>>> d0df76bd
 
 theorem strictAntiOn_Iic_of_succ_lt [SuccOrder α] [IsSuccArchimedean α] {n : α}
     (hψ : ∀ m, m < n → ψ (succ m) < ψ m) : StrictAntiOn ψ (Set.Iic n) := fun i hi j hj hij =>
   @strictMonoOn_Iic_of_lt_succ α βᵒᵈ _ _ ψ _ _ n hψ i hi j hj hij
 
-<<<<<<< HEAD
-theorem strictAnti_of_succ_lt [SuccOrder α] [IsSuccArchimedean α]
-    (hψ : ∀ m, ψ (succ m) < ψ m) : StrictAnti ψ := fun _ _ h ↦
-  (strictAntiOn_Iic_of_succ_lt fun m _ ↦ hψ m) h.le le_rfl h
-
-=======
->>>>>>> d0df76bd
 theorem strictMonoOn_Ici_of_pred_lt [PredOrder α] [IsPredArchimedean α] {n : α}
     (hψ : ∀ m, n < m → ψ (pred m) < ψ m) : StrictMonoOn ψ (Set.Ici n) := fun i hi j hj hij =>
   @strictMonoOn_Iic_of_lt_succ αᵒᵈ βᵒᵈ _ _ ψ _ _ n hψ j hj i hi hij
 
-<<<<<<< HEAD
-theorem strictMono_of_pred_lt [PredOrder α] [IsPredArchimedean α]
-    (hψ : ∀ m, ψ (pred m) < ψ m) : StrictMono ψ := fun _ _ h ↦
-  (strictMonoOn_Ici_of_pred_lt fun m _ ↦ hψ m) le_rfl h.le h
-
-=======
->>>>>>> d0df76bd
 theorem strictAntiOn_Ici_of_lt_pred [PredOrder α] [IsPredArchimedean α] {n : α}
     (hψ : ∀ m, n < m → ψ m < ψ (pred m)) : StrictAntiOn ψ (Set.Ici n) := fun i hi j hj hij =>
   @strictAntiOn_Iic_of_succ_lt αᵒᵈ βᵒᵈ _ _ ψ _ _ n hψ j hj i hi hij
 
-<<<<<<< HEAD
-theorem strictAnti_of_lt_pred [PredOrder α] [IsPredArchimedean α]
-    (hψ : ∀ m, ψ m < ψ (pred m)) : StrictAnti ψ := fun _ _ h ↦
-  (strictAntiOn_Ici_of_lt_pred fun m _ ↦ hψ m) le_rfl h.le h
-
-=======
->>>>>>> d0df76bd
 end SuccOrder
 
 section LinearOrder
