--- conflicted
+++ resolved
@@ -721,113 +721,7 @@
 
 /-! ### Consequences of König's lemma -/
 
-<<<<<<< HEAD
-@[simp]
-theorem card_iUnion_lt_iff_forall_of_isRegular {ι : Type u} {α : Type u} {t : ι → Set α}
-    {c : Cardinal} (hc : c.IsRegular) (hι : #ι < c) : #(⋃ i, t i) < c ↔ ∀ i, #(t i) < c := by
-  refine ⟨card_lt_of_card_iUnion_lt, fun h ↦ ?_⟩
-  apply lt_of_le_of_lt (Cardinal.mk_sUnion_le _)
-  apply Cardinal.mul_lt_of_lt hc.aleph0_le
-    (lt_of_le_of_lt Cardinal.mk_range_le hι)
-  apply Cardinal.iSup_lt_of_isRegular hc (lt_of_le_of_lt Cardinal.mk_range_le hι)
-  simpa
-
-theorem card_lt_of_card_biUnion_lt {α β : Type u} {s : Set α} {t : ∀ a ∈ s, Set β} {c : Cardinal}
-    (h : #(⋃ a ∈ s, t a ‹_›) < c) (a : α) (ha : a ∈ s) : # (t a ha) < c := by
-  rw [biUnion_eq_iUnion] at h
-  have := card_lt_of_card_iUnion_lt h
-  simp_all only [iUnion_coe_set,
-    Subtype.forall]
-
-theorem card_biUnion_lt_iff_forall_of_isRegular {α β : Type u} {s : Set α} {t : ∀ a ∈ s, Set β}
-    {c : Cardinal} (hc : c.IsRegular) (hs : #s < c) :
-    #(⋃ a ∈ s, t a ‹_›) < c ↔ ∀ a (ha : a ∈ s), # (t a ha) < c := by
-  rw [biUnion_eq_iUnion, card_iUnion_lt_iff_forall_of_isRegular hc hs, SetCoe.forall']
-
-theorem nfpFamily_lt_ord_lift_of_isRegular {ι} {f : ι → Ordinal → Ordinal} {c} (hc : IsRegular c)
-    (hι : Cardinal.lift.{v, u} #ι < c) (hc' : c ≠ ℵ₀) (hf : ∀ (i), ∀ b < c.ord, f i b < c.ord) {a}
-    (ha : a < c.ord) : nfpFamily f a < c.ord := by
-  apply nfpFamily_lt_ord_lift _ _ hf ha <;> rw [hc.cof_eq]
-  · exact lt_of_le_of_ne hc.1 hc'.symm
-  · exact hι
-
-theorem nfpFamily_lt_ord_of_isRegular {ι} {f : ι → Ordinal → Ordinal} {c} (hc : IsRegular c)
-    (hι : #ι < c) (hc' : c ≠ ℵ₀) {a} (hf : ∀ (i), ∀ b < c.ord, f i b < c.ord) :
-    a < c.ord → nfpFamily.{u, u} f a < c.ord :=
-  nfpFamily_lt_ord_lift_of_isRegular hc (by rwa [lift_id]) hc' hf
-
-set_option linter.deprecated false in
-@[deprecated nfpFamily_lt_ord_lift_of_isRegular (since := "2024-10-14")]
-theorem nfpBFamily_lt_ord_lift_of_isRegular {o : Ordinal} {f : ∀ a < o, Ordinal → Ordinal} {c}
-    (hc : IsRegular c) (ho : Cardinal.lift.{v, u} o.card < c) (hc' : c ≠ ℵ₀)
-    (hf : ∀ (i hi), ∀ b < c.ord, f i hi b < c.ord) {a} :
-    a < c.ord → nfpBFamily.{u, v} o f a < c.ord :=
-  nfpFamily_lt_ord_lift_of_isRegular hc (by rwa [mk_toType]) hc' fun _ => hf _ _
-
-set_option linter.deprecated false in
-@[deprecated nfpFamily_lt_ord_of_isRegular (since := "2024-10-14")]
-theorem nfpBFamily_lt_ord_of_isRegular {o : Ordinal} {f : ∀ a < o, Ordinal → Ordinal} {c}
-    (hc : IsRegular c) (ho : o.card < c) (hc' : c ≠ ℵ₀)
-    (hf : ∀ (i hi), ∀ b < c.ord, f i hi b < c.ord) {a} :
-    a < c.ord → nfpBFamily.{u, u} o f a < c.ord :=
-  nfpBFamily_lt_ord_lift_of_isRegular hc (by rwa [lift_id]) hc' hf
-
-theorem nfp_lt_ord_of_isRegular {f : Ordinal → Ordinal} {c} (hc : IsRegular c) (hc' : c ≠ ℵ₀)
-    (hf : ∀ i < c.ord, f i < c.ord) {a} : a < c.ord → nfp f a < c.ord :=
-  nfp_lt_ord (hc.cof_eq.symm ▸ hc.1.lt_of_ne' hc') hf
-
-theorem derivFamily_lt_ord_lift {ι : Type u} {f : ι → Ordinal → Ordinal} {c} (hc : IsRegular c)
-    (hι : lift.{v} #ι < c) (hc' : c ≠ ℵ₀) (hf : ∀ i, ∀ b < c.ord, f i b < c.ord)
-    (H : ∀ i, IsNormal (f i)) {a} :
-    a < c.ord → derivFamily f a < c.ord := by
-  have hω : ℵ₀ < c.ord.cof := hc.cof_eq.symm ▸ hc.1.lt_of_ne' hc'
-  induction a using limitRecOn with
-  | H₁ =>
-    rw [derivFamily_zero H]
-    exact nfpFamily_lt_ord_lift hω (by rwa [hc.cof_eq]) hf
-  | H₂ b hb =>
-    intro hb'
-    rw [derivFamily_succ H]
-    exact nfpFamily_lt_ord_lift hω (by rwa [hc.cof_eq]) hf
-      ((isLimit_ord hc.1).succ_lt (hb ((lt_succ b).trans hb')))
-  | H₃ b hb IH =>
-    intro hb'
-    -- TODO: generalize the universes of the lemmas in this file so we don't have to rely on bsup
-    rw [(isNormal_derivFamily H).apply_of_isLimit hb,
-      iSup_eq_bsup (f := fun x (_ : x < b) ↦ derivFamily f x)]
-    exact bsup_lt_ord_of_isRegular hc (ord_lt_ord.1 ((ord_card_le b).trans_lt hb')) fun o' ho' ↦
-      IH o' ho' (ho'.trans hb')
-
-theorem derivFamily_lt_ord {ι} {f : ι → Ordinal → Ordinal} {c} (hc : IsRegular c) (hι : #ι < c)
-    (hc' : c ≠ ℵ₀) (hf : ∀ (i), ∀ b < c.ord, f i b < c.ord) {a} (H : ∀ i, IsNormal (f i)) :
-    a < c.ord → derivFamily.{u, u} f a < c.ord :=
-  derivFamily_lt_ord_lift hc (by rwa [lift_id]) hc' hf H
-
-theorem deriv_lt_ord {f : Ordinal.{u} → Ordinal} {c} (hc : IsRegular c) (hc' : c ≠ ℵ₀)
-    (hf : ∀ i < c.ord, f i < c.ord) {a} (H : IsNormal f) : a < c.ord → deriv f a < c.ord :=
-  derivFamily_lt_ord_lift hc
-    (by simpa using Cardinal.one_lt_aleph0.trans (lt_of_le_of_ne hc.1 hc'.symm)) hc'
-    (fun _ ↦ hf) (fun _ ↦ H)
-
-/-- A cardinal is inaccessible if it is an uncountable regular strong limit cardinal. -/
-def IsInaccessible (c : Cardinal) :=
-  ℵ₀ < c ∧ IsRegular c ∧ IsStrongLimit c
-
-theorem IsInaccessible.mk {c} (h₁ : ℵ₀ < c) (h₂ : c ≤ c.ord.cof) (h₃ : ∀ x < c, (2^x) < c) :
-    IsInaccessible c :=
-  ⟨h₁, ⟨h₁.le, h₂⟩, (aleph0_pos.trans h₁).ne', h₃⟩
-
--- Lean's foundations prove the existence of ℵ₀ many inaccessible cardinals
-theorem univ_inaccessible : IsInaccessible univ.{u, v} :=
-  IsInaccessible.mk (by simpa using lift_lt_univ' ℵ₀) (by simp) fun c h => by
-    rcases lt_univ'.1 h with ⟨c, rfl⟩
-    rw [← lift_two_power]
-    apply lift_lt_univ'
-
-theorem lt_power_cof {c : Cardinal.{u}} : ℵ₀ ≤ c → c < (c^cof c.ord) :=
-=======
 theorem lt_power_cof {c : Cardinal.{u}} : ℵ₀ ≤ c → c < c ^ c.ord.cof :=
->>>>>>> 97927037
   Cardinal.inductionOn c fun α h => by
     rcases ord_eq α with ⟨r, wo, re⟩
     have := isLimit_ord h
