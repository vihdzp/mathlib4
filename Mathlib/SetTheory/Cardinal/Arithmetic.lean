/-
Copyright (c) 2017 Johannes Hölzl. All rights reserved.
Released under Apache 2.0 license as described in the file LICENSE.
Authors: Johannes Hölzl, Mario Carneiro, Floris van Doorn
-/
module

public import Mathlib.SetTheory.Cardinal.Aleph

/-!
# Cardinal arithmetic

Arithmetic operations on cardinals are defined in `SetTheory/Cardinal/Order.lean`. However, proving
the important theorem `c * c = c` for infinite cardinals and its corollaries requires the use of
ordinal numbers. This is done within this file.

## Main statements

* `Cardinal.mul_eq_max` and `Cardinal.add_eq_max` state that the product (resp. sum) of two infinite
  cardinals is just their maximum. Several variations around this fact are also given.
* `Cardinal.mk_list_eq_mk`: when `α` is infinite, `α` and `List α` have the same cardinality.

## Tags

cardinal arithmetic (for infinite cardinals)
-/

@[expose] public section

assert_not_exists Module Finsupp Ordinal.log

noncomputable section

open Function Set Cardinal Equiv Order Ordinal

universe u v w

namespace Cardinal

/-! ### Properties of `mul` -/
section mul

/-- If `α` is an infinite type, then `α × α` and `α` have the same cardinality. -/
theorem mul_eq_self {c : Cardinal} (h : ℵ₀ ≤ c) : c * c = c := by
  refine le_antisymm ?_ (by simpa only [mul_one] using mul_le_mul_right (one_le_aleph0.trans h) c)
  -- the only nontrivial part is `c * c ≤ c`. We prove it inductively.
  refine Acc.recOn (Cardinal.lt_wf.apply c) (fun c _ => Cardinal.inductionOn c fun α IH ol => ?_) h
  -- consider the minimal well-order `r` on `α` (a type with cardinality `c`).
  rcases ord_eq α with ⟨r, wo, e⟩
  classical
  letI := linearOrderOfSTO r
  haveI : IsWellOrder α (· < ·) := wo
  -- Define an order `s` on `α × α` by writing `(a, b) < (c, d)` if `max a b < max c d`, or
  -- the max are equal and `a < c`, or the max are equal and `a = c` and `b < d`.
  let g : α × α → α := fun p => max p.1 p.2
  let f : α × α ↪ Ordinal × α × α :=
    ⟨fun p : α × α => (typein (· < ·) (g p), p), fun p q => congr_arg Prod.snd⟩
  let s := f ⁻¹'o Prod.Lex (· < ·) (Prod.Lex (· < ·) (· < ·))
  -- this is a well order on `α × α`.
  haveI : IsWellOrder _ s := (RelEmbedding.preimage _ _).isWellOrder
  /- it suffices to show that this well order is smaller than `r`
       if it were larger, then `r` would be a strict prefix of `s`. It would be contained in
      `β × β` for some `β` of cardinality `< c`. By the inductive assumption, this set has the
      same cardinality as `β` (or it is finite if `β` is finite), so it is `< c`, which is a
      contradiction. -/
  suffices type s ≤ type r by exact card_le_card this
  refine le_of_forall_lt fun o h => ?_
  rcases typein_surj s h with ⟨p, rfl⟩
  rw [← e, lt_ord]
  refine lt_of_le_of_lt
    (?_ : _ ≤ card (succ (typein (· < ·) (g p))) * card (succ (typein (· < ·) (g p)))) ?_
  · have : { q | s q p } ⊆ insert (g p) { x | x < g p } ×ˢ insert (g p) { x | x < g p } := by
      intro q h
      simp only [s, f, Preimage, Embedding.coeFn_mk, Prod.lex_def, typein_lt_typein,
        typein_inj, mem_setOf_eq] at h
      exact max_le_iff.1 (le_iff_lt_or_eq.2 <| h.imp_right And.left)
    suffices H : (insert (g p) { x | r x (g p) } : Set α) ≃ { x | r x (g p) } ⊕ PUnit from
      ⟨(Set.embeddingOfSubset _ _ this).trans
        ((Equiv.Set.prod _ _).trans (H.prodCongr H)).toEmbedding⟩
    refine (Equiv.Set.insert ?_).trans ((Equiv.refl _).sumCongr punitEquivPUnit)
    apply @irrefl _ r
  rcases lt_or_ge (card (succ (typein (· < ·) (g p)))) ℵ₀ with qo | qo
  · exact (mul_lt_aleph0 qo qo).trans_le ol
  · suffices (succ (typein LT.lt (g p))).card < #α from (IH _ this qo).trans_lt this
    rw [← lt_ord]
    apply (isSuccLimit_ord ol).succ_lt
    rw [e]
    apply typein_lt_type

/-- If `α` and `β` are infinite types, then the cardinality of `α × β` is the maximum
of the cardinalities of `α` and `β`. -/
theorem mul_eq_max {a b : Cardinal} (ha : ℵ₀ ≤ a) (hb : ℵ₀ ≤ b) : a * b = max a b :=
  le_antisymm
      (mul_eq_self (ha.trans (le_max_left a b)) ▸
        mul_le_mul' (le_max_left _ _) (le_max_right _ _)) <|
    max_le (by simpa only [mul_one] using mul_le_mul_right (one_le_aleph0.trans hb) a)
      (by simpa only [one_mul] using mul_le_mul_left (one_le_aleph0.trans ha) b)

@[simp]
theorem mul_mk_eq_max {α β : Type u} [Infinite α] [Infinite β] : #α * #β = max #α #β :=
  mul_eq_max (aleph0_le_mk α) (aleph0_le_mk β)

@[simp]
theorem aleph_mul_aleph (o₁ o₂ : Ordinal) : ℵ_ o₁ * ℵ_ o₂ = ℵ_ (max o₁ o₂) := by
  rw [Cardinal.mul_eq_max (aleph0_le_aleph o₁) (aleph0_le_aleph o₂), aleph_max]

@[simp]
theorem aleph0_mul_eq {a : Cardinal} (ha : ℵ₀ ≤ a) : ℵ₀ * a = a :=
  (mul_eq_max le_rfl ha).trans (max_eq_right ha)

@[simp]
theorem mul_aleph0_eq {a : Cardinal} (ha : ℵ₀ ≤ a) : a * ℵ₀ = a :=
  (mul_eq_max ha le_rfl).trans (max_eq_left ha)

theorem aleph0_mul_mk_eq {α : Type*} [Infinite α] : ℵ₀ * #α = #α :=
  aleph0_mul_eq (aleph0_le_mk α)

theorem mk_mul_aleph0_eq {α : Type*} [Infinite α] : #α * ℵ₀ = #α :=
  mul_aleph0_eq (aleph0_le_mk α)

@[simp]
theorem aleph0_mul_aleph (o : Ordinal) : ℵ₀ * ℵ_ o = ℵ_ o :=
  aleph0_mul_eq (aleph0_le_aleph o)

@[simp]
theorem aleph_mul_aleph0 (o : Ordinal) : ℵ_ o * ℵ₀ = ℵ_ o :=
  mul_aleph0_eq (aleph0_le_aleph o)

theorem mul_lt_of_lt {a b c : Cardinal} (hc : ℵ₀ ≤ c) (h1 : a < c) (h2 : b < c) : a * b < c :=
  (mul_le_mul' (le_max_left a b) (le_max_right a b)).trans_lt <|
    (lt_or_ge (max a b) ℵ₀).elim (fun h => (mul_lt_aleph0 h h).trans_le hc) fun h => by
      rw [mul_eq_self h]
      exact max_lt h1 h2

theorem mul_le_max_of_aleph0_le_left {a b : Cardinal} (h : ℵ₀ ≤ a) : a * b ≤ max a b := by
  convert mul_le_mul' (le_max_left a b) (le_max_right a b) using 1
  rw [mul_eq_self]
  exact h.trans (le_max_left a b)

theorem mul_eq_max_of_aleph0_le_left {a b : Cardinal} (h : ℵ₀ ≤ a) (h' : b ≠ 0) :
    a * b = max a b := by
  rcases le_or_gt ℵ₀ b with hb | hb
  · exact mul_eq_max h hb
  refine (mul_le_max_of_aleph0_le_left h).antisymm ?_
  have : b ≤ a := hb.le.trans h
  rw [max_eq_left this]
  convert mul_le_mul_right (one_le_iff_ne_zero.mpr h') a
  rw [mul_one]

theorem mul_le_max_of_aleph0_le_right {a b : Cardinal} (h : ℵ₀ ≤ b) : a * b ≤ max a b := by
  simpa only [mul_comm b, max_comm b] using mul_le_max_of_aleph0_le_left h

theorem mul_eq_max_of_aleph0_le_right {a b : Cardinal} (h' : a ≠ 0) (h : ℵ₀ ≤ b) :
    a * b = max a b := by
  rw [mul_comm, max_comm]
  exact mul_eq_max_of_aleph0_le_left h h'

theorem mul_eq_max' {a b : Cardinal} (h : ℵ₀ ≤ a * b) : a * b = max a b := by
  rcases aleph0_le_mul_iff.mp h with ⟨ha, hb, ha' | hb'⟩
  · exact mul_eq_max_of_aleph0_le_left ha' hb
  · exact mul_eq_max_of_aleph0_le_right ha hb'

theorem mul_le_max (a b : Cardinal) : a * b ≤ max (max a b) ℵ₀ := by
  rcases eq_or_ne a 0 with (rfl | ha0); · simp
  rcases eq_or_ne b 0 with (rfl | hb0); · simp
  rcases le_or_gt ℵ₀ a with ha | ha
  · rw [mul_eq_max_of_aleph0_le_left ha hb0]
    exact le_max_left _ _
  · rcases le_or_gt ℵ₀ b with hb | hb
    · rw [mul_comm, mul_eq_max_of_aleph0_le_left hb ha0, max_comm]
      exact le_max_left _ _
    · exact le_max_of_le_right (mul_lt_aleph0 ha hb).le

theorem mul_eq_left {a b : Cardinal} (ha : ℵ₀ ≤ a) (hb : b ≤ a) (hb' : b ≠ 0) : a * b = a := by
  rw [mul_eq_max_of_aleph0_le_left ha hb', max_eq_left hb]

theorem mul_eq_right {a b : Cardinal} (hb : ℵ₀ ≤ b) (ha : a ≤ b) (ha' : a ≠ 0) : a * b = b := by
  rw [mul_comm, mul_eq_left hb ha ha']

theorem le_mul_left {a b : Cardinal} (h : b ≠ 0) : a ≤ b * a := by
  convert mul_le_mul_left (one_le_iff_ne_zero.mpr h) a
  rw [one_mul]

theorem le_mul_right {a b : Cardinal} (h : b ≠ 0) : a ≤ a * b := by
  rw [mul_comm]
  exact le_mul_left h

theorem mul_eq_left_iff {a b : Cardinal} : a * b = a ↔ max ℵ₀ b ≤ a ∧ b ≠ 0 ∨ b = 1 ∨ a = 0 := by
  rw [max_le_iff]
  refine ⟨fun h => ?_, ?_⟩
  · rcases le_or_gt ℵ₀ a with ha | ha
    · have : a ≠ 0 := by
        rintro rfl
        exact ha.not_gt aleph0_pos
      left
      rw [and_assoc]
      use ha
      constructor
      · rw [← not_lt]
        exact fun hb => ne_of_gt (hb.trans_le (le_mul_left this)) h
      · rintro rfl
        apply this
        rw [mul_zero] at h
        exact h.symm
    right
    by_cases h2a : a = 0
    · exact Or.inr h2a
    have hb : b ≠ 0 := by
      rintro rfl
      apply h2a
      rw [mul_zero] at h
      exact h.symm
    left
    rw [← h, mul_lt_aleph0_iff, lt_aleph0, lt_aleph0] at ha
    rcases ha with (rfl | rfl | ⟨⟨n, rfl⟩, ⟨m, rfl⟩⟩)
    · contradiction
    · contradiction
    rw [← Ne] at h2a
    rw [← one_le_iff_ne_zero] at h2a hb
    norm_cast at h2a hb h ⊢
    apply le_antisymm _ hb
    rw [← not_lt]
    apply fun h2b => ne_of_gt _ h
    conv_rhs => left; rw [← mul_one n]
    rw [Nat.mul_lt_mul_left]
    · exact id
    apply Nat.lt_of_succ_le h2a
  · rintro (⟨⟨ha, hab⟩, hb⟩ | rfl | rfl)
    · rw [mul_eq_max_of_aleph0_le_left ha hb, max_eq_left hab]
    all_goals simp

end mul

/-! ### Properties of `add` -/
section add

/-- If `α` is an infinite type, then `α ⊕ α` and `α` have the same cardinality. -/
theorem add_eq_self {c : Cardinal} (h : ℵ₀ ≤ c) : c + c = c :=
  le_antisymm
    (by
      convert mul_le_mul_left ((nat_lt_aleph0 2).le.trans h) c using 1
      <;> simp [two_mul, mul_eq_self h])
    (self_le_add_left c c)

/-- If `α` is an infinite type, then the cardinality of `α ⊕ β` is the maximum
of the cardinalities of `α` and `β`. -/
theorem add_eq_max {a b : Cardinal} (ha : ℵ₀ ≤ a) : a + b = max a b :=
  le_antisymm
      (add_eq_self (ha.trans (le_max_left a b)) ▸
        add_le_add (le_max_left _ _) (le_max_right _ _)) <|
    max_le (self_le_add_right _ _) (self_le_add_left _ _)

theorem add_eq_max' {a b : Cardinal} (ha : ℵ₀ ≤ b) : a + b = max a b := by
  rw [add_comm, max_comm, add_eq_max ha]

@[simp]
theorem add_mk_eq_max {α β : Type u} [Infinite α] : #α + #β = max #α #β :=
  add_eq_max (aleph0_le_mk α)

@[simp]
theorem add_mk_eq_max' {α β : Type u} [Infinite β] : #α + #β = max #α #β :=
  add_eq_max' (aleph0_le_mk β)

theorem add_mk_eq_self {α : Type*} [Infinite α] : #α + #α = #α := by
  simp

theorem add_le_max (a b : Cardinal) : a + b ≤ max (max a b) ℵ₀ := by
  rcases le_or_gt ℵ₀ a with ha | ha
  · rw [add_eq_max ha]
    exact le_max_left _ _
  · rcases le_or_gt ℵ₀ b with hb | hb
    · rw [add_comm, add_eq_max hb, max_comm]
      exact le_max_left _ _
    · exact le_max_of_le_right (add_lt_aleph0 ha hb).le

theorem add_le_of_le {a b c : Cardinal} (hc : ℵ₀ ≤ c) (h1 : a ≤ c) (h2 : b ≤ c) : a + b ≤ c :=
  (add_le_add h1 h2).trans <| le_of_eq <| add_eq_self hc

theorem add_lt_of_lt {a b c : Cardinal} (hc : ℵ₀ ≤ c) (h1 : a < c) (h2 : b < c) : a + b < c :=
  (add_le_add (le_max_left a b) (le_max_right a b)).trans_lt <|
    (lt_or_ge (max a b) ℵ₀).elim (fun h => (add_lt_aleph0 h h).trans_le hc) fun h => by
      rw [add_eq_self h]; exact max_lt h1 h2

theorem eq_of_add_eq_of_aleph0_le {a b c : Cardinal} (h : a + b = c) (ha : a < c) (hc : ℵ₀ ≤ c) :
    b = c := by
  apply le_antisymm
  · rw [← h]
    apply self_le_add_left
  rw [← not_lt]; intro hb
  have : a + b < c := add_lt_of_lt hc ha hb
  simp [h] at this

theorem add_eq_left {a b : Cardinal} (ha : ℵ₀ ≤ a) (hb : b ≤ a) : a + b = a := by
  rw [add_eq_max ha, max_eq_left hb]

theorem add_eq_right {a b : Cardinal} (hb : ℵ₀ ≤ b) (ha : a ≤ b) : a + b = b := by
  rw [add_comm, add_eq_left hb ha]

theorem add_eq_left_iff {a b : Cardinal} : a + b = a ↔ max ℵ₀ b ≤ a ∨ b = 0 := by
  rw [max_le_iff]
  refine ⟨fun h => ?_, ?_⟩
  · rcases le_or_gt ℵ₀ a with ha | ha
    · left
      use ha
      rw [← not_lt]
      apply fun hb => ne_of_gt _ h
      intro hb
      exact hb.trans_le (self_le_add_left b a)
    right
    rw [← h, add_lt_aleph0_iff, lt_aleph0, lt_aleph0] at ha
    rcases ha with ⟨⟨n, rfl⟩, ⟨m, rfl⟩⟩
    norm_cast at h ⊢
    rw [← add_right_inj, h, add_zero]
  · rintro (⟨h1, h2⟩ | h3)
    · rw [add_eq_max h1, max_eq_left h2]
    · rw [h3, add_zero]

theorem add_eq_right_iff {a b : Cardinal} : a + b = b ↔ max ℵ₀ a ≤ b ∨ a = 0 := by
  rw [add_comm, add_eq_left_iff]

theorem add_nat_eq {a : Cardinal} (n : ℕ) (ha : ℵ₀ ≤ a) : a + n = a :=
  add_eq_left ha ((nat_lt_aleph0 _).le.trans ha)

theorem nat_add_eq {a : Cardinal} (n : ℕ) (ha : ℵ₀ ≤ a) : n + a = a := by
  rw [add_comm, add_nat_eq n ha]

theorem add_one_eq {a : Cardinal} (ha : ℵ₀ ≤ a) : a + 1 = a :=
  add_one_of_aleph0_le ha

theorem mk_add_one_eq {α : Type*} [Infinite α] : #α + 1 = #α :=
  add_one_eq (aleph0_le_mk α)

protected theorem eq_of_add_eq_add_left {a b c : Cardinal} (h : a + b = a + c) (ha : a < ℵ₀) :
    b = c := by
  rcases le_or_gt ℵ₀ b with hb | hb
  · have : a < b := ha.trans_le hb
    rw [add_eq_right hb this.le, eq_comm] at h
    rw [eq_of_add_eq_of_aleph0_le h this hb]
  · have hc : c < ℵ₀ := by
      rw [← not_le]
      intro hc
      apply lt_irrefl ℵ₀
      apply (hc.trans (self_le_add_left _ a)).trans_lt
      rw [← h]
      apply add_lt_aleph0 ha hb
    rw [lt_aleph0] at *
    rcases ha with ⟨n, rfl⟩
    rcases hb with ⟨m, rfl⟩
    rcases hc with ⟨k, rfl⟩
    norm_cast at h ⊢
    apply add_left_cancel h

protected theorem eq_of_add_eq_add_right {a b c : Cardinal} (h : a + b = c + b) (hb : b < ℵ₀) :
    a = c := by
  rw [add_comm a b, add_comm c b] at h
  exact Cardinal.eq_of_add_eq_add_left h hb

end add

/-! ### Properties of `ciSup` -/
section ciSup

variable {ι : Type u} {ι' : Type w} (f : ι → Cardinal.{v})

section add

variable [Nonempty ι] [Nonempty ι']

protected theorem ciSup_add (hf : BddAbove (range f)) (c : Cardinal.{v}) :
    (⨆ i, f i) + c = ⨆ i, f i + c := by
  have (i : ι) : f i + c ≤ (⨆ i, f i) + c := by grw [le_ciSup hf i]
  refine le_antisymm ?_ (ciSup_le' this)
  have bdd : BddAbove (range (f · + c)) := ⟨_, forall_mem_range.mpr this⟩
  obtain hs | hs := lt_or_ge (⨆ i, f i) ℵ₀
  · obtain ⟨i, hi⟩ := exists_eq_of_iSup_eq_of_not_isSuccLimit
      f hf (not_isSuccLimit_of_lt_aleph0 hs) rfl
    exact hi ▸ le_ciSup bdd i
  rw [add_eq_max hs, max_le_iff]
  exact ⟨ciSup_mono bdd fun i ↦ self_le_add_right _ c,
    (self_le_add_left _ _).trans (le_ciSup bdd <| Classical.arbitrary ι)⟩

protected theorem add_ciSup (hf : BddAbove (range f)) (c : Cardinal.{v}) :
    c + (⨆ i, f i) = ⨆ i, c + f i := by
  rw [add_comm, Cardinal.ciSup_add f hf]; simp_rw [add_comm]

protected theorem ciSup_add_ciSup (hf : BddAbove (range f)) (g : ι' → Cardinal.{v})
    (hg : BddAbove (range g)) :
    (⨆ i, f i) + (⨆ j, g j) = ⨆ (i) (j), f i + g j := by
  simp_rw [Cardinal.ciSup_add f hf, Cardinal.add_ciSup g hg]

end add

protected theorem ciSup_mul (c : Cardinal.{v}) : (⨆ i, f i) * c = ⨆ i, f i * c := by
  cases isEmpty_or_nonempty ι; · simp
  obtain rfl | h0 := eq_or_ne c 0; · simp
  by_cases hf : BddAbove (range f); swap
  · have hfc : ¬ BddAbove (range (f · * c)) := fun bdd ↦ hf
      ⟨⨆ i, f i * c, forall_mem_range.mpr fun i ↦ (le_mul_right h0).trans (le_ciSup bdd i)⟩
    simp [iSup, csSup_of_not_bddAbove, hf, hfc]
  have (i : ι) : f i * c ≤ (⨆ i, f i) * c := by grw [← le_ciSup hf i]
  refine le_antisymm ?_ (ciSup_le' this)
  have bdd : BddAbove (range (f · * c)) := ⟨_, forall_mem_range.mpr this⟩
  obtain hs | hs := lt_or_ge (⨆ i, f i) ℵ₀
  · obtain ⟨i, hi⟩ := exists_eq_of_iSup_eq_of_not_isSuccLimit
      f hf (not_isSuccLimit_of_lt_aleph0 hs) rfl
    exact hi ▸ le_ciSup bdd i
  rw [mul_eq_max_of_aleph0_le_left hs h0, max_le_iff]
  obtain ⟨i, hi⟩ := exists_lt_of_lt_ciSup' (one_lt_aleph0.trans_le hs)
  exact ⟨ciSup_mono bdd fun i ↦ le_mul_right h0,
    (le_mul_left (zero_lt_one.trans hi).ne').trans (le_ciSup bdd i)⟩

protected theorem mul_ciSup (c : Cardinal.{v}) : c * (⨆ i, f i) = ⨆ i, c * f i := by
  rw [mul_comm, Cardinal.ciSup_mul f]; simp_rw [mul_comm]

protected theorem ciSup_mul_ciSup (g : ι' → Cardinal.{v}) :
    (⨆ i, f i) * (⨆ j, g j) = ⨆ (i) (j), f i * g j := by
  simp_rw [Cardinal.ciSup_mul f, Cardinal.mul_ciSup g]

theorem sum_eq_lift_iSup_of_lift_mk_le_lift_iSup [Small.{v} ι] {f : ι → Cardinal.{v}} (hι : ℵ₀ ≤ #ι)
    (h : lift.{v} #ι ≤ lift.{u} (⨆ i, f i)) : sum f = lift (⨆ i, f i) := by
  rw [lift_iSup (bddAbove_of_small _)] at h
  apply (lift_iSup_le_sum f).antisymm'
  convert sum_le_lift_mk_mul_iSup_lift f
  rw [mul_eq_max (aleph0_le_lift.mpr hι) ((aleph0_le_lift.mpr hι).trans h), max_eq_right h,
    lift_iSup (bddAbove_of_small _)]

theorem sum_eq_iSup_of_lift_mk_le_iSup {f : ι → Cardinal.{max u v}} (hι : ℵ₀ ≤ #ι)
    (h : lift.{v} #ι ≤ ⨆ i, f i) : sum f = ⨆ i, f i := by
  rw [← lift_id'.{u, v} (iSup _)]
  apply sum_eq_lift_iSup_of_lift_mk_le_lift_iSup hι
  rwa [lift_umax, lift_id'.{u, v}]

theorem sum_eq_iSup_of_mk_le_iSup {f : ι → Cardinal.{u}} (hι : ℵ₀ ≤ #ι) (h : #ι ≤ iSup f) :
    sum f = ⨆ i, f i :=
  sum_eq_iSup_of_lift_mk_le_iSup hι ((lift_id #ι).symm ▸ h)

@[deprecated (since := "2025-09-06")] alias sum_eq_iSup_lift := sum_eq_iSup_of_lift_mk_le_iSup
@[deprecated (since := "2025-09-06")] alias sum_eq_iSup := sum_eq_iSup_of_mk_le_iSup

end ciSup

/-! ### Properties of `aleph` -/
section aleph

@[simp]
theorem aleph_add_aleph (o₁ o₂ : Ordinal) : ℵ_ o₁ + ℵ_ o₂ = ℵ_ (max o₁ o₂) := by
  rw [Cardinal.add_eq_max (aleph0_le_aleph o₁), aleph_max]

theorem add_right_inj_of_lt_aleph0 {α β γ : Cardinal} (γ₀ : γ < aleph0) : α + γ = β + γ ↔ α = β :=
  ⟨fun h => Cardinal.eq_of_add_eq_add_right h γ₀, fun h => congr_arg (· + γ) h⟩

@[simp]
theorem add_nat_inj {α β : Cardinal} (n : ℕ) : α + n = β + n ↔ α = β :=
  add_right_inj_of_lt_aleph0 (nat_lt_aleph0 _)

@[simp]
theorem add_one_inj {α β : Cardinal} : α + 1 = β + 1 ↔ α = β :=
  add_right_inj_of_lt_aleph0 one_lt_aleph0

theorem add_le_add_iff_of_lt_aleph0 {α β γ : Cardinal} (γ₀ : γ < ℵ₀) :
    α + γ ≤ β + γ ↔ α ≤ β := by
  refine ⟨fun h => ?_, fun h => by gcongr⟩
  contrapose h
  rw [not_le, lt_iff_le_and_ne, Ne] at h ⊢
  exact ⟨by grw [h.1], mt (add_right_inj_of_lt_aleph0 γ₀).1 h.2⟩

@[simp]
theorem add_nat_le_add_nat_iff {α β : Cardinal} (n : ℕ) : α + n ≤ β + n ↔ α ≤ β :=
  add_le_add_iff_of_lt_aleph0 (nat_lt_aleph0 n)

@[simp]
theorem add_one_le_add_one_iff {α β : Cardinal} : α + 1 ≤ β + 1 ↔ α ≤ β :=
  add_le_add_iff_of_lt_aleph0 one_lt_aleph0

end aleph

/-! ### Properties about `power` -/
section power

theorem pow_le {κ μ : Cardinal.{u}} (H1 : ℵ₀ ≤ κ) (H2 : μ < ℵ₀) : κ ^ μ ≤ κ :=
  let ⟨n, H3⟩ := lt_aleph0.1 H2
  H3.symm ▸
    Quotient.inductionOn κ
      (fun α H1 =>
        Nat.recOn n
          (by grw [Nat.cast_zero, power_zero, one_lt_aleph0, H1])
          fun n ih => by grw [Nat.cast_succ, power_add, power_one, ih, mul_eq_self H1])
      H1

theorem pow_eq {κ μ : Cardinal.{u}} (H1 : ℵ₀ ≤ κ) (H2 : 1 ≤ μ) (H3 : μ < ℵ₀) : κ ^ μ = κ :=
  (pow_le H1 H3).antisymm <| self_le_power κ H2

theorem power_self_eq {c : Cardinal} (h : ℵ₀ ≤ c) : c ^ c = 2 ^ c := by
  apply ((power_le_power_right <| (cantor c).le).trans _).antisymm
  · exact power_le_power_right ((nat_lt_aleph0 2).le.trans h)
  · rw [← power_mul, mul_eq_self h]

theorem prod_eq_two_power {ι : Type u} [Infinite ι] {c : ι → Cardinal.{v}} (h₁ : ∀ i, 2 ≤ c i)
    (h₂ : ∀ i, lift.{u} (c i) ≤ lift.{v} #ι) : prod c = 2 ^ lift.{v} #ι := by
  rw [← lift_id'.{u, v} (prod.{u, v} c), lift_prod, ← lift_two_power]
  apply le_antisymm
  · refine (prod_le_prod _ _ h₂).trans_eq ?_
    rw [prod_const, lift_lift, ← lift_power, power_self_eq (aleph0_le_mk ι), lift_umax.{u, v}]
  · rw [← prod_const', lift_prod]
    refine prod_le_prod _ _ fun i => ?_
    rw [lift_two, ← lift_two.{u, v}, lift_le]
    exact h₁ i

theorem power_eq_two_power {c₁ c₂ : Cardinal} (h₁ : ℵ₀ ≤ c₁) (h₂ : 2 ≤ c₂) (h₂' : c₂ ≤ c₁) :
    c₂ ^ c₁ = 2 ^ c₁ :=
  le_antisymm (power_self_eq h₁ ▸ power_le_power_right h₂') (power_le_power_right h₂)

theorem nat_power_eq {c : Cardinal.{u}} (h : ℵ₀ ≤ c) {n : ℕ} (hn : 2 ≤ n) :
    (n : Cardinal.{u}) ^ c = 2 ^ c :=
  power_eq_two_power h (by assumption_mod_cast) ((nat_lt_aleph0 n).le.trans h)

theorem power_nat_le {c : Cardinal.{u}} {n : ℕ} (h : ℵ₀ ≤ c) : c ^ n ≤ c :=
  pow_le h (nat_lt_aleph0 n)

theorem power_nat_eq {c : Cardinal.{u}} {n : ℕ} (h1 : ℵ₀ ≤ c) (h2 : 1 ≤ n) : c ^ n = c :=
  pow_eq h1 (mod_cast h2) (nat_lt_aleph0 n)

theorem power_nat_le_max {c : Cardinal.{u}} {n : ℕ} : c ^ (n : Cardinal.{u}) ≤ max c ℵ₀ := by
  rcases le_or_gt ℵ₀ c with hc | hc
  · exact le_max_of_le_left (power_nat_le hc)
  · exact le_max_of_le_right (power_lt_aleph0 hc (nat_lt_aleph0 _)).le

lemma power_le_aleph0 {a b : Cardinal.{u}} (ha : a ≤ ℵ₀) (hb : b < ℵ₀) : a ^ b ≤ ℵ₀ := by
  lift b to ℕ using hb; simpa [ha] using power_nat_le_max (c := a)

theorem powerlt_aleph0 {c : Cardinal} (h : ℵ₀ ≤ c) : c ^< ℵ₀ = c := by
  apply le_antisymm
  · rw [powerlt_le]
    intro c'
    rw [lt_aleph0]
    rintro ⟨n, rfl⟩
    apply power_nat_le h
  convert le_powerlt c one_lt_aleph0; rw [power_one]

theorem powerlt_aleph0_le (c : Cardinal) : c ^< ℵ₀ ≤ max c ℵ₀ := by
  rcases le_or_gt ℵ₀ c with h | h
  · rw [powerlt_aleph0 h]
    apply le_max_left
  rw [powerlt_le]
  exact fun c' hc' => (power_lt_aleph0 h hc').le.trans (le_max_right _ _)

end power

/-! ### Computing cardinality of various types -/
section computing

section Function

variable {α β : Type u} {β' : Type v}

theorem mk_equiv_eq_zero_iff_lift_ne : #(α ≃ β') = 0 ↔ lift.{v} #α ≠ lift.{u} #β' := by
  rw [mk_eq_zero_iff, ← not_nonempty_iff, ← lift_mk_eq']

theorem mk_equiv_eq_zero_iff_ne : #(α ≃ β) = 0 ↔ #α ≠ #β := by
  rw [mk_equiv_eq_zero_iff_lift_ne, lift_id, lift_id]

/-- This lemma makes lemmas assuming `Infinite α` applicable to the situation where we have
  `Infinite β` instead. -/
theorem mk_equiv_comm : #(α ≃ β') = #(β' ≃ α) :=
  (ofBijective _ symm_bijective).cardinal_eq

theorem mk_embedding_eq_zero_iff_lift_lt : #(α ↪ β') = 0 ↔ lift.{u} #β' < lift.{v} #α := by
  rw [mk_eq_zero_iff, ← not_nonempty_iff, ← lift_mk_le', not_le]

theorem mk_embedding_eq_zero_iff_lt : #(α ↪ β) = 0 ↔ #β < #α := by
  rw [mk_embedding_eq_zero_iff_lift_lt, lift_lt]

theorem mk_arrow_eq_zero_iff : #(α → β') = 0 ↔ #α ≠ 0 ∧ #β' = 0 := by
  simp_rw [mk_eq_zero_iff, mk_ne_zero_iff, isEmpty_fun]

theorem mk_surjective_eq_zero_iff_lift :
    #{f : α → β' | Surjective f} = 0 ↔ lift.{v} #α < lift.{u} #β' ∨ (#α ≠ 0 ∧ #β' = 0) := by
  contrapose! +distrib
  rw [lift_mk_le', and_comm]
  simp_rw [mk_ne_zero_iff, mk_eq_zero_iff, nonempty_coe_sort,
    Set.Nonempty, mem_setOf, exists_surjective_iff, nonempty_fun]

theorem mk_surjective_eq_zero_iff :
    #{f : α → β | Surjective f} = 0 ↔ #α < #β ∨ (#α ≠ 0 ∧ #β = 0) := by
  rw [mk_surjective_eq_zero_iff_lift, lift_lt]

variable (α β')

theorem mk_equiv_le_embedding : #(α ≃ β') ≤ #(α ↪ β') := ⟨⟨_, Equiv.toEmbedding_injective⟩⟩

theorem mk_embedding_le_arrow : #(α ↪ β') ≤ #(α → β') := ⟨⟨_, DFunLike.coe_injective⟩⟩

variable [Infinite α] {α β'}

theorem mk_perm_eq_self_power : #(Equiv.Perm α) = #α ^ #α :=
  ((mk_equiv_le_embedding α α).trans (mk_embedding_le_arrow α α)).antisymm <| by
    suffices Nonempty ((α → Bool) ↪ Equiv.Perm (α × Bool)) by
      obtain ⟨e⟩ : Nonempty (α ≃ α × Bool) := by simp [← Cardinal.eq, mul_two]
      simp only [← le_def, mk_pi, mk_fintype, Fintype.card_bool, Nat.cast_ofNat,
        prod_const, lift_ofNat, lift_uzero] at this
      rwa [← power_def, power_self_eq (aleph0_le_mk α), e.permCongr.cardinal_eq]
    refine ⟨⟨fun f ↦ Involutive.toPerm (fun x ↦ ⟨x.1, xor (f x.1) x.2⟩) fun x ↦ ?_, fun f g h ↦ ?_⟩⟩
    · simp_rw [← Bool.xor_assoc, Bool.xor_self, Bool.false_xor]
    · ext a; rw [← (f a).xor_false, ← (g a).xor_false]; exact congr(($h ⟨a, false⟩).2)

theorem mk_perm_eq_two_power : #(Equiv.Perm α) = 2 ^ #α := by
  rw [mk_perm_eq_self_power, power_self_eq (aleph0_le_mk α)]

theorem mk_equiv_eq_arrow_of_lift_eq (leq : lift.{v} #α = lift.{u} #β') :
    #(α ≃ β') = #(α → β') := by
  obtain ⟨e⟩ := lift_mk_eq'.mp leq
  have e₁ := lift_mk_eq'.mpr ⟨.equivCongr (.refl α) e⟩
  have e₂ := lift_mk_eq'.mpr ⟨.arrowCongr (.refl α) e⟩
  rw [lift_id'.{u,v}] at e₁ e₂
  rw [← e₁, ← e₂, lift_inj, mk_perm_eq_self_power, power_def]

theorem mk_equiv_eq_arrow_of_eq (eq : #α = #β) : #(α ≃ β) = #(α → β) :=
  mk_equiv_eq_arrow_of_lift_eq congr(lift $eq)

theorem mk_equiv_of_lift_eq (leq : lift.{v} #α = lift.{u} #β') : #(α ≃ β') = 2 ^ lift.{v} #α := by
  erw [← (lift_mk_eq'.2 ⟨.equivCongr (.refl α) (lift_mk_eq'.1 leq).some⟩).trans (lift_id'.{u,v} _),
    lift_umax.{u,v}, mk_perm_eq_two_power, lift_power, lift_natCast]; rfl

theorem mk_equiv_of_eq (eq : #α = #β) : #(α ≃ β) = 2 ^ #α := by
  rw [mk_equiv_of_lift_eq (lift_inj.mpr eq), lift_id]

theorem mk_embedding_eq_arrow_of_lift_le (lle : lift.{u} #β' ≤ lift.{v} #α) :
    #(β' ↪ α) = #(β' → α) :=
  (mk_embedding_le_arrow _ _).antisymm <| by
    conv_rhs => rw [← (Equiv.embeddingCongr (.refl _)
      (Cardinal.eq.mp <| mul_eq_self <| aleph0_le_mk α).some).cardinal_eq]
    obtain ⟨e⟩ := lift_mk_le'.mp lle
    exact ⟨⟨fun f ↦ ⟨fun b ↦ ⟨e b, f b⟩, fun _ _ h ↦ e.injective congr(Prod.fst $h)⟩,
      fun f g h ↦ funext fun b ↦ congr(Prod.snd <| $h b)⟩⟩

theorem mk_embedding_eq_arrow_of_le (le : #β ≤ #α) : #(β ↪ α) = #(β → α) :=
  mk_embedding_eq_arrow_of_lift_le (lift_le.mpr le)

theorem mk_surjective_eq_arrow_of_lift_le (lle : lift.{u} #β' ≤ lift.{v} #α) :
    #{f : α → β' | Surjective f} = #(α → β') :=
  (mk_set_le _).antisymm <|
    have ⟨e⟩ : Nonempty (α ≃ α ⊕ β') := by
      simp_rw [← lift_mk_eq', mk_sum, lift_add, lift_lift]; rw [lift_umax.{u,v}, eq_comm]
      exact add_eq_left (aleph0_le_lift.mpr <| aleph0_le_mk α) lle
    ⟨⟨fun f ↦ ⟨fun a ↦ (e a).elim f id, fun b ↦ ⟨e.symm (.inr b), congr_arg _ (e.right_inv _)⟩⟩,
      fun f g h ↦ funext fun a ↦ by
        simpa only [e.apply_symm_apply] using congr_fun (Subtype.ext_iff.mp h) (e.symm <| .inl a)⟩⟩

theorem mk_surjective_eq_arrow_of_le (le : #β ≤ #α) : #{f : α → β | Surjective f} = #(α → β) :=
  mk_surjective_eq_arrow_of_lift_le (lift_le.mpr le)

end Function

@[simp]
theorem mk_list_eq_mk (α : Type u) [Infinite α] : #(List α) = #α :=
  have H1 : ℵ₀ ≤ #α := aleph0_le_mk α
  Eq.symm <|
    le_antisymm ((le_def _ _).2 ⟨⟨fun a => [a], fun _ => by simp⟩⟩) <|
      calc
        #(List α) = sum fun n : ℕ => #α ^ (n : Cardinal.{u}) := mk_list_eq_sum_pow α
        _ ≤ sum fun _ : ℕ => #α := sum_le_sum _ _ fun n => pow_le H1 <| nat_lt_aleph0 n
        _ = #α := by simp [H1]

theorem mk_list_eq_aleph0 (α : Type u) [Countable α] [Nonempty α] : #(List α) = ℵ₀ :=
  mk_le_aleph0.antisymm (aleph0_le_mk _)

<<<<<<< HEAD
theorem mk_list_eq_max_mk_aleph0 (α : Type u) [Nonempty α] : #(List α) = max ℵ₀ #α := by
=======
theorem mk_list_eq_max (α : Type u) [Nonempty α] : #(List α) = max ℵ₀ #α := by
>>>>>>> 320f1c13
  cases finite_or_infinite α
  · rw [mk_list_eq_aleph0, eq_comm, max_eq_left]
    exact mk_le_aleph0
  · rw [mk_list_eq_mk, eq_comm, max_eq_right]
    exact aleph0_le_mk α

<<<<<<< HEAD
=======
-- TODO: standardize whether we write `max ℵ₀ x` or `max x ℵ₀`.
theorem mk_list_eq_max_mk_aleph0 (α : Type u) [Nonempty α] : #(List α) = max #α ℵ₀ := by
  rw [mk_list_eq_max, max_comm]

>>>>>>> 320f1c13
theorem sum_pow_eq_max_aleph0 {x : Cardinal} (h : x ≠ 0) : sum (fun n ↦ x ^ n) = max ℵ₀ x := by
  have := nonempty_out h
  conv_lhs => rw [← x.mk_out, ← mk_list_eq_sum_pow, mk_list_eq_max_mk_aleph0, mk_out]

theorem mk_list_le_max (α : Type u) : #(List α) ≤ max ℵ₀ #α := by
  cases finite_or_infinite α
  · exact mk_le_aleph0.trans (le_max_left _ _)
  · rw [mk_list_eq_mk]
    apply le_max_right

theorem sum_pow_le_max_aleph0 (x : Cardinal) : sum (fun n ↦ x ^ n) ≤ max ℵ₀ x := by
<<<<<<< HEAD
  conv_lhs => rw [← x.mk_out, ← mk_list_eq_sum_pow]
  apply (mk_list_le_max _).trans
  rw [mk_out]
=======
  rw [← x.mk_out, ← mk_list_eq_sum_pow]
  exact mk_list_le_max _
>>>>>>> 320f1c13

@[simp]
theorem mk_finset_of_infinite (α : Type u) [Infinite α] : #(Finset α) = #α := by
  classical
  exact Eq.symm <|
    le_antisymm (mk_le_of_injective fun _ _ => Finset.singleton_inj.1) <|
      calc
        #(Finset α) ≤ #(List α) := mk_le_of_surjective List.toFinset_surjective
        _ = #α := mk_list_eq_mk α

theorem mk_bounded_set_le_of_infinite (α : Type u) [Infinite α] (c : Cardinal) :
    #{ t : Set α // #t ≤ c } ≤ #α ^ c := by
  rw [← add_one_eq (aleph0_le_mk α)]
  induction c using Cardinal.inductionOn with | _ β
  fapply mk_le_of_surjective
  · intro f
    use Sum.inl ⁻¹' range f
    refine le_trans (mk_preimage_of_injective _ _ fun x y => Sum.inl.inj) ?_
    apply mk_range_le
  rintro ⟨s, ⟨g⟩⟩
  classical
  use fun y => if h : ∃ x : s, g x = y then Sum.inl (Classical.choose h).val
               else Sum.inr (ULift.up 0)
  apply Subtype.ext; ext x
  constructor
  · rintro ⟨y, h⟩
    dsimp only at h
    by_cases h' : ∃ z : s, g z = y
    · rw [dif_pos h'] at h
      cases Sum.inl.inj h
      exact (Classical.choose h').2
    · rw [dif_neg h'] at h
      cases h
  · intro h
    have : ∃ z : s, g z = g ⟨x, h⟩ := ⟨⟨x, h⟩, rfl⟩
    use g ⟨x, h⟩
    dsimp only
    rw [dif_pos this]
    congr
    suffices Classical.choose this = ⟨x, h⟩ from congr_arg Subtype.val this
    apply g.2
    exact Classical.choose_spec this

theorem mk_bounded_set_le (α : Type u) (c : Cardinal) :
    #{ t : Set α // #t ≤ c } ≤ max #α ℵ₀ ^ c := by
  trans #{ t : Set ((ULift.{u} ℕ) ⊕ α) // #t ≤ c }
  · refine ⟨Embedding.subtypeMap ?_ ?_⟩
    · apply Embedding.image
      use Sum.inr
      apply Sum.inr.inj
    intro s hs
    exact mk_image_le.trans hs
  apply (mk_bounded_set_le_of_infinite ((ULift.{u} ℕ) ⊕ α) c).trans
  rw [max_comm, ← add_eq_max] <;> rfl

theorem mk_bounded_subset_le {α : Type u} (s : Set α) (c : Cardinal.{u}) :
    #{ t : Set α // t ⊆ s ∧ #t ≤ c } ≤ max #s ℵ₀ ^ c := by
  refine le_trans ?_ (mk_bounded_set_le s c)
  refine ⟨Embedding.codRestrict _ ?_ ?_⟩
  · use fun t => (↑) ⁻¹' t.1
    rintro ⟨t, ht1, ht2⟩ ⟨t', h1t', h2t'⟩ h
    apply Subtype.ext
    dsimp only at h ⊢
    refine (preimage_eq_preimage' ?_ ?_).1 h <;> rw [Subtype.range_coe] <;> assumption
  rintro ⟨t, _, h2t⟩; exact (mk_preimage_of_injective _ _ Subtype.val_injective).trans h2t

end computing

/-! ### Properties of `compl` -/
section compl

theorem mk_compl_of_infinite {α : Type*} [Infinite α] (s : Set α) (h2 : #s < #α) :
    #(sᶜ : Set α) = #α := by
  refine eq_of_add_eq_of_aleph0_le ?_ h2 (aleph0_le_mk α)
  exact mk_sum_compl s

theorem mk_compl_finset_of_infinite {α : Type*} [Infinite α] (s : Finset α) :
    #((↑s)ᶜ : Set α) = #α := by
  apply mk_compl_of_infinite
  exact (finset_card_lt_aleph0 s).trans_le (aleph0_le_mk α)

theorem mk_compl_eq_mk_compl_infinite {α : Type*} [Infinite α] {s t : Set α} (hs : #s < #α)
    (ht : #t < #α) : #(sᶜ : Set α) = #(tᶜ : Set α) := by
  rw [mk_compl_of_infinite s hs, mk_compl_of_infinite t ht]

theorem mk_compl_eq_mk_compl_finite_lift {α : Type u} {β : Type v} [Finite α] {s : Set α}
    {t : Set β} (h1 : (lift.{max v w, u} #α) = (lift.{max u w, v} #β))
    (h2 : lift.{max v w, u} #s = lift.{max u w, v} #t) :
    lift.{max v w} #(sᶜ : Set α) = lift.{max u w} #(tᶜ : Set β) := by
  cases nonempty_fintype α
  rcases lift_mk_eq.{u, v, w}.1 h1 with ⟨e⟩; letI : Fintype β := Fintype.ofEquiv α e
  replace h1 : Fintype.card α = Fintype.card β := (Fintype.ofEquiv_card _).symm
  classical
    lift s to Finset α using s.toFinite
    lift t to Finset β using t.toFinite
    simp only [Finset.coe_sort_coe, mk_fintype, Fintype.card_coe, lift_natCast, Nat.cast_inj] at h2
    simp only [← Finset.coe_compl, Finset.coe_sort_coe, mk_coe_finset, Finset.card_compl,
      lift_natCast, h1, h2]

theorem mk_compl_eq_mk_compl_finite {α β : Type u} [Finite α] {s : Set α} {t : Set β}
    (h1 : #α = #β) (h : #s = #t) : #(sᶜ : Set α) = #(tᶜ : Set β) := by
  rw [← lift_inj.{u, u}]
  apply mk_compl_eq_mk_compl_finite_lift.{u, u, u}
  <;> rwa [lift_inj]

theorem mk_compl_eq_mk_compl_finite_same {α : Type u} [Finite α] {s t : Set α} (h : #s = #t) :
    #(sᶜ : Set α) = #(tᶜ : Set α) :=
  mk_compl_eq_mk_compl_finite.{u} rfl h

end compl

/-! ### Extending an injection to an equiv -/
section extend

theorem extend_function {α β : Type*} {s : Set α} (f : s ↪ β)
    (h : Nonempty ((sᶜ : Set α) ≃ ((range f)ᶜ : Set β))) : ∃ g : α ≃ β, ∀ x : s, g x = f x := by
  classical
  have := h; obtain ⟨g⟩ := this
  let h : α ≃ β :=
    (Set.sumCompl (s : Set α)).symm.trans
      ((sumCongr (Equiv.ofInjective f f.2) g).trans (Set.sumCompl (range f)))
  refine ⟨h, ?_⟩; rintro ⟨x, hx⟩; simp [h, Set.sumCompl_symm_apply_of_mem, hx]

theorem extend_function_finite {α : Type u} {β : Type v} [Finite α] {s : Set α} (f : s ↪ β)
    (h : Nonempty (α ≃ β)) : ∃ g : α ≃ β, ∀ x : s, g x = f x := by
  apply extend_function.{u, v} f
  obtain ⟨g⟩ := id h
  rw [← lift_mk_eq.{u, v, max u v}] at h
  rw [← lift_mk_eq.{u, v, max u v}, mk_compl_eq_mk_compl_finite_lift.{u, v, max u v} h]
  rw [mk_range_eq_lift.{u, v, max u v}]; exact f.2

theorem extend_function_of_lt {α β : Type*} {s : Set α} (f : s ↪ β) (hs : #s < #α)
    (h : Nonempty (α ≃ β)) : ∃ g : α ≃ β, ∀ x : s, g x = f x := by
  cases fintypeOrInfinite α
  · exact extend_function_finite f h
  · apply extend_function f
    obtain ⟨g⟩ := id h
    haveI := Infinite.of_injective _ g.injective
    rw [← lift_mk_eq'] at h ⊢
    rwa [mk_compl_of_infinite s hs, mk_compl_of_infinite]
    rwa [← lift_lt, mk_range_eq_of_injective f.injective, ← h, lift_lt]

end extend
end Cardinal<|MERGE_RESOLUTION|>--- conflicted
+++ resolved
@@ -664,24 +664,17 @@
 theorem mk_list_eq_aleph0 (α : Type u) [Countable α] [Nonempty α] : #(List α) = ℵ₀ :=
   mk_le_aleph0.antisymm (aleph0_le_mk _)
 
-<<<<<<< HEAD
-theorem mk_list_eq_max_mk_aleph0 (α : Type u) [Nonempty α] : #(List α) = max ℵ₀ #α := by
-=======
 theorem mk_list_eq_max (α : Type u) [Nonempty α] : #(List α) = max ℵ₀ #α := by
->>>>>>> 320f1c13
   cases finite_or_infinite α
   · rw [mk_list_eq_aleph0, eq_comm, max_eq_left]
     exact mk_le_aleph0
   · rw [mk_list_eq_mk, eq_comm, max_eq_right]
     exact aleph0_le_mk α
 
-<<<<<<< HEAD
-=======
 -- TODO: standardize whether we write `max ℵ₀ x` or `max x ℵ₀`.
 theorem mk_list_eq_max_mk_aleph0 (α : Type u) [Nonempty α] : #(List α) = max #α ℵ₀ := by
   rw [mk_list_eq_max, max_comm]
 
->>>>>>> 320f1c13
 theorem sum_pow_eq_max_aleph0 {x : Cardinal} (h : x ≠ 0) : sum (fun n ↦ x ^ n) = max ℵ₀ x := by
   have := nonempty_out h
   conv_lhs => rw [← x.mk_out, ← mk_list_eq_sum_pow, mk_list_eq_max_mk_aleph0, mk_out]
@@ -693,14 +686,8 @@
     apply le_max_right
 
 theorem sum_pow_le_max_aleph0 (x : Cardinal) : sum (fun n ↦ x ^ n) ≤ max ℵ₀ x := by
-<<<<<<< HEAD
-  conv_lhs => rw [← x.mk_out, ← mk_list_eq_sum_pow]
-  apply (mk_list_le_max _).trans
-  rw [mk_out]
-=======
   rw [← x.mk_out, ← mk_list_eq_sum_pow]
   exact mk_list_le_max _
->>>>>>> 320f1c13
 
 @[simp]
 theorem mk_finset_of_infinite (α : Type u) [Infinite α] : #(Finset α) = #α := by
