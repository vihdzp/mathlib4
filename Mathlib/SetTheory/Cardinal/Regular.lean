/-
Copyright (c) 2017 Mario Carneiro. All rights reserved.
Released under Apache 2.0 license as described in the file LICENSE.
Authors: Mario Carneiro, Floris van Doorn, Violeta Hernández Palacios
-/
import Mathlib.SetTheory.Cardinal.Cofinality
import Mathlib.SetTheory.Ordinal.FixedPoint

/-!
# Regular cardinals

This file defines regular and inaccessible cardinals.

## Main definitions

* `Cardinal.IsRegular c` means that `c` is a regular cardinal: `ℵ₀ ≤ c ∧ c.ord.cof = c`.
* `Cardinal.IsInaccessible c` means that `c` is strongly inaccessible:
  `ℵ₀ < c ∧ IsRegular c ∧ IsStrongLimit c`.

## TODO

* Generalize the universes in the lemmas about `iSup`, by taking a `Small` assumption when necessary
  instead.
* Prove more theorems on inaccessible cardinals.
* Define singular cardinals.
-/

universe u v

open Function Cardinal Set Order Ordinal

namespace Cardinal

/-! ### Regular cardinals -/

/-- A cardinal is regular if it is infinite and it equals its own cofinality. -/
def IsRegular (c : Cardinal) : Prop :=
  ℵ₀ ≤ c ∧ c ≤ c.ord.cof

theorem IsRegular.aleph0_le {c : Cardinal} (H : c.IsRegular) : ℵ₀ ≤ c :=
  H.1

theorem IsRegular.cof_eq {c : Cardinal} (H : c.IsRegular) : c.ord.cof = c :=
  (cof_ord_le c).antisymm H.2

theorem IsRegular.cof_omega_eq {o : Ordinal} (H : (ℵ_ o).IsRegular) : (ω_ o).cof = ℵ_ o := by
  rw [← ord_aleph, H.cof_eq]

theorem IsRegular.pos {c : Cardinal} (H : c.IsRegular) : 0 < c :=
  aleph0_pos.trans_le H.1

theorem IsRegular.nat_lt {c : Cardinal} (H : c.IsRegular) (n : ℕ) : n < c :=
  lt_of_lt_of_le (nat_lt_aleph0 n) H.aleph0_le

theorem IsRegular.ord_pos {c : Cardinal} (H : c.IsRegular) : 0 < c.ord := by
  rw [Cardinal.lt_ord, card_zero]
  exact H.pos

theorem isRegular_cof {o : Ordinal} (h : IsSuccLimit o) : IsRegular o.cof :=
  ⟨aleph0_le_cof.2 h, (cof_cof o).ge⟩

/-- If `c` is a regular cardinal, then `c.ord.toType` has a least element. -/
lemma IsRegular.ne_zero {c : Cardinal} (H : c.IsRegular) : c ≠ 0 :=
  H.pos.ne'

theorem isRegular_aleph0 : IsRegular ℵ₀ :=
  ⟨le_rfl, by simp⟩

lemma fact_isRegular_aleph0 : Fact (IsRegular ℵ₀) where
  out := isRegular_aleph0

theorem isRegular_succ {c : Cardinal.{u}} (h : ℵ₀ ≤ c) : IsRegular (succ c) :=
  ⟨h.trans (le_succ c),
    succ_le_of_lt
      (by
        have αe := Cardinal.mk_out (succ c)
        set α := (succ c).out
        rcases ord_eq α with ⟨r, wo, re⟩
        have := isSuccLimit_ord (h.trans (le_succ _))
        rw [← αe, re] at this ⊢
        rcases cof_eq' r this with ⟨S, H, Se⟩
        rw [← Se]
        apply lt_imp_lt_of_le_imp_le fun h => mul_le_mul_right' h c
        rw [mul_eq_self h, ← succ_le_iff, ← αe, ← sum_const']
        refine le_trans ?_ (sum_le_sum (fun (x : S) => card (typein r (x : α))) _ fun i => ?_)
        · simp only [← card_typein, ← mk_sigma]
          exact
            ⟨Embedding.ofSurjective (fun x => x.2.1) fun a =>
                let ⟨b, h, ab⟩ := H a
                ⟨⟨⟨_, h⟩, _, ab⟩, rfl⟩⟩
        · rw [← lt_succ_iff, ← lt_ord, ← αe, re]
          apply typein_lt_type)⟩

theorem isRegular_aleph_one : IsRegular ℵ₁ := by
  rw [← succ_aleph0]
  exact isRegular_succ le_rfl

theorem isRegular_preAleph_succ {o : Ordinal} (h : ω ≤ o) : IsRegular (preAleph (succ o)) := by
  rw [preAleph_succ]
  exact isRegular_succ (aleph0_le_preAleph.2 h)

theorem isRegular_aleph_succ (o : Ordinal) : IsRegular (ℵ_ (succ o)) := by
  rw [aleph_succ]
  exact isRegular_succ (aleph0_le_aleph o)

theorem lsub_lt_ord_lift_of_isRegular {ι} {f : ι → Ordinal} {c} (hc : IsRegular c)
    (hι : Cardinal.lift.{v, u} #ι < c) : (∀ i, f i < c.ord) → Ordinal.lsub.{u, v} f < c.ord :=
  lsub_lt_ord_lift (by rwa [hc.cof_eq])

theorem lsub_lt_ord_of_isRegular {ι} {f : ι → Ordinal} {c} (hc : IsRegular c) (hι : #ι < c) :
    (∀ i, f i < c.ord) → Ordinal.lsub f < c.ord :=
  lsub_lt_ord (by rwa [hc.cof_eq])

theorem iSup_lt_ord_lift_of_isRegular {ι} {f : ι → Ordinal} {c} (hc : IsRegular c)
    (hι : Cardinal.lift.{v, u} #ι < c) : (∀ i, f i < c.ord) → iSup f < c.ord :=
  iSup_lt_ord_lift (by rwa [hc.cof_eq])

theorem iSup_lt_ord_of_isRegular {ι} {f : ι → Ordinal} {c} (hc : IsRegular c) (hι : #ι < c) :
    (∀ i, f i < c.ord) → iSup f < c.ord :=
  iSup_lt_ord (by rwa [hc.cof_eq])

theorem blsub_lt_ord_lift_of_isRegular {o : Ordinal} {f : ∀ a < o, Ordinal} {c} (hc : IsRegular c)
    (ho : Cardinal.lift.{v, u} o.card < c) :
    (∀ i hi, f i hi < c.ord) → Ordinal.blsub.{u, v} o f < c.ord :=
  blsub_lt_ord_lift (by rwa [hc.cof_eq])

theorem blsub_lt_ord_of_isRegular {o : Ordinal} {f : ∀ a < o, Ordinal} {c} (hc : IsRegular c)
    (ho : o.card < c) : (∀ i hi, f i hi < c.ord) → Ordinal.blsub o f < c.ord :=
  blsub_lt_ord (by rwa [hc.cof_eq])

theorem bsup_lt_ord_lift_of_isRegular {o : Ordinal} {f : ∀ a < o, Ordinal} {c} (hc : IsRegular c)
    (hι : Cardinal.lift.{v, u} o.card < c) :
    (∀ i hi, f i hi < c.ord) → Ordinal.bsup.{u, v} o f < c.ord :=
  bsup_lt_ord_lift (by rwa [hc.cof_eq])

theorem bsup_lt_ord_of_isRegular {o : Ordinal} {f : ∀ a < o, Ordinal} {c} (hc : IsRegular c)
    (hι : o.card < c) : (∀ i hi, f i hi < c.ord) → Ordinal.bsup o f < c.ord :=
  bsup_lt_ord (by rwa [hc.cof_eq])

theorem iSup_lt_lift_of_isRegular {ι} {f : ι → Cardinal} {c} (hc : IsRegular c)
    (hι : Cardinal.lift.{v, u} #ι < c) : (∀ i, f i < c) → iSup.{max u v + 1, u + 1} f < c :=
  iSup_lt_lift.{u, v} (by rwa [hc.cof_eq])

theorem iSup_lt_of_isRegular {ι} {f : ι → Cardinal} {c} (hc : IsRegular c) (hι : #ι < c) :
    (∀ i, f i < c) → iSup f < c :=
  iSup_lt (by rwa [hc.cof_eq])

theorem sum_lt_lift_of_isRegular {ι : Type u} {f : ι → Cardinal} {c : Cardinal} (hc : IsRegular c)
    (hι : Cardinal.lift.{v, u} #ι < c) (hf : ∀ i, f i < c) : sum f < c :=
  (sum_le_iSup_lift _).trans_lt <| mul_lt_of_lt hc.1 hι (iSup_lt_lift_of_isRegular hc hι hf)

theorem sum_lt_of_isRegular {ι : Type u} {f : ι → Cardinal} {c : Cardinal} (hc : IsRegular c)
    (hι : #ι < c) : (∀ i, f i < c) → sum f < c :=
  sum_lt_lift_of_isRegular.{u, u} hc (by rwa [lift_id])

@[simp]
theorem card_lt_of_card_iUnion_lt {ι : Type u} {α : Type u} {t : ι → Set α} {c : Cardinal}
    (h : #(⋃ i, t i) < c) (i : ι) : #(t i) < c :=
  lt_of_le_of_lt (Cardinal.mk_le_mk_of_subset <| subset_iUnion _ _) h

@[simp]
theorem card_iUnion_lt_iff_forall_of_isRegular {ι : Type u} {α : Type u} {t : ι → Set α}
    {c : Cardinal} (hc : c.IsRegular) (hι : #ι < c) : #(⋃ i, t i) < c ↔ ∀ i, #(t i) < c := by
  refine ⟨card_lt_of_card_iUnion_lt, fun h ↦ ?_⟩
  apply lt_of_le_of_lt (Cardinal.mk_sUnion_le _)
  apply Cardinal.mul_lt_of_lt hc.aleph0_le
    (lt_of_le_of_lt Cardinal.mk_range_le hι)
  apply Cardinal.iSup_lt_of_isRegular hc (lt_of_le_of_lt Cardinal.mk_range_le hι)
  simpa

theorem card_lt_of_card_biUnion_lt {α β : Type u} {s : Set α} {t : ∀ a ∈ s, Set β} {c : Cardinal}
    (h : #(⋃ a ∈ s, t a ‹_›) < c) (a : α) (ha : a ∈ s) : # (t a ha) < c := by
  rw [biUnion_eq_iUnion] at h
  have := card_lt_of_card_iUnion_lt h
  simp_all only [iUnion_coe_set, Subtype.forall]

theorem card_biUnion_lt_iff_forall_of_isRegular {α β : Type u} {s : Set α} {t : ∀ a ∈ s, Set β}
    {c : Cardinal} (hc : c.IsRegular) (hs : #s < c) :
    #(⋃ a ∈ s, t a ‹_›) < c ↔ ∀ a (ha : a ∈ s), # (t a ha) < c := by
  rw [biUnion_eq_iUnion, card_iUnion_lt_iff_forall_of_isRegular hc hs, SetCoe.forall']

theorem nfpFamily_lt_ord_lift_of_isRegular {ι} {f : ι → Ordinal → Ordinal} {c} (hc : IsRegular c)
    (hι : Cardinal.lift.{v, u} #ι < c) (hc' : c ≠ ℵ₀) (hf : ∀ (i), ∀ b < c.ord, f i b < c.ord) {a}
    (ha : a < c.ord) : nfpFamily f a < c.ord := by
  apply nfpFamily_lt_ord_lift _ _ hf ha <;> rw [hc.cof_eq]
  · exact lt_of_le_of_ne hc.1 hc'.symm
  · exact hι

theorem nfpFamily_lt_ord_of_isRegular {ι} {f : ι → Ordinal → Ordinal} {c} (hc : IsRegular c)
    (hι : #ι < c) (hc' : c ≠ ℵ₀) {a} (hf : ∀ (i), ∀ b < c.ord, f i b < c.ord) :
    a < c.ord → nfpFamily.{u, u} f a < c.ord :=
  nfpFamily_lt_ord_lift_of_isRegular hc (by rwa [lift_id]) hc' hf

theorem nfp_lt_ord_of_isRegular {f : Ordinal → Ordinal} {c} (hc : IsRegular c) (hc' : c ≠ ℵ₀)
    (hf : ∀ i < c.ord, f i < c.ord) {a} : a < c.ord → nfp f a < c.ord :=
  nfp_lt_ord (by rw [hc.cof_eq]; exact lt_of_le_of_ne hc.1 hc'.symm) hf

theorem derivFamily_lt_ord_lift {ι : Type u} {f : ι → Ordinal → Ordinal} {c} (hc : IsRegular c)
    (hι : lift.{v} #ι < c) (hc' : c ≠ ℵ₀) (hf : ∀ i, ∀ b < c.ord, f i b < c.ord)
    (H : ∀ i, IsNormal (f i)) {a} :
    a < c.ord → derivFamily f a < c.ord := by
  have hω : ℵ₀ < c.ord.cof := by
    rw [hc.cof_eq]
    exact lt_of_le_of_ne hc.1 hc'.symm
  induction a using limitRecOn with
  | zero =>
    rw [derivFamily_zero H]
    exact nfpFamily_lt_ord_lift hω (by rwa [hc.cof_eq]) hf
  | succ b hb =>
    intro hb'
    rw [derivFamily_succ H]
    exact
      nfpFamily_lt_ord_lift hω (by rwa [hc.cof_eq]) hf
<<<<<<< HEAD
        ((isLimit_ord hc.1).succ_lt (hb ((lt_succ b).trans hb')))
  | isLimit b hb H' =>
=======
        ((isSuccLimit_ord hc.1).succ_lt (hb ((lt_succ b).trans hb')))
  | limit b hb H =>
>>>>>>> d34daead
    intro hb'
    -- TODO: generalize the universes of the lemmas in this file so we don't have to rely on bsup
    have : ⨆ a : Iio b, _ = _ := iSup_eq_bsup (f := fun x (_ : x < b) ↦ derivFamily f x)
    rw [(isNormal_derivFamily H).apply_of_isLimit hb, this]
    exact
      bsup_lt_ord_of_isRegular.{u, v} hc (ord_lt_ord.1 ((ord_card_le b).trans_lt hb')) fun o' ho' =>
        H' o' ho' (ho'.trans hb')

theorem derivFamily_lt_ord {ι} {f : ι → Ordinal → Ordinal} {c} (hc : IsRegular c) (hι : #ι < c)
    (hc' : c ≠ ℵ₀) (hf : ∀ (i), ∀ b < c.ord, f i b < c.ord) (H : ∀ i, IsNormal (f i)) {a} :
    a < c.ord → derivFamily.{u, u} f a < c.ord :=
  derivFamily_lt_ord_lift hc (by rwa [lift_id]) hc' hf H

theorem deriv_lt_ord {f : Ordinal.{u} → Ordinal} {c} (hc : IsRegular c) (hc' : c ≠ ℵ₀)
    (hf : ∀ i < c.ord, f i < c.ord) {a} (H : IsNormal f) : a < c.ord → deriv f a < c.ord :=
  derivFamily_lt_ord_lift hc
    (by simpa using Cardinal.one_lt_aleph0.trans (lt_of_le_of_ne hc.1 hc'.symm)) hc' (fun _ ↦ hf)
    fun _ ↦ H

/-! ### Inaccessible cardinals -/

/-- A cardinal is inaccessible if it is an uncountable regular strong limit cardinal. -/
def IsInaccessible (c : Cardinal) : Prop :=
  ℵ₀ < c ∧ c ≤ c.ord.cof ∧ ∀ x < c, 2 ^ x < c

@[deprecated "use the default constructor for `IsInaccessible`" (since := "2025-07-01")]
theorem IsInaccessible.mk {c} (h₁ : ℵ₀ < c) (h₂ : c ≤ c.ord.cof) (h₃ : ∀ x < c, (2 ^ x) < c) :
    IsInaccessible c :=
  ⟨h₁, h₂, h₃⟩

theorem IsInaccessible.aleph0_lt {c : Cardinal} (h : IsInaccessible c) : ℵ₀ < c :=
  h.1

theorem IsInaccessible.nat_lt {c : Cardinal} (h : IsInaccessible c) (n : ℕ) : n < c :=
  (nat_lt_aleph0 n).trans h.1

theorem IsInaccessible.pos {c : Cardinal} (h : IsInaccessible c) : 0 < c :=
  aleph0_pos.trans h.1

theorem IsInaccessible.ne_zero {c : Cardinal} (h : IsInaccessible c) : c ≠ 0 :=
  h.pos.ne'

theorem IsInaccessible.isRegular {c : Cardinal} (h : IsInaccessible c) : IsRegular c :=
  ⟨h.aleph0_lt.le, h.2.1⟩

theorem IsInaccessible.isStrongLimit {c : Cardinal} (h : IsInaccessible c) : IsStrongLimit c :=
  ⟨h.ne_zero, h.2.2⟩

theorem isInaccessible_def {c : Cardinal} :
    IsInaccessible c ↔ ℵ₀ < c ∧ IsRegular c ∧ IsStrongLimit c where
  mp h := ⟨h.aleph0_lt, h.isRegular, h.isStrongLimit⟩
  mpr := fun ⟨h₁, h₂, h₃⟩ ↦ ⟨h₁, h₂.2, h₃.two_power_lt⟩

@[deprecated (since := "2025-08-20")] alias isInaccesible_def := isInaccessible_def

-- Lean's foundations prove the existence of ℵ₀ many inaccessible cardinals
theorem IsInaccessible.univ : IsInaccessible univ.{u, v} :=
  ⟨aleph0_lt_univ, by simp, IsStrongLimit.univ.two_power_lt⟩

@[deprecated IsInaccessible.univ (since := "2025-07-01")]
alias univ_inaccessible := IsInaccessible.univ

-- TODO: prove that `IsInaccessible o.card` implies `IsInaccessible (ℵ_ o)` and
-- `IsInaccessible (ℶ_ o)`

end Cardinal

section Omega1

namespace Ordinal

open Cardinal
open scoped Ordinal

-- TODO: generalize universes, and use ω₁.
lemma iSup_sequence_lt_omega1 {α : Type u} [Countable α]
    (o : α → Ordinal.{max u v}) (ho : ∀ n, o n < (aleph 1).ord) :
    iSup o < (aleph 1).ord := by
  apply iSup_lt_ord_lift _ ho
  rw [Cardinal.isRegular_aleph_one.cof_eq]
  exact lt_of_le_of_lt mk_le_aleph0 aleph0_lt_aleph_one

end Ordinal

end Omega1<|MERGE_RESOLUTION|>--- conflicted
+++ resolved
@@ -211,13 +211,8 @@
     rw [derivFamily_succ H]
     exact
       nfpFamily_lt_ord_lift hω (by rwa [hc.cof_eq]) hf
-<<<<<<< HEAD
-        ((isLimit_ord hc.1).succ_lt (hb ((lt_succ b).trans hb')))
-  | isLimit b hb H' =>
-=======
         ((isSuccLimit_ord hc.1).succ_lt (hb ((lt_succ b).trans hb')))
   | limit b hb H =>
->>>>>>> d34daead
     intro hb'
     -- TODO: generalize the universes of the lemmas in this file so we don't have to rely on bsup
     have : ⨆ a : Iio b, _ = _ := iSup_eq_bsup (f := fun x (_ : x < b) ↦ derivFamily f x)
