--- conflicted
+++ resolved
@@ -421,11 +421,7 @@
 
 theorem isSuccLimit_omega (o : Ordinal) : IsSuccLimit (ω_ o) := by
   rw [← ord_aleph]
-<<<<<<< HEAD
   exact isSuccLimit_ord (aleph0_le_aleph _)
-=======
-  exact isLimit_ord (aleph0_le_aleph _)
->>>>>>> ffc1c973
 
 @[simp]
 theorem range_aleph : range aleph = Set.Ici ℵ₀ := by
@@ -481,144 +477,6 @@
 `a < o`. This implies `beth 0 = 0`, `beth (succ o) = 2 ^ beth o`, and that for a limit ordinal `o`,
 `beth o` is the supremum of `beth a` for `a < o`.
 
-<<<<<<< HEAD
-set_option linter.deprecated false in
-@[deprecated preAleph_lt_preAleph (since := "2024-10-22")]
-theorem aleph'_lt {o₁ o₂ : Ordinal} : aleph' o₁ < aleph' o₂ ↔ o₁ < o₂ :=
-  aleph'.lt_iff_lt
-
-set_option linter.deprecated false in
-@[deprecated preAleph_le_preAleph (since := "2024-10-22")]
-theorem aleph'_le {o₁ o₂ : Ordinal} : aleph' o₁ ≤ aleph' o₂ ↔ o₁ ≤ o₂ :=
-  aleph'.le_iff_le
-
-set_option linter.deprecated false in
-@[deprecated preAleph_max (since := "2024-10-22")]
-theorem aleph'_max (o₁ o₂ : Ordinal) : aleph' (max o₁ o₂) = max (aleph' o₁) (aleph' o₂) :=
-  aleph'.monotone.map_max
-
-set_option linter.deprecated false in
-@[deprecated "No deprecation message was provided."  (since := "2024-08-28")]
-theorem aleph'_alephIdx (c : Cardinal) : aleph' c.alephIdx = c :=
-  Cardinal.alephIdx.relIso.toEquiv.symm_apply_apply c
-
-set_option linter.deprecated false in
-@[deprecated "No deprecation message was provided."  (since := "2024-08-28")]
-theorem alephIdx_aleph' (o : Ordinal) : (aleph' o).alephIdx = o :=
-  Cardinal.alephIdx.relIso.toEquiv.apply_symm_apply o
-
-set_option linter.deprecated false in
-@[deprecated preAleph_zero (since := "2024-10-22")]
-theorem aleph'_zero : aleph' 0 = 0 :=
-  aleph'.map_bot
-
-set_option linter.deprecated false in
-@[deprecated preAleph_succ (since := "2024-10-22")]
-theorem aleph'_succ (o : Ordinal) : aleph' (succ o) = succ (aleph' o) :=
-  aleph'.map_succ o
-
-set_option linter.deprecated false in
-@[deprecated preAleph_nat (since := "2024-10-22")]
-theorem aleph'_nat : ∀ n : ℕ, aleph' n = n :=
-  preAleph_nat
-
-set_option linter.deprecated false in
-@[deprecated lift_preAleph (since := "2024-10-22")]
-theorem lift_aleph' (o : Ordinal.{u}) : lift.{v} (aleph' o) = aleph' (Ordinal.lift.{v} o) :=
-  lift_preAleph o
-
-set_option linter.deprecated false in
-@[deprecated preAleph_le_of_isSuccPrelimit (since := "2025-02-09")]
-theorem preAleph_le_of_isLimit {o : Ordinal} (l : o.IsLimit) {c} :
-    preAleph o ≤ c ↔ ∀ o' < o, preAleph o' ≤ c :=
-  preAleph_le_of_isSuccPrelimit l.isSuccPrelimit
-
-set_option linter.deprecated false in
-@[deprecated preAleph_le_of_isLimit (since := "2024-10-22")]
-theorem aleph'_le_of_limit {o : Ordinal} (l : o.IsLimit) {c} :
-    aleph' o ≤ c ↔ ∀ o' < o, aleph' o' ≤ c :=
-  preAleph_le_of_isLimit l
-
-set_option linter.deprecated false in
-@[deprecated preAleph_limit (since := "2024-10-22")]
-theorem aleph'_limit {o : Ordinal} (ho : o.IsLimit) : aleph' o = ⨆ a : Iio o, aleph' a :=
-  preAleph_limit ho.isSuccPrelimit
-
-set_option linter.deprecated false in
-@[deprecated preAleph_omega0 (since := "2024-10-22")]
-theorem aleph'_omega0 : aleph' ω = ℵ₀ :=
-  preAleph_omega0
-
-@[deprecated "No deprecation message was provided."  (since := "2024-09-30")]
-alias aleph'_omega := aleph'_omega0
-
-set_option linter.deprecated false in
-/-- `aleph'` and `aleph_idx` form an equivalence between `Ordinal` and `Cardinal` -/
-@[deprecated aleph' (since := "2024-08-28")]
-def aleph'Equiv : Ordinal ≃ Cardinal :=
-  ⟨aleph', alephIdx, alephIdx_aleph', aleph'_alephIdx⟩
-
-set_option linter.deprecated false in
-@[deprecated aleph_eq_preAleph (since := "2024-10-22")]
-theorem aleph_eq_aleph' (o : Ordinal) : ℵ_ o = preAleph (ω + o) :=
-  rfl
-
-set_option linter.deprecated false in
-@[deprecated aleph0_le_preAleph (since := "2024-10-22")]
-theorem aleph0_le_aleph' {o : Ordinal} : ℵ₀ ≤ aleph' o ↔ ω ≤ o := by
-  rw [← aleph'_omega0, aleph'_le]
-
-set_option linter.deprecated false in
-@[deprecated preAleph_pos (since := "2024-10-22")]
-theorem aleph'_pos {o : Ordinal} (ho : 0 < o) : 0 < aleph' o := by
-  rwa [← aleph'_zero, aleph'_lt]
-
-set_option linter.deprecated false in
-@[deprecated preAleph_isNormal (since := "2024-10-22")]
-theorem aleph'_isNormal : IsNormal (ord ∘ aleph') :=
-  preAleph_isNormal
-
-/-- Ordinals that are cardinals are unbounded. -/
-@[deprecated "No deprecation message was provided."  (since := "2024-09-24")]
-theorem ord_card_unbounded : Unbounded (· < ·) { b : Ordinal | b.card.ord = b } :=
-  unbounded_lt_iff.2 fun a =>
-    ⟨_,
-      ⟨by
-        dsimp
-        rw [card_ord], (lt_ord_succ_card a).le⟩⟩
-
-set_option linter.deprecated false in
-@[deprecated "No deprecation message was provided."  (since := "2024-09-24")]
-theorem eq_aleph'_of_eq_card_ord {o : Ordinal} (ho : o.card.ord = o) : ∃ a, (aleph' a).ord = o :=
-  ⟨aleph'.symm o.card, by simpa using ho⟩
-
-set_option linter.deprecated false in
-/-- Infinite ordinals that are cardinals are unbounded. -/
-@[deprecated "No deprecation message was provided."  (since := "2024-09-24")]
-theorem ord_card_unbounded' : Unbounded (· < ·) { b : Ordinal | b.card.ord = b ∧ ω ≤ b } :=
-  (unbounded_lt_inter_le ω).2 ord_card_unbounded
-
-set_option linter.deprecated false in
-@[deprecated "No deprecation message was provided."  (since := "2024-09-24")]
-theorem eq_aleph_of_eq_card_ord {o : Ordinal} (ho : o.card.ord = o) (ho' : ω ≤ o) :
-    ∃ a, (ℵ_ a).ord = o := by
-  cases' eq_aleph'_of_eq_card_ord ho with a ha
-  use a - ω
-  rwa [aleph_eq_aleph', Ordinal.add_sub_cancel_of_le]
-  rwa [← aleph0_le_aleph', ← ord_le_ord, ha, ord_aleph0]
-
-set_option linter.deprecated false in
-@[deprecated isSuccLimit_omega (since := "2025-02-09")]
-theorem isLimit_omega (o : Ordinal) : Ordinal.IsLimit (ω_ o) :=
-  isSuccLimit_omega o
-
-set_option linter.deprecated false in
-@[deprecated isLimit_omega (since := "2024-10-24")]
-theorem ord_aleph_isLimit (o : Ordinal) : (ℵ_ o).ord.IsLimit :=
-  isLimit_ord <| aleph0_le_aleph _
-
-end deprecated
-=======
 For the usual function starting at `ℵ₀`, see `Cardinal.beth`. -/
 def preBeth (o : Ordinal.{u}) : Cardinal.{u} :=
   ⨆ a : Iio o, 2 ^ preBeth a
@@ -630,7 +488,6 @@
   conv_rhs => rw [preBeth]
   rw [lt_ciSup_iff' (bddAbove_of_small _)]
   exact ⟨⟨a, h⟩, cantor _⟩
->>>>>>> ffc1c973
 
 theorem preBeth_mono : Monotone preBeth :=
   preBeth_strictMono.monotone
@@ -678,26 +535,6 @@
 theorem preBeth_one : preBeth 1 = 1 := by
   simpa using preBeth_nat 1
 
-<<<<<<< HEAD
-theorem beth_limit {o : Ordinal} : IsSuccLimit o → ℶ_ o = ⨆ a : Iio o, ℶ_ a :=
-  limitRecOn_limit _ _ _ _
-
-theorem beth_strictMono : StrictMono beth := by
-  intro a b
-  induction' b using Ordinal.induction with b IH generalizing a
-  intro h
-  rcases zero_or_succ_or_isSuccLimit b with (rfl | ⟨c, rfl⟩ | hb)
-  · exact (Ordinal.not_lt_zero a h).elim
-  · rw [lt_succ_iff] at h
-    rw [beth_succ]
-    apply lt_of_le_of_lt _ (cantor _)
-    rcases eq_or_lt_of_le h with (rfl | h)
-    · rfl
-    exact (IH c (lt_succ c) h).le
-  · apply (cantor _).trans_le
-    rw [beth_limit hb, ← beth_succ]
-    exact le_ciSup (bddAbove_of_small _) (⟨_, hb.succ_lt h⟩ : Iio b)
-=======
 @[simp]
 theorem preBeth_omega : preBeth ω = ℵ₀ := by
   apply le_antisymm
@@ -739,7 +576,6 @@
 
 theorem beth_strictMono : StrictMono beth :=
   preBeth_strictMono.comp fun _ _ h ↦ add_lt_add_left h _
->>>>>>> ffc1c973
 
 theorem beth_mono : Monotone beth :=
   beth_strictMono.monotone
