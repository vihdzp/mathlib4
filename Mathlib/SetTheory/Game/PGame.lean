--- conflicted
+++ resolved
@@ -1186,11 +1186,7 @@
 
 set_option linter.unusedVariables false in
 lemma Identical.ext : ∀ {x y} (hl : ∀ z, z ∈ₗ x ↔ z ∈ₗ y) (hr : ∀ z, z ∈ᵣ x ↔ z ∈ᵣ y), x ≡ y
-<<<<<<< HEAD
-  | mk xl xr xL xR, mk yl yr yL yR, hl, hr => identical_iff.mpr
-=======
   | mk xl xr xL xR, mk yl yr yL yR, hl, hr => identical_iff'.mpr
->>>>>>> 4b6d6759
     ⟨⟨fun i ↦ (hl _).mp ⟨i, refl _⟩, fun j ↦ (hl _).mpr ⟨j, refl _⟩⟩,
       ⟨fun i ↦ (hr _).mp ⟨i, refl _⟩, fun j ↦ (hr _).mpr ⟨j, refl _⟩⟩⟩
 
@@ -1203,7 +1199,23 @@
 lemma Identical.congr_left {x y z} (h : x ≡ y) : x ≡ z ↔ y ≡ z :=
   ⟨fun hz ↦ h.symm.trans hz, fun hz ↦ h.trans hz⟩
 
-<<<<<<< HEAD
+lemma Identical.of_fn {x y : PGame}
+    (l : x.LeftMoves → y.LeftMoves) (il : y.LeftMoves → x.LeftMoves)
+    (r : x.RightMoves → y.RightMoves) (ir : y.RightMoves → x.RightMoves)
+    (hl : ∀ i, x.moveLeft i ≡ y.moveLeft (l i))
+    (hil : ∀ i, x.moveLeft (il i) ≡ y.moveLeft i)
+    (hr : ∀ i, x.moveRight i ≡ y.moveRight (r i))
+    (hir : ∀ i, x.moveRight (ir i) ≡ y.moveRight i) : x ≡ y :=
+  identical_iff.mpr
+    ⟨⟨fun i ↦ ⟨l i, hl i⟩, fun i ↦ ⟨il i, hil i⟩⟩,
+      ⟨fun i ↦ ⟨r i, hr i⟩, fun i ↦ ⟨ir i, hir i⟩⟩⟩
+
+lemma Identical.of_equiv {x y : PGame}
+    (l : x.LeftMoves ≃ y.LeftMoves) (r : x.RightMoves ≃ y.RightMoves)
+    (hl : ∀ i, x.moveLeft i ≡ y.moveLeft (l i)) (hr : ∀ i, x.moveRight i ≡ y.moveRight (r i)) :
+    x ≡ y :=
+  .of_fn l l.symm r r.symm hl (by simpa using hl <| l.symm ·) hr (by simpa using hr <| r.symm ·)
+
 theorem Equiv.ext {x y : PGame}
     (hl : Relator.BiTotal (fun i j ↦ x.moveLeft i ≈ y.moveLeft j))
     (hr : Relator.BiTotal (fun i j ↦ x.moveRight i ≈ y.moveRight j)) : x ≈ y := by
@@ -1234,24 +1246,6 @@
   · exact ⟨i, Equiv.trans hi.symm.equiv h⟩
   · exact ⟨i, Equiv.trans h hi.equiv⟩
   · exact ⟨i, Equiv.trans hi.symm.equiv h⟩
-=======
-lemma Identical.of_fn {x y : PGame}
-    (l : x.LeftMoves → y.LeftMoves) (il : y.LeftMoves → x.LeftMoves)
-    (r : x.RightMoves → y.RightMoves) (ir : y.RightMoves → x.RightMoves)
-    (hl : ∀ i, x.moveLeft i ≡ y.moveLeft (l i))
-    (hil : ∀ i, x.moveLeft (il i) ≡ y.moveLeft i)
-    (hr : ∀ i, x.moveRight i ≡ y.moveRight (r i))
-    (hir : ∀ i, x.moveRight (ir i) ≡ y.moveRight i) : x ≡ y :=
-  identical_iff.mpr
-    ⟨⟨fun i ↦ ⟨l i, hl i⟩, fun i ↦ ⟨il i, hil i⟩⟩,
-      ⟨fun i ↦ ⟨r i, hr i⟩, fun i ↦ ⟨ir i, hir i⟩⟩⟩
-
-lemma Identical.of_equiv {x y : PGame}
-    (l : x.LeftMoves ≃ y.LeftMoves) (r : x.RightMoves ≃ y.RightMoves)
-    (hl : ∀ i, x.moveLeft i ≡ y.moveLeft (l i)) (hr : ∀ i, x.moveRight i ≡ y.moveRight (r i)) :
-    x ≡ y :=
-  .of_fn l l.symm r r.symm hl (by simpa using hl <| l.symm ·) hr (by simpa using hr <| r.symm ·)
->>>>>>> 4b6d6759
 
 /-! ### Negation -/
 
@@ -1583,13 +1577,6 @@
   assumption'
 #align pgame.is_empty_right_moves_add SetTheory.PGame.isEmpty_rightMoves_add
 
-<<<<<<< HEAD
-theorem leftMoves_add : ∀ x y : PGame, (x + y).LeftMoves = Sum x.LeftMoves y.LeftMoves
-  | ⟨_, _, _, _⟩, ⟨_, _, _, _⟩ => rfl
-#align pgame.left_moves_add SetTheory.PGame.leftMoves_add
-
-theorem rightMoves_add : ∀ x y : PGame, (x + y).RightMoves = Sum x.RightMoves y.RightMoves
-=======
 @[simp]
 theorem leftMoves_add : ∀ x y : PGame.{u}, (x + y).LeftMoves = (x.LeftMoves ⊕ y.LeftMoves)
   | ⟨_, _, _, _⟩, ⟨_, _, _, _⟩ => rfl
@@ -1597,7 +1584,6 @@
 
 @[simp]
 theorem rightMoves_add : ∀ x y : PGame.{u}, (x + y).RightMoves = (x.RightMoves ⊕ y.RightMoves)
->>>>>>> 4b6d6759
   | ⟨_, _, _, _⟩, ⟨_, _, _, _⟩ => rfl
 #align pgame.right_moves_add SetTheory.PGame.rightMoves_add
 
@@ -2200,7 +2186,7 @@
   · apply hr
 #align pgame.right_moves_mul_cases SetTheory.PGame.rightMoves_mul_cases
 
-lemma LeftMovesMul.exists {x y : PGame.{u}} {p : (x * y).LeftMoves → Prop} :
+lemma LeftMovesMul.exists {x y : PGame} {p : (x * y).LeftMoves → Prop} :
     (∃ i, p i) ↔
       (∃ i j, p (toLeftMovesMul (.inl (i, j)))) ∨ (∃ i j, p (toLeftMovesMul (.inr (i, j)))) := by
   cases' x with xl xr xL xR
@@ -2238,25 +2224,12 @@
 protected lemma mul_comm (x y : PGame) : x * y ≡ y * x :=
   match x, y with
   | ⟨xl, xr, xL, xR⟩, ⟨yl, yr, yL, yR⟩ => by
-    let x := mk xl xr xL xR
-    let y := mk yl yr yL yR
-    refine Identical.ext (fun _ ↦ ?_) (fun _ ↦ ?_)
-    · simp_rw [memₗ_mul_iff]; dsimp
-      rw [@exists_comm xl, @exists_comm xr]
-      simp_rw [((((PGame.mul_comm (xL _) y).add (PGame.mul_comm x (yL _))).trans
-          ((_ * xL _).add_comm _)).sub (PGame.mul_comm (xL _) (yL _))).congr_right,
-        ((((PGame.mul_comm (xR _) y).add (PGame.mul_comm x (yR _))).trans
-          ((_ * xR _).add_comm _)).sub (PGame.mul_comm (xR _) (yR _))).congr_right]
-        -- Porting note: explicitly wrote out arguments, see `PGame.quot_mul_assoc`
-    · simp_rw [memᵣ_mul_iff]; dsimp
-      rw [@exists_comm xl, @exists_comm xr, or_comm]
-      simp_rw [((((PGame.mul_comm (xL _) y).add (PGame.mul_comm x (yR _))).trans
-          ((_ * xL _).add_comm _)).sub (PGame.mul_comm (xL _) (yR _))).congr_right,
-        ((((PGame.mul_comm (xR _) y).add (PGame.mul_comm x (yL _))).trans
-          ((_ * xR _).add_comm _)).sub (PGame.mul_comm (xR _) (yL _))).congr_right]
-        -- Porting note: explicitly wrote out arguments, see `PGame.quot_mul_assoc`
+    refine Identical.of_equiv ((Equiv.prodComm _ _).sumCongr (Equiv.prodComm _ _))
+      ((Equiv.sumComm _ _).trans ((Equiv.prodComm _ _).sumCongr (Equiv.prodComm _ _))) ?_ ?_ <;>
+    · rintro (⟨_, _⟩ | ⟨_, _⟩) <;>
+      exact ((((PGame.mul_comm _ (mk _ _ _ _)).add (PGame.mul_comm (mk _ _ _ _) _)).trans
+        (PGame.add_comm _ _)).sub (PGame.mul_comm _ _))
   termination_by _ => (x, y)
-  decreasing_by pgame_wf_tac
 
 /-- `x * y` is equivalent to `y * x`. -/
 theorem mul_comm_equiv (x y : PGame) : x * y ≈ y * x :=
@@ -2334,17 +2307,13 @@
   ((PGame.mul_comm _ _).trans (of_eq (mul_neg _ _))).trans (PGame.mul_comm _ _).neg
 
 /-- `1 * x` has the same moves as `x`. -/
-lemma one_mul : ∀ x : PGame, 1 * x ≡ x
+protected lemma one_mul : ∀ x : PGame, 1 * x ≡ x
   | ⟨xl, xr, xL, xR⟩ => by
-    refine Identical.ext (fun _ ↦ ?_) (fun _ ↦ ?_)
-    · simp_rw [memₗ_mul_iff]; dsimp; simp_rw [IsEmpty.exists_iff, or_false, exists_const]
-      simp_rw [(((((PGame.zero_mul _).add (one_mul _)).trans (PGame.zero_add _)).sub
-        (xL _).zero_mul).trans (PGame.sub_zero _)).congr_right]
-      rfl
-    · simp_rw [memᵣ_mul_iff]; dsimp; simp_rw [IsEmpty.exists_iff, or_false, exists_const]
-      simp_rw [(((((PGame.zero_mul _).add (one_mul _)).trans (PGame.zero_add _)).sub
-        (xR _).zero_mul).trans (PGame.sub_zero _)).congr_right]
-      rfl
+    refine Identical.of_equiv ((Equiv.sumEmpty _ _).trans (Equiv.punitProd _))
+      ((Equiv.sumEmpty _ _).trans (Equiv.punitProd _)) ?_ ?_ <;>
+    · rintro (⟨⟨⟩, _⟩ | ⟨⟨⟩, _⟩)
+      exact ((((PGame.zero_mul (mk _ _ _ _)).add (PGame.one_mul _)).trans (PGame.zero_add _)).sub
+        (PGame.zero_mul _)).trans (PGame.sub_zero _)
 
 /-- `x * 1` has the same moves as `x`. -/
 lemma mul_one (x : PGame) : x * 1 ≡ x := (x.mul_comm _).trans x.one_mul
