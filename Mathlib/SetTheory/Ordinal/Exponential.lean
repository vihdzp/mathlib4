--- conflicted
+++ resolved
@@ -286,13 +286,8 @@
 
 @[simp]
 theorem log_zero_right (b : Ordinal) : log b 0 = 0 := by
-<<<<<<< HEAD
-  obtain hb | hb := lt_or_le 1 b
+  obtain hb | hb := lt_or_ge 1 b
   · rw [log_def hb, ← Ordinal.le_zero, pred_le_iff_le_succ, succ_zero]
-=======
-  obtain hb | hb := lt_or_ge 1 b
-  · rw [log_def hb, ← Ordinal.le_zero, pred_le, succ_zero]
->>>>>>> ffc1c973
     apply csInf_le'
     rw [mem_setOf, opow_one]
     exact bot_lt_of_lt hb
