--- conflicted
+++ resolved
@@ -369,24 +369,6 @@
 @[deprecated (since := "2025-07-08")]
 alias IsNormal.apply_of_isLimit := IsNormal.apply_of_isSuccLimit
 
-<<<<<<< HEAD
--- TODO: prove `Order.IsNormal ord`.
-theorem sSup_ord {s : Set Cardinal.{u}} (hs : BddAbove s) : (sSup s).ord = sSup (ord '' s) :=
-  eq_of_forall_ge_iff fun a => by
-    rw [csSup_le_iff'
-        (bddAbove_iff_small.2 (@small_image _ _ _ s (Cardinal.bddAbove_iff_small.1 hs))),
-      ord_le, csSup_le_iff' hs]
-    simp [ord_le]
-
--- TODO: prove `Order.IsNormal ord`.
-theorem iSup_ord {ι} {f : ι → Cardinal} (hf : BddAbove (range f)) :
-    (iSup f).ord = ⨆ i, (f i).ord := by
-  unfold iSup
-  convert sSup_ord hf
-  -- Porting note: `change` is required.
-  conv_lhs => change range (ord ∘ f)
-  rw [range_comp]
-=======
 theorem sSup_ord (s : Set Cardinal) : (sSup s).ord = sSup (ord '' s) := by
   obtain rfl | hn := s.eq_empty_or_nonempty
   · simp
@@ -397,7 +379,6 @@
 
 theorem iSup_ord {ι} (f : ι → Cardinal) : (⨆ i, f i).ord = ⨆ i, (f i).ord := by
   rw [iSup, iSup, sSup_ord, range_comp']
->>>>>>> 357574ef
 
 theorem lift_card_sInf_compl_le (s : Set Ordinal.{u}) :
     Cardinal.lift.{u + 1} (sInf sᶜ).card ≤ #s := by
