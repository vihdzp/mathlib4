--- conflicted
+++ resolved
@@ -1165,6 +1165,11 @@
 theorem nat_lt_omega0 (n : ℕ) : ↑n < ω :=
   lt_omega0.2 ⟨_, rfl⟩
 
+instance canLiftOrdinalNat : CanLift Ordinal ℕ (↑) fun x => x < ω :=
+  ⟨fun _ hx =>
+    let ⟨n, hn⟩ := lt_omega0.mp hx
+    ⟨n, hn.symm⟩⟩
+
 theorem eq_nat_or_omega0_le (o : Ordinal) : (∃ n : ℕ, o = n) ∨ ω ≤ o := by
   obtain ho | ho := lt_or_ge o ω
   · exact Or.inl <| lt_omega0.1 ho
@@ -1201,34 +1206,8 @@
       let ⟨n, e⟩ := lt_omega0.1 h
       rw [e, ← succ_le_iff]; exact H (n + 1)⟩
 
-<<<<<<< HEAD
-@[deprecated "No deprecation message was provided."  (since := "2024-09-30")]
-alias omega_le := omega0_le
-
-instance canLiftOrdinalNat : CanLift Ordinal ℕ (↑) fun x => x < ω :=
-  ⟨fun _ hx =>
-    let ⟨n, hn⟩ := lt_omega0.mp hx
-    ⟨n, hn.symm⟩⟩
-
-@[simp]
-theorem iSup_natCast : iSup Nat.cast = ω :=
-  (Ordinal.iSup_le fun n => (nat_lt_omega0 n).le).antisymm <| omega0_le.2 <| Ordinal.le_iSup _
-
-set_option linter.deprecated false in
-@[deprecated iSup_natCast (since := "2024-04-17")]
-theorem sup_natCast : sup Nat.cast = ω :=
-  iSup_natCast
-
-@[deprecated "No deprecation message was provided."  (since := "2024-04-17")]
-alias sup_nat_cast := sup_natCast
-
-theorem nat_lt_limit {o} (h : IsLimit o) : ∀ n : ℕ, ↑n < o
-  | 0 => h.pos
-  | n + 1 => h.succ_lt (nat_lt_limit h n)
-=======
 theorem omega0_le_of_isSuccLimit {o} (h : IsSuccLimit o) : ω ≤ o :=
   omega0_le.2 fun n => le_of_lt <| natCast_lt_of_isSuccLimit h n
->>>>>>> 9bab13bf
 
 @[deprecated (since := "2025-07-09")]
 alias omega0_le_of_isLimit := omega0_le_of_isSuccLimit
