/-
Copyright (c) 2017 Johannes Hölzl. All rights reserved.
Released under Apache 2.0 license as described in the file LICENSE.
Authors: Mario Carneiro, Floris van Doorn, Violeta Hernández Palacios
-/
import Mathlib.SetTheory.Ordinal.Basic
import Mathlib.Data.Nat.SuccPred
import Mathlib.Algebra.GroupWithZero.Divisibility
import Mathlib.SetTheory.Cardinal.UnivLE

/-!
# Ordinal arithmetic

Ordinals have an addition (corresponding to disjoint union) that turns them into an additive
monoid, and a multiplication (corresponding to the lexicographic order on the product) that turns
them into a monoid. One can also define correspondingly a subtraction, a division, a successor
function, a power function and a logarithm function.

We also define limit ordinals and prove the basic induction principle on ordinals separating
successor ordinals and limit ordinals, in `limitRecOn`.

## Main definitions and results

* `o₁ + o₂` is the order on the disjoint union of `o₁` and `o₂` obtained by declaring that
  every element of `o₁` is smaller than every element of `o₂`.
* `o₁ - o₂` is the unique ordinal `o` such that `o₂ + o = o₁`, when `o₂ ≤ o₁`.
* `o₁ * o₂` is the lexicographic order on `o₂ × o₁`.
* `o₁ / o₂` is the ordinal `o` such that `o₁ = o₂ * o + o'` with `o' < o₂`. We also define the
  divisibility predicate, and a modulo operation.
* `Order.succ o = o + 1` is the successor of `o`.
* `pred o` if the predecessor of `o`. If `o` is not a successor, we set `pred o = o`.

We discuss the properties of casts of natural numbers of and of `ω` with respect to these
operations.

Some properties of the operations are also used to discuss general tools on ordinals:

* `IsLimit o`: an ordinal is a limit ordinal if it is neither `0` nor a successor.
* `limitRecOn` is the main induction principle of ordinals: if one can prove a property by
  induction at successor ordinals and at limit ordinals, then it holds for all ordinals.
* `IsNormal`: a function `f : Ordinal → Ordinal` satisfies `IsNormal` if it is strictly increasing
  and order-continuous, i.e., the image `f o` of a limit ordinal `o` is the sup of `f a` for
  `a < o`.
* `sup`, `lsub`: the supremum / least strict upper bound of an indexed family of ordinals in
  `Type u`, as an ordinal in `Type u`.
* `bsup`, `blsub`: the supremum / least strict upper bound of a set of ordinals indexed by ordinals
  less than a given ordinal `o`.

Various other basic arithmetic results are given in `Principal.lean` instead.
-/

assert_not_exists Field
assert_not_exists Module

noncomputable section

open Function Cardinal Set Equiv Order
open scoped Ordinal

universe u v w

namespace Ordinal

variable {α β γ : Type*} {r : α → α → Prop} {s : β → β → Prop} {t : γ → γ → Prop}

/-! ### Further properties of addition on ordinals -/

@[simp]
theorem lift_add (a b : Ordinal.{v}) : lift.{u} (a + b) = lift.{u} a + lift.{u} b :=
  Quotient.inductionOn₂ a b fun ⟨_α, _r, _⟩ ⟨_β, _s, _⟩ =>
    Quotient.sound
      ⟨(RelIso.preimage Equiv.ulift _).trans
          (RelIso.sumLexCongr (RelIso.preimage Equiv.ulift _) (RelIso.preimage Equiv.ulift _)).symm⟩

@[simp]
theorem lift_succ (a : Ordinal.{v}) : lift.{u} (succ a) = succ (lift.{u} a) := by
  rw [← add_one_eq_succ, lift_add, lift_one]
  rfl

instance instAddLeftReflectLE :
    AddLeftReflectLE Ordinal.{u} where
  elim c a b := by
    refine inductionOn₃ a b c fun α r _ β s _ γ t _ ⟨f⟩ ↦ ?_
    have H₁ a : f (Sum.inl a) = Sum.inl a := by
      simpa using ((InitialSeg.leAdd t r).trans f).eq (InitialSeg.leAdd t s) a
    have H₂ a : ∃ b, f (Sum.inr a) = Sum.inr b := by
      generalize hx : f (Sum.inr a) = x
      obtain x | x := x
      · rw [← H₁, f.inj] at hx
        contradiction
      · exact ⟨x, rfl⟩
    choose g hg using H₂
    refine (RelEmbedding.ofMonotone g fun _ _ h ↦ ?_).ordinal_type_le
    rwa [← @Sum.lex_inr_inr _ t _ s, ← hg, ← hg, f.map_rel_iff, Sum.lex_inr_inr]

theorem add_left_cancel (a) {b c : Ordinal} : a + b = a + c ↔ b = c := by
  simp only [le_antisymm_iff, add_le_add_iff_left]

private theorem add_lt_add_iff_left' (a) {b c : Ordinal} : a + b < a + c ↔ b < c := by
  rw [← not_le, ← not_le, add_le_add_iff_left]

instance instAddLeftStrictMono : AddLeftStrictMono Ordinal.{u} :=
  ⟨fun a _b _c ↦ (add_lt_add_iff_left' a).2⟩

instance instAddLeftReflectLT : AddLeftReflectLT Ordinal.{u} :=
  ⟨fun a _b _c ↦ (add_lt_add_iff_left' a).1⟩

instance instAddRightReflectLT : AddRightReflectLT Ordinal.{u} :=
  ⟨fun _a _b _c ↦ lt_imp_lt_of_le_imp_le fun h => add_le_add_right h _⟩

theorem add_le_add_iff_right {a b : Ordinal} : ∀ n : ℕ, a + n ≤ b + n ↔ a ≤ b
  | 0 => by simp
  | n + 1 => by
    simp only [natCast_succ, add_succ, add_succ, succ_le_succ_iff, add_le_add_iff_right]

theorem add_right_cancel {a b : Ordinal} (n : ℕ) : a + n = b + n ↔ a = b := by
  simp only [le_antisymm_iff, add_le_add_iff_right]

theorem add_eq_zero_iff {a b : Ordinal} : a + b = 0 ↔ a = 0 ∧ b = 0 :=
  inductionOn₂ a b fun α r _ β s _ => by
    simp_rw [← type_sum_lex, type_eq_zero_iff_isEmpty]
    exact isEmpty_sum

theorem left_eq_zero_of_add_eq_zero {a b : Ordinal} (h : a + b = 0) : a = 0 :=
  (add_eq_zero_iff.1 h).1

theorem right_eq_zero_of_add_eq_zero {a b : Ordinal} (h : a + b = 0) : b = 0 :=
  (add_eq_zero_iff.1 h).2

/-! ### The predecessor of an ordinal -/

open Classical in
/-- The ordinal predecessor of `o` is `o'` if `o = succ o'`,
  and `o` otherwise. -/
def pred (o : Ordinal) : Ordinal :=
  if h : ∃ a, o = succ a then Classical.choose h else o

@[simp]
theorem pred_succ (o) : pred (succ o) = o := by
  have h : ∃ a, succ o = succ a := ⟨_, rfl⟩
  simpa only [pred, dif_pos h] using (succ_injective <| Classical.choose_spec h).symm

theorem pred_le_self (o) : pred o ≤ o := by
  classical
  exact if h : ∃ a, o = succ a then by
    let ⟨a, e⟩ := h
    rw [e, pred_succ]; exact le_succ a
  else by rw [pred, dif_neg h]

theorem pred_eq_iff_not_succ {o} : pred o = o ↔ ¬∃ a, o = succ a :=
  ⟨fun e ⟨a, e'⟩ => by rw [e', pred_succ] at e; exact (lt_succ a).ne e, fun h => dif_neg h⟩

theorem pred_eq_iff_not_succ' {o} : pred o = o ↔ ∀ a, o ≠ succ a := by
  simpa using pred_eq_iff_not_succ

theorem pred_lt_iff_is_succ {o} : pred o < o ↔ ∃ a, o = succ a :=
  Iff.trans (by simp only [le_antisymm_iff, pred_le_self, true_and, not_le])
    (iff_not_comm.1 pred_eq_iff_not_succ).symm

@[simp]
theorem pred_zero : pred 0 = 0 :=
  pred_eq_iff_not_succ'.2 fun a => (succ_ne_zero a).symm

theorem succ_pred_iff_is_succ {o} : succ (pred o) = o ↔ ∃ a, o = succ a :=
  ⟨fun e => ⟨_, e.symm⟩, fun ⟨a, e⟩ => by simp only [e, pred_succ]⟩

theorem succ_lt_of_not_succ {o b : Ordinal} (h : ¬∃ a, o = succ a) : succ b < o ↔ b < o :=
  ⟨(lt_succ b).trans, fun l => lt_of_le_of_ne (succ_le_of_lt l) fun e => h ⟨_, e.symm⟩⟩

theorem lt_pred {a b} : a < pred b ↔ succ a < b := by
  classical
  exact if h : ∃ a, b = succ a then by
    let ⟨c, e⟩ := h
    rw [e, pred_succ, succ_lt_succ_iff]
  else by simp only [pred, dif_neg h, succ_lt_of_not_succ h]

theorem pred_le {a b} : pred a ≤ b ↔ a ≤ succ b :=
  le_iff_le_iff_lt_iff_lt.2 lt_pred

@[simp]
theorem lift_is_succ {o : Ordinal.{v}} : (∃ a, lift.{u} o = succ a) ↔ ∃ a, o = succ a :=
  ⟨fun ⟨a, h⟩ =>
    let ⟨b, e⟩ := mem_range_lift_of_le <| show a ≤ lift.{u} o from le_of_lt <| h.symm ▸ lt_succ a
    ⟨b, (lift_inj.{u,v}).1 <| by rw [h, ← e, lift_succ]⟩,
    fun ⟨a, h⟩ => ⟨lift.{u} a, by simp only [h, lift_succ]⟩⟩

@[simp]
theorem lift_pred (o : Ordinal.{v}) : lift.{u} (pred o) = pred (lift.{u} o) := by
  classical
  exact if h : ∃ a, o = succ a then by cases' h with a e; simp only [e, pred_succ, lift_succ]
  else by rw [pred_eq_iff_not_succ.2 h, pred_eq_iff_not_succ.2 (mt lift_is_succ.1 h)]

/-! ### Limit ordinals -/


/-- A limit ordinal is an ordinal which is not zero and not a successor.

TODO: deprecate this in favor of `Order.IsSuccLimit`. -/
def IsLimit (o : Ordinal) : Prop :=
  o ≠ 0 ∧ ∀ a < o, succ a < o

theorem IsLimit.isSuccPrelimit {o} (h : IsLimit o) : IsSuccPrelimit o :=
  isSuccPrelimit_iff_succ_lt.mpr h.2

@[deprecated IsLimit.isSuccPrelimit (since := "2024-09-05")]
alias IsLimit.isSuccLimit := IsLimit.isSuccPrelimit

theorem IsLimit.succ_lt {o a : Ordinal} (h : IsLimit o) : a < o → succ a < o :=
  h.2 a

theorem isSuccPrelimit_zero : IsSuccPrelimit (0 : Ordinal) := isSuccPrelimit_bot

@[deprecated isSuccPrelimit_zero (since := "2024-09-05")]
alias isSuccLimit_zero := isSuccPrelimit_zero

theorem not_zero_isLimit : ¬IsLimit 0
  | ⟨h, _⟩ => h rfl

theorem not_succ_isLimit (o) : ¬IsLimit (succ o)
  | ⟨_, h⟩ => lt_irrefl _ (h _ (lt_succ o))

theorem not_succ_of_isLimit {o} (h : IsLimit o) : ¬∃ a, o = succ a
  | ⟨a, e⟩ => not_succ_isLimit a (e ▸ h)

theorem succ_lt_of_isLimit {o a : Ordinal} (h : IsLimit o) : succ a < o ↔ a < o :=
  ⟨(lt_succ a).trans, h.2 _⟩

theorem le_succ_of_isLimit {o} (h : IsLimit o) {a} : o ≤ succ a ↔ o ≤ a :=
  le_iff_le_iff_lt_iff_lt.2 <| succ_lt_of_isLimit h

theorem limit_le {o} (h : IsLimit o) {a} : o ≤ a ↔ ∀ x < o, x ≤ a :=
  ⟨fun h _x l => l.le.trans h, fun H =>
    (le_succ_of_isLimit h).1 <| le_of_not_lt fun hn => not_lt_of_le (H _ hn) (lt_succ a)⟩

theorem lt_limit {o} (h : IsLimit o) {a} : a < o ↔ ∃ x < o, a < x := by
  -- Porting note: `bex_def` is required.
  simpa only [not_forall₂, not_le, bex_def] using not_congr (@limit_le _ h a)

@[simp]
theorem lift_isLimit (o : Ordinal.{v}) : IsLimit (lift.{u,v} o) ↔ IsLimit o :=
  and_congr (not_congr <| by simpa only [lift_zero] using @lift_inj o 0)
    ⟨fun H a h => (lift_lt.{u,v}).1 <|
      by simpa only [lift_succ] using H _ (lift_lt.2 h), fun H a h => by
        obtain ⟨a', rfl⟩ := mem_range_lift_of_le h.le
        rw [← lift_succ, lift_lt]
        exact H a' (lift_lt.1 h)⟩

theorem IsLimit.pos {o : Ordinal} (h : IsLimit o) : 0 < o :=
  lt_of_le_of_ne (Ordinal.zero_le _) h.1.symm

theorem IsLimit.one_lt {o : Ordinal} (h : IsLimit o) : 1 < o := by
  simpa only [succ_zero] using h.2 _ h.pos

theorem IsLimit.nat_lt {o : Ordinal} (h : IsLimit o) : ∀ n : ℕ, (n : Ordinal) < o
  | 0 => h.pos
  | n + 1 => h.2 _ (IsLimit.nat_lt h n)

theorem zero_or_succ_or_limit (o : Ordinal) : o = 0 ∨ (∃ a, o = succ a) ∨ IsLimit o := by
  classical
  exact if o0 : o = 0 then Or.inl o0
  else
    if h : ∃ a, o = succ a then Or.inr (Or.inl h)
    else Or.inr <| Or.inr ⟨o0, fun _a => (succ_lt_of_not_succ h).2⟩

theorem isLimit_of_not_succ_of_ne_zero {o : Ordinal} (h : ¬∃ a, o = succ a) (h' : o ≠ 0) :
    IsLimit o := ((zero_or_succ_or_limit o).resolve_left h').resolve_left h

-- TODO: this is an iff with `IsSuccPrelimit`
theorem IsLimit.sSup_Iio {o : Ordinal} (h : IsLimit o) : sSup (Iio o) = o := by
  apply (csSup_le' (fun a ha ↦ le_of_lt ha)).antisymm
  apply le_of_forall_lt
  intro a ha
  exact (lt_succ a).trans_le (le_csSup bddAbove_Iio (h.succ_lt ha))

theorem IsLimit.iSup_Iio {o : Ordinal} (h : IsLimit o) : ⨆ a : Iio o, a.1 = o := by
  rw [← sSup_eq_iSup', h.sSup_Iio]

/-- Main induction principle of ordinals: if one can prove a property by
  induction at successor ordinals and at limit ordinals, then it holds for all ordinals. -/
@[elab_as_elim]
def limitRecOn {C : Ordinal → Sort*} (o : Ordinal) (H₁ : C 0) (H₂ : ∀ o, C o → C (succ o))
    (H₃ : ∀ o, IsLimit o → (∀ o' < o, C o') → C o) : C o :=
  SuccOrder.prelimitRecOn o (fun o _ ↦ H₂ o) fun o hl ↦
    if h : o = 0 then fun _ ↦ h ▸ H₁ else H₃ o ⟨h, fun _ ↦ hl.succ_lt⟩

@[simp]
theorem limitRecOn_zero {C} (H₁ H₂ H₃) : @limitRecOn C 0 H₁ H₂ H₃ = H₁ := by
  rw [limitRecOn, SuccOrder.prelimitRecOn_of_isSuccPrelimit _ _ isSuccPrelimit_zero, dif_pos rfl]

@[simp]
theorem limitRecOn_succ {C} (o H₁ H₂ H₃) :
    @limitRecOn C (succ o) H₁ H₂ H₃ = H₂ o (@limitRecOn C o H₁ H₂ H₃) := by
  rw [limitRecOn, limitRecOn, SuccOrder.prelimitRecOn_succ]

@[simp]
theorem limitRecOn_limit {C} (o H₁ H₂ H₃ h) :
    @limitRecOn C o H₁ H₂ H₃ = H₃ o h fun x _h => @limitRecOn C x H₁ H₂ H₃ := by
  simp_rw [limitRecOn, SuccOrder.prelimitRecOn_of_isSuccPrelimit _ _ h.isSuccPrelimit, dif_neg h.1]

/-- Bounded recursion on ordinals. Similar to `limitRecOn`, with the assumption `o < l`
  added to all cases. The final term's domain is the ordinals below `l`. -/
@[elab_as_elim]
def boundedLimitRecOn {l : Ordinal} (lLim : l.IsLimit) {C : Iio l → Sort*} (o : Iio l)
    (H₁ : C ⟨0, lLim.pos⟩) (H₂ : (o : Iio l) → C o → C ⟨succ o, lLim.succ_lt o.2⟩)
    (H₃ : (o : Iio l) → IsLimit o → (Π o' < o, C o') → C o) : C o :=
  limitRecOn (C := fun p ↦ (h : p < l) → C ⟨p, h⟩) o.1 (fun _ ↦ H₁)
    (fun o ih h ↦ H₂ ⟨o, _⟩ <| ih <| (lt_succ o).trans h)
    (fun _o ho ih _ ↦ H₃ _ ho fun _o' h ↦ ih _ h _) o.2

@[simp]
theorem boundedLimitRec_zero {l} (lLim : l.IsLimit) {C} (H₁ H₂ H₃) :
    @boundedLimitRecOn l lLim C ⟨0, lLim.pos⟩ H₁ H₂ H₃ = H₁ := by
  rw [boundedLimitRecOn, limitRecOn_zero]

@[simp]
theorem boundedLimitRec_succ {l} (lLim : l.IsLimit) {C} (o H₁ H₂ H₃) :
    @boundedLimitRecOn l lLim C ⟨succ o.1, lLim.succ_lt o.2⟩ H₁ H₂ H₃ = H₂ o
    (@boundedLimitRecOn l lLim C o H₁ H₂ H₃) := by
  rw [boundedLimitRecOn, limitRecOn_succ]
  rfl

theorem boundedLimitRec_limit {l} (lLim : l.IsLimit) {C} (o H₁ H₂ H₃ oLim) :
    @boundedLimitRecOn l lLim C o H₁ H₂ H₃ = H₃ o oLim (fun x _ ↦
    @boundedLimitRecOn l lLim C x H₁ H₂ H₃) := by
  rw [boundedLimitRecOn, limitRecOn_limit]
  rfl

instance orderTopToTypeSucc (o : Ordinal) : OrderTop (succ o).toType :=
  @OrderTop.mk _ _ (Top.mk _) le_enum_succ

theorem enum_succ_eq_top {o : Ordinal} :
    enum (α := (succ o).toType) (· < ·) ⟨o, type_toType _ ▸ lt_succ o⟩ = ⊤ :=
  rfl

theorem has_succ_of_type_succ_lt {α} {r : α → α → Prop} [wo : IsWellOrder α r]
    (h : ∀ a < type r, succ a < type r) (x : α) : ∃ y, r x y := by
  use enum r ⟨succ (typein r x), h _ (typein_lt_type r x)⟩
  convert enum_lt_enum (o₁ := ⟨_, typein_lt_type r x⟩) (o₂ := ⟨_, h _ (typein_lt_type r x)⟩).mpr _
  · rw [enum_typein]
  · rw [Subtype.mk_lt_mk, lt_succ_iff]

theorem toType_noMax_of_succ_lt {o : Ordinal} (ho : ∀ a < o, succ a < o) : NoMaxOrder o.toType :=
  ⟨has_succ_of_type_succ_lt (type_toType _ ▸ ho)⟩

@[deprecated toType_noMax_of_succ_lt (since := "2024-08-26")]
alias out_no_max_of_succ_lt := toType_noMax_of_succ_lt

theorem bounded_singleton {r : α → α → Prop} [IsWellOrder α r] (hr : (type r).IsLimit) (x) :
    Bounded r {x} := by
  refine ⟨enum r ⟨succ (typein r x), hr.2 _ (typein_lt_type r x)⟩, ?_⟩
  intro b hb
  rw [mem_singleton_iff.1 hb]
  nth_rw 1 [← enum_typein r x]
  rw [@enum_lt_enum _ r, Subtype.mk_lt_mk]
  apply lt_succ

@[simp]
theorem typein_ordinal (o : Ordinal.{u}) :
    @typein Ordinal (· < ·) _ o = Ordinal.lift.{u + 1} o := by
  refine Quotient.inductionOn o ?_
  rintro ⟨α, r, wo⟩; apply Quotient.sound
  constructor; refine ((RelIso.preimage Equiv.ulift r).trans (enum r).symm).symm

-- Porting note: `· < ·` requires a type ascription for an `IsWellOrder` instance.
@[deprecated typein_ordinal (since := "2024-09-19")]
theorem type_subrel_lt (o : Ordinal.{u}) :
    type (@Subrel Ordinal (· < ·) { o' : Ordinal | o' < o }) = Ordinal.lift.{u + 1} o :=
  typein_ordinal o

theorem mk_Iio_ordinal (o : Ordinal.{u}) :
    #(Iio o) = Cardinal.lift.{u + 1} o.card := by
  rw [lift_card, ← typein_ordinal]
  rfl

@[deprecated mk_Iio_ordinal (since := "2024-09-19")]
theorem mk_initialSeg (o : Ordinal.{u}) :
    #{ o' : Ordinal | o' < o } = Cardinal.lift.{u + 1} o.card := mk_Iio_ordinal o


/-! ### Normal ordinal functions -/


/-- A normal ordinal function is a strictly increasing function which is
  order-continuous, i.e., the image `f o` of a limit ordinal `o` is the sup of `f a` for
  `a < o`. -/
def IsNormal (f : Ordinal → Ordinal) : Prop :=
  (∀ o, f o < f (succ o)) ∧ ∀ o, IsLimit o → ∀ a, f o ≤ a ↔ ∀ b < o, f b ≤ a

theorem IsNormal.limit_le {f} (H : IsNormal f) :
    ∀ {o}, IsLimit o → ∀ {a}, f o ≤ a ↔ ∀ b < o, f b ≤ a :=
  @H.2

theorem IsNormal.limit_lt {f} (H : IsNormal f) {o} (h : IsLimit o) {a} :
    a < f o ↔ ∃ b < o, a < f b :=
  not_iff_not.1 <| by simpa only [exists_prop, not_exists, not_and, not_lt] using H.2 _ h a

theorem IsNormal.strictMono {f} (H : IsNormal f) : StrictMono f := fun a b =>
  limitRecOn b (Not.elim (not_lt_of_le <| Ordinal.zero_le _))
    (fun _b IH h =>
      (lt_or_eq_of_le (le_of_lt_succ h)).elim (fun h => (IH h).trans (H.1 _)) fun e => e ▸ H.1 _)
    fun _b l _IH h => lt_of_lt_of_le (H.1 a) ((H.2 _ l _).1 le_rfl _ (l.2 _ h))

theorem IsNormal.monotone {f} (H : IsNormal f) : Monotone f :=
  H.strictMono.monotone

theorem isNormal_iff_strictMono_limit (f : Ordinal → Ordinal) :
    IsNormal f ↔ StrictMono f ∧ ∀ o, IsLimit o → ∀ a, (∀ b < o, f b ≤ a) → f o ≤ a :=
  ⟨fun hf => ⟨hf.strictMono, fun a ha c => (hf.2 a ha c).2⟩, fun ⟨hs, hl⟩ =>
    ⟨fun a => hs (lt_succ a), fun a ha c =>
      ⟨fun hac _b hba => ((hs hba).trans_le hac).le, hl a ha c⟩⟩⟩

theorem IsNormal.lt_iff {f} (H : IsNormal f) {a b} : f a < f b ↔ a < b :=
  StrictMono.lt_iff_lt <| H.strictMono

theorem IsNormal.le_iff {f} (H : IsNormal f) {a b} : f a ≤ f b ↔ a ≤ b :=
  le_iff_le_iff_lt_iff_lt.2 H.lt_iff

theorem IsNormal.inj {f} (H : IsNormal f) {a b} : f a = f b ↔ a = b := by
  simp only [le_antisymm_iff, H.le_iff]

theorem IsNormal.id_le {f} (H : IsNormal f) : id ≤ f :=
  H.strictMono.id_le

theorem IsNormal.le_apply {f} (H : IsNormal f) {a} : a ≤ f a :=
  H.strictMono.le_apply

@[deprecated IsNormal.le_apply (since := "2024-09-11")]
theorem IsNormal.self_le {f} (H : IsNormal f) (a) : a ≤ f a :=
  H.strictMono.le_apply

theorem IsNormal.le_iff_eq {f} (H : IsNormal f) {a} : f a ≤ a ↔ f a = a :=
  H.le_apply.le_iff_eq

theorem IsNormal.le_set {f o} (H : IsNormal f) (p : Set Ordinal) (p0 : p.Nonempty) (b)
    (H₂ : ∀ o, b ≤ o ↔ ∀ a ∈ p, a ≤ o) : f b ≤ o ↔ ∀ a ∈ p, f a ≤ o :=
  ⟨fun h _ pa => (H.le_iff.2 ((H₂ _).1 le_rfl _ pa)).trans h, fun h => by
    -- Porting note: `refine'` didn't work well so `induction` is used
    induction b using limitRecOn with
    | H₁ =>
      cases' p0 with x px
      have := Ordinal.le_zero.1 ((H₂ _).1 (Ordinal.zero_le _) _ px)
      rw [this] at px
      exact h _ px
    | H₂ S _ =>
      rcases not_forall₂.1 (mt (H₂ S).2 <| (lt_succ S).not_le) with ⟨a, h₁, h₂⟩
      exact (H.le_iff.2 <| succ_le_of_lt <| not_le.1 h₂).trans (h _ h₁)
    | H₃ S L _ =>
      refine (H.2 _ L _).2 fun a h' => ?_
      rcases not_forall₂.1 (mt (H₂ a).2 h'.not_le) with ⟨b, h₁, h₂⟩
      exact (H.le_iff.2 <| (not_le.1 h₂).le).trans (h _ h₁)⟩

theorem IsNormal.le_set' {f o} (H : IsNormal f) (p : Set α) (p0 : p.Nonempty) (g : α → Ordinal) (b)
    (H₂ : ∀ o, b ≤ o ↔ ∀ a ∈ p, g a ≤ o) : f b ≤ o ↔ ∀ a ∈ p, f (g a) ≤ o := by
  simpa [H₂] using H.le_set (g '' p) (p0.image g) b

theorem IsNormal.refl : IsNormal id :=
  ⟨lt_succ, fun _o l _a => Ordinal.limit_le l⟩

theorem IsNormal.trans {f g} (H₁ : IsNormal f) (H₂ : IsNormal g) : IsNormal (f ∘ g) :=
  ⟨fun _x => H₁.lt_iff.2 (H₂.1 _), fun o l _a =>
    H₁.le_set' (· < o) ⟨0, l.pos⟩ g _ fun _c => H₂.2 _ l _⟩

theorem IsNormal.isLimit {f} (H : IsNormal f) {o} (l : IsLimit o) : IsLimit (f o) :=
  ⟨ne_of_gt <| (Ordinal.zero_le _).trans_lt <| H.lt_iff.2 l.pos, fun _ h =>
    let ⟨_b, h₁, h₂⟩ := (H.limit_lt l).1 h
    (succ_le_of_lt h₂).trans_lt (H.lt_iff.2 h₁)⟩

theorem add_le_of_limit {a b c : Ordinal} (h : IsLimit b) : a + b ≤ c ↔ ∀ b' < b, a + b' ≤ c :=
  ⟨fun h _ l => (add_le_add_left l.le _).trans h, fun H =>
    le_of_not_lt <| by
      -- Porting note: `induction` tactics are required because of the parser bug.
      induction a using inductionOn with
      | H α r =>
        induction b using inductionOn with
        | H β s =>
          intro l
          suffices ∀ x : β, Sum.Lex r s (Sum.inr x) (enum _ ⟨_, l⟩) by
            -- Porting note: `revert` & `intro` is required because `cases'` doesn't replace
            --               `enum _ _ l` in `this`.
            revert this; cases' enum _ ⟨_, l⟩ with x x <;> intro this
            · cases this (enum s ⟨0, h.pos⟩)
            · exact irrefl _ (this _)
          intro x
          rw [← typein_lt_typein (Sum.Lex r s), typein_enum]
          have := H _ (h.2 _ (typein_lt_type s x))
          rw [add_succ, succ_le_iff] at this
          refine
            (RelEmbedding.ofMonotone (fun a => ?_) fun a b => ?_).ordinal_type_le.trans_lt this
          · rcases a with ⟨a | b, h⟩
            · exact Sum.inl a
            · exact Sum.inr ⟨b, by cases h; assumption⟩
          · rcases a with ⟨a | a, h₁⟩ <;> rcases b with ⟨b | b, h₂⟩ <;> cases h₁ <;> cases h₂ <;>
              rintro ⟨⟩ <;> constructor <;> assumption⟩

theorem isNormal_add_right (a : Ordinal) : IsNormal (a + ·) :=
  ⟨fun b => (add_lt_add_iff_left a).2 (lt_succ b), fun _b l _c => add_le_of_limit l⟩

@[deprecated isNormal_add_right (since := "2024-10-11")]
alias add_isNormal := isNormal_add_right

theorem isLimit_add (a) {b} : IsLimit b → IsLimit (a + b) :=
  (isNormal_add_right a).isLimit

@[deprecated isLimit_add (since := "2024-10-11")]
alias add_isLimit := isLimit_add

alias IsLimit.add := add_isLimit

/-! ### Subtraction on ordinals -/


/-- The set in the definition of subtraction is nonempty. -/
private theorem sub_nonempty {a b : Ordinal} : { o | a ≤ b + o }.Nonempty :=
  ⟨a, le_add_left _ _⟩

/-- `a - b` is the unique ordinal satisfying `b + (a - b) = a` when `b ≤ a`. -/
instance sub : Sub Ordinal :=
  ⟨fun a b => sInf { o | a ≤ b + o }⟩

theorem le_add_sub (a b : Ordinal) : a ≤ b + (a - b) :=
  csInf_mem sub_nonempty

theorem sub_le {a b c : Ordinal} : a - b ≤ c ↔ a ≤ b + c :=
  ⟨fun h => (le_add_sub a b).trans (add_le_add_left h _), fun h => csInf_le' h⟩

theorem lt_sub {a b c : Ordinal} : a < b - c ↔ c + a < b :=
  lt_iff_lt_of_le_iff_le sub_le

theorem add_sub_cancel (a b : Ordinal) : a + b - a = b :=
  le_antisymm (sub_le.2 <| le_rfl) ((add_le_add_iff_left a).1 <| le_add_sub _ _)

theorem sub_eq_of_add_eq {a b c : Ordinal} (h : a + b = c) : c - a = b :=
  h ▸ add_sub_cancel _ _

theorem sub_le_self (a b : Ordinal) : a - b ≤ a :=
  sub_le.2 <| le_add_left _ _

protected theorem add_sub_cancel_of_le {a b : Ordinal} (h : b ≤ a) : b + (a - b) = a :=
  (le_add_sub a b).antisymm'
    (by
      rcases zero_or_succ_or_limit (a - b) with (e | ⟨c, e⟩ | l)
      · simp only [e, add_zero, h]
      · rw [e, add_succ, succ_le_iff, ← lt_sub, e]
        exact lt_succ c
      · exact (add_le_of_limit l).2 fun c l => (lt_sub.1 l).le)

theorem le_sub_of_le {a b c : Ordinal} (h : b ≤ a) : c ≤ a - b ↔ b + c ≤ a := by
  rw [← add_le_add_iff_left b, Ordinal.add_sub_cancel_of_le h]

theorem sub_lt_of_le {a b c : Ordinal} (h : b ≤ a) : a - b < c ↔ a < b + c :=
  lt_iff_lt_of_le_iff_le (le_sub_of_le h)

instance existsAddOfLE : ExistsAddOfLE Ordinal :=
  ⟨fun h => ⟨_, (Ordinal.add_sub_cancel_of_le h).symm⟩⟩

@[simp]
theorem sub_zero (a : Ordinal) : a - 0 = a := by simpa only [zero_add] using add_sub_cancel 0 a

@[simp]
theorem zero_sub (a : Ordinal) : 0 - a = 0 := by rw [← Ordinal.le_zero]; apply sub_le_self

@[simp]
theorem sub_self (a : Ordinal) : a - a = 0 := by simpa only [add_zero] using add_sub_cancel a 0

protected theorem sub_eq_zero_iff_le {a b : Ordinal} : a - b = 0 ↔ a ≤ b :=
  ⟨fun h => by simpa only [h, add_zero] using le_add_sub a b, fun h => by
    rwa [← Ordinal.le_zero, sub_le, add_zero]⟩

theorem sub_sub (a b c : Ordinal) : a - b - c = a - (b + c) :=
  eq_of_forall_ge_iff fun d => by rw [sub_le, sub_le, sub_le, add_assoc]

@[simp]
theorem add_sub_add_cancel (a b c : Ordinal) : a + b - (a + c) = b - c := by
  rw [← sub_sub, add_sub_cancel]

theorem isLimit_sub {a b} (l : IsLimit a) (h : b < a) : IsLimit (a - b) :=
  ⟨ne_of_gt <| lt_sub.2 <| by rwa [add_zero], fun c h => by
    rw [lt_sub, add_succ]; exact l.2 _ (lt_sub.1 h)⟩

@[deprecated isLimit_sub (since := "2024-10-11")]
alias sub_isLimit := isLimit_sub

theorem one_add_omega0 : 1 + ω = ω := by
  refine le_antisymm ?_ (le_add_left _ _)
  rw [omega0, ← lift_one.{0}, ← lift_add, lift_le, ← type_unit, ← type_sum_lex]
  refine ⟨RelEmbedding.collapse (RelEmbedding.ofMonotone ?_ ?_)⟩
  · apply Sum.rec
    · exact fun _ => 0
    · exact Nat.succ
  · intro a b
    cases a <;> cases b <;> intro H <;> cases' H with _ _ H _ _ H <;>
      [exact H.elim; exact Nat.succ_pos _; exact Nat.succ_lt_succ H]

@[deprecated (since := "2024-09-30")]
alias one_add_omega := one_add_omega0

@[simp]
theorem one_add_of_omega0_le {o} (h : ω ≤ o) : 1 + o = o := by
  rw [← Ordinal.add_sub_cancel_of_le h, ← add_assoc, one_add_omega0]

@[deprecated (since := "2024-09-30")]
alias one_add_of_omega_le := one_add_of_omega0_le

/-! ### Multiplication of ordinals -/


/-- The multiplication of ordinals `o₁` and `o₂` is the (well founded) lexicographic order on
`o₂ × o₁`. -/
instance monoid : Monoid Ordinal.{u} where
  mul a b :=
    Quotient.liftOn₂ a b
      (fun ⟨α, r, _⟩ ⟨β, s, _⟩ => ⟦⟨β × α, Prod.Lex s r, inferInstance⟩⟧ :
        WellOrder → WellOrder → Ordinal)
      fun ⟨_, _, _⟩ _ _ _ ⟨f⟩ ⟨g⟩ => Quot.sound ⟨RelIso.prodLexCongr g f⟩
  one := 1
  mul_assoc a b c :=
    Quotient.inductionOn₃ a b c fun ⟨α, r, _⟩ ⟨β, s, _⟩ ⟨γ, t, _⟩ =>
      Eq.symm <|
        Quotient.sound
          ⟨⟨prodAssoc _ _ _, @fun a b => by
              rcases a with ⟨⟨a₁, a₂⟩, a₃⟩
              rcases b with ⟨⟨b₁, b₂⟩, b₃⟩
              simp [Prod.lex_def, and_or_left, or_assoc, and_assoc]⟩⟩
  mul_one a :=
    inductionOn a fun α r _ =>
      Quotient.sound
        ⟨⟨punitProd _, @fun a b => by
            rcases a with ⟨⟨⟨⟩⟩, a⟩; rcases b with ⟨⟨⟨⟩⟩, b⟩
            simp only [Prod.lex_def, EmptyRelation, false_or]
            simp only [eq_self_iff_true, true_and]
            rfl⟩⟩
  one_mul a :=
    inductionOn a fun α r _ =>
      Quotient.sound
        ⟨⟨prodPUnit _, @fun a b => by
            rcases a with ⟨a, ⟨⟨⟩⟩⟩; rcases b with ⟨b, ⟨⟨⟩⟩⟩
            simp only [Prod.lex_def, EmptyRelation, and_false, or_false]
            rfl⟩⟩

@[simp]
theorem type_prod_lex {α β : Type u} (r : α → α → Prop) (s : β → β → Prop) [IsWellOrder α r]
    [IsWellOrder β s] : type (Prod.Lex s r) = type r * type s :=
  rfl

private theorem mul_eq_zero' {a b : Ordinal} : a * b = 0 ↔ a = 0 ∨ b = 0 :=
  inductionOn a fun α _ _ =>
    inductionOn b fun β _ _ => by
      simp_rw [← type_prod_lex, type_eq_zero_iff_isEmpty]
      rw [or_comm]
      exact isEmpty_prod

instance monoidWithZero : MonoidWithZero Ordinal :=
  { Ordinal.monoid with
    zero := 0
    mul_zero := fun _a => mul_eq_zero'.2 <| Or.inr rfl
    zero_mul := fun _a => mul_eq_zero'.2 <| Or.inl rfl }

instance noZeroDivisors : NoZeroDivisors Ordinal :=
  ⟨fun {_ _} => mul_eq_zero'.1⟩

@[simp]
theorem lift_mul (a b : Ordinal.{v}) : lift.{u} (a * b) = lift.{u} a * lift.{u} b :=
  Quotient.inductionOn₂ a b fun ⟨_α, _r, _⟩ ⟨_β, _s, _⟩ =>
    Quotient.sound
      ⟨(RelIso.preimage Equiv.ulift _).trans
          (RelIso.prodLexCongr (RelIso.preimage Equiv.ulift _)
              (RelIso.preimage Equiv.ulift _)).symm⟩

@[simp]
theorem card_mul (a b) : card (a * b) = card a * card b :=
  Quotient.inductionOn₂ a b fun ⟨α, _r, _⟩ ⟨β, _s, _⟩ => mul_comm #β #α

instance leftDistribClass : LeftDistribClass Ordinal.{u} :=
  ⟨fun a b c =>
    Quotient.inductionOn₃ a b c fun ⟨α, r, _⟩ ⟨β, s, _⟩ ⟨γ, t, _⟩ =>
      Quotient.sound
        ⟨⟨sumProdDistrib _ _ _, by
          rintro ⟨a₁ | a₁, a₂⟩ ⟨b₁ | b₁, b₂⟩ <;>
            simp only [Prod.lex_def, Sum.lex_inl_inl, Sum.Lex.sep, Sum.lex_inr_inl, Sum.lex_inr_inr,
              sumProdDistrib_apply_left, sumProdDistrib_apply_right, reduceCtorEq] <;>
            -- Porting note: `Sum.inr.inj_iff` is required.
            simp only [Sum.inl.inj_iff, Sum.inr.inj_iff, true_or, false_and, false_or]⟩⟩⟩

theorem mul_succ (a b : Ordinal) : a * succ b = a * b + a :=
  mul_add_one a b

instance mulLeftMono : MulLeftMono Ordinal.{u} :=
  ⟨fun c a b =>
    Quotient.inductionOn₃ a b c fun ⟨α, r, _⟩ ⟨β, s, _⟩ ⟨γ, t, _⟩ ⟨f⟩ => by
      refine
        (RelEmbedding.ofMonotone (fun a : α × γ => (f a.1, a.2)) fun a b h => ?_).ordinal_type_le
      cases' h with a₁ b₁ a₂ b₂ h' a b₁ b₂ h'
      · exact Prod.Lex.left _ _ (f.toRelEmbedding.map_rel_iff.2 h')
      · exact Prod.Lex.right _ h'⟩

instance mulRightMono : MulRightMono Ordinal.{u} :=
  ⟨fun c a b =>
    Quotient.inductionOn₃ a b c fun ⟨α, r, _⟩ ⟨β, s, _⟩ ⟨γ, t, _⟩ ⟨f⟩ => by
      refine
        (RelEmbedding.ofMonotone (fun a : γ × α => (a.1, f a.2)) fun a b h => ?_).ordinal_type_le
      cases' h with a₁ b₁ a₂ b₂ h' a b₁ b₂ h'
      · exact Prod.Lex.left _ _ h'
      · exact Prod.Lex.right _ (f.toRelEmbedding.map_rel_iff.2 h')⟩

theorem le_mul_left (a : Ordinal) {b : Ordinal} (hb : 0 < b) : a ≤ a * b := by
  convert mul_le_mul_left' (one_le_iff_pos.2 hb) a
  rw [mul_one a]

theorem le_mul_right (a : Ordinal) {b : Ordinal} (hb : 0 < b) : a ≤ b * a := by
  convert mul_le_mul_right' (one_le_iff_pos.2 hb) a
  rw [one_mul a]

private theorem mul_le_of_limit_aux {α β r s} [IsWellOrder α r] [IsWellOrder β s] {c}
    (h : IsLimit (type s)) (H : ∀ b' < type s, type r * b' ≤ c) (l : c < type r * type s) :
    False := by
  suffices ∀ a b, Prod.Lex s r (b, a) (enum _ ⟨_, l⟩) by
    cases' enum _ ⟨_, l⟩ with b a
    exact irrefl _ (this _ _)
  intro a b
  rw [← typein_lt_typein (Prod.Lex s r), typein_enum]
  have := H _ (h.2 _ (typein_lt_type s b))
  rw [mul_succ] at this
  have := ((add_lt_add_iff_left _).2 (typein_lt_type _ a)).trans_le this
  refine (RelEmbedding.ofMonotone (fun a => ?_) fun a b => ?_).ordinal_type_le.trans_lt this
  · rcases a with ⟨⟨b', a'⟩, h⟩
    by_cases e : b = b'
    · refine Sum.inr ⟨a', ?_⟩
      subst e
      cases' h with _ _ _ _ h _ _ _ h
      · exact (irrefl _ h).elim
      · exact h
    · refine Sum.inl (⟨b', ?_⟩, a')
      cases' h with _ _ _ _ h _ _ _ h
      · exact h
      · exact (e rfl).elim
  · rcases a with ⟨⟨b₁, a₁⟩, h₁⟩
    rcases b with ⟨⟨b₂, a₂⟩, h₂⟩
    intro h
    by_cases e₁ : b = b₁ <;> by_cases e₂ : b = b₂
    · substs b₁ b₂
      simpa only [subrel_val, Prod.lex_def, @irrefl _ s _ b, true_and, false_or,
        eq_self_iff_true, dif_pos, Sum.lex_inr_inr] using h
    · subst b₁
      simp only [subrel_val, Prod.lex_def, e₂, Prod.lex_def, dif_pos, subrel_val, eq_self_iff_true,
        or_false, dif_neg, not_false_iff, Sum.lex_inr_inl, false_and] at h ⊢
      cases' h₂ with _ _ _ _ h₂_h h₂_h <;> [exact asymm h h₂_h; exact e₂ rfl]
    · simp [e₂, dif_neg e₁, show b₂ ≠ b₁ from e₂ ▸ e₁]
    · simpa only [dif_neg e₁, dif_neg e₂, Prod.lex_def, subrel_val, Subtype.mk_eq_mk,
        Sum.lex_inl_inl] using h

theorem mul_le_of_limit {a b c : Ordinal} (h : IsLimit b) : a * b ≤ c ↔ ∀ b' < b, a * b' ≤ c :=
  ⟨fun h _ l => (mul_le_mul_left' l.le _).trans h, fun H =>
    -- Porting note: `induction` tactics are required because of the parser bug.
    le_of_not_lt <| by
      induction a using inductionOn with
      | H α r =>
        induction b using inductionOn with
        | H β s =>
          exact mul_le_of_limit_aux h H⟩

theorem isNormal_mul_right {a : Ordinal} (h : 0 < a) : IsNormal (a * ·) :=
  -- Porting note(#12129): additional beta reduction needed
  ⟨fun b => by
      beta_reduce
      rw [mul_succ]
      simpa only [add_zero] using (add_lt_add_iff_left (a * b)).2 h,
    fun _ l _ => mul_le_of_limit l⟩

@[deprecated isNormal_mul_right (since := "2024-10-11")]
alias mul_isNormal := isNormal_mul_right

theorem lt_mul_of_limit {a b c : Ordinal} (h : IsLimit c) : a < b * c ↔ ∃ c' < c, a < b * c' := by
  -- Porting note: `bex_def` is required.
  simpa only [not_forall₂, not_le, bex_def] using not_congr (@mul_le_of_limit b c a h)

theorem mul_lt_mul_iff_left {a b c : Ordinal} (a0 : 0 < a) : a * b < a * c ↔ b < c :=
  (isNormal_mul_right a0).lt_iff

theorem mul_le_mul_iff_left {a b c : Ordinal} (a0 : 0 < a) : a * b ≤ a * c ↔ b ≤ c :=
  (isNormal_mul_right a0).le_iff

theorem mul_lt_mul_of_pos_left {a b c : Ordinal} (h : a < b) (c0 : 0 < c) : c * a < c * b :=
  (mul_lt_mul_iff_left c0).2 h

theorem mul_pos {a b : Ordinal} (h₁ : 0 < a) (h₂ : 0 < b) : 0 < a * b := by
  simpa only [mul_zero] using mul_lt_mul_of_pos_left h₂ h₁

theorem mul_ne_zero {a b : Ordinal} : a ≠ 0 → b ≠ 0 → a * b ≠ 0 := by
  simpa only [Ordinal.pos_iff_ne_zero] using mul_pos

theorem le_of_mul_le_mul_left {a b c : Ordinal} (h : c * a ≤ c * b) (h0 : 0 < c) : a ≤ b :=
  le_imp_le_of_lt_imp_lt (fun h' => mul_lt_mul_of_pos_left h' h0) h

theorem mul_right_inj {a b c : Ordinal} (a0 : 0 < a) : a * b = a * c ↔ b = c :=
  (isNormal_mul_right a0).inj

theorem isLimit_mul {a b : Ordinal} (a0 : 0 < a) : IsLimit b → IsLimit (a * b) :=
  (isNormal_mul_right a0).isLimit

@[deprecated isLimit_mul (since := "2024-10-11")]
alias mul_isLimit := isLimit_mul

theorem isLimit_mul_left {a b : Ordinal} (l : IsLimit a) (b0 : 0 < b) : IsLimit (a * b) := by
  rcases zero_or_succ_or_limit b with (rfl | ⟨b, rfl⟩ | lb)
  · exact b0.false.elim
  · rw [mul_succ]
    exact isLimit_add _ l
  · exact isLimit_mul l.pos lb

@[deprecated isLimit_mul_left (since := "2024-10-11")]
alias mul_isLimit_left := isLimit_mul_left

theorem smul_eq_mul : ∀ (n : ℕ) (a : Ordinal), n • a = a * n
  | 0, a => by rw [zero_nsmul, Nat.cast_zero, mul_zero]
  | n + 1, a => by rw [succ_nsmul, Nat.cast_add, mul_add, Nat.cast_one, mul_one, smul_eq_mul n]

/-! ### Division on ordinals -/


/-- The set in the definition of division is nonempty. -/
private theorem div_nonempty {a b : Ordinal} (h : b ≠ 0) : { o | a < b * succ o }.Nonempty :=
  ⟨a, (succ_le_iff (a := a) (b := b * succ a)).1 <| by
    simpa only [succ_zero, one_mul] using
      mul_le_mul_right' (succ_le_of_lt (Ordinal.pos_iff_ne_zero.2 h)) (succ a)⟩

/-- `a / b` is the unique ordinal `o` satisfying `a = b * o + o'` with `o' < b`. -/
instance div : Div Ordinal :=
  ⟨fun a b => if b = 0 then 0 else sInf { o | a < b * succ o }⟩

@[simp]
theorem div_zero (a : Ordinal) : a / 0 = 0 :=
  dif_pos rfl

private theorem div_def (a) {b : Ordinal} (h : b ≠ 0) : a / b = sInf { o | a < b * succ o } :=
  dif_neg h

theorem lt_mul_succ_div (a) {b : Ordinal} (h : b ≠ 0) : a < b * succ (a / b) := by
  rw [div_def a h]; exact csInf_mem (div_nonempty h)

theorem lt_mul_div_add (a) {b : Ordinal} (h : b ≠ 0) : a < b * (a / b) + b := by
  simpa only [mul_succ] using lt_mul_succ_div a h

theorem div_le {a b c : Ordinal} (b0 : b ≠ 0) : a / b ≤ c ↔ a < b * succ c :=
  ⟨fun h => (lt_mul_succ_div a b0).trans_le (mul_le_mul_left' (succ_le_succ_iff.2 h) _), fun h => by
    rw [div_def a b0]; exact csInf_le' h⟩

theorem lt_div {a b c : Ordinal} (h : c ≠ 0) : a < b / c ↔ c * succ a ≤ b := by
  rw [← not_le, div_le h, not_lt]

theorem div_pos {b c : Ordinal} (h : c ≠ 0) : 0 < b / c ↔ c ≤ b := by simp [lt_div h]

theorem le_div {a b c : Ordinal} (c0 : c ≠ 0) : a ≤ b / c ↔ c * a ≤ b := by
  induction a using limitRecOn with
  | H₁ => simp only [mul_zero, Ordinal.zero_le]
  | H₂ _ _ => rw [succ_le_iff, lt_div c0]
  | H₃ _ h₁ h₂ =>
    revert h₁ h₂
    simp +contextual only [mul_le_of_limit, limit_le, forall_true_iff]

theorem div_lt {a b c : Ordinal} (b0 : b ≠ 0) : a / b < c ↔ a < b * c :=
  lt_iff_lt_of_le_iff_le <| le_div b0

theorem div_le_of_le_mul {a b c : Ordinal} (h : a ≤ b * c) : a / b ≤ c :=
  if b0 : b = 0 then by simp only [b0, div_zero, Ordinal.zero_le]
  else
    (div_le b0).2 <| h.trans_lt <| mul_lt_mul_of_pos_left (lt_succ c) (Ordinal.pos_iff_ne_zero.2 b0)

theorem mul_lt_of_lt_div {a b c : Ordinal} : a < b / c → c * a < b :=
  lt_imp_lt_of_le_imp_le div_le_of_le_mul

@[simp]
theorem zero_div (a : Ordinal) : 0 / a = 0 :=
  Ordinal.le_zero.1 <| div_le_of_le_mul <| Ordinal.zero_le _

theorem mul_div_le (a b : Ordinal) : b * (a / b) ≤ a :=
  if b0 : b = 0 then by simp only [b0, zero_mul, Ordinal.zero_le] else (le_div b0).1 le_rfl

theorem div_le_left {a b : Ordinal} (h : a ≤ b) (c : Ordinal) : a / c ≤ b / c := by
  obtain rfl | hc := eq_or_ne c 0
<<<<<<< HEAD
  · iterate 2 rw [div_zero]
=======
  · rw [div_zero, div_zero]
>>>>>>> 8280f912
  · rw [le_div hc]
    exact (mul_div_le a c).trans h

theorem mul_add_div (a) {b : Ordinal} (b0 : b ≠ 0) (c) : (b * a + c) / b = a + c / b := by
  apply le_antisymm
  · apply (div_le b0).2
    rw [mul_succ, mul_add, add_assoc, add_lt_add_iff_left]
    apply lt_mul_div_add _ b0
  · rw [le_div b0, mul_add, add_le_add_iff_left]
    apply mul_div_le

theorem div_eq_zero_of_lt {a b : Ordinal} (h : a < b) : a / b = 0 := by
  rw [← Ordinal.le_zero, div_le <| Ordinal.pos_iff_ne_zero.1 <| (Ordinal.zero_le _).trans_lt h]
  simpa only [succ_zero, mul_one] using h

@[simp]
theorem mul_div_cancel (a) {b : Ordinal} (b0 : b ≠ 0) : b * a / b = a := by
  simpa only [add_zero, zero_div] using mul_add_div a b0 0

theorem mul_add_div_mul {a c : Ordinal} (hc : c < a) (b d : Ordinal) :
    (a * b + c) / (a * d) = b / d := by
  have ha : a ≠ 0 := ((Ordinal.zero_le c).trans_lt hc).ne'
  obtain rfl | hd := eq_or_ne d 0
  · rw [mul_zero, div_zero, div_zero]
  · have H := mul_ne_zero ha hd
    apply le_antisymm
    · rw [← lt_succ_iff, div_lt H, mul_assoc]
      · apply (add_lt_add_left hc _).trans_le
        rw [← mul_succ]
        apply mul_le_mul_left'
        rw [succ_le_iff]
        exact lt_mul_succ_div b hd
    · rw [le_div H, mul_assoc]
      exact (mul_le_mul_left' (mul_div_le b d) a).trans (le_add_right _ c)

theorem mul_div_mul_cancel {a : Ordinal} (ha : a ≠ 0) (b c) : a * b / (a * c) = b / c := by
  convert mul_add_div_mul (Ordinal.pos_iff_ne_zero.2 ha) b c using 1
  rw [add_zero]

@[simp]
theorem div_one (a : Ordinal) : a / 1 = a := by
  simpa only [one_mul] using mul_div_cancel a Ordinal.one_ne_zero

@[simp]
theorem div_self {a : Ordinal} (h : a ≠ 0) : a / a = 1 := by
  simpa only [mul_one] using mul_div_cancel 1 h

theorem mul_sub (a b c : Ordinal) : a * (b - c) = a * b - a * c :=
  if a0 : a = 0 then by simp only [a0, zero_mul, sub_self]
  else
    eq_of_forall_ge_iff fun d => by rw [sub_le, ← le_div a0, sub_le, ← le_div a0, mul_add_div _ a0]

theorem isLimit_add_iff {a b} : IsLimit (a + b) ↔ IsLimit b ∨ b = 0 ∧ IsLimit a := by
  constructor <;> intro h
  · by_cases h' : b = 0
    · rw [h', add_zero] at h
      right
      exact ⟨h', h⟩
    left
    rw [← add_sub_cancel a b]
    apply isLimit_sub h
    suffices a + 0 < a + b by simpa only [add_zero] using this
    rwa [add_lt_add_iff_left, Ordinal.pos_iff_ne_zero]
  rcases h with (h | ⟨rfl, h⟩)
  · exact isLimit_add a h
  · simpa only [add_zero]

theorem dvd_add_iff : ∀ {a b c : Ordinal}, a ∣ b → (a ∣ b + c ↔ a ∣ c)
  | a, _, c, ⟨b, rfl⟩ =>
    ⟨fun ⟨d, e⟩ => ⟨d - b, by rw [mul_sub, ← e, add_sub_cancel]⟩, fun ⟨d, e⟩ => by
      rw [e, ← mul_add]
      apply dvd_mul_right⟩

theorem div_mul_cancel : ∀ {a b : Ordinal}, a ≠ 0 → a ∣ b → a * (b / a) = b
  | a, _, a0, ⟨b, rfl⟩ => by rw [mul_div_cancel _ a0]

theorem le_of_dvd : ∀ {a b : Ordinal}, b ≠ 0 → a ∣ b → a ≤ b
  -- Porting note: `⟨b, rfl⟩ => by` → `⟨b, e⟩ => by subst e`
  | a, _, b0, ⟨b, e⟩ => by
    subst e
    -- Porting note: `Ne` is required.
    simpa only [mul_one] using
      mul_le_mul_left'
        (one_le_iff_ne_zero.2 fun h : b = 0 => by
          simp only [h, mul_zero, Ne, not_true_eq_false] at b0) a

theorem dvd_antisymm {a b : Ordinal} (h₁ : a ∣ b) (h₂ : b ∣ a) : a = b :=
  if a0 : a = 0 then by subst a; exact (eq_zero_of_zero_dvd h₁).symm
  else
    if b0 : b = 0 then by subst b; exact eq_zero_of_zero_dvd h₂
    else (le_of_dvd b0 h₁).antisymm (le_of_dvd a0 h₂)

instance isAntisymm : IsAntisymm Ordinal (· ∣ ·) :=
  ⟨@dvd_antisymm⟩

/-- `a % b` is the unique ordinal `o'` satisfying
  `a = b * o + o'` with `o' < b`. -/
instance mod : Mod Ordinal :=
  ⟨fun a b => a - b * (a / b)⟩

theorem mod_def (a b : Ordinal) : a % b = a - b * (a / b) :=
  rfl

theorem mod_le (a b : Ordinal) : a % b ≤ a :=
  sub_le_self a _

@[simp]
theorem mod_zero (a : Ordinal) : a % 0 = a := by simp only [mod_def, div_zero, zero_mul, sub_zero]

theorem mod_eq_of_lt {a b : Ordinal} (h : a < b) : a % b = a := by
  simp only [mod_def, div_eq_zero_of_lt h, mul_zero, sub_zero]

@[simp]
theorem zero_mod (b : Ordinal) : 0 % b = 0 := by simp only [mod_def, zero_div, mul_zero, sub_self]

theorem div_add_mod (a b : Ordinal) : b * (a / b) + a % b = a :=
  Ordinal.add_sub_cancel_of_le <| mul_div_le _ _

theorem mod_lt (a) {b : Ordinal} (h : b ≠ 0) : a % b < b :=
  (add_lt_add_iff_left (b * (a / b))).1 <| by rw [div_add_mod]; exact lt_mul_div_add a h

@[simp]
theorem mod_self (a : Ordinal) : a % a = 0 :=
  if a0 : a = 0 then by simp only [a0, zero_mod]
  else by simp only [mod_def, div_self a0, mul_one, sub_self]

@[simp]
theorem mod_one (a : Ordinal) : a % 1 = 0 := by simp only [mod_def, div_one, one_mul, sub_self]

theorem dvd_of_mod_eq_zero {a b : Ordinal} (H : a % b = 0) : b ∣ a :=
  ⟨a / b, by simpa [H] using (div_add_mod a b).symm⟩

theorem mod_eq_zero_of_dvd {a b : Ordinal} (H : b ∣ a) : a % b = 0 := by
  rcases H with ⟨c, rfl⟩
  rcases eq_or_ne b 0 with (rfl | hb)
  · simp
  · simp [mod_def, hb]

theorem dvd_iff_mod_eq_zero {a b : Ordinal} : b ∣ a ↔ a % b = 0 :=
  ⟨mod_eq_zero_of_dvd, dvd_of_mod_eq_zero⟩

@[simp]
theorem mul_add_mod_self (x y z : Ordinal) : (x * y + z) % x = z % x := by
  rcases eq_or_ne x 0 with rfl | hx
  · simp
  · rwa [mod_def, mul_add_div, mul_add, ← sub_sub, add_sub_cancel, mod_def]

@[simp]
theorem mul_mod (x y : Ordinal) : x * y % x = 0 := by
  simpa using mul_add_mod_self x y 0

theorem mul_add_mod_mul {w x : Ordinal} (hw : w < x) (y z : Ordinal) :
    (x * y + w) % (x * z) = x * (y % z) + w := by
  rw [mod_def, mul_add_div_mul hw]
  apply sub_eq_of_add_eq
  rw [← add_assoc, mul_assoc, ← mul_add, div_add_mod]

theorem mul_mod_mul (x y z : Ordinal) : (x * y) % (x * z) = x * (y % z) := by
  obtain rfl | hx := Ordinal.eq_zero_or_pos x
  · simp
  · convert mul_add_mod_mul hx y z using 1 <;>
    rw [add_zero]

theorem mod_mod_of_dvd (a : Ordinal) {b c : Ordinal} (h : c ∣ b) : a % b % c = a % c := by
  nth_rw 2 [← div_add_mod a b]
  rcases h with ⟨d, rfl⟩
  rw [mul_assoc, mul_add_mod_self]

@[simp]
theorem mod_mod (a b : Ordinal) : a % b % b = a % b :=
  mod_mod_of_dvd a dvd_rfl

/-! ### Families of ordinals

There are two kinds of indexed families that naturally arise when dealing with ordinals: those
indexed by some type in the appropriate universe, and those indexed by ordinals less than another.
The following API allows one to convert from one kind of family to the other.

In many cases, this makes it easy to prove claims about one kind of family via the corresponding
claim on the other. -/


/-- Converts a family indexed by a `Type u` to one indexed by an `Ordinal.{u}` using a specified
well-ordering. -/
def bfamilyOfFamily' {ι : Type u} (r : ι → ι → Prop) [IsWellOrder ι r] (f : ι → α) :
    ∀ a < type r, α := fun a ha => f (enum r ⟨a, ha⟩)

/-- Converts a family indexed by a `Type u` to one indexed by an `Ordinal.{u}` using a well-ordering
given by the axiom of choice. -/
def bfamilyOfFamily {ι : Type u} : (ι → α) → ∀ a < type (@WellOrderingRel ι), α :=
  bfamilyOfFamily' WellOrderingRel

/-- Converts a family indexed by an `Ordinal.{u}` to one indexed by a `Type u` using a specified
well-ordering. -/
def familyOfBFamily' {ι : Type u} (r : ι → ι → Prop) [IsWellOrder ι r] {o} (ho : type r = o)
    (f : ∀ a < o, α) : ι → α := fun i =>
  f (typein r i)
    (by
      rw [← ho]
      exact typein_lt_type r i)

/-- Converts a family indexed by an `Ordinal.{u}` to one indexed by a `Type u` using a well-ordering
given by the axiom of choice. -/
def familyOfBFamily (o : Ordinal) (f : ∀ a < o, α) : o.toType → α :=
  familyOfBFamily' (· < ·) (type_toType o) f

@[simp]
theorem bfamilyOfFamily'_typein {ι} (r : ι → ι → Prop) [IsWellOrder ι r] (f : ι → α) (i) :
    bfamilyOfFamily' r f (typein r i) (typein_lt_type r i) = f i := by
  simp only [bfamilyOfFamily', enum_typein]

@[simp]
theorem bfamilyOfFamily_typein {ι} (f : ι → α) (i) :
    bfamilyOfFamily f (typein _ i) (typein_lt_type _ i) = f i :=
  bfamilyOfFamily'_typein _ f i

@[simp, nolint simpNF] -- Porting note (#10959): simp cannot prove this
theorem familyOfBFamily'_enum {ι : Type u} (r : ι → ι → Prop) [IsWellOrder ι r] {o}
    (ho : type r = o) (f : ∀ a < o, α) (i hi) :
    familyOfBFamily' r ho f (enum r ⟨i, by rwa [ho]⟩) = f i hi := by
  simp only [familyOfBFamily', typein_enum]

@[simp, nolint simpNF] -- Porting note (#10959): simp cannot prove this
theorem familyOfBFamily_enum (o : Ordinal) (f : ∀ a < o, α) (i hi) :
    familyOfBFamily o f (enum (α := o.toType) (· < ·) ⟨i, hi.trans_eq (type_toType _).symm⟩)
    = f i hi :=
  familyOfBFamily'_enum _ (type_toType o) f _ _

/-- The range of a family indexed by ordinals. -/
def brange (o : Ordinal) (f : ∀ a < o, α) : Set α :=
  { a | ∃ i hi, f i hi = a }

theorem mem_brange {o : Ordinal} {f : ∀ a < o, α} {a} : a ∈ brange o f ↔ ∃ i hi, f i hi = a :=
  Iff.rfl

theorem mem_brange_self {o} (f : ∀ a < o, α) (i hi) : f i hi ∈ brange o f :=
  ⟨i, hi, rfl⟩

@[simp]
theorem range_familyOfBFamily' {ι : Type u} (r : ι → ι → Prop) [IsWellOrder ι r] {o}
    (ho : type r = o) (f : ∀ a < o, α) : range (familyOfBFamily' r ho f) = brange o f := by
  refine Set.ext fun a => ⟨?_, ?_⟩
  · rintro ⟨b, rfl⟩
    apply mem_brange_self
  · rintro ⟨i, hi, rfl⟩
    exact ⟨_, familyOfBFamily'_enum _ _ _ _ _⟩

@[simp]
theorem range_familyOfBFamily {o} (f : ∀ a < o, α) : range (familyOfBFamily o f) = brange o f :=
  range_familyOfBFamily' _ _ f

@[simp]
theorem brange_bfamilyOfFamily' {ι : Type u} (r : ι → ι → Prop) [IsWellOrder ι r] (f : ι → α) :
    brange _ (bfamilyOfFamily' r f) = range f := by
  refine Set.ext fun a => ⟨?_, ?_⟩
  · rintro ⟨i, hi, rfl⟩
    apply mem_range_self
  · rintro ⟨b, rfl⟩
    exact ⟨_, _, bfamilyOfFamily'_typein _ _ _⟩

@[simp]
theorem brange_bfamilyOfFamily {ι : Type u} (f : ι → α) : brange _ (bfamilyOfFamily f) = range f :=
  brange_bfamilyOfFamily' _ _

@[simp]
theorem brange_const {o : Ordinal} (ho : o ≠ 0) {c : α} : (brange o fun _ _ => c) = {c} := by
  rw [← range_familyOfBFamily]
  exact @Set.range_const _ o.toType (toType_nonempty_iff_ne_zero.2 ho) c

theorem comp_bfamilyOfFamily' {ι : Type u} (r : ι → ι → Prop) [IsWellOrder ι r] (f : ι → α)
    (g : α → β) : (fun i hi => g (bfamilyOfFamily' r f i hi)) = bfamilyOfFamily' r (g ∘ f) :=
  rfl

theorem comp_bfamilyOfFamily {ι : Type u} (f : ι → α) (g : α → β) :
    (fun i hi => g (bfamilyOfFamily f i hi)) = bfamilyOfFamily (g ∘ f) :=
  rfl

theorem comp_familyOfBFamily' {ι : Type u} (r : ι → ι → Prop) [IsWellOrder ι r] {o}
    (ho : type r = o) (f : ∀ a < o, α) (g : α → β) :
    g ∘ familyOfBFamily' r ho f = familyOfBFamily' r ho fun i hi => g (f i hi) :=
  rfl

theorem comp_familyOfBFamily {o} (f : ∀ a < o, α) (g : α → β) :
    g ∘ familyOfBFamily o f = familyOfBFamily o fun i hi => g (f i hi) :=
  rfl

/-! ### Supremum of a family of ordinals -/

/-- The supremum of a family of ordinals -/

@[deprecated iSup (since := "2024-08-27")]
def sup {ι : Type u} (f : ι → Ordinal.{max u v}) : Ordinal.{max u v} :=
  iSup f

set_option linter.deprecated false in
@[deprecated (since := "2024-08-27")]
theorem sSup_eq_sup {ι : Type u} (f : ι → Ordinal.{max u v}) : sSup (Set.range f) = sup.{_, v} f :=
  rfl

/-- The range of an indexed ordinal function, whose outputs live in a higher universe than the
    inputs, is always bounded above. See `Ordinal.lsub` for an explicit bound. -/
theorem bddAbove_range {ι : Type u} (f : ι → Ordinal.{max u v}) : BddAbove (Set.range f) :=
  ⟨(iSup (succ ∘ card ∘ f)).ord, by
    rintro a ⟨i, rfl⟩
    exact le_of_lt (Cardinal.lt_ord.2 ((lt_succ _).trans_le
      (le_ciSup (Cardinal.bddAbove_range _) _)))⟩

theorem bddAbove_of_small (s : Set Ordinal.{u}) [h : Small.{u} s] : BddAbove s := by
  obtain ⟨a, ha⟩ := bddAbove_range (fun x => ((@equivShrink s h).symm x).val)
  use a
  intro b hb
  simpa using ha (mem_range_self (equivShrink s ⟨b, hb⟩))

theorem bddAbove_iff_small {s : Set Ordinal.{u}} : BddAbove s ↔ Small.{u} s :=
  ⟨fun ⟨a, h⟩ => small_subset <| show s ⊆ Iic a from fun _ hx => h hx, fun _ =>
    bddAbove_of_small _⟩

theorem bddAbove_image {s : Set Ordinal.{u}} (hf : BddAbove s)
    (f : Ordinal.{u} → Ordinal.{max u v}) : BddAbove (f '' s) := by
  rw [bddAbove_iff_small] at hf ⊢
  exact small_lift _

theorem bddAbove_range_comp {ι : Type u} {f : ι → Ordinal.{v}} (hf : BddAbove (range f))
    (g : Ordinal.{v} → Ordinal.{max v w}) : BddAbove (range (g ∘ f)) := by
  rw [range_comp]
  exact bddAbove_image hf g

/-- `le_ciSup` whenever the input type is small in the output universe. This lemma sometimes
fails to infer `f` in simple cases and needs it to be given explicitly. -/
protected theorem le_iSup {ι} (f : ι → Ordinal.{u}) [Small.{u} ι] : ∀ i, f i ≤ iSup f :=
  le_ciSup (bddAbove_of_small _)

set_option linter.deprecated false in
@[deprecated Ordinal.le_iSup (since := "2024-08-27")]
theorem le_sup {ι : Type u} (f : ι → Ordinal.{max u v}) : ∀ i, f i ≤ sup.{_, v} f := fun i =>
  Ordinal.le_iSup f i

/-- `ciSup_le_iff'` whenever the input type is small in the output universe. -/
protected theorem iSup_le_iff {ι} {f : ι → Ordinal.{u}} {a : Ordinal.{u}} [Small.{u} ι] :
    iSup f ≤ a ↔ ∀ i, f i ≤ a :=
  ciSup_le_iff' (bddAbove_of_small _)

set_option linter.deprecated false in
@[deprecated Ordinal.iSup_le_iff (since := "2024-08-27")]
theorem sup_le_iff {ι : Type u} {f : ι → Ordinal.{max u v}} {a} : sup.{_, v} f ≤ a ↔ ∀ i, f i ≤ a :=
  Ordinal.iSup_le_iff

/-- An alias of `ciSup_le'` for discoverability. -/
protected theorem iSup_le {ι} {f : ι → Ordinal} {a} :
    (∀ i, f i ≤ a) → iSup f ≤ a :=
  ciSup_le'

set_option linter.deprecated false in
@[deprecated Ordinal.iSup_le (since := "2024-08-27")]
theorem sup_le {ι : Type u} {f : ι → Ordinal.{max u v}} {a} : (∀ i, f i ≤ a) → sup.{_, v} f ≤ a :=
  Ordinal.iSup_le

/-- `lt_ciSup_iff'` whenever the input type is small in the output universe. -/
protected theorem lt_iSup {ι} {f : ι → Ordinal.{u}} {a : Ordinal.{u}} [Small.{u} ι] :
    a < iSup f ↔ ∃ i, a < f i :=
  lt_ciSup_iff' (bddAbove_of_small _)

set_option linter.deprecated false in
@[deprecated Ordinal.lt_iSup (since := "2024-08-27")]
theorem lt_sup {ι : Type u} {f : ι → Ordinal.{max u v}} {a} : a < sup.{_, v} f ↔ ∃ i, a < f i := by
  simpa only [not_forall, not_le] using not_congr (@sup_le_iff.{_, v} _ f a)

@[deprecated (since := "2024-08-27")]
theorem ne_iSup_iff_lt_iSup {ι : Type u} {f : ι → Ordinal.{max u v}} :
    (∀ i, f i ≠ iSup f) ↔ ∀ i, f i < iSup f :=
  forall_congr' fun i => (Ordinal.le_iSup f i).lt_iff_ne.symm

set_option linter.deprecated false in
@[deprecated ne_iSup_iff_lt_iSup (since := "2024-08-27")]
theorem ne_sup_iff_lt_sup {ι : Type u} {f : ι → Ordinal.{max u v}} :
    (∀ i, f i ≠ sup.{_, v} f) ↔ ∀ i, f i < sup.{_, v} f :=
  ne_iSup_iff_lt_iSup

-- TODO: state in terms of `IsSuccLimit`.
theorem succ_lt_iSup_of_ne_iSup {ι} {f : ι → Ordinal.{u}} [Small.{u} ι]
    (hf : ∀ i, f i ≠ iSup f) {a} (hao : a < iSup f) : succ a < iSup f := by
  by_contra! hoa
  exact hao.not_le (Ordinal.iSup_le fun i => le_of_lt_succ <|
    (lt_of_le_of_ne (Ordinal.le_iSup _ _) (hf i)).trans_le hoa)

set_option linter.deprecated false in
@[deprecated succ_lt_iSup_of_ne_iSup (since := "2024-08-27")]
theorem sup_not_succ_of_ne_sup {ι : Type u} {f : ι → Ordinal.{max u v}}
    (hf : ∀ i, f i ≠ sup.{_, v} f) {a} (hao : a < sup.{_, v} f) : succ a < sup.{_, v} f := by
  by_contra! hoa
  exact
    hao.not_le (sup_le fun i => le_of_lt_succ <| (lt_of_le_of_ne (le_sup _ _) (hf i)).trans_le hoa)

-- TODO: generalize to conditionally complete lattices.
theorem iSup_eq_zero_iff {ι} {f : ι → Ordinal.{u}} [Small.{u} ι] :
    iSup f = 0 ↔ ∀ i, f i = 0 := by
  refine
    ⟨fun h i => ?_, fun h =>
      le_antisymm (Ordinal.iSup_le fun i => Ordinal.le_zero.2 (h i)) (Ordinal.zero_le _)⟩
  rw [← Ordinal.le_zero, ← h]
  exact Ordinal.le_iSup f i

set_option linter.deprecated false in
@[deprecated iSup_eq_zero_iff (since := "2024-08-27")]
theorem sup_eq_zero_iff {ι : Type u} {f : ι → Ordinal.{max u v}} :
    sup.{_, v} f = 0 ↔ ∀ i, f i = 0 := by
  refine
    ⟨fun h i => ?_, fun h =>
      le_antisymm (sup_le fun i => Ordinal.le_zero.2 (h i)) (Ordinal.zero_le _)⟩
  rw [← Ordinal.le_zero, ← h]
  exact le_sup f i

set_option linter.deprecated false in
@[deprecated ciSup_of_empty (since := "2024-08-27")]
theorem sup_empty {ι} [IsEmpty ι] (f : ι → Ordinal) : sup f = 0 :=
  ciSup_of_empty f

set_option linter.deprecated false in
@[deprecated ciSup_const (since := "2024-08-27")]
theorem sup_const {ι} [_hι : Nonempty ι] (o : Ordinal) : (sup fun _ : ι => o) = o :=
  ciSup_const

set_option linter.deprecated false in
@[deprecated ciSup_unique (since := "2024-08-27")]
theorem sup_unique {ι} [Unique ι] (f : ι → Ordinal) : sup f = f default :=
  ciSup_unique

set_option linter.deprecated false in
@[deprecated csSup_le_csSup' (since := "2024-08-27")]
theorem sup_le_of_range_subset {ι ι'} {f : ι → Ordinal} {g : ι' → Ordinal}
    (h : Set.range f ⊆ Set.range g) : sup.{u, max v w} f ≤ sup.{v, max u w} g :=
  csSup_le_csSup' (bddAbove_range.{v, max u w} _) h

-- TODO: generalize or remove
theorem iSup_eq_of_range_eq {ι ι'} {f : ι → Ordinal} {g : ι' → Ordinal}
    (h : Set.range f = Set.range g) : iSup f = iSup g :=
  congr_arg _ h

set_option linter.deprecated false in
@[deprecated iSup_eq_of_range_eq (since := "2024-08-27")]
theorem sup_eq_of_range_eq {ι : Type u} {ι' : Type v}
    {f : ι → Ordinal.{max u v w}} {g : ι' → Ordinal.{max u v w}}
    (h : Set.range f = Set.range g) : sup.{u, max v w} f = sup.{v, max u w} g :=
  Ordinal.iSup_eq_of_range_eq h

-- TODO: generalize to conditionally complete lattices
theorem iSup_sum {α β} (f : α ⊕ β → Ordinal.{u}) [Small.{u} α] [Small.{u} β]:
    iSup f = max (⨆ a, f (Sum.inl a)) (⨆ b, f (Sum.inr b)) := by
  apply (Ordinal.iSup_le _).antisymm (max_le _ _)
  · rintro (i | i)
    · exact le_max_of_le_left (Ordinal.le_iSup (fun x ↦ f (Sum.inl x)) i)
    · exact le_max_of_le_right (Ordinal.le_iSup (fun x ↦ f (Sum.inr x)) i)
  all_goals
    apply csSup_le_csSup' (bddAbove_of_small _)
    rintro i ⟨a, rfl⟩
    apply mem_range_self

set_option linter.deprecated false in
@[deprecated iSup_sum (since := "2024-08-27")]
theorem sup_sum {α : Type u} {β : Type v} (f : α ⊕ β → Ordinal) :
    sup.{max u v, w} f =
      max (sup.{u, max v w} fun a => f (Sum.inl a)) (sup.{v, max u w} fun b => f (Sum.inr b)) := by
  apply (sup_le_iff.2 _).antisymm (max_le_iff.2 ⟨_, _⟩)
  · rintro (i | i)
    · exact le_max_of_le_left (le_sup _ i)
    · exact le_max_of_le_right (le_sup _ i)
  all_goals
    apply sup_le_of_range_subset.{_, max u v, w}
    rintro i ⟨a, rfl⟩
    apply mem_range_self

theorem unbounded_range_of_le_iSup {α β : Type u} (r : α → α → Prop) [IsWellOrder α r] (f : β → α)
    (h : type r ≤ ⨆ i, typein r (f i)) : Unbounded r (range f) :=
  (not_bounded_iff _).1 fun ⟨x, hx⟩ =>
    h.not_lt <| lt_of_le_of_lt
      (Ordinal.iSup_le fun y => ((typein_lt_typein r).2 <| hx _ <| mem_range_self y).le)
      (typein_lt_type r x)

set_option linter.deprecated false in
@[deprecated unbounded_range_of_le_iSup (since := "2024-08-27")]
theorem unbounded_range_of_sup_ge {α β : Type u} (r : α → α → Prop) [IsWellOrder α r] (f : β → α)
    (h : type r ≤ sup.{u, u} (typein r ∘ f)) : Unbounded r (range f) :=
  unbounded_range_of_le_iSup r f h

set_option linter.deprecated false in
@[deprecated (since := "2024-08-27")]
theorem le_sup_shrink_equiv {s : Set Ordinal.{u}} (hs : Small.{u} s) (a) (ha : a ∈ s) :
    a ≤ sup.{u, u} fun x => ((@equivShrink s hs).symm x).val := by
  convert le_sup.{u, u} (fun x => ((@equivShrink s hs).symm x).val) ((@equivShrink s hs) ⟨a, ha⟩)
  rw [symm_apply_apply]

theorem IsNormal.map_iSup_of_bddAbove {f : Ordinal.{u} → Ordinal.{v}} (H : IsNormal f)
    {ι : Type*} (g : ι → Ordinal.{u}) (hg : BddAbove (range g))
    [Nonempty ι] : f (⨆ i, g i) = ⨆ i, f (g i) := eq_of_forall_ge_iff fun a ↦ by
  have := bddAbove_iff_small.mp hg
  have := univLE_of_injective H.strictMono.injective
  have := Small.trans_univLE.{u, v} (range g)
  have hfg : BddAbove (range (f ∘ g)) := bddAbove_iff_small.mpr <| by
    rw [range_comp]
    exact small_image f (range g)
  change _ ↔ ⨆ i, (f ∘ g) i ≤ a
  rw [ciSup_le_iff hfg, H.le_set' _ Set.univ_nonempty g] <;> simp [ciSup_le_iff hg]

theorem IsNormal.map_iSup {f : Ordinal.{u} → Ordinal.{v}} (H : IsNormal f)
    {ι : Type w} (g : ι → Ordinal.{u}) [Small.{u} ι] [Nonempty ι] :
    f (⨆ i, g i) = ⨆ i, f (g i) :=
  H.map_iSup_of_bddAbove g (bddAbove_of_small _)

theorem IsNormal.map_sSup_of_bddAbove {f : Ordinal.{u} → Ordinal.{v}} (H : IsNormal f)
    {s : Set Ordinal.{u}} (hs : BddAbove s) (hn : s.Nonempty) : f (sSup s) = sSup (f '' s) := by
  have := hn.to_subtype
  rw [sSup_eq_iSup', sSup_image', H.map_iSup_of_bddAbove]
  rwa [Subtype.range_coe_subtype, setOf_mem_eq]

theorem IsNormal.map_sSup {f : Ordinal.{u} → Ordinal.{v}} (H : IsNormal f)
    {s : Set Ordinal.{u}} (hn : s.Nonempty) [Small.{u} s] : f (sSup s) = sSup (f '' s) :=
  H.map_sSup_of_bddAbove (bddAbove_of_small s) hn

set_option linter.deprecated false in
@[deprecated IsNormal.map_iSup (since := "2024-08-27")]
theorem IsNormal.sup {f : Ordinal.{max u v} → Ordinal.{max u w}} (H : IsNormal f) {ι : Type u}
    (g : ι → Ordinal.{max u v}) [Nonempty ι] : f (sup.{_, v} g) = sup.{_, w} (f ∘ g) :=
  H.map_iSup g

theorem IsNormal.apply_of_isLimit {f : Ordinal.{u} → Ordinal.{v}} (H : IsNormal f) {o : Ordinal}
    (ho : IsLimit o) : f o = ⨆ a : Iio o, f a := by
  have : Nonempty (Iio o) := ⟨0, ho.pos⟩
  rw [← H.map_iSup, ho.iSup_Iio]

set_option linter.deprecated false in
@[deprecated (since := "2024-08-27")]
theorem sup_eq_sSup {s : Set Ordinal.{u}} (hs : Small.{u} s) :
    (sup.{u, u} fun x => (@equivShrink s hs).symm x) = sSup s :=
  let hs' := bddAbove_iff_small.2 hs
  ((csSup_le_iff' hs').2 (le_sup_shrink_equiv hs)).antisymm'
    (sup_le fun _x => le_csSup hs' (Subtype.mem _))

theorem sSup_ord {s : Set Cardinal.{u}} (hs : BddAbove s) : (sSup s).ord = sSup (ord '' s) :=
  eq_of_forall_ge_iff fun a => by
    rw [csSup_le_iff'
        (bddAbove_iff_small.2 (@small_image _ _ _ s (Cardinal.bddAbove_iff_small.1 hs))),
      ord_le, csSup_le_iff' hs]
    simp [ord_le]

theorem iSup_ord {ι} {f : ι → Cardinal} (hf : BddAbove (range f)) :
    (iSup f).ord = ⨆ i, (f i).ord := by
  unfold iSup
  convert sSup_ord hf
  -- Porting note: `change` is required.
  conv_lhs => change range (ord ∘ f)
  rw [range_comp]

theorem sInf_compl_lt_lift_ord_succ {ι : Type u} (f : ι → Ordinal.{max u v}) :
    sInf (range f)ᶜ < lift.{v} (succ #ι).ord := by
  by_contra! h
  have : Iio (lift.{v} (succ #ι).ord) ⊆ range f := by
    intro o ho
    have := not_mem_of_lt_csInf' (ho.trans_le h)
    rwa [not_mem_compl_iff] at this
  have := mk_le_mk_of_subset this
  rw [mk_Iio_ordinal, ← lift_card, Cardinal.lift_lift, card_ord, Cardinal.lift_succ,
    succ_le_iff, ← Cardinal.lift_id'.{u, max (u + 1) (v + 1)} #_] at this
  exact this.not_le mk_range_le_lift

theorem sInf_compl_lt_ord_succ {ι : Type u} (f : ι → Ordinal.{u}) :
    sInf (range f)ᶜ < (succ #ι).ord :=
  lift_id (succ #ι).ord ▸ sInf_compl_lt_lift_ord_succ f

-- TODO: remove `bsup` in favor of `iSup` in a future refactor.

section bsup
set_option linter.deprecated false

private theorem sup_le_sup {ι ι' : Type u} (r : ι → ι → Prop) (r' : ι' → ι' → Prop)
    [IsWellOrder ι r] [IsWellOrder ι' r'] {o} (ho : type r = o) (ho' : type r' = o)
    (f : ∀ a < o, Ordinal.{max u v}) :
    sup.{_, v} (familyOfBFamily' r ho f) ≤ sup.{_, v} (familyOfBFamily' r' ho' f) :=
  sup_le fun i => by
    cases'
      typein_surj r'
        (by
          rw [ho', ← ho]
          exact typein_lt_type r i) with
      j hj
    simp_rw [familyOfBFamily', ← hj]
    apply le_sup

theorem sup_eq_sup {ι ι' : Type u} (r : ι → ι → Prop) (r' : ι' → ι' → Prop) [IsWellOrder ι r]
    [IsWellOrder ι' r'] {o : Ordinal.{u}} (ho : type r = o) (ho' : type r' = o)
    (f : ∀ a < o, Ordinal.{max u v}) :
    sup.{_, v} (familyOfBFamily' r ho f) = sup.{_, v} (familyOfBFamily' r' ho' f) :=
  sup_eq_of_range_eq.{u, u, v} (by simp)

/-- The supremum of a family of ordinals indexed by the set of ordinals less than some
    `o : Ordinal.{u}`. This is a special case of `sup` over the family provided by
    `familyOfBFamily`. -/
def bsup (o : Ordinal.{u}) (f : ∀ a < o, Ordinal.{max u v}) : Ordinal.{max u v} :=
  sup.{_, v} (familyOfBFamily o f)

@[simp]
theorem sup_eq_bsup {o : Ordinal.{u}} (f : ∀ a < o, Ordinal.{max u v}) :
    sup.{_, v} (familyOfBFamily o f) = bsup.{_, v} o f :=
  rfl

@[simp]
theorem sup_eq_bsup' {o : Ordinal.{u}} {ι} (r : ι → ι → Prop) [IsWellOrder ι r] (ho : type r = o)
    (f : ∀ a < o, Ordinal.{max u v}) : sup.{_, v} (familyOfBFamily' r ho f) = bsup.{_, v} o f :=
  sup_eq_sup r _ ho _ f

@[simp, nolint simpNF] -- Porting note (#10959): simp cannot prove this
theorem sSup_eq_bsup {o : Ordinal.{u}} (f : ∀ a < o, Ordinal.{max u v}) :
    sSup (brange o f) = bsup.{_, v} o f := by
  congr
  rw [range_familyOfBFamily]

@[simp]
theorem bsup_eq_sup' {ι : Type u} (r : ι → ι → Prop) [IsWellOrder ι r] (f : ι → Ordinal.{max u v}) :
    bsup.{_, v} _ (bfamilyOfFamily' r f) = sup.{_, v} f := by
  simp (config := { unfoldPartialApp := true }) only [← sup_eq_bsup' r, enum_typein,
    familyOfBFamily', bfamilyOfFamily']

theorem bsup_eq_bsup {ι : Type u} (r r' : ι → ι → Prop) [IsWellOrder ι r] [IsWellOrder ι r']
    (f : ι → Ordinal.{max u v}) :
    bsup.{_, v} _ (bfamilyOfFamily' r f) = bsup.{_, v} _ (bfamilyOfFamily' r' f) := by
  rw [bsup_eq_sup', bsup_eq_sup']

@[simp]
theorem bsup_eq_sup {ι : Type u} (f : ι → Ordinal.{max u v}) :
    bsup.{_, v} _ (bfamilyOfFamily f) = sup.{_, v} f :=
  bsup_eq_sup' _ f

@[congr]
theorem bsup_congr {o₁ o₂ : Ordinal.{u}} (f : ∀ a < o₁, Ordinal.{max u v}) (ho : o₁ = o₂) :
    bsup.{_, v} o₁ f = bsup.{_, v} o₂ fun a h => f a (h.trans_eq ho.symm) := by
  subst ho
  -- Porting note: `rfl` is required.
  rfl

theorem bsup_le_iff {o f a} : bsup.{u, v} o f ≤ a ↔ ∀ i h, f i h ≤ a :=
  sup_le_iff.trans
    ⟨fun h i hi => by
      rw [← familyOfBFamily_enum o f]
      exact h _, fun h _ => h _ _⟩

theorem bsup_le {o : Ordinal} {f : ∀ b < o, Ordinal} {a} :
    (∀ i h, f i h ≤ a) → bsup.{u, v} o f ≤ a :=
  bsup_le_iff.2

theorem le_bsup {o} (f : ∀ a < o, Ordinal) (i h) : f i h ≤ bsup o f :=
  bsup_le_iff.1 le_rfl _ _

theorem lt_bsup {o : Ordinal.{u}} (f : ∀ a < o, Ordinal.{max u v}) {a} :
    a < bsup.{_, v} o f ↔ ∃ i hi, a < f i hi := by
  simpa only [not_forall, not_le] using not_congr (@bsup_le_iff.{_, v} _ f a)

theorem IsNormal.bsup {f : Ordinal.{max u v} → Ordinal.{max u w}} (H : IsNormal f)
    {o : Ordinal.{u}} :
    ∀ (g : ∀ a < o, Ordinal), o ≠ 0 → f (bsup.{_, v} o g) = bsup.{_, w} o fun a h => f (g a h) :=
  inductionOn o fun α r _ g h => by
    haveI := type_ne_zero_iff_nonempty.1 h
    rw [← sup_eq_bsup' r, IsNormal.sup.{_, v, w} H, ← sup_eq_bsup' r] <;> rfl

theorem lt_bsup_of_ne_bsup {o : Ordinal.{u}} {f : ∀ a < o, Ordinal.{max u v}} :
    (∀ i h, f i h ≠ bsup.{_, v} o f) ↔ ∀ i h, f i h < bsup.{_, v} o f :=
  ⟨fun hf _ _ => lt_of_le_of_ne (le_bsup _ _ _) (hf _ _), fun hf _ _ => ne_of_lt (hf _ _)⟩

theorem bsup_not_succ_of_ne_bsup {o : Ordinal.{u}} {f : ∀ a < o, Ordinal.{max u v}}
    (hf : ∀ {i : Ordinal} (h : i < o), f i h ≠ bsup.{_, v} o f) (a) :
    a < bsup.{_, v} o f → succ a < bsup.{_, v} o f := by
  rw [← sup_eq_bsup] at *
  exact sup_not_succ_of_ne_sup fun i => hf _

@[simp]
theorem bsup_eq_zero_iff {o} {f : ∀ a < o, Ordinal} : bsup o f = 0 ↔ ∀ i hi, f i hi = 0 := by
  refine
    ⟨fun h i hi => ?_, fun h =>
      le_antisymm (bsup_le fun i hi => Ordinal.le_zero.2 (h i hi)) (Ordinal.zero_le _)⟩
  rw [← Ordinal.le_zero, ← h]
  exact le_bsup f i hi

theorem lt_bsup_of_limit {o : Ordinal} {f : ∀ a < o, Ordinal}
    (hf : ∀ {a a'} (ha : a < o) (ha' : a' < o), a < a' → f a ha < f a' ha')
    (ho : ∀ a < o, succ a < o) (i h) : f i h < bsup o f :=
  (hf _ _ <| lt_succ i).trans_le (le_bsup f (succ i) <| ho _ h)

theorem bsup_succ_of_mono {o : Ordinal} {f : ∀ a < succ o, Ordinal}
    (hf : ∀ {i j} (hi hj), i ≤ j → f i hi ≤ f j hj) : bsup _ f = f o (lt_succ o) :=
  le_antisymm (bsup_le fun _i hi => hf _ _ <| le_of_lt_succ hi) (le_bsup _ _ _)

@[simp]
theorem bsup_zero (f : ∀ a < (0 : Ordinal), Ordinal) : bsup 0 f = 0 :=
  bsup_eq_zero_iff.2 fun i hi => (Ordinal.not_lt_zero i hi).elim

theorem bsup_const {o : Ordinal.{u}} (ho : o ≠ 0) (a : Ordinal.{max u v}) :
    (bsup.{_, v} o fun _ _ => a) = a :=
  le_antisymm (bsup_le fun _ _ => le_rfl) (le_bsup _ 0 (Ordinal.pos_iff_ne_zero.2 ho))

@[simp]
theorem bsup_one (f : ∀ a < (1 : Ordinal), Ordinal) : bsup 1 f = f 0 zero_lt_one := by
  simp_rw [← sup_eq_bsup, sup_unique, familyOfBFamily, familyOfBFamily', typein_one_toType]

theorem bsup_le_of_brange_subset {o o'} {f : ∀ a < o, Ordinal} {g : ∀ a < o', Ordinal}
    (h : brange o f ⊆ brange o' g) : bsup.{u, max v w} o f ≤ bsup.{v, max u w} o' g :=
  bsup_le fun i hi => by
    obtain ⟨j, hj, hj'⟩ := h ⟨i, hi, rfl⟩
    rw [← hj']
    apply le_bsup

theorem bsup_eq_of_brange_eq {o o'} {f : ∀ a < o, Ordinal} {g : ∀ a < o', Ordinal}
    (h : brange o f = brange o' g) : bsup.{u, max v w} o f = bsup.{v, max u w} o' g :=
  (bsup_le_of_brange_subset.{u, v, w} h.le).antisymm (bsup_le_of_brange_subset.{v, u, w} h.ge)

theorem iSup_eq_bsup {o} {f : ∀ a < o, Ordinal} : ⨆ a : Iio o, f a.1 a.2 = bsup o f := by
  simp_rw [Iio, bsup, sup, iSup, range_familyOfBFamily, brange, range, Subtype.exists, mem_setOf]

end bsup

-- TODO: bring the lsub API in line with the sSup / iSup API, or deprecate it altogether.

section lsub
set_option linter.deprecated false

/-- The least strict upper bound of a family of ordinals. -/
def lsub {ι} (f : ι → Ordinal) : Ordinal :=
  sup (succ ∘ f)

@[simp]
theorem sup_eq_lsub {ι : Type u} (f : ι → Ordinal.{max u v}) :
    sup.{_, v} (succ ∘ f) = lsub.{_, v} f :=
  rfl

theorem lsub_le_iff {ι : Type u} {f : ι → Ordinal.{max u v}} {a} :
    lsub.{_, v} f ≤ a ↔ ∀ i, f i < a := by
  convert sup_le_iff.{_, v} (f := succ ∘ f) (a := a) using 2
  -- Porting note: `comp_apply` is required.
  simp only [comp_apply, succ_le_iff]

theorem lsub_le {ι} {f : ι → Ordinal} {a} : (∀ i, f i < a) → lsub f ≤ a :=
  lsub_le_iff.2

theorem lt_lsub {ι} (f : ι → Ordinal) (i) : f i < lsub f :=
  succ_le_iff.1 (le_sup _ i)

theorem lt_lsub_iff {ι : Type u} {f : ι → Ordinal.{max u v}} {a} :
    a < lsub.{_, v} f ↔ ∃ i, a ≤ f i := by
  simpa only [not_forall, not_lt, not_le] using not_congr (@lsub_le_iff.{_, v} _ f a)

theorem sup_le_lsub {ι : Type u} (f : ι → Ordinal.{max u v}) : sup.{_, v} f ≤ lsub.{_, v} f :=
  sup_le fun i => (lt_lsub f i).le

theorem lsub_le_sup_succ {ι : Type u} (f : ι → Ordinal.{max u v}) :
    lsub.{_, v} f ≤ succ (sup.{_, v} f) :=
  lsub_le fun i => lt_succ_iff.2 (le_sup f i)

theorem sup_eq_lsub_or_sup_succ_eq_lsub {ι : Type u} (f : ι → Ordinal.{max u v}) :
    sup.{_, v} f = lsub.{_, v} f ∨ succ (sup.{_, v} f) = lsub.{_, v} f := by
  cases' eq_or_lt_of_le (sup_le_lsub.{_, v} f) with h h
  · exact Or.inl h
  · exact Or.inr ((succ_le_of_lt h).antisymm (lsub_le_sup_succ f))

theorem sup_succ_le_lsub {ι : Type u} (f : ι → Ordinal.{max u v}) :
    succ (sup.{_, v} f) ≤ lsub.{_, v} f ↔ ∃ i, f i = sup.{_, v} f := by
  refine ⟨fun h => ?_, ?_⟩
  · by_contra! hf
    exact (succ_le_iff.1 h).ne ((sup_le_lsub f).antisymm (lsub_le (ne_sup_iff_lt_sup.1 hf)))
  rintro ⟨_, hf⟩
  rw [succ_le_iff, ← hf]
  exact lt_lsub _ _

theorem sup_succ_eq_lsub {ι : Type u} (f : ι → Ordinal.{max u v}) :
    succ (sup.{_, v} f) = lsub.{_, v} f ↔ ∃ i, f i = sup.{_, v} f :=
  (lsub_le_sup_succ f).le_iff_eq.symm.trans (sup_succ_le_lsub f)

theorem sup_eq_lsub_iff_succ {ι : Type u} (f : ι → Ordinal.{max u v}) :
    sup.{_, v} f = lsub.{_, v} f ↔ ∀ a < lsub.{_, v} f, succ a < lsub.{_, v} f := by
  refine ⟨fun h => ?_, fun hf => le_antisymm (sup_le_lsub f) (lsub_le fun i => ?_)⟩
  · rw [← h]
    exact fun a => sup_not_succ_of_ne_sup fun i => (lsub_le_iff.1 (le_of_eq h.symm) i).ne
  by_contra! hle
  have heq := (sup_succ_eq_lsub f).2 ⟨i, le_antisymm (le_sup _ _) hle⟩
  have :=
    hf _
      (by
        rw [← heq]
        exact lt_succ (sup f))
  rw [heq] at this
  exact this.false

theorem sup_eq_lsub_iff_lt_sup {ι : Type u} (f : ι → Ordinal.{max u v}) :
    sup.{_, v} f = lsub.{_, v} f ↔ ∀ i, f i < sup.{_, v} f :=
  ⟨fun h i => by
    rw [h]
    apply lt_lsub, fun h => le_antisymm (sup_le_lsub f) (lsub_le h)⟩

@[simp]
theorem lsub_empty {ι} [h : IsEmpty ι] (f : ι → Ordinal) : lsub f = 0 := by
  rw [← Ordinal.le_zero, lsub_le_iff]
  exact h.elim

theorem lsub_pos {ι : Type u} [h : Nonempty ι] (f : ι → Ordinal.{max u v}) : 0 < lsub.{_, v} f :=
  h.elim fun i => (Ordinal.zero_le _).trans_lt (lt_lsub f i)

@[simp]
theorem lsub_eq_zero_iff {ι : Type u} (f : ι → Ordinal.{max u v}) :
    lsub.{_, v} f = 0 ↔ IsEmpty ι := by
  refine ⟨fun h => ⟨fun i => ?_⟩, fun h => @lsub_empty _ h _⟩
  have := @lsub_pos.{_, v} _ ⟨i⟩ f
  rw [h] at this
  exact this.false

@[simp]
theorem lsub_const {ι} [Nonempty ι] (o : Ordinal) : (lsub fun _ : ι => o) = succ o :=
  sup_const (succ o)

@[simp]
theorem lsub_unique {ι} [Unique ι] (f : ι → Ordinal) : lsub f = succ (f default) :=
  sup_unique _

theorem lsub_le_of_range_subset {ι ι'} {f : ι → Ordinal} {g : ι' → Ordinal}
    (h : Set.range f ⊆ Set.range g) : lsub.{u, max v w} f ≤ lsub.{v, max u w} g :=
  sup_le_of_range_subset.{u, v, w} (by convert Set.image_subset succ h <;> apply Set.range_comp)

theorem lsub_eq_of_range_eq {ι ι'} {f : ι → Ordinal} {g : ι' → Ordinal}
    (h : Set.range f = Set.range g) : lsub.{u, max v w} f = lsub.{v, max u w} g :=
  (lsub_le_of_range_subset.{u, v, w} h.le).antisymm (lsub_le_of_range_subset.{v, u, w} h.ge)

@[simp]
theorem lsub_sum {α : Type u} {β : Type v} (f : α ⊕ β → Ordinal) :
    lsub.{max u v, w} f =
      max (lsub.{u, max v w} fun a => f (Sum.inl a)) (lsub.{v, max u w} fun b => f (Sum.inr b)) :=
  sup_sum _

theorem lsub_not_mem_range {ι : Type u} (f : ι → Ordinal.{max u v}) :
    lsub.{_, v} f ∉ Set.range f := fun ⟨i, h⟩ =>
  h.not_lt (lt_lsub f i)

theorem nonempty_compl_range {ι : Type u} (f : ι → Ordinal.{max u v}) : (Set.range f)ᶜ.Nonempty :=
  ⟨_, lsub_not_mem_range.{_, v} f⟩

@[simp]
theorem lsub_typein (o : Ordinal) : lsub.{u, u} (typein (α := o.toType) (· < ·)) = o :=
  (lsub_le.{u, u} typein_lt_self).antisymm
    (by
      by_contra! h
      -- Porting note: `nth_rw` → `conv_rhs` & `rw`
      conv_rhs at h => rw [← type_lt o]
      simpa [typein_enum] using lt_lsub.{u, u} (typein (· < ·)) (enum (· < ·) ⟨_, h⟩))

theorem sup_typein_limit {o : Ordinal} (ho : ∀ a, a < o → succ a < o) :
    sup.{u, u} (typein ((· < ·) : o.toType → o.toType → Prop)) = o := by
  -- Porting note: `rwa` → `rw` & `assumption`
  rw [(sup_eq_lsub_iff_succ.{u, u} (typein (· < ·))).2] <;> rw [lsub_typein o]; assumption

@[simp]
theorem sup_typein_succ {o : Ordinal} :
    sup.{u, u} (typein ((· < ·) : (succ o).toType → (succ o).toType → Prop)) = o := by
  cases'
    sup_eq_lsub_or_sup_succ_eq_lsub.{u, u}
      (typein ((· < ·) : (succ o).toType → (succ o).toType → Prop)) with
    h h
  · rw [sup_eq_lsub_iff_succ] at h
    simp only [lsub_typein] at h
    exact (h o (lt_succ o)).false.elim
  rw [← succ_eq_succ_iff, h]
  apply lsub_typein

end lsub

-- TODO: either deprecate this in favor of `lsub` when its universes are generalized, or deprecate
-- both of them at once.

section blsub
set_option linter.deprecated false

/-- The least strict upper bound of a family of ordinals indexed by the set of ordinals less than
    some `o : Ordinal.{u}`.

    This is to `lsub` as `bsup` is to `sup`. -/
def blsub (o : Ordinal.{u}) (f : ∀ a < o, Ordinal.{max u v}) : Ordinal.{max u v} :=
  bsup.{_, v} o fun a ha => succ (f a ha)

@[simp]
theorem bsup_eq_blsub (o : Ordinal.{u}) (f : ∀ a < o, Ordinal.{max u v}) :
    (bsup.{_, v} o fun a ha => succ (f a ha)) = blsub.{_, v} o f :=
  rfl

theorem lsub_eq_blsub' {ι : Type u} (r : ι → ι → Prop) [IsWellOrder ι r] {o} (ho : type r = o)
    (f : ∀ a < o, Ordinal.{max u v}) : lsub.{_, v} (familyOfBFamily' r ho f) = blsub.{_, v} o f :=
  sup_eq_bsup'.{_, v} r ho fun a ha => succ (f a ha)

theorem lsub_eq_lsub {ι ι' : Type u} (r : ι → ι → Prop) (r' : ι' → ι' → Prop) [IsWellOrder ι r]
    [IsWellOrder ι' r'] {o} (ho : type r = o) (ho' : type r' = o)
    (f : ∀ a < o, Ordinal.{max u v}) :
    lsub.{_, v} (familyOfBFamily' r ho f) = lsub.{_, v} (familyOfBFamily' r' ho' f) := by
  rw [lsub_eq_blsub', lsub_eq_blsub']

@[simp]
theorem lsub_eq_blsub {o : Ordinal.{u}} (f : ∀ a < o, Ordinal.{max u v}) :
    lsub.{_, v} (familyOfBFamily o f) = blsub.{_, v} o f :=
  lsub_eq_blsub' _ _ _

@[simp]
theorem blsub_eq_lsub' {ι : Type u} (r : ι → ι → Prop) [IsWellOrder ι r]
    (f : ι → Ordinal.{max u v}) : blsub.{_, v} _ (bfamilyOfFamily' r f) = lsub.{_, v} f :=
  bsup_eq_sup'.{_, v} r (succ ∘ f)

theorem blsub_eq_blsub {ι : Type u} (r r' : ι → ι → Prop) [IsWellOrder ι r] [IsWellOrder ι r']
    (f : ι → Ordinal.{max u v}) :
    blsub.{_, v} _ (bfamilyOfFamily' r f) = blsub.{_, v} _ (bfamilyOfFamily' r' f) := by
  rw [blsub_eq_lsub', blsub_eq_lsub']

@[simp]
theorem blsub_eq_lsub {ι : Type u} (f : ι → Ordinal.{max u v}) :
    blsub.{_, v} _ (bfamilyOfFamily f) = lsub.{_, v} f :=
  blsub_eq_lsub' _ _

@[congr]
theorem blsub_congr {o₁ o₂ : Ordinal.{u}} (f : ∀ a < o₁, Ordinal.{max u v}) (ho : o₁ = o₂) :
    blsub.{_, v} o₁ f = blsub.{_, v} o₂ fun a h => f a (h.trans_eq ho.symm) := by
  subst ho
  -- Porting note: `rfl` is required.
  rfl

theorem blsub_le_iff {o : Ordinal.{u}} {f : ∀ a < o, Ordinal.{max u v}} {a} :
    blsub.{_, v} o f ≤ a ↔ ∀ i h, f i h < a := by
  convert bsup_le_iff.{_, v} (f := fun a ha => succ (f a ha)) (a := a) using 2
  simp_rw [succ_le_iff]

theorem blsub_le {o : Ordinal} {f : ∀ b < o, Ordinal} {a} : (∀ i h, f i h < a) → blsub o f ≤ a :=
  blsub_le_iff.2

theorem lt_blsub {o} (f : ∀ a < o, Ordinal) (i h) : f i h < blsub o f :=
  blsub_le_iff.1 le_rfl _ _

theorem lt_blsub_iff {o : Ordinal.{u}} {f : ∀ b < o, Ordinal.{max u v}} {a} :
    a < blsub.{_, v} o f ↔ ∃ i hi, a ≤ f i hi := by
  simpa only [not_forall, not_lt, not_le] using not_congr (@blsub_le_iff.{_, v} _ f a)

theorem bsup_le_blsub {o : Ordinal.{u}} (f : ∀ a < o, Ordinal.{max u v}) :
    bsup.{_, v} o f ≤ blsub.{_, v} o f :=
  bsup_le fun i h => (lt_blsub f i h).le

theorem blsub_le_bsup_succ {o : Ordinal.{u}} (f : ∀ a < o, Ordinal.{max u v}) :
    blsub.{_, v} o f ≤ succ (bsup.{_, v} o f) :=
  blsub_le fun i h => lt_succ_iff.2 (le_bsup f i h)

theorem bsup_eq_blsub_or_succ_bsup_eq_blsub {o : Ordinal.{u}} (f : ∀ a < o, Ordinal.{max u v}) :
    bsup.{_, v} o f = blsub.{_, v} o f ∨ succ (bsup.{_, v} o f) = blsub.{_, v} o f := by
  rw [← sup_eq_bsup, ← lsub_eq_blsub]
  exact sup_eq_lsub_or_sup_succ_eq_lsub _

theorem bsup_succ_le_blsub {o : Ordinal.{u}} (f : ∀ a < o, Ordinal.{max u v}) :
    succ (bsup.{_, v} o f) ≤ blsub.{_, v} o f ↔ ∃ i hi, f i hi = bsup.{_, v} o f := by
  refine ⟨fun h => ?_, ?_⟩
  · by_contra! hf
    exact
      ne_of_lt (succ_le_iff.1 h)
        (le_antisymm (bsup_le_blsub f) (blsub_le (lt_bsup_of_ne_bsup.1 hf)))
  rintro ⟨_, _, hf⟩
  rw [succ_le_iff, ← hf]
  exact lt_blsub _ _ _

theorem bsup_succ_eq_blsub {o : Ordinal.{u}} (f : ∀ a < o, Ordinal.{max u v}) :
    succ (bsup.{_, v} o f) = blsub.{_, v} o f ↔ ∃ i hi, f i hi = bsup.{_, v} o f :=
  (blsub_le_bsup_succ f).le_iff_eq.symm.trans (bsup_succ_le_blsub f)

theorem bsup_eq_blsub_iff_succ {o : Ordinal.{u}} (f : ∀ a < o, Ordinal.{max u v}) :
    bsup.{_, v} o f = blsub.{_, v} o f ↔ ∀ a < blsub.{_, v} o f, succ a < blsub.{_, v} o f := by
  rw [← sup_eq_bsup, ← lsub_eq_blsub]
  apply sup_eq_lsub_iff_succ

theorem bsup_eq_blsub_iff_lt_bsup {o : Ordinal.{u}} (f : ∀ a < o, Ordinal.{max u v}) :
    bsup.{_, v} o f = blsub.{_, v} o f ↔ ∀ i hi, f i hi < bsup.{_, v} o f :=
  ⟨fun h i => by
    rw [h]
    apply lt_blsub, fun h => le_antisymm (bsup_le_blsub f) (blsub_le h)⟩

theorem bsup_eq_blsub_of_lt_succ_limit {o : Ordinal.{u}} (ho : IsLimit o)
    {f : ∀ a < o, Ordinal.{max u v}} (hf : ∀ a ha, f a ha < f (succ a) (ho.2 a ha)) :
    bsup.{_, v} o f = blsub.{_, v} o f := by
  rw [bsup_eq_blsub_iff_lt_bsup]
  exact fun i hi => (hf i hi).trans_le (le_bsup f _ _)

theorem blsub_succ_of_mono {o : Ordinal.{u}} {f : ∀ a < succ o, Ordinal.{max u v}}
    (hf : ∀ {i j} (hi hj), i ≤ j → f i hi ≤ f j hj) : blsub.{_, v} _ f = succ (f o (lt_succ o)) :=
  bsup_succ_of_mono fun {_ _} hi hj h => succ_le_succ (hf hi hj h)

@[simp]
theorem blsub_eq_zero_iff {o} {f : ∀ a < o, Ordinal} : blsub o f = 0 ↔ o = 0 := by
  rw [← lsub_eq_blsub, lsub_eq_zero_iff]
  exact toType_empty_iff_eq_zero

-- Porting note: `rwa` → `rw`
@[simp]
theorem blsub_zero (f : ∀ a < (0 : Ordinal), Ordinal) : blsub 0 f = 0 := by rw [blsub_eq_zero_iff]

theorem blsub_pos {o : Ordinal} (ho : 0 < o) (f : ∀ a < o, Ordinal) : 0 < blsub o f :=
  (Ordinal.zero_le _).trans_lt (lt_blsub f 0 ho)

theorem blsub_type {α : Type u} (r : α → α → Prop) [IsWellOrder α r]
    (f : ∀ a < type r, Ordinal.{max u v}) :
    blsub.{_, v} (type r) f = lsub.{_, v} fun a => f (typein r a) (typein_lt_type _ _) :=
  eq_of_forall_ge_iff fun o => by
    rw [blsub_le_iff, lsub_le_iff]
    exact ⟨fun H b => H _ _, fun H i h => by simpa only [typein_enum] using H (enum r ⟨i, h⟩)⟩

theorem blsub_const {o : Ordinal} (ho : o ≠ 0) (a : Ordinal) :
    (blsub.{u, v} o fun _ _ => a) = succ a :=
  bsup_const.{u, v} ho (succ a)

@[simp]
theorem blsub_one (f : ∀ a < (1 : Ordinal), Ordinal) : blsub 1 f = succ (f 0 zero_lt_one) :=
  bsup_one _

@[simp]
theorem blsub_id : ∀ o, (blsub.{u, u} o fun x _ => x) = o :=
  lsub_typein

theorem bsup_id_limit {o : Ordinal} : (∀ a < o, succ a < o) → (bsup.{u, u} o fun x _ => x) = o :=
  sup_typein_limit

@[simp]
theorem bsup_id_succ (o) : (bsup.{u, u} (succ o) fun x _ => x) = o :=
  sup_typein_succ

theorem blsub_le_of_brange_subset {o o'} {f : ∀ a < o, Ordinal} {g : ∀ a < o', Ordinal}
    (h : brange o f ⊆ brange o' g) : blsub.{u, max v w} o f ≤ blsub.{v, max u w} o' g :=
  bsup_le_of_brange_subset.{u, v, w} fun a ⟨b, hb, hb'⟩ => by
    obtain ⟨c, hc, hc'⟩ := h ⟨b, hb, rfl⟩
    simp_rw [← hc'] at hb'
    exact ⟨c, hc, hb'⟩

theorem blsub_eq_of_brange_eq {o o'} {f : ∀ a < o, Ordinal} {g : ∀ a < o', Ordinal}
    (h : { o | ∃ i hi, f i hi = o } = { o | ∃ i hi, g i hi = o }) :
    blsub.{u, max v w} o f = blsub.{v, max u w} o' g :=
  (blsub_le_of_brange_subset.{u, v, w} h.le).antisymm (blsub_le_of_brange_subset.{v, u, w} h.ge)

theorem bsup_comp {o o' : Ordinal.{max u v}} {f : ∀ a < o, Ordinal.{max u v w}}
    (hf : ∀ {i j} (hi) (hj), i ≤ j → f i hi ≤ f j hj) {g : ∀ a < o', Ordinal.{max u v}}
    (hg : blsub.{_, u} o' g = o) :
    (bsup.{_, w} o' fun a ha => f (g a ha) (by rw [← hg]; apply lt_blsub)) = bsup.{_, w} o f := by
  apply le_antisymm <;> refine bsup_le fun i hi => ?_
  · apply le_bsup
  · rw [← hg, lt_blsub_iff] at hi
    rcases hi with ⟨j, hj, hj'⟩
    exact (hf _ _ hj').trans (le_bsup _ _ _)

theorem blsub_comp {o o' : Ordinal.{max u v}} {f : ∀ a < o, Ordinal.{max u v w}}
    (hf : ∀ {i j} (hi) (hj), i ≤ j → f i hi ≤ f j hj) {g : ∀ a < o', Ordinal.{max u v}}
    (hg : blsub.{_, u} o' g = o) :
    (blsub.{_, w} o' fun a ha => f (g a ha) (by rw [← hg]; apply lt_blsub)) = blsub.{_, w} o f :=
  @bsup_comp.{u, v, w} o _ (fun a ha => succ (f a ha))
    (fun {_ _} _ _ h => succ_le_succ_iff.2 (hf _ _ h)) g hg

theorem IsNormal.bsup_eq {f : Ordinal.{u} → Ordinal.{max u v}} (H : IsNormal f) {o : Ordinal.{u}}
    (h : IsLimit o) : (Ordinal.bsup.{_, v} o fun x _ => f x) = f o := by
  rw [← IsNormal.bsup.{u, u, v} H (fun x _ => x) h.1, bsup_id_limit h.2]

theorem IsNormal.blsub_eq {f : Ordinal.{u} → Ordinal.{max u v}} (H : IsNormal f) {o : Ordinal.{u}}
    (h : IsLimit o) : (blsub.{_, v} o fun x _ => f x) = f o := by
  rw [← IsNormal.bsup_eq.{u, v} H h, bsup_eq_blsub_of_lt_succ_limit h]
  exact fun a _ => H.1 a

theorem isNormal_iff_lt_succ_and_bsup_eq {f : Ordinal.{u} → Ordinal.{max u v}} :
    IsNormal f ↔ (∀ a, f a < f (succ a)) ∧ ∀ o, IsLimit o → (bsup.{_, v} o fun x _ => f x) = f o :=
  ⟨fun h => ⟨h.1, @IsNormal.bsup_eq f h⟩, fun ⟨h₁, h₂⟩ =>
    ⟨h₁, fun o ho a => by
      rw [← h₂ o ho]
      exact bsup_le_iff⟩⟩

theorem isNormal_iff_lt_succ_and_blsub_eq {f : Ordinal.{u} → Ordinal.{max u v}} :
    IsNormal f ↔ (∀ a, f a < f (succ a)) ∧
      ∀ o, IsLimit o → (blsub.{_, v} o fun x _ => f x) = f o := by
  rw [isNormal_iff_lt_succ_and_bsup_eq.{u, v}, and_congr_right_iff]
  intro h
  constructor <;> intro H o ho <;> have := H o ho <;>
    rwa [← bsup_eq_blsub_of_lt_succ_limit ho fun a _ => h a] at *

theorem IsNormal.eq_iff_zero_and_succ {f g : Ordinal.{u} → Ordinal.{u}} (hf : IsNormal f)
    (hg : IsNormal g) : f = g ↔ f 0 = g 0 ∧ ∀ a, f a = g a → f (succ a) = g (succ a) :=
  ⟨fun h => by simp [h], fun ⟨h₁, h₂⟩ =>
    funext fun a => by
      induction a using limitRecOn with
      | H₁ => solve_by_elim
      | H₂ => solve_by_elim
      | H₃ _ ho H =>
        rw [← IsNormal.bsup_eq.{u, u} hf ho, ← IsNormal.bsup_eq.{u, u} hg ho]
        congr
        ext b hb
        exact H b hb⟩

/-- A two-argument version of `Ordinal.blsub`.

Deprecated. If you need this value explicitly, write it in terms of `iSup`. If you just want an
upper bound for the image of `op`, use that `Iio a ×ˢ Iio b` is a small set. -/
@[deprecated (since := "2024-10-11")]
def blsub₂ (o₁ o₂ : Ordinal) (op : {a : Ordinal} → (a < o₁) → {b : Ordinal} → (b < o₂) → Ordinal) :
    Ordinal :=
  lsub (fun x : o₁.toType × o₂.toType => op (typein_lt_self x.1) (typein_lt_self x.2))

@[deprecated (since := "2024-10-11")]
theorem lt_blsub₂ {o₁ o₂ : Ordinal}
    (op : {a : Ordinal} → (a < o₁) → {b : Ordinal} → (b < o₂) → Ordinal) {a b : Ordinal}
    (ha : a < o₁) (hb : b < o₂) : op ha hb < blsub₂ o₁ o₂ op := by
  convert lt_lsub _ (Prod.mk (enum (· < ·) ⟨a, by rwa [type_lt]⟩)
    (enum (· < ·) ⟨b, by rwa [type_lt]⟩))
  simp only [typein_enum]

end blsub

section mex
set_option linter.deprecated false

/-! ### Minimum excluded ordinals -/


/-- The minimum excluded ordinal in a family of ordinals. -/
@[deprecated "use sInf sᶜ instead" (since := "2024-09-20")]
def mex {ι : Type u} (f : ι → Ordinal.{max u v}) : Ordinal :=
  sInf (Set.range f)ᶜ

@[deprecated (since := "2024-09-20")]
theorem mex_not_mem_range {ι : Type u} (f : ι → Ordinal.{max u v}) : mex.{_, v} f ∉ Set.range f :=
  csInf_mem (nonempty_compl_range.{_, v} f)

@[deprecated (since := "2024-09-20")]
theorem le_mex_of_forall {ι : Type u} {f : ι → Ordinal.{max u v}} {a : Ordinal}
    (H : ∀ b < a, ∃ i, f i = b) : a ≤ mex.{_, v} f := by
  by_contra! h
  exact mex_not_mem_range f (H _ h)

@[deprecated (since := "2024-09-20")]
theorem ne_mex {ι : Type u} (f : ι → Ordinal.{max u v}) : ∀ i, f i ≠ mex.{_, v} f := by
  simpa using mex_not_mem_range.{_, v} f

@[deprecated (since := "2024-09-20")]
theorem mex_le_of_ne {ι} {f : ι → Ordinal} {a} (ha : ∀ i, f i ≠ a) : mex f ≤ a :=
  csInf_le' (by simp [ha])

@[deprecated (since := "2024-09-20")]
theorem exists_of_lt_mex {ι} {f : ι → Ordinal} {a} (ha : a < mex f) : ∃ i, f i = a := by
  by_contra! ha'
  exact ha.not_le (mex_le_of_ne ha')

@[deprecated (since := "2024-09-20")]
theorem mex_le_lsub {ι : Type u} (f : ι → Ordinal.{max u v}) : mex.{_, v} f ≤ lsub.{_, v} f :=
  csInf_le' (lsub_not_mem_range f)

@[deprecated (since := "2024-09-20")]
theorem mex_monotone {α β : Type u} {f : α → Ordinal.{max u v}} {g : β → Ordinal.{max u v}}
    (h : Set.range f ⊆ Set.range g) : mex.{_, v} f ≤ mex.{_, v} g := by
  refine mex_le_of_ne fun i hi => ?_
  cases' h ⟨i, rfl⟩ with j hj
  rw [← hj] at hi
  exact ne_mex g j hi

@[deprecated sInf_compl_lt_ord_succ (since := "2024-09-20")]
theorem mex_lt_ord_succ_mk {ι : Type u} (f : ι → Ordinal.{u}) :
    mex.{_, u} f < (succ #ι).ord := by
  by_contra! h
  apply (lt_succ #ι).not_le
  have H := fun a => exists_of_lt_mex ((typein_lt_self a).trans_le h)
  let g : (succ #ι).ord.toType → ι := fun a => Classical.choose (H a)
  have hg : Injective g := fun a b h' => by
    have Hf : ∀ x, f (g x) =
        typein ((· < ·) : (succ #ι).ord.toType → (succ #ι).ord.toType → Prop) x :=
      fun a => Classical.choose_spec (H a)
    apply_fun f at h'
    rwa [Hf, Hf, typein_inj] at h'
  convert Cardinal.mk_le_of_injective hg
  rw [Cardinal.mk_ord_toType (succ #ι)]

/-- The minimum excluded ordinal of a family of ordinals indexed by the set of ordinals less than
    some `o : Ordinal.{u}`. This is a special case of `mex` over the family provided by
    `familyOfBFamily`.

    This is to `mex` as `bsup` is to `sup`. -/
@[deprecated "use sInf sᶜ instead" (since := "2024-09-20")]
def bmex (o : Ordinal) (f : ∀ a < o, Ordinal) : Ordinal :=
  mex (familyOfBFamily o f)

@[deprecated (since := "2024-09-20")]
theorem bmex_not_mem_brange {o : Ordinal} (f : ∀ a < o, Ordinal) : bmex o f ∉ brange o f := by
  rw [← range_familyOfBFamily]
  apply mex_not_mem_range

@[deprecated (since := "2024-09-20")]
theorem le_bmex_of_forall {o : Ordinal} (f : ∀ a < o, Ordinal) {a : Ordinal}
    (H : ∀ b < a, ∃ i hi, f i hi = b) : a ≤ bmex o f := by
  by_contra! h
  exact bmex_not_mem_brange f (H _ h)

@[deprecated (since := "2024-09-20")]
theorem ne_bmex {o : Ordinal.{u}} (f : ∀ a < o, Ordinal.{max u v}) {i} (hi) :
    f i hi ≠ bmex.{_, v} o f := by
  convert (config := {transparency := .default})
    ne_mex.{_, v} (familyOfBFamily o f) (enum (α := o.toType) (· < ·) ⟨i, by rwa [type_lt]⟩) using 2
  -- Porting note: `familyOfBFamily_enum` → `typein_enum`
  rw [typein_enum]

@[deprecated (since := "2024-09-20")]
theorem bmex_le_of_ne {o : Ordinal} {f : ∀ a < o, Ordinal} {a} (ha : ∀ i hi, f i hi ≠ a) :
    bmex o f ≤ a :=
  mex_le_of_ne fun _i => ha _ _

@[deprecated (since := "2024-09-20")]
theorem exists_of_lt_bmex {o : Ordinal} {f : ∀ a < o, Ordinal} {a} (ha : a < bmex o f) :
    ∃ i hi, f i hi = a := by
  cases' exists_of_lt_mex ha with i hi
  exact ⟨_, typein_lt_self i, hi⟩

@[deprecated (since := "2024-09-20")]
theorem bmex_le_blsub {o : Ordinal.{u}} (f : ∀ a < o, Ordinal.{max u v}) :
    bmex.{_, v} o f ≤ blsub.{_, v} o f :=
  mex_le_lsub _

@[deprecated (since := "2024-09-20")]
theorem bmex_monotone {o o' : Ordinal.{u}}
    {f : ∀ a < o, Ordinal.{max u v}} {g : ∀ a < o', Ordinal.{max u v}}
    (h : brange o f ⊆ brange o' g) : bmex.{_, v} o f ≤ bmex.{_, v} o' g :=
  mex_monotone (by rwa [range_familyOfBFamily, range_familyOfBFamily])

@[deprecated sInf_compl_lt_ord_succ (since := "2024-09-20")]
theorem bmex_lt_ord_succ_card {o : Ordinal.{u}} (f : ∀ a < o, Ordinal.{u}) :
    bmex.{_, u} o f < (succ o.card).ord := by
  rw [← mk_toType]
  exact mex_lt_ord_succ_mk (familyOfBFamily o f)

end mex

end Ordinal

/-! ### Results about injectivity and surjectivity -/


theorem not_surjective_of_ordinal {α : Type u} (f : α → Ordinal.{u}) : ¬Surjective f := fun h =>
  Ordinal.lsub_not_mem_range.{u, u} f (h _)

theorem not_injective_of_ordinal {α : Type u} (f : Ordinal.{u} → α) : ¬Injective f := fun h =>
  not_surjective_of_ordinal _ (invFun_surjective h)

theorem not_surjective_of_ordinal_of_small {α : Type v} [Small.{u} α] (f : α → Ordinal.{u}) :
    ¬Surjective f := fun h => not_surjective_of_ordinal _ (h.comp (equivShrink _).symm.surjective)

theorem not_injective_of_ordinal_of_small {α : Type v} [Small.{u} α] (f : Ordinal.{u} → α) :
    ¬Injective f := fun h => not_injective_of_ordinal _ ((equivShrink _).injective.comp h)

/-- The type of ordinals in universe `u` is not `Small.{u}`. This is the type-theoretic analog of
the Burali-Forti paradox. -/
theorem not_small_ordinal : ¬Small.{u} Ordinal.{max u v} := fun h =>
  @not_injective_of_ordinal_of_small _ h _ fun _a _b => Ordinal.lift_inj.{v, u}.1

theorem Ordinal.not_bddAbove_compl_of_small (s : Set Ordinal.{u}) [hs : Small.{u} s] :
    ¬BddAbove sᶜ := by
  rw [bddAbove_iff_small]
  intro h
  have := small_union s sᶜ
  rw [union_compl_self, small_univ_iff] at this
  exact not_small_ordinal this

/-! ### Casting naturals into ordinals, compatibility with operations -/


namespace Ordinal

instance instCharZero : CharZero Ordinal := by
  refine ⟨fun a b h ↦ ?_⟩
  rwa [← Cardinal.ord_nat, ← Cardinal.ord_nat, Cardinal.ord_inj, Nat.cast_inj] at h

@[simp]
theorem one_add_natCast (m : ℕ) : 1 + (m : Ordinal) = succ m := by
  rw [← Nat.cast_one, ← Nat.cast_add, add_comm]
  rfl

@[deprecated (since := "2024-04-17")]
alias one_add_nat_cast := one_add_natCast

-- See note [no_index around OfNat.ofNat]
@[simp]
theorem one_add_ofNat (m : ℕ) [m.AtLeastTwo] :
    1 + (no_index (OfNat.ofNat m : Ordinal)) = Order.succ (OfNat.ofNat m : Ordinal) :=
  one_add_natCast m

@[simp, norm_cast]
theorem natCast_mul (m : ℕ) : ∀ n : ℕ, ((m * n : ℕ) : Ordinal) = m * n
  | 0 => by simp
  | n + 1 => by rw [Nat.mul_succ, Nat.cast_add, natCast_mul m n, Nat.cast_succ, mul_add_one]

@[deprecated (since := "2024-04-17")]
alias nat_cast_mul := natCast_mul

@[deprecated Nat.cast_le (since := "2024-10-17")]
theorem natCast_le {m n : ℕ} : (m : Ordinal) ≤ n ↔ m ≤ n := Nat.cast_le

@[deprecated (since := "2024-04-17")]
alias nat_cast_le := natCast_le

@[deprecated Nat.cast_inj (since := "2024-10-17")]
theorem natCast_inj {m n : ℕ} : (m : Ordinal) = n ↔ m = n := Nat.cast_inj

@[deprecated (since := "2024-04-17")]
alias nat_cast_inj := natCast_inj

@[deprecated Nat.cast_lt (since := "2024-10-17")]
theorem natCast_lt {m n : ℕ} : (m : Ordinal) < n ↔ m < n := Nat.cast_lt

@[deprecated (since := "2024-04-17")]
alias nat_cast_lt := natCast_lt

@[deprecated Nat.cast_eq_zero (since := "2024-10-17")]
theorem natCast_eq_zero {n : ℕ} : (n : Ordinal) = 0 ↔ n = 0 := Nat.cast_eq_zero

@[deprecated (since := "2024-04-17")]
alias nat_cast_eq_zero := natCast_eq_zero

@[deprecated Nat.cast_ne_zero (since := "2024-10-17")]
theorem natCast_ne_zero {n : ℕ} : (n : Ordinal) ≠ 0 ↔ n ≠ 0 := Nat.cast_ne_zero

@[deprecated (since := "2024-04-17")]
alias nat_cast_ne_zero := natCast_ne_zero

@[deprecated Nat.cast_pos' (since := "2024-10-17")]
theorem natCast_pos {n : ℕ} : (0 : Ordinal) < n ↔ 0 < n := Nat.cast_pos'

@[deprecated (since := "2024-04-17")]
alias nat_cast_pos := natCast_pos

@[simp, norm_cast]
theorem natCast_sub (m n : ℕ) : ((m - n : ℕ) : Ordinal) = m - n := by
  rcases le_total m n with h | h
  · rw [tsub_eq_zero_iff_le.2 h, Ordinal.sub_eq_zero_iff_le.2 (Nat.cast_le.2 h)]
    rfl
  · apply (add_left_cancel n).1
    rw [← Nat.cast_add, add_tsub_cancel_of_le h, Ordinal.add_sub_cancel_of_le (Nat.cast_le.2 h)]

@[deprecated (since := "2024-04-17")]
alias nat_cast_sub := natCast_sub

@[simp, norm_cast]
theorem natCast_div (m n : ℕ) : ((m / n : ℕ) : Ordinal) = m / n := by
  rcases eq_or_ne n 0 with (rfl | hn)
  · simp
  · have hn' : (n : Ordinal) ≠ 0 := Nat.cast_ne_zero.2 hn
    apply le_antisymm
    · rw [le_div hn', ← natCast_mul, Nat.cast_le, mul_comm]
      apply Nat.div_mul_le_self
    · rw [div_le hn', ← add_one_eq_succ, ← Nat.cast_succ, ← natCast_mul, Nat.cast_lt, mul_comm,
        ← Nat.div_lt_iff_lt_mul (Nat.pos_of_ne_zero hn)]
      apply Nat.lt_succ_self

@[deprecated (since := "2024-04-17")]
alias nat_cast_div := natCast_div

@[simp, norm_cast]
theorem natCast_mod (m n : ℕ) : ((m % n : ℕ) : Ordinal) = m % n := by
  rw [← add_left_cancel, div_add_mod, ← natCast_div, ← natCast_mul, ← Nat.cast_add,
    Nat.div_add_mod]

@[deprecated (since := "2024-04-17")]
alias nat_cast_mod := natCast_mod

@[simp]
theorem lift_natCast : ∀ n : ℕ, lift.{u, v} n = n
  | 0 => by simp
  | n + 1 => by simp [lift_natCast n]

@[deprecated (since := "2024-04-17")]
alias lift_nat_cast := lift_natCast

-- See note [no_index around OfNat.ofNat]
@[simp]
theorem lift_ofNat (n : ℕ) [n.AtLeastTwo] :
    lift.{u, v} (no_index (OfNat.ofNat n)) = OfNat.ofNat n :=
  lift_natCast n

end Ordinal

/-! ### Properties of ω -/


namespace Cardinal

open Ordinal

@[simp]
theorem add_one_of_aleph0_le {c} (h : ℵ₀ ≤ c) : c + 1 = c := by
  rw [add_comm, ← card_ord c, ← card_one, ← card_add, one_add_of_omega0_le]
  rwa [← ord_aleph0, ord_le_ord]

end Cardinal

namespace Ordinal

theorem lt_add_of_limit {a b c : Ordinal.{u}} (h : IsLimit c) :
    a < b + c ↔ ∃ c' < c, a < b + c' := by
  -- Porting note: `bex_def` is required.
  rw [← IsNormal.bsup_eq.{u, u} (isNormal_add_right b) h, lt_bsup, bex_def]

theorem lt_omega0 {o : Ordinal} : o < ω ↔ ∃ n : ℕ, o = n := by
  simp_rw [← Cardinal.ord_aleph0, Cardinal.lt_ord, lt_aleph0, card_eq_nat]

@[deprecated (since := "2024-09-30")]
alias lt_omega := lt_omega0

theorem nat_lt_omega0 (n : ℕ) : ↑n < ω :=
  lt_omega0.2 ⟨_, rfl⟩

@[deprecated (since := "2024-09-30")]
alias nat_lt_omega := nat_lt_omega0

theorem omega0_pos : 0 < ω :=
  nat_lt_omega0 0

@[deprecated (since := "2024-09-30")]
theorem omega_pos : 0 < ω :=
  nat_lt_omega0 0

theorem omega0_ne_zero : ω ≠ 0 :=
  omega0_pos.ne'

@[deprecated (since := "2024-09-30")]
alias omega_ne_zero := omega0_ne_zero

theorem one_lt_omega0 : 1 < ω := by simpa only [Nat.cast_one] using nat_lt_omega0 1

@[deprecated (since := "2024-09-30")]
alias one_lt_omega := one_lt_omega0

theorem isLimit_omega0 : IsLimit ω :=
  ⟨omega0_ne_zero, fun o h => by
    let ⟨n, e⟩ := lt_omega0.1 h
    rw [e]; exact nat_lt_omega0 (n + 1)⟩

@[deprecated (since := "2024-10-14")]
alias omega0_isLimit := isLimit_omega0

@[deprecated (since := "2024-09-30")]
alias omega_isLimit := isLimit_omega0

theorem omega0_le {o : Ordinal} : ω ≤ o ↔ ∀ n : ℕ, ↑n ≤ o :=
  ⟨fun h n => (nat_lt_omega0 _).le.trans h, fun H =>
    le_of_forall_lt fun a h => by
      let ⟨n, e⟩ := lt_omega0.1 h
      rw [e, ← succ_le_iff]; exact H (n + 1)⟩

@[deprecated (since := "2024-09-30")]
alias omega_le := omega0_le

@[simp]
theorem iSup_natCast : iSup Nat.cast = ω :=
  (Ordinal.iSup_le fun n => (nat_lt_omega0 n).le).antisymm <| omega0_le.2 <| Ordinal.le_iSup _

set_option linter.deprecated false in
@[deprecated iSup_natCast (since := "2024-04-17")]
theorem sup_natCast : sup Nat.cast = ω :=
  iSup_natCast

@[deprecated (since := "2024-04-17")]
alias sup_nat_cast := sup_natCast

theorem nat_lt_limit {o} (h : IsLimit o) : ∀ n : ℕ, ↑n < o
  | 0 => lt_of_le_of_ne (Ordinal.zero_le o) h.1.symm
  | n + 1 => h.2 _ (nat_lt_limit h n)

theorem omega0_le_of_isLimit {o} (h : IsLimit o) : ω ≤ o :=
  omega0_le.2 fun n => le_of_lt <| nat_lt_limit h n

@[deprecated (since := "2024-09-30")]
alias omega_le_of_isLimit := omega0_le_of_isLimit

theorem isLimit_iff_omega0_dvd {a : Ordinal} : IsLimit a ↔ a ≠ 0 ∧ ω ∣ a := by
  refine ⟨fun l => ⟨l.1, ⟨a / ω, le_antisymm ?_ (mul_div_le _ _)⟩⟩, fun h => ?_⟩
  · refine (limit_le l).2 fun x hx => le_of_lt ?_
    rw [← div_lt omega0_ne_zero, ← succ_le_iff, le_div omega0_ne_zero, mul_succ,
      add_le_of_limit isLimit_omega0]
    intro b hb
    rcases lt_omega0.1 hb with ⟨n, rfl⟩
    exact
      (add_le_add_right (mul_div_le _ _) _).trans
        (lt_sub.1 <| nat_lt_limit (isLimit_sub l hx) _).le
  · rcases h with ⟨a0, b, rfl⟩
    refine isLimit_mul_left isLimit_omega0 (Ordinal.pos_iff_ne_zero.2 <| mt ?_ a0)
    intro e
    simp only [e, mul_zero]

@[deprecated (since := "2024-09-30")]
alias isLimit_iff_omega_dvd := isLimit_iff_omega0_dvd

theorem add_mul_limit_aux {a b c : Ordinal} (ba : b + a = a) (l : IsLimit c)
    (IH : ∀ c' < c, (a + b) * succ c' = a * succ c' + b) : (a + b) * c = a * c :=
  le_antisymm
    ((mul_le_of_limit l).2 fun c' h => by
      apply (mul_le_mul_left' (le_succ c') _).trans
      rw [IH _ h]
      apply (add_le_add_left _ _).trans
      · rw [← mul_succ]
        exact mul_le_mul_left' (succ_le_of_lt <| l.2 _ h) _
      · rw [← ba]
        exact le_add_right _ _)
    (mul_le_mul_right' (le_add_right _ _) _)

theorem add_mul_succ {a b : Ordinal} (c) (ba : b + a = a) : (a + b) * succ c = a * succ c + b := by
  induction c using limitRecOn with
  | H₁ => simp only [succ_zero, mul_one]
  | H₂ c IH =>
    rw [mul_succ, IH, ← add_assoc, add_assoc _ b, ba, ← mul_succ]
  | H₃ c l IH =>
    -- Porting note: Unused.
    -- have := add_mul_limit_aux ba l IH
    rw [mul_succ, add_mul_limit_aux ba l IH, mul_succ, add_assoc]

theorem add_mul_limit {a b c : Ordinal} (ba : b + a = a) (l : IsLimit c) : (a + b) * c = a * c :=
  add_mul_limit_aux ba l fun c' _ => add_mul_succ c' ba

theorem add_le_of_forall_add_lt {a b c : Ordinal} (hb : 0 < b) (h : ∀ d < b, a + d < c) :
    a + b ≤ c := by
  have H : a + (c - a) = c :=
    Ordinal.add_sub_cancel_of_le
      (by
        rw [← add_zero a]
        exact (h _ hb).le)
  rw [← H]
  apply add_le_add_left _ a
  by_contra! hb
  exact (h _ hb).ne H

theorem IsNormal.apply_omega0 {f : Ordinal.{u} → Ordinal.{v}} (hf : IsNormal f) :
    ⨆ n : ℕ, f n = f ω := by rw [← iSup_natCast, hf.map_iSup]

@[deprecated (since := "2024-09-30")]
alias IsNormal.apply_omega := IsNormal.apply_omega0

@[simp]
theorem iSup_add_nat (o : Ordinal) : ⨆ n : ℕ, o + n = o + ω :=
  (isNormal_add_right o).apply_omega0

set_option linter.deprecated false in
@[deprecated iSup_add_nat (since := "2024-08-27")]
theorem sup_add_nat (o : Ordinal) : (sup fun n : ℕ => o + n) = o + ω :=
  (isNormal_add_right o).apply_omega0

@[simp]
theorem iSup_mul_nat (o : Ordinal) : ⨆ n : ℕ, o * n = o * ω := by
  rcases eq_zero_or_pos o with (rfl | ho)
  · rw [zero_mul]
    exact iSup_eq_zero_iff.2 fun n => zero_mul (n : Ordinal)
  · exact (isNormal_mul_right ho).apply_omega0

set_option linter.deprecated false in
@[deprecated iSup_add_nat (since := "2024-08-27")]
theorem sup_mul_nat (o : Ordinal) : (sup fun n : ℕ => o * n) = o * ω := by
  rcases eq_zero_or_pos o with (rfl | ho)
  · rw [zero_mul]
    exact sup_eq_zero_iff.2 fun n => zero_mul (n : Ordinal)
  · exact (mul_isNormal ho).apply_omega0

end Ordinal

namespace Cardinal

open Ordinal

theorem isLimit_ord {c} (co : ℵ₀ ≤ c) : (ord c).IsLimit := by
  refine ⟨fun h => aleph0_ne_zero ?_, fun a => lt_imp_lt_of_le_imp_le fun h => ?_⟩
  · rw [← Ordinal.le_zero, ord_le] at h
    simpa only [card_zero, nonpos_iff_eq_zero] using co.trans h
  · rw [ord_le] at h ⊢
    rwa [← @add_one_of_aleph0_le (card a), ← card_succ]
    rw [← ord_le, ← le_succ_of_isLimit, ord_le]
    · exact co.trans h
    · rw [ord_aleph0]
      exact Ordinal.isLimit_omega0

@[deprecated (since := "2024-10-14")]
alias ord_isLimit := isLimit_ord

theorem noMaxOrder {c} (h : ℵ₀ ≤ c) : NoMaxOrder c.ord.toType :=
  toType_noMax_of_succ_lt (isLimit_ord h).2

end Cardinal

set_option linter.style.longFile 2600<|MERGE_RESOLUTION|>--- conflicted
+++ resolved
@@ -877,11 +877,7 @@
 
 theorem div_le_left {a b : Ordinal} (h : a ≤ b) (c : Ordinal) : a / c ≤ b / c := by
   obtain rfl | hc := eq_or_ne c 0
-<<<<<<< HEAD
-  · iterate 2 rw [div_zero]
-=======
   · rw [div_zero, div_zero]
->>>>>>> 8280f912
   · rw [le_div hc]
     exact (mul_div_le a c).trans h
 
