/-
Copyright (c) 2017 Johannes Hölzl. All rights reserved.
Released under Apache 2.0 license as described in the file LICENSE.
Authors: Mario Carneiro, Floris van Doorn
-/
module

public import Mathlib.Algebra.Order.SuccPred
public import Mathlib.Data.Sum.Order
public import Mathlib.Order.IsNormal
public import Mathlib.SetTheory.Cardinal.Basic
public import Mathlib.Tactic.PPWithUniv

/-!
# Ordinals

Ordinals are defined as equivalences of well-ordered sets under order isomorphism. They are endowed
with a total order, where an ordinal is smaller than another one if it embeds into it as an
initial segment (or, equivalently, in any way). This total order is well founded.

## Main definitions

* `Ordinal`: the type of ordinals (in a given universe)
* `Ordinal.type r`: given a well-founded order `r`, this is the corresponding ordinal
* `Ordinal.typein r a`: given a well-founded order `r` on a type `α`, and `a : α`, the ordinal
  corresponding to all elements smaller than `a`.
* `enum r ⟨o, h⟩`: given a well-order `r` on a type `α`, and an ordinal `o` strictly smaller than
  the ordinal corresponding to `r` (this is the assumption `h`), returns the `o`-th element of `α`.
  In other words, the elements of `α` can be enumerated using ordinals up to `type r`.
* `Ordinal.card o`: the cardinality of an ordinal `o`.
* `Ordinal.lift` lifts an ordinal in universe `u` to an ordinal in universe `max u v`.
  For a version registering additionally that this is an initial segment embedding, see
  `Ordinal.liftInitialSeg`.
  For a version registering that it is a principal segment embedding if `u < v`, see
  `Ordinal.liftPrincipalSeg`.
* `Ordinal.omega0` or `ω` is the order type of `ℕ`. It is called this to match `Cardinal.aleph0`
  and so that the omega function can be named `Ordinal.omega`. This definition is universe
  polymorphic: `Ordinal.omega0.{u} : Ordinal.{u}` (contrast with `ℕ : Type`, which lives in
  a specific universe). In some cases the universe level has to be given explicitly.

* `o₁ + o₂` is the order on the disjoint union of `o₁` and `o₂` obtained by declaring that
  every element of `o₁` is smaller than every element of `o₂`.
  The main properties of addition (and the other operations on ordinals) are stated and proved in
  `Mathlib/SetTheory/Ordinal/Arithmetic.lean`.
  Here, we only introduce it and prove its basic properties to deduce the fact that the order on
  ordinals is total (and well founded).
* `succ o` is the successor of the ordinal `o`.
* `Cardinal.ord c`: when `c` is a cardinal, `ord c` is the smallest ordinal with this cardinality.
  It is the canonical way to represent a cardinal with an ordinal.

A conditionally complete linear order with bot structure is registered on ordinals, where `⊥` is
`0`, the ordinal corresponding to the empty type, and `Inf` is the minimum for nonempty sets and `0`
for the empty set by convention.

## Notation

* `ω` is a notation for the first infinite ordinal in the scope `Ordinal`.
-/

@[expose] public section

assert_not_exists Module Field

noncomputable section

open Function Cardinal Set Equiv Order
open scoped Cardinal InitialSeg

universe u v w

variable {α : Type u} {β : Type v} {γ : Type w}
  {r : α → α → Prop} {s : β → β → Prop} {t : γ → γ → Prop}

/-! ### Definition of ordinals -/


/-- Bundled structure registering a well order on a type. Ordinals will be defined as a quotient
of this type. -/
structure WellOrder : Type (u + 1) where
  /-- The underlying type of the order. -/
  α : Type u
  /-- The underlying relation of the order. -/
  r : α → α → Prop
  /-- The proposition that `r` is a well-ordering for `α`. -/
  wo : IsWellOrder α r

attribute [instance] WellOrder.wo

namespace WellOrder

instance inhabited : Inhabited WellOrder :=
  ⟨⟨PEmpty, _, inferInstanceAs (IsWellOrder PEmpty EmptyRelation)⟩⟩

end WellOrder

/-- Equivalence relation on well orders on arbitrary types in universe `u`, given by order
isomorphism. -/
instance Ordinal.isEquivalent : Setoid WellOrder where
  r := fun ⟨_, r, _⟩ ⟨_, s, _⟩ => Nonempty (r ≃r s)
  iseqv :=
    ⟨fun _ => ⟨RelIso.refl _⟩, fun ⟨e⟩ => ⟨e.symm⟩, fun ⟨e₁⟩ ⟨e₂⟩ => ⟨e₁.trans e₂⟩⟩

/-- `Ordinal.{u}` is the type of well orders in `Type u`, up to order isomorphism. -/
@[pp_with_univ]
def Ordinal : Type (u + 1) :=
  Quotient Ordinal.isEquivalent

/-- A "canonical" type order-isomorphic to the ordinal `o`, living in the same universe. This is
defined through the axiom of choice.

<<<<<<< HEAD
Use this over `Iio o` only when it is paramount to have a `Type u` rather than a `Type (u + 1)`. -/
def Ordinal.ToType (o : Ordinal.{u}) : Type u :=
=======
Use this over `Iio o` only when it is paramount to have a `Type u` rather than a `Type (u + 1)`,
and convert using

```
Ordinal.toType.mk : Iio o → o.toType
Ordinal.toType.toOrd : o.toType → Iio o
```
-/
def Ordinal.toType (o : Ordinal.{u}) : Type u :=
>>>>>>> b1f5e07f
  o.out.α

@[deprecated (since := "2025-12-04")]
alias Ordinal.toType := Ordinal.ToType

instance hasWellFounded_toType (o : Ordinal) : WellFoundedRelation o.ToType :=
  ⟨o.out.r, o.out.wo.wf⟩

instance linearOrder_toType (o : Ordinal) : LinearOrder o.ToType :=
  @IsWellOrder.linearOrder _ o.out.r o.out.wo

instance wellFoundedLT_toType (o : Ordinal) : WellFoundedLT o.ToType :=
  o.out.wo.toIsWellFounded

namespace Ordinal

noncomputable instance (o : Ordinal) : SuccOrder o.ToType :=
  .ofLinearWellFoundedLT _

/-! ### Basic properties of the order type -/

/-- The order type of a well order is an ordinal. -/
def type (r : α → α → Prop) [wo : IsWellOrder α r] : Ordinal :=
  ⟦⟨α, r, wo⟩⟧

/-- `typeLT α` is an abbreviation for the order type of the `<` relation of `α`. -/
scoped notation "typeLT " α:70 => @Ordinal.type α (· < ·) inferInstance

instance zero : Zero Ordinal :=
  ⟨type <| @EmptyRelation PEmpty⟩

instance inhabited : Inhabited Ordinal :=
  ⟨0⟩

instance one : One Ordinal :=
  ⟨type <| @EmptyRelation PUnit⟩

@[simp]
theorem type_toType (o : Ordinal) : typeLT o.ToType = o :=
  o.out_eq

theorem type_eq {α β} {r : α → α → Prop} {s : β → β → Prop} [IsWellOrder α r] [IsWellOrder β s] :
    type r = type s ↔ Nonempty (r ≃r s) :=
  Quotient.eq'

theorem _root_.RelIso.ordinal_type_eq {α β} {r : α → α → Prop} {s : β → β → Prop} [IsWellOrder α r]
    [IsWellOrder β s] (h : r ≃r s) : type r = type s :=
  type_eq.2 ⟨h⟩

theorem type_eq_zero_of_empty (r) [IsWellOrder α r] [IsEmpty α] : type r = 0 :=
  (RelIso.relIsoOfIsEmpty r _).ordinal_type_eq

@[simp]
theorem type_eq_zero_iff_isEmpty [IsWellOrder α r] : type r = 0 ↔ IsEmpty α :=
  ⟨fun h =>
    let ⟨s⟩ := type_eq.1 h
    s.toEquiv.isEmpty,
    @type_eq_zero_of_empty α r _⟩

theorem type_ne_zero_iff_nonempty [IsWellOrder α r] : type r ≠ 0 ↔ Nonempty α := by simp

theorem type_ne_zero_of_nonempty (r) [IsWellOrder α r] [h : Nonempty α] : type r ≠ 0 :=
  type_ne_zero_iff_nonempty.2 h

theorem type_pEmpty : type (@EmptyRelation PEmpty) = 0 :=
  rfl

theorem type_empty : type (@EmptyRelation Empty) = 0 :=
  type_eq_zero_of_empty _

theorem type_eq_one_of_unique (r) [IsWellOrder α r] [Nonempty α] [Subsingleton α] : type r = 1 := by
  cases nonempty_unique α
  exact (RelIso.ofUniqueOfIrrefl r _).ordinal_type_eq

@[simp]
theorem type_eq_one_iff_unique [IsWellOrder α r] : type r = 1 ↔ Nonempty (Unique α) :=
  ⟨fun h ↦ let ⟨s⟩ := type_eq.1 h; ⟨s.toEquiv.unique⟩,
    fun ⟨_⟩ ↦ type_eq_one_of_unique r⟩

theorem type_pUnit : type (@EmptyRelation PUnit) = 1 :=
  rfl

theorem type_unit : type (@EmptyRelation Unit) = 1 :=
  rfl

@[simp]
theorem toType_empty_iff_eq_zero {o : Ordinal} : IsEmpty o.ToType ↔ o = 0 := by
  rw [← @type_eq_zero_iff_isEmpty o.ToType (· < ·), type_toType]

instance isEmpty_toType_zero : IsEmpty (ToType 0) :=
  toType_empty_iff_eq_zero.2 rfl

@[simp]
theorem toType_nonempty_iff_ne_zero {o : Ordinal} : Nonempty o.ToType ↔ o ≠ 0 := by
  rw [← @type_ne_zero_iff_nonempty o.ToType (· < ·), type_toType]

protected theorem one_ne_zero : (1 : Ordinal) ≠ 0 :=
  type_ne_zero_of_nonempty _

instance nontrivial : Nontrivial Ordinal.{u} :=
  ⟨⟨1, 0, Ordinal.one_ne_zero⟩⟩

/-- `Quotient.inductionOn` specialized to ordinals.

Not to be confused with well-founded recursion `Ordinal.induction`. -/
@[elab_as_elim]
theorem inductionOn {C : Ordinal → Prop} (o : Ordinal)
    (H : ∀ (α r) [IsWellOrder α r], C (type r)) : C o :=
  Quot.inductionOn o fun ⟨α, r, wo⟩ => @H α r wo

/-- `Quotient.inductionOn₂` specialized to ordinals.

Not to be confused with well-founded recursion `Ordinal.induction`. -/
@[elab_as_elim]
theorem inductionOn₂ {C : Ordinal → Ordinal → Prop} (o₁ o₂ : Ordinal)
    (H : ∀ (α r) [IsWellOrder α r] (β s) [IsWellOrder β s], C (type r) (type s)) : C o₁ o₂ :=
  Quotient.inductionOn₂ o₁ o₂ fun ⟨α, r, wo₁⟩ ⟨β, s, wo₂⟩ => @H α r wo₁ β s wo₂

/-- `Quotient.inductionOn₃` specialized to ordinals.

Not to be confused with well-founded recursion `Ordinal.induction`. -/
@[elab_as_elim]
theorem inductionOn₃ {C : Ordinal → Ordinal → Ordinal → Prop} (o₁ o₂ o₃ : Ordinal)
    (H : ∀ (α r) [IsWellOrder α r] (β s) [IsWellOrder β s] (γ t) [IsWellOrder γ t],
      C (type r) (type s) (type t)) : C o₁ o₂ o₃ :=
  Quotient.inductionOn₃ o₁ o₂ o₃ fun ⟨α, r, wo₁⟩ ⟨β, s, wo₂⟩ ⟨γ, t, wo₃⟩ =>
    @H α r wo₁ β s wo₂ γ t wo₃

open Classical in
/-- To prove a result on ordinals, it suffices to prove it for order types of well-orders. -/
@[elab_as_elim]
theorem inductionOnWellOrder {C : Ordinal → Prop} (o : Ordinal)
    (H : ∀ (α) [LinearOrder α] [WellFoundedLT α], C (typeLT α)) : C o :=
  inductionOn o fun α r wo ↦ @H α (linearOrderOfSTO r) wo.toIsWellFounded

open Classical in
/-- To define a function on ordinals, it suffices to define them on order types of well-orders.

Since `LinearOrder` is data-carrying, `liftOnWellOrder_type` is not a definitional equality, unlike
`Quotient.liftOn_mk` which is always def-eq. -/
def liftOnWellOrder {δ : Sort v} (o : Ordinal) (f : ∀ (α) [LinearOrder α] [WellFoundedLT α], δ)
    (c : ∀ (α) [LinearOrder α] [WellFoundedLT α] (β) [LinearOrder β] [WellFoundedLT β],
      typeLT α = typeLT β → f α = f β) : δ :=
  Quotient.liftOn o (fun w ↦ @f w.α (linearOrderOfSTO w.r) w.wo.toIsWellFounded)
    fun w₁ w₂ h ↦ @c
      w₁.α (linearOrderOfSTO w₁.r) w₁.wo.toIsWellFounded
      w₂.α (linearOrderOfSTO w₂.r) w₂.wo.toIsWellFounded
      (Quotient.sound h)

@[simp]
theorem liftOnWellOrder_type {δ : Sort v} (f : ∀ (α) [LinearOrder α] [WellFoundedLT α], δ)
    (c : ∀ (α) [LinearOrder α] [WellFoundedLT α] (β) [LinearOrder β] [WellFoundedLT β],
      typeLT α = typeLT β → f α = f β) {γ} [LinearOrder γ] [WellFoundedLT γ] :
    liftOnWellOrder (typeLT γ) f c = f γ := by
  change Quotient.liftOn' ⟦_⟧ _ _ = _
  rw [Quotient.liftOn'_mk]
  congr
  exact LinearOrder.ext_lt fun _ _ ↦ Iff.rfl

/-! ### The order on ordinals -/

/--
For `Ordinal`:

* less-equal is defined such that well orders `r` and `s` satisfy `type r ≤ type s` if there exists
  a function embedding `r` as an *initial* segment of `s`.
* less-than is defined such that well orders `r` and `s` satisfy `type r < type s` if there exists
  a function embedding `r` as a *principal* segment of `s`.

Note that most of the relevant results on initial and principal segments are proved in the
`Mathlib/Order/InitialSeg.lean` file.
-/
instance partialOrder : PartialOrder Ordinal where
  le a b :=
    Quotient.liftOn₂ a b (fun ⟨_, r, _⟩ ⟨_, s, _⟩ => Nonempty (r ≼i s))
      fun _ _ _ _ ⟨f⟩ ⟨g⟩ => propext
        ⟨fun ⟨h⟩ => ⟨f.symm.toInitialSeg.trans <| h.trans g.toInitialSeg⟩, fun ⟨h⟩ =>
          ⟨f.toInitialSeg.trans <| h.trans g.symm.toInitialSeg⟩⟩
  lt a b :=
    Quotient.liftOn₂ a b (fun ⟨_, r, _⟩ ⟨_, s, _⟩ => Nonempty (r ≺i s))
      fun _ _ _ _ ⟨f⟩ ⟨g⟩ => propext
        ⟨fun ⟨h⟩ => ⟨PrincipalSeg.relIsoTrans f.symm <| h.transRelIso g⟩,
          fun ⟨h⟩ => ⟨PrincipalSeg.relIsoTrans f <| h.transRelIso g.symm⟩⟩
  le_refl := Quot.ind fun ⟨_, _, _⟩ => ⟨InitialSeg.refl _⟩
  le_trans a b c :=
    Quotient.inductionOn₃ a b c fun _ _ _ ⟨f⟩ ⟨g⟩ => ⟨f.trans g⟩
  lt_iff_le_not_ge a b :=
    Quotient.inductionOn₂ a b fun _ _ =>
      ⟨fun ⟨f⟩ => ⟨⟨f⟩, fun ⟨g⟩ => (f.transInitial g).irrefl⟩, fun ⟨⟨f⟩, h⟩ =>
        f.principalSumRelIso.recOn (fun g => ⟨g⟩) fun g => (h ⟨g.symm.toInitialSeg⟩).elim⟩
  le_antisymm a b :=
    Quotient.inductionOn₂ a b fun _ _ ⟨h₁⟩ ⟨h₂⟩ =>
      Quot.sound ⟨InitialSeg.antisymm h₁ h₂⟩

instance : LinearOrder Ordinal :=
  {inferInstanceAs (PartialOrder Ordinal) with
    le_total := fun a b => Quotient.inductionOn₂ a b fun ⟨_, r, _⟩ ⟨_, s, _⟩ =>
      (InitialSeg.total r s).recOn (fun f => Or.inl ⟨f⟩) fun f => Or.inr ⟨f⟩
    toDecidableLE := Classical.decRel _ }

theorem _root_.InitialSeg.ordinal_type_le {α β} {r : α → α → Prop} {s : β → β → Prop}
    [IsWellOrder α r] [IsWellOrder β s] (h : r ≼i s) : type r ≤ type s :=
  ⟨h⟩

theorem _root_.RelEmbedding.ordinal_type_le {α β} {r : α → α → Prop} {s : β → β → Prop}
    [IsWellOrder α r] [IsWellOrder β s] (h : r ↪r s) : type r ≤ type s :=
  ⟨h.collapse⟩

theorem _root_.PrincipalSeg.ordinal_type_lt {α β} {r : α → α → Prop} {s : β → β → Prop}
    [IsWellOrder α r] [IsWellOrder β s] (h : r ≺i s) : type r < type s :=
  ⟨h⟩

private protected theorem zero_le (o : Ordinal) : 0 ≤ o :=
  inductionOn o fun _ r _ => (InitialSeg.ofIsEmpty _ r).ordinal_type_le

instance : OrderBot Ordinal where
  bot := 0
  bot_le := zero_le

@[simp]
theorem bot_eq_zero : (⊥ : Ordinal) = 0 :=
  rfl

instance instIsEmptyIioZero : IsEmpty (Iio (0 : Ordinal)) := by
  simp [← bot_eq_zero]

@[deprecated nonpos_iff_eq_zero (since := "2025-11-21")]
protected theorem le_zero {o : Ordinal} : o ≤ 0 ↔ o = 0 :=
  le_bot_iff

private theorem pos_iff_ne_zero {o : Ordinal} : 0 < o ↔ o ≠ 0 := bot_lt_iff_ne_bot

@[deprecated not_neg (since := "2025-11-21")]
protected theorem not_lt_zero (o : Ordinal) : ¬o < 0 :=
  not_lt_bot

@[deprecated eq_zero_or_pos (since := "2025-11-21")]
protected theorem eq_zero_or_pos : ∀ a : Ordinal, a = 0 ∨ 0 < a := eq_bot_or_bot_lt

instance : ZeroLEOneClass Ordinal :=
  ⟨zero_le _⟩

instance instNeZeroOne : NeZero (1 : Ordinal) :=
  ⟨Ordinal.one_ne_zero⟩

theorem type_le_iff {α β} {r : α → α → Prop} {s : β → β → Prop} [IsWellOrder α r]
    [IsWellOrder β s] : type r ≤ type s ↔ Nonempty (r ≼i s) :=
  Iff.rfl

theorem type_le_iff' {α β} {r : α → α → Prop} {s : β → β → Prop} [IsWellOrder α r]
    [IsWellOrder β s] : type r ≤ type s ↔ Nonempty (r ↪r s) :=
  ⟨fun ⟨f⟩ => ⟨f⟩, fun ⟨f⟩ => ⟨f.collapse⟩⟩

theorem type_lt_iff {α β} {r : α → α → Prop} {s : β → β → Prop} [IsWellOrder α r]
    [IsWellOrder β s] : type r < type s ↔ Nonempty (r ≺i s) :=
  Iff.rfl

/-- Given two ordinals `α ≤ β`, then `initialSegToType α β` is the initial segment embedding of
`α.ToType` into `β.ToType`. -/
def initialSegToType {α β : Ordinal} (h : α ≤ β) : α.ToType ≤i β.ToType := by
  apply Classical.choice (type_le_iff.mp _)
  rwa [type_toType, type_toType]

/-- Given two ordinals `α < β`, then `principalSegToType α β` is the principal segment embedding
of `α.ToType` into `β.ToType`. -/
def principalSegToType {α β : Ordinal} (h : α < β) : α.ToType <i β.ToType := by
  apply Classical.choice (type_lt_iff.mp _)
  rwa [type_toType, type_toType]

/-! ### Enumerating elements in a well-order with ordinals -/

/-- The order type of an element inside a well order.

This is registered as a principal segment embedding into the ordinals, with top `type r`. -/
def typein (r : α → α → Prop) [IsWellOrder α r] : @PrincipalSeg α Ordinal.{u} r (· < ·) := by
  refine ⟨RelEmbedding.ofMonotone _ fun a b ha ↦
    ((PrincipalSeg.ofElement r a).codRestrict _ ?_ ?_).ordinal_type_lt, type r, fun a ↦ ⟨?_, ?_⟩⟩
  · rintro ⟨c, hc⟩
    exact trans hc ha
  · exact ha
  · rintro ⟨b, rfl⟩
    exact (PrincipalSeg.ofElement _ _).ordinal_type_lt
  · refine inductionOn a ?_
    rintro β s wo ⟨g⟩
    exact ⟨_, g.subrelIso.ordinal_type_eq⟩

@[simp]
theorem type_subrel (r : α → α → Prop) [IsWellOrder α r] (a : α) :
    type (Subrel r (r · a)) = typein r a :=
  rfl

@[simp]
theorem top_typein (r : α → α → Prop) [IsWellOrder α r] : (typein r).top = type r :=
  rfl

theorem typein_lt_type (r : α → α → Prop) [IsWellOrder α r] (a : α) : typein r a < type r :=
  (typein r).lt_top a

theorem typein_lt_self {o : Ordinal} (i : o.ToType) : typein (α := o.ToType) (· < ·) i < o := by
  simp_rw [← type_toType o]
  apply typein_lt_type

@[simp]
theorem typein_top {α β} {r : α → α → Prop} {s : β → β → Prop}
    [IsWellOrder α r] [IsWellOrder β s] (f : r ≺i s) : typein s f.top = type r :=
  f.subrelIso.ordinal_type_eq

@[simp]
theorem typein_lt_typein (r : α → α → Prop) [IsWellOrder α r] {a b : α} :
    typein r a < typein r b ↔ r a b :=
  (typein r).map_rel_iff

@[simp]
theorem typein_le_typein (r : α → α → Prop) [IsWellOrder α r] {a b : α} :
    typein r a ≤ typein r b ↔ ¬r b a := by
  rw [← not_lt, typein_lt_typein]

theorem typein_injective (r : α → α → Prop) [IsWellOrder α r] : Injective (typein r) :=
  (typein r).injective

theorem typein_inj (r : α → α → Prop) [IsWellOrder α r] {a b} : typein r a = typein r b ↔ a = b :=
  (typein_injective r).eq_iff

theorem mem_range_typein_iff (r : α → α → Prop) [IsWellOrder α r] {o} :
    o ∈ Set.range (typein r) ↔ o < type r :=
  (typein r).mem_range_iff_rel

theorem typein_surj (r : α → α → Prop) [IsWellOrder α r] {o} (h : o < type r) :
    o ∈ Set.range (typein r) :=
  (typein r).mem_range_of_rel_top h

theorem typein_surjOn (r : α → α → Prop) [IsWellOrder α r] :
    Set.SurjOn (typein r) Set.univ (Set.Iio (type r)) :=
  (typein r).surjOn

/-- A well order `r` is order-isomorphic to the set of ordinals smaller than `type r`.
`enum r ⟨o, h⟩` is the `o`-th element of `α` ordered by `r`.

That is, `enum` maps an initial segment of the ordinals, those less than the order type of `r`, to
the elements of `α`. -/
@[simps! symm_apply_coe]
def enum (r : α → α → Prop) [IsWellOrder α r] : (· < · : Iio (type r) → Iio (type r) → Prop) ≃r r :=
  (typein r).subrelIso

@[simp]
theorem typein_enum (r : α → α → Prop) [IsWellOrder α r] {o} (h : o < type r) :
    typein r (enum r ⟨o, h⟩) = o :=
  (typein r).apply_subrelIso _

theorem enum_type {α β} {r : α → α → Prop} {s : β → β → Prop} [IsWellOrder α r] [IsWellOrder β s]
    (f : s ≺i r) {h : type s < type r} : enum r ⟨type s, h⟩ = f.top :=
  (typein r).injective <| (typein_enum _ _).trans (typein_top _).symm

@[simp]
theorem enum_typein (r : α → α → Prop) [IsWellOrder α r] (a : α) :
    enum r ⟨typein r a, typein_lt_type r a⟩ = a :=
  enum_type (PrincipalSeg.ofElement r a)

theorem enum_lt_enum {r : α → α → Prop} [IsWellOrder α r] {o₁ o₂ : Iio (type r)} :
    r (enum r o₁) (enum r o₂) ↔ o₁ < o₂ :=
  (enum _).map_rel_iff

theorem enum_le_enum (r : α → α → Prop) [IsWellOrder α r] {o₁ o₂ : Iio (type r)} :
    ¬r (enum r o₁) (enum r o₂) ↔ o₂ ≤ o₁ := by
  rw [enum_lt_enum (r := r), not_lt]

-- TODO: generalize to other well-orders
@[simp]
theorem enum_le_enum' (a : Ordinal) {o₁ o₂ : Iio (type (· < ·))} :
    enum (· < ·) o₁ ≤ enum (α := a.ToType) (· < ·) o₂ ↔ o₁ ≤ o₂ := by
  rw [← enum_le_enum, not_lt]

theorem enum_inj {r : α → α → Prop} [IsWellOrder α r] {o₁ o₂ : Iio (type r)} :
    enum r o₁ = enum r o₂ ↔ o₁ = o₂ :=
  EmbeddingLike.apply_eq_iff_eq _

theorem enum_zero_le {r : α → α → Prop} [IsWellOrder α r] (h0 : 0 < type r) (a : α) :
    ¬r a (enum r ⟨0, h0⟩) := by
  rw [← enum_typein r a, enum_le_enum r]
  apply zero_le

theorem enum_zero_le' {o : Ordinal} (h0 : 0 < o) (a : o.ToType) :
    enum (α := o.ToType) (· < ·) ⟨0, type_toType _ ▸ h0⟩ ≤ a := by
  rw [← not_lt]
  apply enum_zero_le

theorem relIso_enum' {α β : Type u} {r : α → α → Prop} {s : β → β → Prop} [IsWellOrder α r]
    [IsWellOrder β s] (f : r ≃r s) (o : Ordinal) :
    ∀ (hr : o < type r) (hs : o < type s), f (enum r ⟨o, hr⟩) = enum s ⟨o, hs⟩ := by
  refine inductionOn o ?_; rintro γ t wo ⟨g⟩ ⟨h⟩
  rw [enum_type g, enum_type (g.transRelIso f)]; rfl

theorem relIso_enum {α β : Type u} {r : α → α → Prop} {s : β → β → Prop} [IsWellOrder α r]
    [IsWellOrder β s] (f : r ≃r s) (o : Ordinal) (hr : o < type r) :
    f (enum r ⟨o, hr⟩) = enum s ⟨o, hr.trans_eq (Quotient.sound ⟨f⟩)⟩ :=
  relIso_enum' _ _ _ _

/-- The order isomorphism between ordinals less than `o` and `o.ToType`. -/
@[simps! -isSimp]
<<<<<<< HEAD
noncomputable def enumIsoToType (o : Ordinal) : Set.Iio o ≃o o.ToType where
  toFun x := enum (α := o.ToType) (· < ·) ⟨x.1, type_toType _ ▸ x.2⟩
  invFun x := ⟨typein (α := o.ToType) (· < ·) x, typein_lt_self x⟩
=======
def toType.mk {o : Ordinal} : Set.Iio o ≃o o.toType where
  toFun x := enum (α := o.toType) (· < ·) ⟨x.1, type_toType _ ▸ x.2⟩
  invFun x := ⟨typein (α := o.toType) (· < ·) x, typein_lt_self x⟩
>>>>>>> b1f5e07f
  left_inv _ := Subtype.ext (typein_enum _ _)
  right_inv _ := enum_typein _ _
  map_rel_iff' := enum_le_enum' _

@[deprecated (since := "2025-12-04")] noncomputable alias enumIsoToType := toType.mk

/-- Convert an element of `α.toType` to the corresponding `Ordinal` -/
abbrev toType.toOrd {o : Ordinal} (α : o.toType) : Set.Iio o := toType.mk.symm α

instance (o : Ordinal) : Coe o.toType (Set.Iio o) where
  coe := toType.toOrd
instance (o : Ordinal) : CoeOut o.toType Ordinal where
  coe x := x.toOrd

instance small_Iio (o : Ordinal.{u}) : Small.{u} (Iio o) :=
  ⟨_, ⟨toType.mk.toEquiv⟩⟩

instance small_Iic (o : Ordinal.{u}) : Small.{u} (Iic o) := by
  rw [← Iio_union_right]
  infer_instance

instance small_Ico (a b : Ordinal.{u}) : Small.{u} (Ico a b) := small_subset Ico_subset_Iio_self
instance small_Icc (a b : Ordinal.{u}) : Small.{u} (Icc a b) := small_subset Icc_subset_Iic_self
instance small_Ioo (a b : Ordinal.{u}) : Small.{u} (Ioo a b) := small_subset Ioo_subset_Iio_self
instance small_Ioc (a b : Ordinal.{u}) : Small.{u} (Ioc a b) := small_subset Ioc_subset_Iic_self

/-- `o.ToType` is an `OrderBot` whenever `o ≠ 0`. -/
def toTypeOrderBot {o : Ordinal} (ho : o ≠ 0) : OrderBot o.ToType where
  bot := (enum (· < ·)) ⟨0, _⟩
  bot_le := enum_zero_le' (by rwa [pos_iff_ne_zero])

theorem enum_zero_eq_bot {o : Ordinal} (ho : 0 < o) :
    enum (α := o.ToType) (· < ·) ⟨0, by rwa [type_toType]⟩ =
      have H := toTypeOrderBot (o := o) (by rintro rfl; simp at ho)
      (⊥ : o.ToType) :=
  rfl

theorem lt_wf : @WellFounded Ordinal (· < ·) :=
  wellFounded_iff_wellFounded_subrel.mpr (·.induction_on fun ⟨_, _, wo⟩ ↦
    RelHomClass.wellFounded (enum _) wo.wf)

instance wellFoundedRelation : WellFoundedRelation Ordinal :=
  ⟨(· < ·), lt_wf⟩

instance wellFoundedLT : WellFoundedLT Ordinal :=
  ⟨lt_wf⟩

instance : ConditionallyCompleteLinearOrderBot Ordinal :=
  WellFoundedLT.conditionallyCompleteLinearOrderBot _

/-- Reformulation of well-founded induction on ordinals as a lemma that works with the
`induction` tactic, as in `induction i using Ordinal.induction with | h i IH => ?_`. -/
theorem induction {p : Ordinal.{u} → Prop} (i : Ordinal.{u}) (h : ∀ j, (∀ k, k < j → p k) → p j) :
    p i :=
  lt_wf.induction i h

theorem typein_apply {α β} {r : α → α → Prop} {s : β → β → Prop} [IsWellOrder α r] [IsWellOrder β s]
    (f : r ≼i s) (a : α) : typein s (f a) = typein r a := by
  rw [← f.transPrincipal_apply _ a, (f.transPrincipal _).eq]

/-! ### Cardinality of ordinals -/


/-- The cardinal of an ordinal is the cardinality of any type on which a relation with that order
type is defined. -/
def card : Ordinal → Cardinal :=
  Quotient.map WellOrder.α fun _ _ ⟨e⟩ => ⟨e.toEquiv⟩

@[simp]
theorem card_type (r : α → α → Prop) [IsWellOrder α r] : card (type r) = #α :=
  rfl

@[simp]
theorem card_typein {r : α → α → Prop} [IsWellOrder α r] (x : α) :
    #{ y // r y x } = (typein r x).card :=
  rfl

@[gcongr]
theorem card_le_card {o₁ o₂ : Ordinal} : o₁ ≤ o₂ → card o₁ ≤ card o₂ :=
  inductionOn o₁ fun _ _ _ => inductionOn o₂ fun _ _ _ ⟨⟨⟨f, _⟩, _⟩⟩ => ⟨f⟩

@[simp]
theorem card_zero : card 0 = 0 := mk_eq_zero _

@[simp]
theorem card_one : card 1 = 1 := mk_eq_one _

/-! ### Lifting ordinals to a higher universe -/

/-- The universe lift operation for ordinals, which embeds `Ordinal.{u}` as
  a proper initial segment of `Ordinal.{v}` for `v > u`. For the initial segment version,
  see `liftInitialSeg`. -/
@[pp_with_univ]
def lift (o : Ordinal.{v}) : Ordinal.{max v u} :=
  Quotient.liftOn o (fun w => type <| ULift.down ⁻¹'o w.r) fun ⟨_, r, _⟩ ⟨_, s, _⟩ ⟨f⟩ =>
    Quot.sound
      ⟨(RelIso.preimage Equiv.ulift r).trans <| f.trans (RelIso.preimage Equiv.ulift s).symm⟩

@[simp]
theorem type_uLift (r : α → α → Prop) [IsWellOrder α r] :
    type (ULift.down ⁻¹'o r) = lift.{v} (type r) :=
  rfl

theorem _root_.RelIso.ordinal_lift_type_eq {r : α → α → Prop} {s : β → β → Prop}
    [IsWellOrder α r] [IsWellOrder β s] (f : r ≃r s) : lift.{v} (type r) = lift.{u} (type s) :=
  ((RelIso.preimage Equiv.ulift r).trans <|
      f.trans (RelIso.preimage Equiv.ulift s).symm).ordinal_type_eq

@[simp]
theorem type_preimage {α β : Type u} (r : α → α → Prop) [IsWellOrder α r] (f : β ≃ α) :
    type (f ⁻¹'o r) = type r :=
  (RelIso.preimage f r).ordinal_type_eq

@[simp]
theorem type_lift_preimage (r : α → α → Prop) [IsWellOrder α r]
    (f : β ≃ α) : lift.{u} (type (f ⁻¹'o r)) = lift.{v} (type r) :=
  (RelIso.preimage f r).ordinal_lift_type_eq

/-- `lift.{max u v, u}` equals `lift.{v, u}`.

Unfortunately, the simp lemma doesn't seem to work. -/
theorem lift_umax : lift.{max u v, u} = lift.{v, u} :=
  funext fun a =>
    inductionOn a fun _ r _ =>
      Quotient.sound ⟨(RelIso.preimage Equiv.ulift r).trans (RelIso.preimage Equiv.ulift r).symm⟩

/-- An ordinal lifted to a lower or equal universe equals itself.

Unfortunately, the simp lemma doesn't work. -/
theorem lift_id' (a : Ordinal) : lift a = a :=
  inductionOn a fun _ r _ => Quotient.sound ⟨RelIso.preimage Equiv.ulift r⟩

/-- An ordinal lifted to the same universe equals itself. -/
@[simp]
theorem lift_id : ∀ a, lift.{u, u} a = a :=
  lift_id'.{u, u}

/-- An ordinal lifted to the zero universe equals itself. -/
@[simp]
theorem lift_uzero (a : Ordinal.{u}) : lift.{0} a = a :=
  lift_id' a

theorem lift_type_le {α : Type u} {β : Type v} {r s} [IsWellOrder α r] [IsWellOrder β s] :
    lift.{max v w} (type r) ≤ lift.{max u w} (type s) ↔ Nonempty (r ≼i s) := by
  constructor <;> refine fun ⟨f⟩ ↦ ⟨?_⟩
  · exact (RelIso.preimage Equiv.ulift r).symm.toInitialSeg.trans
      (f.trans (RelIso.preimage Equiv.ulift s).toInitialSeg)
  · exact (RelIso.preimage Equiv.ulift r).toInitialSeg.trans
      (f.trans (RelIso.preimage Equiv.ulift s).symm.toInitialSeg)

theorem lift_type_eq {α : Type u} {β : Type v} {r s} [IsWellOrder α r] [IsWellOrder β s] :
    lift.{max v w} (type r) = lift.{max u w} (type s) ↔ Nonempty (r ≃r s) := by
  refine Quotient.eq'.trans ⟨?_, ?_⟩ <;> refine fun ⟨f⟩ ↦ ⟨?_⟩
  · exact (RelIso.preimage Equiv.ulift r).symm.trans <| f.trans (RelIso.preimage Equiv.ulift s)
  · exact (RelIso.preimage Equiv.ulift r).trans <| f.trans (RelIso.preimage Equiv.ulift s).symm

theorem lift_type_lt {α : Type u} {β : Type v} {r s} [IsWellOrder α r] [IsWellOrder β s] :
    lift.{max v w} (type r) < lift.{max u w} (type s) ↔ Nonempty (r ≺i s) := by
  constructor <;> refine fun ⟨f⟩ ↦ ⟨?_⟩
  · exact (f.relIsoTrans (RelIso.preimage Equiv.ulift r).symm).transInitial
      (RelIso.preimage Equiv.ulift s).toInitialSeg
  · exact (f.relIsoTrans (RelIso.preimage Equiv.ulift r)).transInitial
      (RelIso.preimage Equiv.ulift s).symm.toInitialSeg

@[simp]
theorem lift_le {a b : Ordinal} : lift.{u, v} a ≤ lift.{u, v} b ↔ a ≤ b :=
  inductionOn₂ a b fun α r _ β s _ => by
    rw [← lift_umax]
    exact lift_type_le.{_,_,u}

@[simp]
theorem lift_inj {a b : Ordinal} : lift.{u, v} a = lift.{u, v} b ↔ a = b := by
  simp_rw [le_antisymm_iff, lift_le]

@[simp]
theorem lift_lt {a b : Ordinal} : lift.{u, v} a < lift.{u, v} b ↔ a < b := by
  simp_rw [lt_iff_le_not_ge, lift_le]

@[simp]
theorem lift_typein_top {r : α → α → Prop} {s : β → β → Prop}
    [IsWellOrder α r] [IsWellOrder β s] (f : r ≺i s) : lift.{u} (typein s f.top) = lift (type r) :=
  f.subrelIso.ordinal_lift_type_eq

/-- Initial segment version of the lift operation on ordinals, embedding `Ordinal.{u}` in
`Ordinal.{v}` as an initial segment when `u ≤ v`. -/
def liftInitialSeg : Ordinal.{v} ≤i Ordinal.{max u v} := by
  refine ⟨RelEmbedding.ofMonotone lift.{u} (by simp),
    fun a b ↦ Ordinal.inductionOn₂ a b fun α r _ β s _ h ↦ ?_⟩
  rw [RelEmbedding.ofMonotone_coe, ← lift_id'.{max u v} (type s),
    ← lift_umax.{v, u}, lift_type_lt] at h
  obtain ⟨f⟩ := h
  use typein r f.top
  rw [RelEmbedding.ofMonotone_coe, ← lift_umax, lift_typein_top, lift_id']

@[simp]
theorem liftInitialSeg_coe : (liftInitialSeg.{v, u} : Ordinal → Ordinal) = lift.{v, u} :=
  rfl

@[simp]
theorem lift_lift (a : Ordinal.{u}) : lift.{w} (lift.{v} a) = lift.{max v w} a :=
  (liftInitialSeg.trans liftInitialSeg).eq liftInitialSeg a

@[simp]
theorem lift_zero : lift 0 = 0 :=
  type_eq_zero_of_empty _

@[simp]
theorem lift_one : lift 1 = 1 :=
  type_eq_one_of_unique _

@[simp]
theorem lift_card (a) : Cardinal.lift.{u, v} (card a) = card (lift.{u} a) :=
  inductionOn a fun _ _ _ => rfl

theorem mem_range_lift_of_le {a : Ordinal.{u}} {b : Ordinal.{max u v}} (h : b ≤ lift.{v} a) :
    b ∈ Set.range lift.{v} :=
  liftInitialSeg.mem_range_of_le h

theorem le_lift_iff {a : Ordinal.{u}} {b : Ordinal.{max u v}} :
    b ≤ lift.{v} a ↔ ∃ a' ≤ a, lift.{v} a' = b :=
  liftInitialSeg.le_apply_iff

theorem lt_lift_iff {a : Ordinal.{u}} {b : Ordinal.{max u v}} :
    b < lift.{v} a ↔ ∃ a' < a, lift.{v} a' = b :=
  liftInitialSeg.lt_apply_iff

/-! ### The first infinite ordinal ω -/


/-- `ω` is the first infinite ordinal, defined as the order type of `ℕ`. -/
def omega0 : Ordinal.{u} :=
  lift (typeLT ℕ)

@[inherit_doc]
scoped notation "ω" => Ordinal.omega0

/-- Note that the presence of this lemma makes `simp [omega0]` form a loop. -/
@[simp]
theorem type_nat_lt : typeLT ℕ = ω :=
  (lift_id _).symm

@[simp]
theorem card_omega0 : card ω = ℵ₀ :=
  rfl

@[simp]
theorem lift_omega0 : lift ω = ω :=
  lift_lift _

/-!
### Definition and first properties of addition on ordinals

In this paragraph, we introduce the addition on ordinals, and prove just enough properties to
deduce that the order on ordinals is total (and therefore well-founded). Further properties of
the addition, together with properties of the other operations, are proved in
`Mathlib/SetTheory/Ordinal/Arithmetic.lean`.
-/


/-- `o₁ + o₂` is the order on the disjoint union of `o₁` and `o₂` obtained by declaring that
every element of `o₁` is smaller than every element of `o₂`. -/
instance add : Add Ordinal.{u} :=
  ⟨fun o₁ o₂ => Quotient.liftOn₂ o₁ o₂ (fun ⟨_, r, _⟩ ⟨_, s, _⟩ => type (Sum.Lex r s))
    fun _ _ _ _ ⟨f⟩ ⟨g⟩ => (RelIso.sumLexCongr f g).ordinal_type_eq⟩

instance addMonoidWithOne : AddMonoidWithOne Ordinal.{u} where
  zero_add o := inductionOn o fun α _ _ => (RelIso.emptySumLex _ _).ordinal_type_eq
  add_zero o := inductionOn o fun α _ _ => (RelIso.sumLexEmpty _ _).ordinal_type_eq
  add_assoc o₁ o₂ o₃ :=
    Quotient.inductionOn₃ o₁ o₂ o₃ fun ⟨α, r, _⟩ ⟨β, s, _⟩ ⟨γ, t, _⟩ =>
      Quot.sound
        ⟨⟨sumAssoc _ _ _, by
          intro a b
          rcases a with (⟨a | a⟩ | a) <;> rcases b with (⟨b | b⟩ | b) <;>
            simp only [sumAssoc_apply_inl_inl, sumAssoc_apply_inl_inr, sumAssoc_apply_inr,
              Sum.lex_inl_inl, Sum.lex_inr_inr, Sum.Lex.sep, Sum.lex_inr_inl]⟩⟩
  nsmul := nsmulRec

@[simp]
theorem card_add (o₁ o₂ : Ordinal) : card (o₁ + o₂) = card o₁ + card o₂ :=
  inductionOn o₁ fun _ __ => inductionOn o₂ fun _ _ _ => rfl

@[simp]
theorem type_sum_lex {α β : Type u} (r : α → α → Prop) (s : β → β → Prop) [IsWellOrder α r]
    [IsWellOrder β s] : type (Sum.Lex r s) = type r + type s :=
  rfl

@[simp]
theorem card_nat (n : ℕ) : card.{u} n = n := by
  induction n <;> [simp; simp only [card_add, card_one, Nat.cast_succ, *]]

@[simp]
theorem card_ofNat (n : ℕ) [n.AtLeastTwo] :
    card.{u} ofNat(n) = OfNat.ofNat n :=
  card_nat n

instance instAddLeftMono : AddLeftMono Ordinal.{u} where
  elim c a b := by
    refine inductionOn₃ a b c fun α r _ β s _ γ t _ ⟨f⟩ ↦
      (RelEmbedding.ofMonotone (Sum.recOn · Sum.inl (Sum.inr ∘ f)) ?_).ordinal_type_le
    simp [f.map_rel_iff]

instance instAddRightMono : AddRightMono Ordinal.{u} where
  elim c a b := by
    refine inductionOn₃ a b c fun α r _ β s _ γ t _  ⟨f⟩ ↦
      (RelEmbedding.ofMonotone (Sum.recOn · (Sum.inl ∘ f) Sum.inr) ?_).ordinal_type_le
    simp [f.map_rel_iff]

instance existsAddOfLE : ExistsAddOfLE Ordinal where
  exists_add_of_le {a b} := by
    refine inductionOn₂ a b fun α r _ β s _ ⟨f⟩ ↦ ?_
    obtain ⟨γ, t, _, ⟨g⟩⟩ := f.exists_sum_relIso
    exact ⟨type t, g.ordinal_type_eq.symm⟩

instance canonicallyOrderedAdd : CanonicallyOrderedAdd Ordinal where
  le_add_self a b := by simpa using add_le_add_left (zero_le b) a
  le_self_add a b := by simpa using add_le_add_right (zero_le b) a

@[deprecated le_self_add (since := "2025-11-21")]
protected theorem le_add_right (a b : Ordinal) : a ≤ a + b := le_self_add

@[deprecated le_add_self (since := "2025-11-21")]
protected theorem le_add_left (a b : Ordinal) : a ≤ b + a := le_add_self

theorem max_zero_left : ∀ a : Ordinal, max 0 a = a :=
  max_bot_left

theorem max_zero_right : ∀ a : Ordinal, max a 0 = a :=
  max_bot_right

@[simp]
theorem max_eq_zero {a b : Ordinal} : max a b = 0 ↔ a = 0 ∧ b = 0 :=
  max_eq_bot

@[simp]
theorem sInf_empty : sInf (∅ : Set Ordinal) = 0 :=
  dif_neg Set.not_nonempty_empty

/-! ### Successor order properties -/

private theorem succ_le_iff' {a b : Ordinal} : a + 1 ≤ b ↔ a < b := by
  refine inductionOn₂ a b fun α r _ β s _ ↦ ⟨?_, ?_⟩ <;> rintro ⟨f⟩
  · refine ⟨((InitialSeg.leAdd _ _).trans f).toPrincipalSeg fun h ↦ ?_⟩
    simpa using h (f (Sum.inr PUnit.unit))
  · apply (RelEmbedding.ofMonotone (Sum.recOn · f fun _ ↦ f.top) ?_).ordinal_type_le
    simpa [f.map_rel_iff] using f.lt_top

instance : NoMaxOrder Ordinal :=
  ⟨fun _ => ⟨_, succ_le_iff'.1 le_rfl⟩⟩

instance : SuccOrder Ordinal.{u} :=
  SuccOrder.ofSuccLeIff (fun o => o + 1) succ_le_iff'

instance : SuccAddOrder Ordinal := ⟨fun _ => rfl⟩

@[simp]
theorem add_one_eq_succ (o : Ordinal) : o + 1 = succ o :=
  rfl

@[simp]
theorem succ_zero : succ (0 : Ordinal) = 1 :=
  zero_add 1

@[simp]
theorem succ_one : succ (1 : Ordinal) = 2 := by congr; simp only [Nat.unaryCast, zero_add]

theorem add_succ (o₁ o₂ : Ordinal) : o₁ + succ o₂ = succ (o₁ + o₂) :=
  (add_assoc _ _ _).symm

theorem one_le_iff_ne_zero {o : Ordinal} : 1 ≤ o ↔ o ≠ 0 := by
  rw [Order.one_le_iff_pos, pos_iff_ne_zero]

theorem succ_pos (o : Ordinal) : 0 < succ o :=
  bot_lt_succ o

theorem succ_ne_zero (o : Ordinal) : succ o ≠ 0 :=
  ne_of_gt <| succ_pos o

@[simp]
theorem lt_one_iff_zero {a : Ordinal} : a < 1 ↔ a = 0 := by
  simpa using @lt_succ_bot_iff _ _ _ a _ _

theorem le_one_iff {a : Ordinal} : a ≤ 1 ↔ a = 0 ∨ a = 1 := by
  simpa using @le_succ_bot_iff _ _ _ a _

@[simp]
theorem card_succ (o : Ordinal) : card (succ o) = card o + 1 := by
  simp only [← add_one_eq_succ, card_add, card_one]

theorem natCast_succ (n : ℕ) : ↑n.succ = succ (n : Ordinal) :=
  rfl

instance uniqueIioOne : Unique (Iio (1 : Ordinal)) where
  default := ⟨0, zero_lt_one' Ordinal⟩
  uniq a := Subtype.ext <| lt_one_iff_zero.1 a.2

@[simp]
theorem Iio_one_default_eq : (default : Iio (1 : Ordinal)) = ⟨0, zero_lt_one' Ordinal⟩ :=
  rfl

instance uniqueToTypeOne : Unique (ToType 1) where
  default := enum (α := ToType 1) (· < ·) ⟨0, by simp⟩
  uniq a := by
    rw [← enum_typein (α := ToType 1) (· < ·) a]
    congr
    rw [← lt_one_iff_zero]
    apply typein_lt_self

theorem one_toType_eq (x : ToType 1) : x = enum (· < ·) ⟨0, by simp⟩ :=
  Unique.eq_default x

/-! ### Extra properties of typein and enum -/

-- TODO: use `toType.mk` for lemmas on `toType` rather than `enum` and `typein`.

@[simp]
theorem typein_one_toType (x : ToType 1) : typein (α := ToType 1) (· < ·) x = 0 := by
  rw [one_toType_eq x, typein_enum]

theorem typein_le_typein' (o : Ordinal) {x y : o.ToType} :
    typein (α := o.ToType) (· < ·) x ≤ typein (α := o.ToType) (· < ·) y ↔ x ≤ y := by
  simp

theorem le_enum_succ {o : Ordinal} (a : (succ o).ToType) :
    a ≤ enum (α := (succ o).ToType) (· < ·) ⟨o, (type_toType _ ▸ lt_succ o)⟩ := by
  rw [← enum_typein (α := (succ o).ToType) (· < ·) a, enum_le_enum', Subtype.mk_le_mk,
    ← lt_succ_iff]
  apply typein_lt_self

/-! ### Universal ordinal -/

-- intended to be used with explicit universe parameters
/-- `univ.{u v}` is the order type of the ordinals of `Type u` as a member
  of `Ordinal.{v}` (when `u < v`). It is an inaccessible cardinal. -/
@[pp_with_univ, nolint checkUnivs]
def univ : Ordinal.{max (u + 1) v} :=
  lift.{v, u + 1} (typeLT Ordinal)

theorem univ_id : univ.{u, u + 1} = typeLT Ordinal :=
  lift_id _

@[simp]
theorem lift_univ : lift.{w} univ.{u, v} = univ.{u, max v w} :=
  lift_lift _

theorem univ_umax : univ.{u, max (u + 1) v} = univ.{u, v} :=
  congr_fun lift_umax _

/-- Principal segment version of the lift operation on ordinals, embedding `Ordinal.{u}` in
`Ordinal.{v}` as a principal segment when `u < v`. -/
def liftPrincipalSeg : Ordinal.{u} <i Ordinal.{max (u + 1) v} :=
  ⟨↑liftInitialSeg.{max (u + 1) v, u}, univ.{u, v}, by
    refine fun b => inductionOn b ?_; intro β s _
    rw [univ, ← lift_umax]; constructor <;> intro h
    · obtain ⟨a, e⟩ := h
      rw [← e]
      refine inductionOn a ?_
      intro α r _
      exact lift_type_lt.{u, u + 1, max (u + 1) v}.2 ⟨typein r⟩
    · rw [← lift_id (type s)] at h ⊢
      obtain ⟨f⟩ := lift_type_lt.{_,_,v}.1 h
      obtain ⟨f, a, hf⟩ := f
      exists a
      induction a using inductionOn with
      | H a r =>
      refine lift_type_eq.{u, max (u + 1) v, max (u + 1) v}.2
        ⟨(RelIso.ofSurjective (RelEmbedding.ofMonotone ?_ ?_) ?_).symm⟩
      · exact fun b => enum r ⟨f b, (hf _).1 ⟨_, rfl⟩⟩
      · refine fun a b h => (typein_lt_typein r).1 ?_
        rw [typein_enum, typein_enum]
        exact f.map_rel_iff.2 h
      · intro a'
        obtain ⟨b, e⟩ := (hf _).2 (typein_lt_type _ a')
        exists b
        simp only [RelEmbedding.ofMonotone_coe]
        simp [e]⟩

@[simp]
theorem liftPrincipalSeg_coe :
    (liftPrincipalSeg.{u, v} : Ordinal → Ordinal) = lift.{max (u + 1) v} :=
  rfl

@[simp]
theorem liftPrincipalSeg_top : (liftPrincipalSeg.{u, v}).top = univ.{u, v} :=
  rfl

theorem liftPrincipalSeg_top' : liftPrincipalSeg.{u, u + 1}.top = typeLT Ordinal := by
  simp only [liftPrincipalSeg_top, univ_id]

end Ordinal

/-! ### Representing a cardinal with an ordinal -/


namespace Cardinal

open Ordinal

@[simp]
theorem mk_toType (o : Ordinal) : #o.ToType = o.card :=
  (Ordinal.card_type _).symm.trans <| by rw [Ordinal.type_toType]

/-- The ordinal corresponding to a cardinal `c` is the least ordinal
  whose cardinal is `c`. For the order-embedding version, see `ord.order_embedding`. -/
def ord (c : Cardinal) : Ordinal :=
  Quot.liftOn c (fun α : Type u => ⨅ r : { r // IsWellOrder α r }, @type α r.1 r.2) <| by
  rintro α β ⟨f⟩
  refine congr_arg sInf <| ext fun o ↦ ⟨?_, ?_⟩ <;>
    rintro ⟨⟨r, hr⟩, rfl⟩ <;>
    refine ⟨⟨_, RelIso.IsWellOrder.preimage r ?_⟩, type_preimage _ _⟩
  exacts [f.symm, f]

theorem ord_eq_Inf (α : Type u) : ord #α = ⨅ r : { r // IsWellOrder α r }, @type α r.1 r.2 :=
  rfl

/-- There exists a well-order on `α` whose order type is exactly `ord #α`. -/
theorem ord_eq (α) : ∃ (r : α → α → Prop) (wo : IsWellOrder α r), ord #α = @type α r wo :=
  let ⟨r, wo⟩ := ciInf_mem fun r : { r // IsWellOrder α r } => @type α r.1 r.2
  ⟨r.1, r.2, wo.symm⟩

theorem ord_le_type (r : α → α → Prop) [h : IsWellOrder α r] : ord #α ≤ type r :=
  ciInf_le' _ (Subtype.mk r h)

theorem ord_le {c o} : ord c ≤ o ↔ c ≤ o.card := by
  refine c.inductionOn fun α ↦ o.inductionOn fun β s _ ↦ ?_
  let ⟨r, _, e⟩ := ord_eq α
  constructor <;> intro h
  · rw [e] at h
    exact card_le_card h
  · obtain ⟨f⟩ := h
    have g := RelEmbedding.preimage f s
    have := RelEmbedding.isWellOrder g
    exact (ord_le_type _).trans g.ordinal_type_le

theorem gc_ord_card : GaloisConnection ord card := fun _ _ => ord_le

theorem lt_ord {c o} : o < ord c ↔ o.card < c :=
  gc_ord_card.lt_iff_lt

@[simp]
theorem card_ord (c) : (ord c).card = c :=
  c.inductionOn fun α ↦ let ⟨r, _, e⟩ := ord_eq α; e ▸ card_type r

theorem card_surjective : Function.Surjective card :=
  fun c ↦ ⟨_, card_ord c⟩

theorem bddAbove_ord_image_iff {s : Set Cardinal} : BddAbove (ord '' s) ↔ BddAbove s :=
  gc_ord_card.bddAbove_l_image

/-- Galois coinsertion between `Cardinal.ord` and `Ordinal.card`. -/
def gciOrdCard : GaloisCoinsertion ord card :=
  gc_ord_card.toGaloisCoinsertion fun c => c.card_ord.le

theorem ord_card_le (o : Ordinal) : o.card.ord ≤ o :=
  gc_ord_card.l_u_le _

theorem lt_ord_succ_card (o : Ordinal) : o < (succ o.card).ord :=
  lt_ord.2 <| lt_succ _

theorem card_le_iff {o : Ordinal} {c : Cardinal} : o.card ≤ c ↔ o < (succ c).ord := by
  rw [lt_ord, lt_succ_iff]

/--
A variation on `Cardinal.lt_ord` using `≤`: If `o` is no greater than the
initial ordinal of cardinality `c`, then its cardinal is no greater than `c`.

The converse, however, is false (for instance, `o = ω+1` and `c = ℵ₀`).
-/
lemma card_le_of_le_ord {o : Ordinal} {c : Cardinal} (ho : o ≤ c.ord) : o.card ≤ c := by
  rw [← card_ord c]; exact Ordinal.card_le_card ho

@[mono]
theorem ord_strictMono : StrictMono ord :=
  gciOrdCard.strictMono_l

@[mono]
theorem ord_mono : Monotone ord :=
  gc_ord_card.monotone_l

@[simp]
theorem ord_le_ord {c₁ c₂} : ord c₁ ≤ ord c₂ ↔ c₁ ≤ c₂ :=
  gciOrdCard.l_le_l_iff

@[simp]
theorem ord_lt_ord {c₁ c₂} : ord c₁ < ord c₂ ↔ c₁ < c₂ :=
  ord_strictMono.lt_iff_lt

@[simp]
theorem ord_zero : ord 0 = 0 :=
  gc_ord_card.l_bot

@[simp]
theorem ord_nat (n : ℕ) : ord n = n := by
  apply (ord_le.2 (card_nat n).ge).antisymm
  induction n with
  | zero => exact _root_.zero_le _
  | succ n IH => exact (IH.trans_lt <| by simpa using Nat.cast_lt.2 n.lt_succ_self).succ_le

@[simp]
theorem ord_ofNat (n : ℕ) [n.AtLeastTwo] : ord ofNat(n) = OfNat.ofNat n :=
  ord_nat n

@[simp]
theorem ord_one : ord 1 = 1 := by simpa using ord_nat 1

theorem isNormal_ord : Order.IsNormal ord where
  strictMono := ord_strictMono
  mem_lowerBounds_upperBounds_of_isSuccLimit := by
    intro a ha
    simp_rw [lowerBounds, upperBounds, mem_setOf, forall_mem_image, ord_le]
    refine fun b H ↦ le_of_forall_lt fun c hc ↦ ?_
    simpa using H (ha.succ_lt hc)

@[simp]
theorem ord_aleph0 : ord.{u} ℵ₀ = ω := by
  refine le_antisymm (ord_le.2 le_rfl) <| le_of_forall_lt fun o h ↦ ?_
  rcases Ordinal.lt_lift_iff.1 h with ⟨o, ho, rfl⟩
  rw [lt_ord, ← lift_card, lift_lt_aleph0, ← typein_enum _ ho]
  exact lt_aleph0_iff_fintype.2 ⟨Set.fintypeLTNat _⟩

@[simp]
theorem lift_ord (c) : Ordinal.lift.{u,v} (ord c) = ord (lift.{u,v} c) := by
  refine le_antisymm (le_of_forall_lt fun a ha => ?_) ?_
  · rcases Ordinal.lt_lift_iff.1 ha with ⟨a, _, rfl⟩
    rwa [lt_ord, ← lift_card, lift_lt, ← lt_ord, ← Ordinal.lift_lt]
  · rw [ord_le, ← lift_card, card_ord]

theorem mk_ord_toType (c : Cardinal) : #c.ord.ToType = c := by simp

theorem card_typein_lt (r : α → α → Prop) [IsWellOrder α r] (x : α) (h : ord #α = type r) :
    card (typein r x) < #α := by
  rw [← lt_ord, h]
  apply typein_lt_type

theorem card_typein_toType_lt (c : Cardinal) (x : c.ord.ToType) :
    card (typein (α := c.ord.ToType) (· < ·) x) < c := by
  rw [← lt_ord]
  apply typein_lt_self

theorem mk_Iio_ord_toType {c : Cardinal} (i : c.ord.ToType) : #(Iio i) < c :=
  card_typein_toType_lt c i

theorem ord_injective : Injective ord := by
  intro c c' h
  rw [← card_ord c, ← card_ord c', h]

@[simp]
theorem ord_inj {a b : Cardinal} : a.ord = b.ord ↔ a = b :=
  ord_injective.eq_iff

@[simp]
theorem ord_eq_zero {a : Cardinal} : a.ord = 0 ↔ a = 0 :=
  ord_injective.eq_iff' ord_zero

@[simp]
theorem ord_eq_one {a : Cardinal} : a.ord = 1 ↔ a = 1 :=
  ord_injective.eq_iff' ord_one

@[simp]
theorem omega0_le_ord {a : Cardinal} : ω ≤ a.ord ↔ ℵ₀ ≤ a := by
  rw [← ord_aleph0, ord_le_ord]

@[simp]
theorem ord_le_omega0 {a : Cardinal} : a.ord ≤ ω ↔ a ≤ ℵ₀ := by
  rw [← ord_aleph0, ord_le_ord]

@[simp]
theorem ord_lt_omega0 {a : Cardinal} : a.ord < ω ↔ a < ℵ₀ :=
  le_iff_le_iff_lt_iff_lt.1 omega0_le_ord

@[simp]
theorem omega0_lt_ord {a : Cardinal} : ω < a.ord ↔ ℵ₀ < a :=
  le_iff_le_iff_lt_iff_lt.1 ord_le_omega0

@[simp]
theorem ord_eq_omega0 {a : Cardinal} : a.ord = ω ↔ a = ℵ₀ :=
  ord_injective.eq_iff' ord_aleph0

/-- The ordinal corresponding to a cardinal `c` is the least ordinal
  whose cardinal is `c`. This is the order-embedding version. For the regular function, see `ord`.
-/
def ord.orderEmbedding : Cardinal ↪o Ordinal :=
  RelEmbedding.orderEmbeddingOfLTEmbedding
    (RelEmbedding.ofMonotone Cardinal.ord fun _ _ => Cardinal.ord_lt_ord.2)

@[simp]
theorem ord.orderEmbedding_coe : (ord.orderEmbedding : Cardinal → Ordinal) = ord :=
  rfl

-- intended to be used with explicit universe parameters
/-- The cardinal `univ` is the cardinality of ordinal `univ`, or
  equivalently the cardinal of `Ordinal.{u}`, or `Cardinal.{u}`,
  as an element of `Cardinal.{v}` (when `u < v`). -/
@[pp_with_univ, nolint checkUnivs]
def univ :=
  lift.{v, u + 1} #Ordinal

theorem univ_id : univ.{u, u + 1} = #Ordinal :=
  lift_id _

@[simp]
theorem lift_univ : lift.{w} univ.{u, v} = univ.{u, max v w} :=
  lift_lift _

theorem univ_umax : univ.{u, max (u + 1) v} = univ.{u, v} :=
  congr_fun lift_umax _

theorem lift_lt_univ (c : Cardinal) : lift.{u + 1, u} c < univ.{u, u + 1} := by
  simpa only [liftPrincipalSeg_coe, lift_ord, lift_succ, ord_le, succ_le_iff] using
    le_of_lt (liftPrincipalSeg.{u, u + 1}.lt_top (succ c).ord)

theorem lift_lt_univ' (c : Cardinal) : lift.{max (u + 1) v, u} c < univ.{u, v} := by
  have := lift_lt.{_, max (u+1) v}.2 (lift_lt_univ c)
  rw [lift_lift, lift_univ, univ_umax.{u,v}] at this
  exact this

theorem aleph0_lt_univ : ℵ₀ < univ.{u, v} := by
  simpa using lift_lt_univ' ℵ₀

theorem nat_lt_univ (n : ℕ) : n < univ.{u, v} :=
  (nat_lt_aleph0 n).trans aleph0_lt_univ

theorem univ_pos : 0 < univ.{u, v} :=
  aleph0_pos.trans aleph0_lt_univ

theorem univ_ne_zero : univ.{u, v} ≠ 0 :=
  univ_pos.ne'

@[simp]
theorem ord_univ : ord univ.{u, v} = Ordinal.univ.{u, v} := by
  refine le_antisymm (ord_card_le _) <| le_of_forall_lt fun o h => lt_ord.2 ?_
  have := liftPrincipalSeg.mem_range_of_rel_top (by simpa only [liftPrincipalSeg_coe] using h)
  rcases this with ⟨o, h'⟩
  rw [← h', liftPrincipalSeg_coe, ← lift_card]
  apply lift_lt_univ'

theorem lt_univ {c} : c < univ.{u, u + 1} ↔ ∃ c', c = lift.{u + 1, u} c' :=
  ⟨fun h => by
    have := ord_lt_ord.2 h
    rw [ord_univ] at this
    obtain ⟨o, e⟩ := liftPrincipalSeg.mem_range_of_rel_top (by simpa only [liftPrincipalSeg_top])
    have := card_ord c
    rw [← e, liftPrincipalSeg_coe, ← lift_card] at this
    exact ⟨_, this.symm⟩, fun ⟨_, e⟩ => e.symm ▸ lift_lt_univ _⟩

theorem lt_univ' {c} : c < univ.{u, v} ↔ ∃ c', c = lift.{max (u + 1) v, u} c' :=
  ⟨fun h => by
    let ⟨a, h', e⟩ := lt_lift_iff.1 h
    rw [← univ_id] at h'
    rcases lt_univ.{u}.1 h' with ⟨c', rfl⟩
    exact ⟨c', by simp only [e.symm, lift_lift]⟩, fun ⟨_, e⟩ => e.symm ▸ lift_lt_univ' _⟩

theorem IsStrongLimit.univ : IsStrongLimit univ.{u, v} :=
  ⟨univ_ne_zero, fun c h ↦ let ⟨w, h⟩ := lt_univ'.1 h; lt_univ'.2 ⟨2 ^ w, by simp [h]⟩⟩

theorem small_iff_lift_mk_lt_univ {α : Type u} :
    Small.{v} α ↔ Cardinal.lift.{v+1,_} #α < univ.{v, max u (v + 1)} := by
  rw [lt_univ']
  constructor
  · rintro ⟨β, e⟩
    exact ⟨#β, lift_mk_eq.{u, _, v + 1}.2 e⟩
  · rintro ⟨c, hc⟩
    exact ⟨⟨c.out, lift_mk_eq.{u, _, v + 1}.1 (hc.trans (congr rfl c.mk_out.symm))⟩⟩

/-- If a cardinal `c` is nonzero, then `c.ord.ToType` has a least element. -/
noncomputable def toTypeOrderBot {c : Cardinal} (hc : c ≠ 0) :
    OrderBot c.ord.ToType :=
  Ordinal.toTypeOrderBot (fun h ↦ hc (ord_injective (by simpa using h)))

end Cardinal

namespace Ordinal

@[simp]
theorem card_univ : card univ.{u,v} = Cardinal.univ.{u,v} :=
  rfl

@[simp]
theorem nat_le_card {o} {n : ℕ} : (n : Cardinal) ≤ card o ↔ (n : Ordinal) ≤ o := by
  rw [← Cardinal.ord_le, Cardinal.ord_nat]

@[simp]
theorem one_le_card {o} : 1 ≤ card o ↔ 1 ≤ o := by
  simpa using nat_le_card (n := 1)

@[simp]
theorem ofNat_le_card {o} {n : ℕ} [n.AtLeastTwo] :
    (ofNat(n) : Cardinal) ≤ card o ↔ (OfNat.ofNat n : Ordinal) ≤ o :=
  nat_le_card

@[simp]
theorem aleph0_le_card {o} : ℵ₀ ≤ card o ↔ ω ≤ o := by
  rw [← ord_le, ord_aleph0]

@[simp]
theorem card_lt_aleph0 {o} : card o < ℵ₀ ↔ o < ω :=
  le_iff_le_iff_lt_iff_lt.1 aleph0_le_card

@[simp]
theorem nat_lt_card {o} {n : ℕ} : (n : Cardinal) < card o ↔ (n : Ordinal) < o := by
  rw [← succ_le_iff, ← succ_le_iff, ← nat_succ, nat_le_card]
  rfl

@[simp]
theorem zero_lt_card {o} : 0 < card o ↔ 0 < o := by
  simpa using nat_lt_card (n := 0)

@[simp]
theorem one_lt_card {o} : 1 < card o ↔ 1 < o := by
  simpa using nat_lt_card (n := 1)

@[simp]
theorem ofNat_lt_card {o} {n : ℕ} [n.AtLeastTwo] :
    (ofNat(n) : Cardinal) < card o ↔ (OfNat.ofNat n : Ordinal) < o :=
  nat_lt_card

@[simp]
theorem card_lt_nat {o} {n : ℕ} : card o < n ↔ o < n :=
  lt_iff_lt_of_le_iff_le nat_le_card

@[simp]
theorem card_lt_ofNat {o} {n : ℕ} [n.AtLeastTwo] :
    card o < ofNat(n) ↔ o < OfNat.ofNat n :=
  card_lt_nat

@[simp]
theorem card_le_nat {o} {n : ℕ} : card o ≤ n ↔ o ≤ n :=
  le_iff_le_iff_lt_iff_lt.2 nat_lt_card

@[simp]
theorem card_le_one {o} : card o ≤ 1 ↔ o ≤ 1 := by
  simpa using card_le_nat (n := 1)

@[simp]
theorem card_le_ofNat {o} {n : ℕ} [n.AtLeastTwo] :
    card o ≤ ofNat(n) ↔ o ≤ OfNat.ofNat n :=
  card_le_nat

@[simp]
theorem card_eq_nat {o} {n : ℕ} : card o = n ↔ o = n := by
  simp only [le_antisymm_iff, card_le_nat, nat_le_card]

@[simp]
theorem card_eq_zero {o} : card o = 0 ↔ o = 0 := by
  simpa using card_eq_nat (n := 0)

@[simp]
theorem card_eq_one {o} : card o = 1 ↔ o = 1 := by
  simpa using card_eq_nat (n := 1)

theorem mem_range_lift_of_card_le {a : Cardinal.{u}} {b : Ordinal.{max u v}}
    (h : card b ≤ Cardinal.lift.{v, u} a) : b ∈ Set.range lift.{v, u} := by
  rw [card_le_iff, ← lift_succ, ← lift_ord] at h
  exact mem_range_lift_of_le h.le

@[simp]
theorem card_eq_ofNat {o} {n : ℕ} [n.AtLeastTwo] :
    card o = ofNat(n) ↔ o = OfNat.ofNat n :=
  card_eq_nat

@[simp]
theorem type_fintype (r : α → α → Prop) [IsWellOrder α r] [Fintype α] :
    type r = Fintype.card α := by rw [← card_eq_nat, card_type, mk_fintype]

theorem type_fin (n : ℕ) : typeLT (Fin n) = n := by simp

end Ordinal

/-! ### Sorted lists -/

theorem List.SortedGT.lt_ord_of_lt [LinearOrder α] [WellFoundedLT α] {l m : List α}
    {o : Ordinal} (hl : l.SortedGT) (hm : m.SortedGT) (hmltl : m < l)
    (hlt : ∀ i ∈ l, Ordinal.typein (α := α) (· < ·) i < o) :
      ∀ i ∈ m, Ordinal.typein (α := α) (· < ·) i < o := by
  replace hmltl : List.Lex (· < ·) m l := hmltl
  cases l with
  | nil => simp at hmltl
  | cons a as =>
    cases m with
    | nil => intro i hi; simp at hi
    | cons b bs =>
      intro i hi
      suffices h : i ≤ a by refine lt_of_le_of_lt ?_ (hlt a mem_cons_self); simpa
      cases hi with
      | head as => exact List.head_le_of_lt hmltl
      | tail b hi => exact le_of_lt (lt_of_lt_of_le (List.rel_of_pairwise_cons hm.pairwise hi)
          (List.head_le_of_lt hmltl))

@[deprecated (since := "2025-11-27")] alias List.Sorted.lt_ord_of_lt := List.SortedGT.lt_ord_of_lt<|MERGE_RESOLUTION|>--- conflicted
+++ resolved
@@ -108,20 +108,15 @@
 /-- A "canonical" type order-isomorphic to the ordinal `o`, living in the same universe. This is
 defined through the axiom of choice.
 
-<<<<<<< HEAD
-Use this over `Iio o` only when it is paramount to have a `Type u` rather than a `Type (u + 1)`. -/
-def Ordinal.ToType (o : Ordinal.{u}) : Type u :=
-=======
 Use this over `Iio o` only when it is paramount to have a `Type u` rather than a `Type (u + 1)`,
 and convert using
 
 ```
-Ordinal.toType.mk : Iio o → o.toType
-Ordinal.toType.toOrd : o.toType → Iio o
+Ordinal.ToType.mk : Iio o → o.ToType
+Ordinal.ToType.toOrd : o.ToType → Iio o
 ```
 -/
-def Ordinal.toType (o : Ordinal.{u}) : Type u :=
->>>>>>> b1f5e07f
+def Ordinal.ToType (o : Ordinal.{u}) : Type u :=
   o.out.α
 
 @[deprecated (since := "2025-12-04")]
@@ -521,31 +516,25 @@
 
 /-- The order isomorphism between ordinals less than `o` and `o.ToType`. -/
 @[simps! -isSimp]
-<<<<<<< HEAD
-noncomputable def enumIsoToType (o : Ordinal) : Set.Iio o ≃o o.ToType where
-  toFun x := enum (α := o.ToType) (· < ·) ⟨x.1, type_toType _ ▸ x.2⟩
-  invFun x := ⟨typein (α := o.ToType) (· < ·) x, typein_lt_self x⟩
-=======
-def toType.mk {o : Ordinal} : Set.Iio o ≃o o.toType where
+def ToType.mk {o : Ordinal} : Set.Iio o ≃o o.toType where
   toFun x := enum (α := o.toType) (· < ·) ⟨x.1, type_toType _ ▸ x.2⟩
   invFun x := ⟨typein (α := o.toType) (· < ·) x, typein_lt_self x⟩
->>>>>>> b1f5e07f
   left_inv _ := Subtype.ext (typein_enum _ _)
   right_inv _ := enum_typein _ _
   map_rel_iff' := enum_le_enum' _
 
-@[deprecated (since := "2025-12-04")] noncomputable alias enumIsoToType := toType.mk
+@[deprecated (since := "2025-12-04")] noncomputable alias enumIsoToType := ToType.mk
 
 /-- Convert an element of `α.toType` to the corresponding `Ordinal` -/
-abbrev toType.toOrd {o : Ordinal} (α : o.toType) : Set.Iio o := toType.mk.symm α
-
-instance (o : Ordinal) : Coe o.toType (Set.Iio o) where
-  coe := toType.toOrd
-instance (o : Ordinal) : CoeOut o.toType Ordinal where
+abbrev toType.toOrd {o : Ordinal} (α : o.toType) : Set.Iio o := ToType.mk.symm α
+
+instance (o : Ordinal) : Coe o.ToType (Set.Iio o) where
+  coe := ToType.toOrd
+instance (o : Ordinal) : CoeOut o.ToType Ordinal where
   coe x := x.toOrd
 
 instance small_Iio (o : Ordinal.{u}) : Small.{u} (Iio o) :=
-  ⟨_, ⟨toType.mk.toEquiv⟩⟩
+  ⟨_, ⟨ToType.mk.toEquiv⟩⟩
 
 instance small_Iic (o : Ordinal.{u}) : Small.{u} (Iic o) := by
   rw [← Iio_union_right]
@@ -943,7 +932,7 @@
 
 /-! ### Extra properties of typein and enum -/
 
--- TODO: use `toType.mk` for lemmas on `toType` rather than `enum` and `typein`.
+-- TODO: use `ToType.mk` for lemmas on `ToType` rather than `enum` and `typein`.
 
 @[simp]
 theorem typein_one_toType (x : ToType 1) : typein (α := ToType 1) (· < ·) x = 0 := by
