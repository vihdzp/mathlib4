/-
Copyright (c) 2017 Johannes Hölzl. All rights reserved.
Released under Apache 2.0 license as described in the file LICENSE.
Authors: Mario Carneiro, Floris van Doorn
-/
import Mathlib.Algebra.Order.SuccPred
import Mathlib.Data.Sum.Order
import Mathlib.SetTheory.Cardinal.Basic
import Mathlib.Tactic.PPWithUniv

/-!
# Ordinals

Ordinals are defined as equivalences of well-ordered sets under order isomorphism. They are endowed
with a total order, where an ordinal is smaller than another one if it embeds into it as an
initial segment (or, equivalently, in any way). This total order is well founded.

## Main definitions

* `Ordinal`: the type of ordinals (in a given universe)
* `Ordinal.type r`: given a well-founded order `r`, this is the corresponding ordinal
* `Ordinal.typein r a`: given a well-founded order `r` on a type `α`, and `a : α`, the ordinal
  corresponding to all elements smaller than `a`.
* `enum r ⟨o, h⟩`: given a well-order `r` on a type `α`, and an ordinal `o` strictly smaller than
  the ordinal corresponding to `r` (this is the assumption `h`), returns the `o`-th element of `α`.
  In other words, the elements of `α` can be enumerated using ordinals up to `type r`.
* `Ordinal.card o`: the cardinality of an ordinal `o`.
* `Ordinal.lift` lifts an ordinal in universe `u` to an ordinal in universe `max u v`.
  For a version registering additionally that this is an initial segment embedding, see
  `Ordinal.liftInitialSeg`.
  For a version registering that it is a principal segment embedding if `u < v`, see
  `Ordinal.liftPrincipalSeg`.
* `Ordinal.omega0` or `ω` is the order type of `ℕ`. It is called this to match `Cardinal.aleph0`
  and so that the omega function can be named `Ordinal.omega`. This definition is universe
  polymorphic: `Ordinal.omega0.{u} : Ordinal.{u}` (contrast with `ℕ : Type`, which lives in
  a specific universe). In some cases the universe level has to be given explicitly.

* `o₁ + o₂` is the order on the disjoint union of `o₁` and `o₂` obtained by declaring that
  every element of `o₁` is smaller than every element of `o₂`.
  The main properties of addition (and the other operations on ordinals) are stated and proved in
  `Mathlib/SetTheory/Ordinal/Arithmetic.lean`.
  Here, we only introduce it and prove its basic properties to deduce the fact that the order on
  ordinals is total (and well founded).
* `succ o` is the successor of the ordinal `o`.
* `Cardinal.ord c`: when `c` is a cardinal, `ord c` is the smallest ordinal with this cardinality.
  It is the canonical way to represent a cardinal with an ordinal.

A conditionally complete linear order with bot structure is registered on ordinals, where `⊥` is
`0`, the ordinal corresponding to the empty type, and `Inf` is the minimum for nonempty sets and `0`
for the empty set by convention.

## Notations

* `ω` is a notation for the first infinite ordinal in the locale `Ordinal`.
-/

assert_not_exists Module
assert_not_exists Field

noncomputable section

open Function Cardinal Set Equiv Order
open scoped Cardinal InitialSeg

universe u v w

variable {α : Type u} {β : Type v} {γ : Type w}
  {r : α → α → Prop} {s : β → β → Prop} {t : γ → γ → Prop}

/-! ### Definition of ordinals -/


/-- Bundled structure registering a well order on a type. Ordinals will be defined as a quotient
of this type. -/
structure WellOrder : Type (u + 1) where
  /-- The underlying type of the order. -/
  α : Type u
  /-- The underlying relation of the order. -/
  r : α → α → Prop
  /-- The proposition that `r` is a well-ordering for `α`. -/
  wo : IsWellOrder α r

attribute [instance] WellOrder.wo

namespace WellOrder

instance inhabited : Inhabited WellOrder :=
  ⟨⟨PEmpty, _, inferInstanceAs (IsWellOrder PEmpty EmptyRelation)⟩⟩

@[deprecated "No deprecation message was provided." (since := "2024-10-24")]
theorem eta (o : WellOrder) : mk o.α o.r o.wo = o := rfl

end WellOrder

/-- Equivalence relation on well orders on arbitrary types in universe `u`, given by order
isomorphism. -/
instance Ordinal.isEquivalent : Setoid WellOrder where
  r := fun ⟨_, r, _⟩ ⟨_, s, _⟩ => Nonempty (r ≃r s)
  iseqv :=
    ⟨fun _ => ⟨RelIso.refl _⟩, fun ⟨e⟩ => ⟨e.symm⟩, fun ⟨e₁⟩ ⟨e₂⟩ => ⟨e₁.trans e₂⟩⟩

/-- `Ordinal.{u}` is the type of well orders in `Type u`, up to order isomorphism. -/
@[pp_with_univ]
def Ordinal : Type (u + 1) :=
  Quotient Ordinal.isEquivalent

/-- A "canonical" type order-isomorphic to the ordinal `o`, living in the same universe. This is
defined through the axiom of choice.

Use this over `Iio o` only when it is paramount to have a `Type u` rather than a `Type (u + 1)`. -/
def Ordinal.toType (o : Ordinal.{u}) : Type u :=
  o.out.α

instance hasWellFounded_toType (o : Ordinal) : WellFoundedRelation o.toType :=
  ⟨o.out.r, o.out.wo.wf⟩

instance linearOrder_toType (o : Ordinal) : LinearOrder o.toType :=
  @IsWellOrder.linearOrder _ o.out.r o.out.wo

instance wellFoundedLT_toType_lt (o : Ordinal) : WellFoundedLT o.toType :=
  o.out.wo.toIsWellFounded

namespace Ordinal

/-! ### Basic properties of the order type -/

/-- The order type of a well order is an ordinal. -/
def type (r : α → α → Prop) [wo : IsWellOrder α r] : Ordinal :=
  ⟦⟨α, r, wo⟩⟧

/-- `typeLT α` is an abbreviation for the order type of the `<` relation of `α`. -/
scoped notation "typeLT " α:70 => @Ordinal.type α (· < ·) inferInstance

instance zero : Zero Ordinal :=
  ⟨type <| @EmptyRelation PEmpty⟩

instance inhabited : Inhabited Ordinal :=
  ⟨0⟩

instance one : One Ordinal :=
  ⟨type <| @EmptyRelation PUnit⟩

@[deprecated "Avoid using `Quotient.mk` to construct an `Ordinal` directly."
  (since := "2024-10-24")]
theorem type_def' (w : WellOrder) : ⟦w⟧ = type w.r := rfl


@[deprecated "Avoid using `Quotient.mk` to construct an `Ordinal` directly."
  (since := "2024-10-24")]
theorem type_def (r) [wo : IsWellOrder α r] : (⟦⟨α, r, wo⟩⟧ : Ordinal) = type r := rfl

@[simp]
theorem type_toType (o : Ordinal) : typeLT o.toType = o :=
  o.out_eq

@[deprecated type_toType (since := "2024-10-22")]
theorem type_lt (o : Ordinal) : typeLT o.toType = o :=
  o.out_eq

@[deprecated type_toType (since := "2024-08-26")]
theorem type_out (o : Ordinal) : Ordinal.type o.out.r = o :=
  type_toType o

theorem type_eq {α β} {r : α → α → Prop} {s : β → β → Prop} [IsWellOrder α r] [IsWellOrder β s] :
    type r = type s ↔ Nonempty (r ≃r s) :=
  Quotient.eq'

theorem _root_.RelIso.ordinal_type_eq {α β} {r : α → α → Prop} {s : β → β → Prop} [IsWellOrder α r]
    [IsWellOrder β s] (h : r ≃r s) : type r = type s :=
  type_eq.2 ⟨h⟩

theorem type_eq_zero_of_empty (r) [IsWellOrder α r] [IsEmpty α] : type r = 0 :=
  (RelIso.relIsoOfIsEmpty r _).ordinal_type_eq

@[simp]
theorem type_eq_zero_iff_isEmpty [IsWellOrder α r] : type r = 0 ↔ IsEmpty α :=
  ⟨fun h =>
    let ⟨s⟩ := type_eq.1 h
    s.toEquiv.isEmpty,
    @type_eq_zero_of_empty α r _⟩

theorem type_ne_zero_iff_nonempty [IsWellOrder α r] : type r ≠ 0 ↔ Nonempty α := by simp

theorem type_ne_zero_of_nonempty (r) [IsWellOrder α r] [h : Nonempty α] : type r ≠ 0 :=
  type_ne_zero_iff_nonempty.2 h

theorem type_pEmpty : type (@EmptyRelation PEmpty) = 0 :=
  rfl

theorem type_empty : type (@EmptyRelation Empty) = 0 :=
  type_eq_zero_of_empty _

theorem type_eq_one_of_unique (r) [IsWellOrder α r] [Nonempty α] [Subsingleton α] : type r = 1 := by
  cases nonempty_unique α
  exact (RelIso.ofUniqueOfIrrefl r _).ordinal_type_eq

@[simp]
theorem type_eq_one_iff_unique [IsWellOrder α r] : type r = 1 ↔ Nonempty (Unique α) :=
  ⟨fun h ↦ let ⟨s⟩ := type_eq.1 h; ⟨s.toEquiv.unique⟩,
    fun ⟨_⟩ ↦ type_eq_one_of_unique r⟩

theorem type_pUnit : type (@EmptyRelation PUnit) = 1 :=
  rfl

theorem type_unit : type (@EmptyRelation Unit) = 1 :=
  rfl

@[simp]
theorem toType_empty_iff_eq_zero {o : Ordinal} : IsEmpty o.toType ↔ o = 0 := by
  rw [← @type_eq_zero_iff_isEmpty o.toType (· < ·), type_toType]

@[deprecated toType_empty_iff_eq_zero (since := "2024-08-26")]
alias out_empty_iff_eq_zero := toType_empty_iff_eq_zero

@[deprecated toType_empty_iff_eq_zero (since := "2024-08-26")]
theorem eq_zero_of_out_empty (o : Ordinal) [h : IsEmpty o.toType] : o = 0 :=
  toType_empty_iff_eq_zero.1 h

instance isEmpty_toType_zero : IsEmpty (toType 0) :=
  toType_empty_iff_eq_zero.2 rfl

@[simp]
theorem toType_nonempty_iff_ne_zero {o : Ordinal} : Nonempty o.toType ↔ o ≠ 0 := by
  rw [← @type_ne_zero_iff_nonempty o.toType (· < ·), type_toType]

@[deprecated toType_nonempty_iff_ne_zero (since := "2024-08-26")]
alias out_nonempty_iff_ne_zero := toType_nonempty_iff_ne_zero

@[deprecated toType_nonempty_iff_ne_zero (since := "2024-08-26")]
theorem ne_zero_of_out_nonempty (o : Ordinal) [h : Nonempty o.toType] : o ≠ 0 :=
  toType_nonempty_iff_ne_zero.1 h

protected theorem one_ne_zero : (1 : Ordinal) ≠ 0 :=
  type_ne_zero_of_nonempty _

instance nontrivial : Nontrivial Ordinal.{u} :=
  ⟨⟨1, 0, Ordinal.one_ne_zero⟩⟩

/-- `Quotient.inductionOn` specialized to ordinals.

Not to be confused with well-founded recursion `Ordinal.induction`. -/
@[elab_as_elim]
theorem inductionOn {C : Ordinal → Prop} (o : Ordinal)
    (H : ∀ (α r) [IsWellOrder α r], C (type r)) : C o :=
  Quot.inductionOn o fun ⟨α, r, wo⟩ => @H α r wo

/-- `Quotient.inductionOn₂` specialized to ordinals.

Not to be confused with well-founded recursion `Ordinal.induction`. -/
@[elab_as_elim]
theorem inductionOn₂ {C : Ordinal → Ordinal → Prop} (o₁ o₂ : Ordinal)
    (H : ∀ (α r) [IsWellOrder α r] (β s) [IsWellOrder β s], C (type r) (type s)) : C o₁ o₂ :=
  Quotient.inductionOn₂ o₁ o₂ fun ⟨α, r, wo₁⟩ ⟨β, s, wo₂⟩ => @H α r wo₁ β s wo₂

/-- `Quotient.inductionOn₃` specialized to ordinals.

Not to be confused with well-founded recursion `Ordinal.induction`. -/
@[elab_as_elim]
theorem inductionOn₃ {C : Ordinal → Ordinal → Ordinal → Prop} (o₁ o₂ o₃ : Ordinal)
    (H : ∀ (α r) [IsWellOrder α r] (β s) [IsWellOrder β s] (γ t) [IsWellOrder γ t],
      C (type r) (type s) (type t)) : C o₁ o₂ o₃ :=
  Quotient.inductionOn₃ o₁ o₂ o₃ fun ⟨α, r, wo₁⟩ ⟨β, s, wo₂⟩ ⟨γ, t, wo₃⟩ =>
    @H α r wo₁ β s wo₂ γ t wo₃

open Classical in
/-- To prove a result on ordinals, it suffices to prove it for order types of well-orders. -/
@[elab_as_elim]
theorem inductionOnWellOrder {C : Ordinal → Prop} (o : Ordinal)
    (H : ∀ (α) [LinearOrder α] [WellFoundedLT α], C (typeLT α)) : C o :=
  inductionOn o fun α r wo ↦ @H α (linearOrderOfSTO r) wo.toIsWellFounded

open Classical in
/-- To define a function on ordinals, it suffices to define them on order types of well-orders.

Since `LinearOrder` is data-carrying, `liftOnWellOrder_type` is not a definitional equality, unlike
`Quotient.liftOn_mk` which is always def-eq. -/
def liftOnWellOrder {δ : Sort v} (o : Ordinal) (f : ∀ (α) [LinearOrder α] [WellFoundedLT α], δ)
    (c : ∀ (α) [LinearOrder α] [WellFoundedLT α] (β) [LinearOrder β] [WellFoundedLT β],
      typeLT α = typeLT β → f α = f β) : δ :=
  Quotient.liftOn o (fun w ↦ @f w.α (linearOrderOfSTO w.r) w.wo.toIsWellFounded)
    fun w₁ w₂ h ↦ @c
      w₁.α (linearOrderOfSTO w₁.r) w₁.wo.toIsWellFounded
      w₂.α (linearOrderOfSTO w₂.r) w₂.wo.toIsWellFounded
      (Quotient.sound h)

@[simp]
theorem liftOnWellOrder_type {δ : Sort v} (f : ∀ (α) [LinearOrder α] [WellFoundedLT α], δ)
    (c : ∀ (α) [LinearOrder α] [WellFoundedLT α] (β) [LinearOrder β] [WellFoundedLT β],
      typeLT α = typeLT β → f α = f β) {γ} [LinearOrder γ] [WellFoundedLT γ] :
    liftOnWellOrder (typeLT γ) f c = f γ := by
  change Quotient.liftOn' ⟦_⟧ _ _ = _
  rw [Quotient.liftOn'_mk]
  congr
  exact LinearOrder.ext_lt fun _ _ ↦ Iff.rfl

/-! ### The order on ordinals -/

/--
For `Ordinal`:

* less-equal is defined such that well orders `r` and `s` satisfy `type r ≤ type s` if there exists
  a function embedding `r` as an *initial* segment of `s`.
* less-than is defined such that well orders `r` and `s` satisfy `type r < type s` if there exists
  a function embedding `r` as a *principal* segment of `s`.

Note that most of the relevant results on initial and principal segments are proved in the
`Order.InitialSeg` file.
-/
instance partialOrder : PartialOrder Ordinal where
  le a b :=
    Quotient.liftOn₂ a b (fun ⟨_, r, _⟩ ⟨_, s, _⟩ => Nonempty (r ≼i s))
      fun _ _ _ _ ⟨f⟩ ⟨g⟩ => propext
        ⟨fun ⟨h⟩ => ⟨f.symm.toInitialSeg.trans <| h.trans g.toInitialSeg⟩, fun ⟨h⟩ =>
          ⟨f.toInitialSeg.trans <| h.trans g.symm.toInitialSeg⟩⟩
  lt a b :=
    Quotient.liftOn₂ a b (fun ⟨_, r, _⟩ ⟨_, s, _⟩ => Nonempty (r ≺i s))
      fun _ _ _ _ ⟨f⟩ ⟨g⟩ => propext
        ⟨fun ⟨h⟩ => ⟨PrincipalSeg.relIsoTrans f.symm <| h.transRelIso g⟩,
          fun ⟨h⟩ => ⟨PrincipalSeg.relIsoTrans f <| h.transRelIso g.symm⟩⟩
  le_refl := Quot.ind fun ⟨_, _, _⟩ => ⟨InitialSeg.refl _⟩
  le_trans a b c :=
    Quotient.inductionOn₃ a b c fun _ _ _ ⟨f⟩ ⟨g⟩ => ⟨f.trans g⟩
  lt_iff_le_not_le a b :=
    Quotient.inductionOn₂ a b fun _ _ =>
      ⟨fun ⟨f⟩ => ⟨⟨f⟩, fun ⟨g⟩ => (f.transInitial g).irrefl⟩, fun ⟨⟨f⟩, h⟩ =>
        f.principalSumRelIso.recOn (fun g => ⟨g⟩) fun g => (h ⟨g.symm.toInitialSeg⟩).elim⟩
  le_antisymm a b :=
    Quotient.inductionOn₂ a b fun _ _ ⟨h₁⟩ ⟨h₂⟩ =>
      Quot.sound ⟨InitialSeg.antisymm h₁ h₂⟩

instance : LinearOrder Ordinal :=
  {inferInstanceAs (PartialOrder Ordinal) with
    le_total := fun a b => Quotient.inductionOn₂ a b fun ⟨_, r, _⟩ ⟨_, s, _⟩ =>
      (InitialSeg.total r s).recOn (fun f => Or.inl ⟨f⟩) fun f => Or.inr ⟨f⟩
    decidableLE := Classical.decRel _ }

theorem _root_.InitialSeg.ordinal_type_le {α β} {r : α → α → Prop} {s : β → β → Prop}
    [IsWellOrder α r] [IsWellOrder β s] (h : r ≼i s) : type r ≤ type s :=
  ⟨h⟩

theorem _root_.RelEmbedding.ordinal_type_le {α β} {r : α → α → Prop} {s : β → β → Prop}
    [IsWellOrder α r] [IsWellOrder β s] (h : r ↪r s) : type r ≤ type s :=
  ⟨h.collapse⟩

theorem _root_.PrincipalSeg.ordinal_type_lt {α β} {r : α → α → Prop} {s : β → β → Prop}
    [IsWellOrder α r] [IsWellOrder β s] (h : r ≺i s) : type r < type s :=
  ⟨h⟩

@[simp]
protected theorem zero_le (o : Ordinal) : 0 ≤ o :=
  inductionOn o fun _ r _ => (InitialSeg.ofIsEmpty _ r).ordinal_type_le

instance : OrderBot Ordinal where
  bot := 0
  bot_le := Ordinal.zero_le

@[simp]
theorem bot_eq_zero : (⊥ : Ordinal) = 0 :=
  rfl

@[simp]
protected theorem le_zero {o : Ordinal} : o ≤ 0 ↔ o = 0 :=
  le_bot_iff

protected theorem pos_iff_ne_zero {o : Ordinal} : 0 < o ↔ o ≠ 0 :=
  bot_lt_iff_ne_bot

protected theorem not_lt_zero (o : Ordinal) : ¬o < 0 :=
  not_lt_bot

theorem eq_zero_or_pos : ∀ a : Ordinal, a = 0 ∨ 0 < a :=
  eq_bot_or_bot_lt

instance : ZeroLEOneClass Ordinal :=
  ⟨Ordinal.zero_le _⟩

instance instNeZeroOne : NeZero (1 : Ordinal) :=
  ⟨Ordinal.one_ne_zero⟩

theorem type_le_iff {α β} {r : α → α → Prop} {s : β → β → Prop} [IsWellOrder α r]
    [IsWellOrder β s] : type r ≤ type s ↔ Nonempty (r ≼i s) :=
  Iff.rfl

theorem type_le_iff' {α β} {r : α → α → Prop} {s : β → β → Prop} [IsWellOrder α r]
    [IsWellOrder β s] : type r ≤ type s ↔ Nonempty (r ↪r s) :=
  ⟨fun ⟨f⟩ => ⟨f⟩, fun ⟨f⟩ => ⟨f.collapse⟩⟩

theorem type_lt_iff {α β} {r : α → α → Prop} {s : β → β → Prop} [IsWellOrder α r]
    [IsWellOrder β s] : type r < type s ↔ Nonempty (r ≺i s) :=
  Iff.rfl

/-- Given two ordinals `α ≤ β`, then `initialSegToType α β` is the initial segment embedding of
`α.toType` into `β.toType`. -/
def initialSegToType {α β : Ordinal} (h : α ≤ β) : α.toType ≤i β.toType := by
  apply Classical.choice (type_le_iff.mp _)
  rwa [type_toType, type_toType]

@[deprecated initialSegToType (since := "2024-08-26")]
noncomputable alias initialSegOut := initialSegToType

/-- Given two ordinals `α < β`, then `principalSegToType α β` is the principal segment embedding
of `α.toType` into `β.toType`. -/
def principalSegToType {α β : Ordinal} (h : α < β) : α.toType <i β.toType := by
  apply Classical.choice (type_lt_iff.mp _)
  rwa [type_toType, type_toType]

@[deprecated principalSegToType (since := "2024-08-26")]
noncomputable alias principalSegOut := principalSegToType

/-! ### Enumerating elements in a well-order with ordinals -/

/-- The order type of an element inside a well order.

This is registered as a principal segment embedding into the ordinals, with top `type r`. -/
def typein (r : α → α → Prop) [IsWellOrder α r] : @PrincipalSeg α Ordinal.{u} r (· < ·) := by
  refine ⟨RelEmbedding.ofMonotone _ fun a b ha ↦
    ((PrincipalSeg.ofElement r a).codRestrict _ ?_ ?_).ordinal_type_lt, type r, fun a ↦ ⟨?_, ?_⟩⟩
  · rintro ⟨c, hc⟩
    exact trans hc ha
  · exact ha
  · rintro ⟨b, rfl⟩
    exact (PrincipalSeg.ofElement _ _).ordinal_type_lt
  · refine inductionOn a ?_
    rintro β s wo ⟨g⟩
    exact ⟨_, g.subrelIso.ordinal_type_eq⟩

@[deprecated typein (since := "2024-10-09")]
alias typein.principalSeg := typein

set_option linter.deprecated false in
@[deprecated "No deprecation message was provided."  (since := "2024-10-09")]
theorem typein.principalSeg_coe (r : α → α → Prop) [IsWellOrder α r] :
    (typein.principalSeg r : α → Ordinal) = typein r :=
  rfl

@[simp]
theorem type_subrel (r : α → α → Prop) [IsWellOrder α r] (a : α) :
    type (Subrel r { b | r b a }) = typein r a :=
  rfl

@[simp]
theorem top_typein (r : α → α → Prop) [IsWellOrder α r] : (typein r).top = type r :=
  rfl

theorem typein_lt_type (r : α → α → Prop) [IsWellOrder α r] (a : α) : typein r a < type r :=
  (typein r).lt_top a

theorem typein_lt_self {o : Ordinal} (i : o.toType) : typein (α := o.toType) (· < ·) i < o := by
  simp_rw [← type_toType o]
  apply typein_lt_type

@[simp]
theorem typein_top {α β} {r : α → α → Prop} {s : β → β → Prop}
    [IsWellOrder α r] [IsWellOrder β s] (f : r ≺i s) : typein s f.top = type r :=
  f.subrelIso.ordinal_type_eq

@[simp]
theorem typein_lt_typein (r : α → α → Prop) [IsWellOrder α r] {a b : α} :
    typein r a < typein r b ↔ r a b :=
  (typein r).map_rel_iff

@[simp]
theorem typein_le_typein (r : α → α → Prop) [IsWellOrder α r] {a b : α} :
    typein r a ≤ typein r b ↔ ¬r b a := by
  rw [← not_lt, typein_lt_typein]

theorem typein_injective (r : α → α → Prop) [IsWellOrder α r] : Injective (typein r) :=
  (typein r).injective

theorem typein_inj (r : α → α → Prop) [IsWellOrder α r] {a b} : typein r a = typein r b ↔ a = b :=
  (typein_injective r).eq_iff

theorem mem_range_typein_iff (r : α → α → Prop) [IsWellOrder α r] {o} :
    o ∈ Set.range (typein r) ↔ o < type r :=
  (typein r).mem_range_iff_rel

theorem typein_surj (r : α → α → Prop) [IsWellOrder α r] {o} (h : o < type r) :
    o ∈ Set.range (typein r) :=
  (typein r).mem_range_of_rel_top h

theorem typein_surjOn (r : α → α → Prop) [IsWellOrder α r] :
    Set.SurjOn (typein r) Set.univ (Set.Iio (type r)) :=
  (typein r).surjOn

/-- A well order `r` is order-isomorphic to the set of ordinals smaller than `type r`.
`enum r ⟨o, h⟩` is the `o`-th element of `α` ordered by `r`.

That is, `enum` maps an initial segment of the ordinals, those less than the order type of `r`, to
the elements of `α`. -/
-- The explicit typing is required in order for `simp` to work properly.
@[simps! symm_apply_coe]
def enum (r : α → α → Prop) [IsWellOrder α r] :
    @RelIso { o // o < type r } α (Subrel (· < ·) { o | o < type r }) r :=
  (typein r).subrelIso

@[simp]
theorem typein_enum (r : α → α → Prop) [IsWellOrder α r] {o} (h : o < type r) :
    typein r (enum r ⟨o, h⟩) = o :=
  (typein r).apply_subrelIso _

theorem enum_type {α β} {r : α → α → Prop} {s : β → β → Prop} [IsWellOrder α r] [IsWellOrder β s]
    (f : s ≺i r) {h : type s < type r} : enum r ⟨type s, h⟩ = f.top :=
  (typein r).injective <| (typein_enum _ _).trans (typein_top _).symm

@[simp]
theorem enum_typein (r : α → α → Prop) [IsWellOrder α r] (a : α) :
    enum r ⟨typein r a, typein_lt_type r a⟩ = a :=
  enum_type (PrincipalSeg.ofElement r a)

theorem enum_lt_enum {r : α → α → Prop} [IsWellOrder α r] {o₁ o₂ : {o // o < type r}} :
    r (enum r o₁) (enum r o₂) ↔ o₁ < o₂ :=
  (enum _).map_rel_iff

theorem enum_le_enum (r : α → α → Prop) [IsWellOrder α r] {o₁ o₂ : {o // o < type r}} :
    ¬r (enum r o₁) (enum r o₂) ↔ o₂ ≤ o₁ := by
  rw [enum_lt_enum (r := r), not_lt]

@[simp]
theorem enum_le_enum' (a : Ordinal) {o₁ o₂ : {o // o < type (· < ·)}} :
    enum (· < ·) o₁ ≤ enum (α := a.toType) (· < ·) o₂ ↔ o₁ ≤ o₂ := by
  rw [← enum_le_enum, not_lt]

theorem enum_inj {r : α → α → Prop} [IsWellOrder α r] {o₁ o₂ : {o // o < type r}} :
    enum r o₁ = enum r o₂ ↔ o₁ = o₂ :=
  EmbeddingLike.apply_eq_iff_eq _

theorem enum_zero_le {r : α → α → Prop} [IsWellOrder α r] (h0 : 0 < type r) (a : α) :
    ¬r a (enum r ⟨0, h0⟩) := by
  rw [← enum_typein r a, enum_le_enum r]
  apply Ordinal.zero_le

theorem enum_zero_le' {o : Ordinal} (h0 : 0 < o) (a : o.toType) :
    enum (α := o.toType) (· < ·) ⟨0, type_toType _ ▸ h0⟩ ≤ a := by
  rw [← not_lt]
  apply enum_zero_le

theorem relIso_enum' {α β : Type u} {r : α → α → Prop} {s : β → β → Prop} [IsWellOrder α r]
    [IsWellOrder β s] (f : r ≃r s) (o : Ordinal) :
    ∀ (hr : o < type r) (hs : o < type s), f (enum r ⟨o, hr⟩) = enum s ⟨o, hs⟩ := by
  refine inductionOn o ?_; rintro γ t wo ⟨g⟩ ⟨h⟩
  rw [enum_type g, enum_type (g.transRelIso f)]; rfl

theorem relIso_enum {α β : Type u} {r : α → α → Prop} {s : β → β → Prop} [IsWellOrder α r]
    [IsWellOrder β s] (f : r ≃r s) (o : Ordinal) (hr : o < type r) :
    f (enum r ⟨o, hr⟩) = enum s ⟨o, hr.trans_eq (Quotient.sound ⟨f⟩)⟩ :=
  relIso_enum' _ _ _ _

/-- The order isomorphism between ordinals less than `o` and `o.toType`. -/
@[simps! (config := .lemmasOnly)]
noncomputable def enumIsoToType (o : Ordinal) : Set.Iio o ≃o o.toType where
  toFun x := enum (α := o.toType) (· < ·) ⟨x.1, type_toType _ ▸ x.2⟩
  invFun x := ⟨typein (α := o.toType) (· < ·) x, typein_lt_self x⟩
  left_inv _ := Subtype.ext_val (typein_enum _ _)
  right_inv _ := enum_typein _ _
  map_rel_iff' := enum_le_enum' _

@[deprecated "No deprecation message was provided."  (since := "2024-08-26")]
alias enumIsoOut := enumIsoToType

instance small_Iio (o : Ordinal.{u}) : Small.{u} (Iio o) :=
  ⟨_, ⟨(enumIsoToType _).toEquiv⟩⟩

instance small_Iic (o : Ordinal.{u}) : Small.{u} (Iic o) := by
  rw [← Iio_union_right]
  infer_instance

instance small_Ico (a b : Ordinal.{u}) : Small.{u} (Ico a b) := small_subset Ico_subset_Iio_self
instance small_Icc (a b : Ordinal.{u}) : Small.{u} (Icc a b) := small_subset Icc_subset_Iic_self
instance small_Ioo (a b : Ordinal.{u}) : Small.{u} (Ioo a b) := small_subset Ioo_subset_Iio_self
instance small_Ioc (a b : Ordinal.{u}) : Small.{u} (Ioc a b) := small_subset Ioc_subset_Iic_self

/-- `o.toType` is an `OrderBot` whenever `0 < o`. -/
def toTypeOrderBotOfPos {o : Ordinal} (ho : 0 < o) : OrderBot o.toType where
  bot_le := enum_zero_le' ho

@[deprecated toTypeOrderBotOfPos (since := "2024-08-26")]
noncomputable alias outOrderBotOfPos := toTypeOrderBotOfPos

theorem enum_zero_eq_bot {o : Ordinal} (ho : 0 < o) :
    enum (α := o.toType) (· < ·) ⟨0, by rwa [type_toType]⟩ =
      have H := toTypeOrderBotOfPos ho
      (⊥ : o.toType) :=
  rfl

theorem lt_wf : @WellFounded Ordinal (· < ·) :=
  wellFounded_iff_wellFounded_subrel.mpr (·.induction_on fun ⟨_, _, wo⟩ ↦
    RelHomClass.wellFounded (enum _) wo.wf)

instance wellFoundedRelation : WellFoundedRelation Ordinal :=
  ⟨(· < ·), lt_wf⟩

instance wellFoundedLT : WellFoundedLT Ordinal :=
  ⟨lt_wf⟩

instance : ConditionallyCompleteLinearOrderBot Ordinal :=
  WellFoundedLT.conditionallyCompleteLinearOrderBot _

/-- Reformulation of well founded induction on ordinals as a lemma that works with the
`induction` tactic, as in `induction i using Ordinal.induction with | h i IH => ?_`. -/
theorem induction {p : Ordinal.{u} → Prop} (i : Ordinal.{u}) (h : ∀ j, (∀ k, k < j → p k) → p j) :
    p i :=
  lt_wf.induction i h

theorem typein_apply {α β} {r : α → α → Prop} {s : β → β → Prop} [IsWellOrder α r] [IsWellOrder β s]
    (f : r ≼i s) (a : α) : typein s (f a) = typein r a := by
  rw [← f.transPrincipal_apply _ a, (f.transPrincipal _).eq]

/-! ### Cardinality of ordinals -/


/-- The cardinal of an ordinal is the cardinality of any type on which a relation with that order
type is defined. -/
def card : Ordinal → Cardinal :=
  Quotient.map WellOrder.α fun _ _ ⟨e⟩ => ⟨e.toEquiv⟩

@[simp]
theorem card_type (r : α → α → Prop) [IsWellOrder α r] : card (type r) = #α :=
  rfl

@[simp]
theorem card_typein {r : α → α → Prop} [IsWellOrder α r] (x : α) :
    #{ y // r y x } = (typein r x).card :=
  rfl

theorem card_le_card {o₁ o₂ : Ordinal} : o₁ ≤ o₂ → card o₁ ≤ card o₂ :=
  inductionOn o₁ fun _ _ _ => inductionOn o₂ fun _ _ _ ⟨⟨⟨f, _⟩, _⟩⟩ => ⟨f⟩

@[simp]
theorem card_zero : card 0 = 0 := mk_eq_zero _

@[simp]
theorem card_one : card 1 = 1 := mk_eq_one _

/-! ### Lifting ordinals to a higher universe -/

-- Porting note: Needed to add universe hint .{u} below
/-- The universe lift operation for ordinals, which embeds `Ordinal.{u}` as
  a proper initial segment of `Ordinal.{v}` for `v > u`. For the initial segment version,
  see `liftInitialSeg`. -/
@[pp_with_univ]
def lift (o : Ordinal.{v}) : Ordinal.{max v u} :=
  Quotient.liftOn o (fun w => type <| ULift.down.{u} ⁻¹'o w.r) fun ⟨_, r, _⟩ ⟨_, s, _⟩ ⟨f⟩ =>
    Quot.sound
      ⟨(RelIso.preimage Equiv.ulift r).trans <| f.trans (RelIso.preimage Equiv.ulift s).symm⟩

@[simp]
theorem type_uLift (r : α → α → Prop) [IsWellOrder α r] :
    type (ULift.down ⁻¹'o r) = lift.{v} (type r) :=
  rfl

theorem _root_.RelIso.ordinal_lift_type_eq {r : α → α → Prop} {s : β → β → Prop}
    [IsWellOrder α r] [IsWellOrder β s] (f : r ≃r s) : lift.{v} (type r) = lift.{u} (type s) :=
  ((RelIso.preimage Equiv.ulift r).trans <|
      f.trans (RelIso.preimage Equiv.ulift s).symm).ordinal_type_eq

@[simp]
theorem type_preimage {α β : Type u} (r : α → α → Prop) [IsWellOrder α r] (f : β ≃ α) :
    type (f ⁻¹'o r) = type r :=
  (RelIso.preimage f r).ordinal_type_eq

@[simp]
theorem type_lift_preimage (r : α → α → Prop) [IsWellOrder α r]
    (f : β ≃ α) : lift.{u} (type (f ⁻¹'o r)) = lift.{v} (type r) :=
  (RelIso.preimage f r).ordinal_lift_type_eq

@[deprecated type_lift_preimage_aux (since := "2024-10-22")]
theorem type_lift_preimage_aux (r : α → α → Prop) [IsWellOrder α r] (f : β ≃ α) :
    lift.{u} (@type _ (fun x y => r (f x) (f y))
      (inferInstanceAs (IsWellOrder β (f ⁻¹'o r)))) = lift.{v} (type r) :=
  type_lift_preimage r f

/-- `lift.{max u v, u}` equals `lift.{v, u}`.

Unfortunately, the simp lemma doesn't seem to work. -/
theorem lift_umax : lift.{max u v, u} = lift.{v, u} :=
  funext fun a =>
    inductionOn a fun _ r _ =>
      Quotient.sound ⟨(RelIso.preimage Equiv.ulift r).trans (RelIso.preimage Equiv.ulift r).symm⟩

/-- `lift.{max v u, u}` equals `lift.{v, u}`.

Unfortunately, the simp lemma doesn't seem to work. -/
@[deprecated lift_umax (since := "2024-10-24")]
theorem lift_umax' : lift.{max v u, u} = lift.{v, u} :=
  lift_umax

/-- An ordinal lifted to a lower or equal universe equals itself.

Unfortunately, the simp lemma doesn't work. -/
theorem lift_id' (a : Ordinal) : lift a = a :=
  inductionOn a fun _ r _ => Quotient.sound ⟨RelIso.preimage Equiv.ulift r⟩

/-- An ordinal lifted to the same universe equals itself. -/
@[simp]
theorem lift_id : ∀ a, lift.{u, u} a = a :=
  lift_id'.{u, u}

/-- An ordinal lifted to the zero universe equals itself. -/
@[simp]
theorem lift_uzero (a : Ordinal.{u}) : lift.{0} a = a :=
  lift_id' a

theorem lift_type_le {α : Type u} {β : Type v} {r s} [IsWellOrder α r] [IsWellOrder β s] :
    lift.{max v w} (type r) ≤ lift.{max u w} (type s) ↔ Nonempty (r ≼i s) := by
  constructor <;> refine fun ⟨f⟩ ↦ ⟨?_⟩
  · exact (RelIso.preimage Equiv.ulift r).symm.toInitialSeg.trans
      (f.trans (RelIso.preimage Equiv.ulift s).toInitialSeg)
  · exact (RelIso.preimage Equiv.ulift r).toInitialSeg.trans
      (f.trans (RelIso.preimage Equiv.ulift s).symm.toInitialSeg)

theorem lift_type_eq {α : Type u} {β : Type v} {r s} [IsWellOrder α r] [IsWellOrder β s] :
    lift.{max v w} (type r) = lift.{max u w} (type s) ↔ Nonempty (r ≃r s) := by
  refine Quotient.eq'.trans ⟨?_, ?_⟩ <;> refine fun ⟨f⟩ ↦ ⟨?_⟩
  · exact (RelIso.preimage Equiv.ulift r).symm.trans <| f.trans (RelIso.preimage Equiv.ulift s)
  · exact (RelIso.preimage Equiv.ulift r).trans <| f.trans (RelIso.preimage Equiv.ulift s).symm

theorem lift_type_lt {α : Type u} {β : Type v} {r s} [IsWellOrder α r] [IsWellOrder β s] :
    lift.{max v w} (type r) < lift.{max u w} (type s) ↔ Nonempty (r ≺i s) := by
  constructor <;> refine fun ⟨f⟩ ↦ ⟨?_⟩
  · exact (f.relIsoTrans (RelIso.preimage Equiv.ulift r).symm).transInitial
      (RelIso.preimage Equiv.ulift s).toInitialSeg
  · exact (f.relIsoTrans (RelIso.preimage Equiv.ulift r)).transInitial
      (RelIso.preimage Equiv.ulift s).symm.toInitialSeg

@[simp]
theorem lift_le {a b : Ordinal} : lift.{u, v} a ≤ lift.{u, v} b ↔ a ≤ b :=
  inductionOn₂ a b fun α r _ β s _ => by
    rw [← lift_umax]
    exact lift_type_le.{_,_,u}

@[simp]
theorem lift_inj {a b : Ordinal} : lift.{u, v} a = lift.{u, v} b ↔ a = b := by
  simp_rw [le_antisymm_iff, lift_le]

@[simp]
theorem lift_lt {a b : Ordinal} : lift.{u, v} a < lift.{u, v} b ↔ a < b := by
  simp_rw [lt_iff_le_not_le, lift_le]

@[simp]
theorem lift_typein_top {r : α → α → Prop} {s : β → β → Prop}
    [IsWellOrder α r] [IsWellOrder β s] (f : r ≺i s) : lift.{u} (typein s f.top) = lift (type r) :=
  f.subrelIso.ordinal_lift_type_eq

/-- Initial segment version of the lift operation on ordinals, embedding `Ordinal.{u}` in
`Ordinal.{v}` as an initial segment when `u ≤ v`. -/
def liftInitialSeg : Ordinal.{v} ≤i Ordinal.{max u v} := by
  refine ⟨RelEmbedding.ofMonotone lift.{u} (by simp),
    fun a b ↦ Ordinal.inductionOn₂ a b fun α r _ β s _ h ↦ ?_⟩
  rw [RelEmbedding.ofMonotone_coe, ← lift_id'.{max u v} (type s),
    ← lift_umax.{v, u}, lift_type_lt] at h
  obtain ⟨f⟩ := h
  use typein r f.top
  rw [RelEmbedding.ofMonotone_coe, ← lift_umax, lift_typein_top, lift_id']

@[deprecated liftInitialSeg (since := "2024-09-21")]
alias lift.initialSeg := liftInitialSeg

@[simp]
theorem liftInitialSeg_coe : (liftInitialSeg.{v, u} : Ordinal → Ordinal) = lift.{v, u} :=
  rfl

set_option linter.deprecated false in
@[deprecated liftInitialSeg_coe (since := "2024-09-21")]
theorem lift.initialSeg_coe : (lift.initialSeg.{v, u} : Ordinal → Ordinal) = lift.{v, u} :=
  rfl

@[simp]
theorem lift_lift (a : Ordinal.{u}) : lift.{w} (lift.{v} a) = lift.{max v w} a :=
  (liftInitialSeg.trans liftInitialSeg).eq liftInitialSeg a

@[simp]
theorem lift_zero : lift 0 = 0 :=
  type_eq_zero_of_empty _

@[simp]
theorem lift_one : lift 1 = 1 :=
  type_eq_one_of_unique _

@[simp]
theorem lift_card (a) : Cardinal.lift.{u, v} (card a) = card (lift.{u} a) :=
  inductionOn a fun _ _ _ => rfl

theorem mem_range_lift_of_le {a : Ordinal.{u}} {b : Ordinal.{max u v}} (h : b ≤ lift.{v} a) :
    b ∈ Set.range lift.{v} :=
  liftInitialSeg.mem_range_of_le h

@[deprecated mem_range_lift_of_le (since := "2024-10-07")]
theorem lift_down {a : Ordinal.{u}} {b : Ordinal.{max u v}} (h : b ≤ lift.{v,u} a) :
    ∃ a', lift.{v,u} a' = b :=
  mem_range_lift_of_le h

theorem le_lift_iff {a : Ordinal.{u}} {b : Ordinal.{max u v}} :
    b ≤ lift.{v} a ↔ ∃ a' ≤ a, lift.{v} a' = b :=
  liftInitialSeg.le_apply_iff

theorem lt_lift_iff {a : Ordinal.{u}} {b : Ordinal.{max u v}} :
    b < lift.{v} a ↔ ∃ a' < a, lift.{v} a' = b :=
  liftInitialSeg.lt_apply_iff

/-! ### The first infinite ordinal ω -/


/-- `ω` is the first infinite ordinal, defined as the order type of `ℕ`. -/
def omega0 : Ordinal.{u} :=
  lift (typeLT ℕ)

@[inherit_doc]
scoped notation "ω" => Ordinal.omega0

/-- Note that the presence of this lemma makes `simp [omega0]` form a loop. -/
@[simp]
theorem type_nat_lt : typeLT ℕ = ω :=
  (lift_id _).symm

@[simp]
theorem card_omega0 : card ω = ℵ₀ :=
  rfl

@[simp]
theorem lift_omega0 : lift ω = ω :=
  lift_lift _

/-!
### Definition and first properties of addition on ordinals

In this paragraph, we introduce the addition on ordinals, and prove just enough properties to
deduce that the order on ordinals is total (and therefore well-founded). Further properties of
the addition, together with properties of the other operations, are proved in
`Mathlib/SetTheory/Ordinal/Arithmetic.lean`.
-/


/-- `o₁ + o₂` is the order on the disjoint union of `o₁` and `o₂` obtained by declaring that
every element of `o₁` is smaller than every element of `o₂`. -/
instance add : Add Ordinal.{u} :=
  ⟨fun o₁ o₂ => Quotient.liftOn₂ o₁ o₂ (fun ⟨_, r, _⟩ ⟨_, s, _⟩ => type (Sum.Lex r s))
    fun _ _ _ _ ⟨f⟩ ⟨g⟩ => (RelIso.sumLexCongr f g).ordinal_type_eq⟩

instance addMonoidWithOne : AddMonoidWithOne Ordinal.{u} where
  add := (· + ·)
  zero := 0
  one := 1
  zero_add o :=
    inductionOn o fun α _ _ =>
      Eq.symm <| Quotient.sound ⟨⟨(emptySum PEmpty α).symm, Sum.lex_inr_inr⟩⟩
  add_zero o :=
    inductionOn o fun α _ _ =>
      Eq.symm <| Quotient.sound ⟨⟨(sumEmpty α PEmpty).symm, Sum.lex_inl_inl⟩⟩
  add_assoc o₁ o₂ o₃ :=
    Quotient.inductionOn₃ o₁ o₂ o₃ fun ⟨α, r, _⟩ ⟨β, s, _⟩ ⟨γ, t, _⟩ =>
      Quot.sound
        ⟨⟨sumAssoc _ _ _, by
          intros a b
          rcases a with (⟨a | a⟩ | a) <;> rcases b with (⟨b | b⟩ | b) <;>
            simp only [sumAssoc_apply_inl_inl, sumAssoc_apply_inl_inr, sumAssoc_apply_inr,
              Sum.lex_inl_inl, Sum.lex_inr_inr, Sum.Lex.sep, Sum.lex_inr_inl]⟩⟩
  nsmul := nsmulRec

@[simp]
theorem card_add (o₁ o₂ : Ordinal) : card (o₁ + o₂) = card o₁ + card o₂ :=
  inductionOn o₁ fun _ __ => inductionOn o₂ fun _ _ _ => rfl

@[simp]
theorem type_sum_lex {α β : Type u} (r : α → α → Prop) (s : β → β → Prop) [IsWellOrder α r]
    [IsWellOrder β s] : type (Sum.Lex r s) = type r + type s :=
  rfl

@[simp]
theorem card_nat (n : ℕ) : card.{u} n = n := by
  induction n <;> [simp; simp only [card_add, card_one, Nat.cast_succ, *]]

-- See note [no_index around OfNat.ofNat]
@[simp]
theorem card_ofNat (n : ℕ) [n.AtLeastTwo] :
    card.{u} (no_index (OfNat.ofNat n)) = OfNat.ofNat n :=
  card_nat n

instance instAddLeftMono : AddLeftMono Ordinal.{u} where
  elim c a b := by
    refine inductionOn₃ a b c fun α r _ β s _ γ t _ ⟨f⟩ ↦
      (RelEmbedding.ofMonotone (Sum.recOn · Sum.inl (Sum.inr ∘ f)) ?_).ordinal_type_le
    simp [f.map_rel_iff]

instance instAddRightMono : AddRightMono Ordinal.{u} where
  elim c a b := by
    refine inductionOn₃ a b c fun α r _ β s _ γ t _  ⟨f⟩ ↦
      (RelEmbedding.ofMonotone (Sum.recOn · (Sum.inl ∘ f) Sum.inr) ?_).ordinal_type_le
    simp [f.map_rel_iff]

theorem le_add_right (a b : Ordinal) : a ≤ a + b := by
  simpa only [add_zero] using add_le_add_left (Ordinal.zero_le b) a

theorem le_add_left (a b : Ordinal) : a ≤ b + a := by
  simpa only [zero_add] using add_le_add_right (Ordinal.zero_le b) a

theorem max_zero_left : ∀ a : Ordinal, max 0 a = a :=
  max_bot_left

theorem max_zero_right : ∀ a : Ordinal, max a 0 = a :=
  max_bot_right

@[simp]
theorem max_eq_zero {a b : Ordinal} : max a b = 0 ↔ a = 0 ∧ b = 0 :=
  max_eq_bot

@[simp]
theorem sInf_empty : sInf (∅ : Set Ordinal) = 0 :=
  dif_neg Set.not_nonempty_empty

/-! ### Successor order properties -/

private theorem succ_le_iff' {a b : Ordinal} : a + 1 ≤ b ↔ a < b := by
  refine inductionOn₂ a b fun α r _ β s _ ↦ ⟨?_, ?_⟩ <;> rintro ⟨f⟩
  · refine ⟨((InitialSeg.leAdd _ _).trans f).toPrincipalSeg fun h ↦ ?_⟩
    simpa using h (f (Sum.inr PUnit.unit))
  · apply (RelEmbedding.ofMonotone (Sum.recOn · f fun _ ↦ f.top) ?_).ordinal_type_le
    simpa [f.map_rel_iff] using f.lt_top

instance : NoMaxOrder Ordinal :=
  ⟨fun _ => ⟨_, succ_le_iff'.1 le_rfl⟩⟩

instance : SuccOrder Ordinal.{u} :=
  SuccOrder.ofSuccLeIff (fun o => o + 1) succ_le_iff'

instance : SuccAddOrder Ordinal := ⟨fun _ => rfl⟩

@[simp]
theorem add_one_eq_succ (o : Ordinal) : o + 1 = succ o :=
  rfl

@[simp]
theorem succ_zero : succ (0 : Ordinal) = 1 :=
  zero_add 1

-- Porting note: Proof used to be rfl
@[simp]
theorem succ_one : succ (1 : Ordinal) = 2 := by congr; simp only [Nat.unaryCast, zero_add]

theorem add_succ (o₁ o₂ : Ordinal) : o₁ + succ o₂ = succ (o₁ + o₂) :=
  (add_assoc _ _ _).symm

@[deprecated Order.one_le_iff_pos (since := "2024-09-04")]
protected theorem one_le_iff_pos {o : Ordinal} : 1 ≤ o ↔ 0 < o :=
  Order.one_le_iff_pos

theorem one_le_iff_ne_zero {o : Ordinal} : 1 ≤ o ↔ o ≠ 0 := by
  rw [Order.one_le_iff_pos, Ordinal.pos_iff_ne_zero]

theorem succ_pos (o : Ordinal) : 0 < succ o :=
  bot_lt_succ o

theorem succ_ne_zero (o : Ordinal) : succ o ≠ 0 :=
  ne_of_gt <| succ_pos o

@[simp]
theorem lt_one_iff_zero {a : Ordinal} : a < 1 ↔ a = 0 := by
  simpa using @lt_succ_bot_iff _ _ _ a _ _

theorem le_one_iff {a : Ordinal} : a ≤ 1 ↔ a = 0 ∨ a = 1 := by
  simpa using @le_succ_bot_iff _ _ _ a _

@[simp]
theorem card_succ (o : Ordinal) : card (succ o) = card o + 1 := by
  simp only [← add_one_eq_succ, card_add, card_one]

theorem natCast_succ (n : ℕ) : ↑n.succ = succ (n : Ordinal) :=
  rfl

@[deprecated "No deprecation message was provided."  (since := "2024-04-17")]
alias nat_cast_succ := natCast_succ

instance uniqueIioOne : Unique (Iio (1 : Ordinal)) where
  default := ⟨0, by simp⟩
  uniq a := Subtype.ext <| lt_one_iff_zero.1 a.2

instance uniqueToTypeOne : Unique (toType 1) where
  default := enum (α := toType 1) (· < ·) ⟨0, by simp⟩
  uniq a := by
    unfold default
    rw [← enum_typein (α := toType 1) (· < ·) a]
    congr
    rw [← lt_one_iff_zero]
    apply typein_lt_self

theorem one_toType_eq (x : toType 1) : x = enum (· < ·) ⟨0, by simp⟩ :=
  Unique.eq_default x

@[deprecated one_toType_eq (since := "2024-08-26")]
alias one_out_eq := one_toType_eq

/-! ### Extra properties of typein and enum -/

-- TODO: use `enumIsoToType` for lemmas on `toType` rather than `enum` and `typein`.

@[simp]
theorem typein_one_toType (x : toType 1) : typein (α := toType 1) (· < ·) x = 0 := by
  rw [one_toType_eq x, typein_enum]

@[deprecated typein_one_toType (since := "2024-08-26")]
alias typein_one_out := typein_one_toType

theorem typein_le_typein' (o : Ordinal) {x y : o.toType} :
    typein (α := o.toType) (· < ·) x ≤ typein (α := o.toType) (· < ·) y ↔ x ≤ y := by
  simp

theorem le_enum_succ {o : Ordinal} (a : (succ o).toType) :
    a ≤ enum (α := (succ o).toType) (· < ·) ⟨o, (type_toType _ ▸ lt_succ o)⟩ := by
  rw [← enum_typein (α := (succ o).toType) (· < ·) a, enum_le_enum', Subtype.mk_le_mk,
    ← lt_succ_iff]
  apply typein_lt_self

<<<<<<< HEAD
theorem enum_inj {r : α → α → Prop} [IsWellOrder α r] {o₁ o₂ : {o // o < type r}} :
    enum r o₁ = enum r o₂ ↔ o₁ = o₂ := by
  rw [EmbeddingLike.apply_eq_iff_eq, Subtype.mk.injEq]

/-- The order isomorphism between ordinals less than `o` and `o.toType`. -/
noncomputable def enumIsoToType (o : Ordinal) : Set.Iio o ≃o o.toType where
  toFun x :=
    enum (α := o.toType) (· < ·) ⟨x.1, by
      rw [type_lt]
      exact x.2⟩
  invFun x := ⟨typein (α := o.toType) (· < ·) x, typein_lt_self x⟩
  left_inv := fun ⟨o', h⟩ => Subtype.ext_val (typein_enum _ _)
  right_inv h := enum_typein _ _
  map_rel_iff' := by
    rintro ⟨a, _⟩ ⟨b, _⟩
    apply enum_le_enum'

@[deprecated (since := "2024-08-26")]
alias enumIsoOut := enumIsoToType

/-- `o.toType` is an `OrderBot` whenever `0 < o`. -/
def toTypeOrderBotOfPos {o : Ordinal} (ho : 0 < o) : OrderBot o.toType where
  bot_le := enum_zero_le' ho

@[deprecated toTypeOrderBotOfPos (since := "2024-08-26")]
noncomputable alias outOrderBotOfPos := toTypeOrderBotOfPos

theorem enum_zero_eq_bot {o : Ordinal} (ho : 0 < o) :
    enum (α := o.toType) (· < ·) ⟨0, by rwa [type_lt]⟩ =
      have H := toTypeOrderBotOfPos ho
      (⊥ : o.toType) :=
  rfl

=======
>>>>>>> b43248be
/-! ### Universal ordinal -/

-- intended to be used with explicit universe parameters
/-- `univ.{u v}` is the order type of the ordinals of `Type u` as a member
  of `Ordinal.{v}` (when `u < v`). It is an inaccessible cardinal. -/
@[pp_with_univ, nolint checkUnivs]
def univ : Ordinal.{max (u + 1) v} :=
  lift.{v, u + 1} (typeLT Ordinal)

theorem univ_id : univ.{u, u + 1} = typeLT Ordinal :=
  lift_id _

@[simp]
theorem lift_univ : lift.{w} univ.{u, v} = univ.{u, max v w} :=
  lift_lift _

theorem univ_umax : univ.{u, max (u + 1) v} = univ.{u, v} :=
  congr_fun lift_umax _

/-- Principal segment version of the lift operation on ordinals, embedding `Ordinal.{u}` in
`Ordinal.{v}` as a principal segment when `u < v`. -/
def liftPrincipalSeg : Ordinal.{u} <i Ordinal.{max (u + 1) v} :=
  ⟨↑liftInitialSeg.{max (u + 1) v, u}, univ.{u, v}, by
    refine fun b => inductionOn b ?_; intro β s _
    rw [univ, ← lift_umax]; constructor <;> intro h
    · cases' h with a e
      rw [← e]
      refine inductionOn a ?_
      intro α r _
      exact lift_type_lt.{u, u + 1, max (u + 1) v}.2 ⟨typein r⟩
    · rw [← lift_id (type s)] at h ⊢
      cases' lift_type_lt.{_,_,v}.1 h with f
      cases' f with f a hf
      exists a
      revert hf
      -- Porting note: apply inductionOn does not work, refine does
      refine inductionOn a ?_
      intro α r _ hf
      refine lift_type_eq.{u, max (u + 1) v, max (u + 1) v}.2
        ⟨(RelIso.ofSurjective (RelEmbedding.ofMonotone ?_ ?_) ?_).symm⟩
      · exact fun b => enum r ⟨f b, (hf _).1 ⟨_, rfl⟩⟩
      · refine fun a b h => (typein_lt_typein r).1 ?_
        rw [typein_enum, typein_enum]
        exact f.map_rel_iff.2 h
      · intro a'
        cases' (hf _).2 (typein_lt_type _ a') with b e
        exists b
        simp only [RelEmbedding.ofMonotone_coe]
        simp [e]⟩

@[deprecated liftPrincipalSeg (since := "2024-09-21")]
alias lift.principalSeg := liftPrincipalSeg

@[simp]
theorem liftPrincipalSeg_coe :
    (liftPrincipalSeg.{u, v} : Ordinal → Ordinal) = lift.{max (u + 1) v} :=
  rfl

set_option linter.deprecated false in
@[deprecated liftPrincipalSeg_coe (since := "2024-09-21")]
theorem lift.principalSeg_coe :
    (lift.principalSeg.{u, v} : Ordinal → Ordinal) = lift.{max (u + 1) v} :=
  rfl

@[simp]
theorem liftPrincipalSeg_top : (liftPrincipalSeg.{u, v}).top = univ.{u, v} :=
  rfl

set_option linter.deprecated false in
@[deprecated liftPrincipalSeg_top (since := "2024-09-21")]
theorem lift.principalSeg_top : (lift.principalSeg.{u, v}).top = univ.{u, v} :=
  rfl

theorem liftPrincipalSeg_top' : liftPrincipalSeg.{u, u + 1}.top = typeLT Ordinal := by
  simp only [liftPrincipalSeg_top, univ_id]

set_option linter.deprecated false in
@[deprecated liftPrincipalSeg_top (since := "2024-09-21")]
theorem lift.principalSeg_top' : lift.principalSeg.{u, u + 1}.top = typeLT Ordinal := by
  simp only [lift.principalSeg_top, univ_id]

end Ordinal

/-! ### Representing a cardinal with an ordinal -/


namespace Cardinal

open Ordinal

@[simp]
theorem mk_toType (o : Ordinal) : #o.toType = o.card :=
  (Ordinal.card_type _).symm.trans <| by rw [Ordinal.type_toType]

@[deprecated mk_toType (since := "2024-08-26")]
alias mk_ordinal_out := mk_toType

/-- The ordinal corresponding to a cardinal `c` is the least ordinal
  whose cardinal is `c`. For the order-embedding version, see `ord.order_embedding`. -/
def ord (c : Cardinal) : Ordinal :=
  let F := fun α : Type u => ⨅ r : { r // IsWellOrder α r }, @type α r.1 r.2
  Quot.liftOn c F
    (by
      suffices ∀ {α β}, α ≈ β → F α ≤ F β from
        fun α β h => (this h).antisymm (this (Setoid.symm h))
      rintro α β ⟨f⟩
      refine le_ciInf_iff'.2 fun i => ?_
      haveI := @RelEmbedding.isWellOrder _ _ (f ⁻¹'o i.1) _ (↑(RelIso.preimage f i.1)) i.2
      exact
        (ciInf_le' _
              (Subtype.mk (f ⁻¹'o i.val)
                (@RelEmbedding.isWellOrder _ _ _ _ (↑(RelIso.preimage f i.1)) i.2))).trans_eq
          (Quot.sound ⟨RelIso.preimage f i.1⟩))

theorem ord_eq_Inf (α : Type u) : ord #α = ⨅ r : { r // IsWellOrder α r }, @type α r.1 r.2 :=
  rfl

theorem ord_eq (α) : ∃ (r : α → α → Prop) (wo : IsWellOrder α r), ord #α = @type α r wo :=
  let ⟨r, wo⟩ := ciInf_mem fun r : { r // IsWellOrder α r } => @type α r.1 r.2
  ⟨r.1, r.2, wo.symm⟩

theorem ord_le_type (r : α → α → Prop) [h : IsWellOrder α r] : ord #α ≤ type r :=
  ciInf_le' _ (Subtype.mk r h)

theorem ord_le {c o} : ord c ≤ o ↔ c ≤ o.card :=
  inductionOn c fun α =>
    Ordinal.inductionOn o fun β s _ => by
      let ⟨r, _, e⟩ := ord_eq α
      simp only [card_type]; constructor <;> intro h
      · rw [e] at h
        exact
          let ⟨f⟩ := h
          ⟨f.toEmbedding⟩
      · cases' h with f
        have g := RelEmbedding.preimage f s
        haveI := RelEmbedding.isWellOrder g
        exact le_trans (ord_le_type _) g.ordinal_type_le

theorem gc_ord_card : GaloisConnection ord card := fun _ _ => ord_le

theorem lt_ord {c o} : o < ord c ↔ o.card < c :=
  gc_ord_card.lt_iff_lt

@[simp]
theorem card_ord (c) : (ord c).card = c :=
  c.inductionOn fun α ↦ let ⟨r, _, e⟩ := ord_eq α; e ▸ card_type r

theorem card_surjective : Function.Surjective card :=
  fun c ↦ ⟨_, card_ord c⟩

/-- Galois coinsertion between `Cardinal.ord` and `Ordinal.card`. -/
def gciOrdCard : GaloisCoinsertion ord card :=
  gc_ord_card.toGaloisCoinsertion fun c => c.card_ord.le

theorem ord_card_le (o : Ordinal) : o.card.ord ≤ o :=
  gc_ord_card.l_u_le _

theorem lt_ord_succ_card (o : Ordinal) : o < (succ o.card).ord :=
  lt_ord.2 <| lt_succ _

theorem card_le_iff {o : Ordinal} {c : Cardinal} : o.card ≤ c ↔ o < (succ c).ord := by
  rw [lt_ord, lt_succ_iff]

/--
A variation on `Cardinal.lt_ord` using `≤`: If `o` is no greater than the
initial ordinal of cardinality `c`, then its cardinal is no greater than `c`.

The converse, however, is false (for instance, `o = ω+1` and `c = ℵ₀`).
-/
lemma card_le_of_le_ord {o : Ordinal} {c : Cardinal} (ho : o ≤ c.ord) :
    o.card ≤ c := by
  rw [← card_ord c]; exact Ordinal.card_le_card ho

@[mono]
theorem ord_strictMono : StrictMono ord :=
  gciOrdCard.strictMono_l

@[mono]
theorem ord_mono : Monotone ord :=
  gc_ord_card.monotone_l

@[simp]
theorem ord_le_ord {c₁ c₂} : ord c₁ ≤ ord c₂ ↔ c₁ ≤ c₂ :=
  gciOrdCard.l_le_l_iff

@[simp]
theorem ord_lt_ord {c₁ c₂} : ord c₁ < ord c₂ ↔ c₁ < c₂ :=
  ord_strictMono.lt_iff_lt

@[simp]
theorem ord_zero : ord 0 = 0 :=
  gc_ord_card.l_bot

@[simp]
theorem ord_nat (n : ℕ) : ord n = n :=
  (ord_le.2 (card_nat n).ge).antisymm
    (by
      induction' n with n IH
      · apply Ordinal.zero_le
      · exact succ_le_of_lt (IH.trans_lt <| ord_lt_ord.2 <| Nat.cast_lt.2 (Nat.lt_succ_self n)))

@[simp]
theorem ord_one : ord 1 = 1 := by simpa using ord_nat 1

-- See note [no_index around OfNat.ofNat]
@[simp]
theorem ord_ofNat (n : ℕ) [n.AtLeastTwo] : ord (no_index (OfNat.ofNat n)) = OfNat.ofNat n :=
  ord_nat n

@[simp]
theorem ord_aleph0 : ord.{u} ℵ₀ = ω :=
  le_antisymm (ord_le.2 le_rfl) <|
    le_of_forall_lt fun o h => by
      rcases Ordinal.lt_lift_iff.1 h with ⟨o, h', rfl⟩
      rw [lt_ord, ← lift_card, lift_lt_aleph0, ← typein_enum (· < ·) h']
      exact lt_aleph0_iff_fintype.2 ⟨Set.fintypeLTNat _⟩

@[simp]
theorem lift_ord (c) : Ordinal.lift.{u,v} (ord c) = ord (lift.{u,v} c) := by
  refine le_antisymm (le_of_forall_lt fun a ha => ?_) ?_
  · rcases Ordinal.lt_lift_iff.1 ha with ⟨a, _, rfl⟩
    rwa [lt_ord, ← lift_card, lift_lt, ← lt_ord, ← Ordinal.lift_lt]
  · rw [ord_le, ← lift_card, card_ord]

theorem mk_ord_toType (c : Cardinal) : #c.ord.toType = c := by simp

@[deprecated mk_ord_toType (since := "2024-08-26")]
alias mk_ord_out := mk_ord_toType

theorem card_typein_lt (r : α → α → Prop) [IsWellOrder α r] (x : α) (h : ord #α = type r) :
    card (typein r x) < #α := by
  rw [← lt_ord, h]
  apply typein_lt_type

theorem card_typein_toType_lt (c : Cardinal) (x : c.ord.toType) :
    card (typein (α := c.ord.toType) (· < ·) x) < c := by
  rw [← lt_ord]
  apply typein_lt_self

@[deprecated card_typein_toType_lt (since := "2024-08-26")]
alias card_typein_out_lt := card_typein_toType_lt

theorem mk_Iio_ord_toType {c : Cardinal} (i : c.ord.toType) : #(Iio i) < c :=
  card_typein_toType_lt c i

@[deprecated "No deprecation message was provided."  (since := "2024-08-26")]
alias mk_Iio_ord_out_α := mk_Iio_ord_toType

theorem ord_injective : Injective ord := by
  intro c c' h
  rw [← card_ord c, ← card_ord c', h]

@[simp]
theorem ord_inj {a b : Cardinal} : a.ord = b.ord ↔ a = b :=
  ord_injective.eq_iff

@[simp]
theorem ord_eq_zero {a : Cardinal} : a.ord = 0 ↔ a = 0 :=
  ord_injective.eq_iff' ord_zero

@[simp]
theorem ord_eq_one {a : Cardinal} : a.ord = 1 ↔ a = 1 :=
  ord_injective.eq_iff' ord_one

@[simp]
theorem omega0_le_ord {a : Cardinal} : ω ≤ a.ord ↔ ℵ₀ ≤ a := by
  rw [← ord_aleph0, ord_le_ord]

@[simp]
theorem ord_le_omega0 {a : Cardinal} : a.ord ≤ ω ↔ a ≤ ℵ₀ := by
  rw [← ord_aleph0, ord_le_ord]

@[simp]
theorem ord_lt_omega0 {a : Cardinal} : a.ord < ω ↔ a < ℵ₀ :=
  le_iff_le_iff_lt_iff_lt.1 omega0_le_ord

@[simp]
theorem omega0_lt_ord {a : Cardinal} : ω < a.ord ↔ ℵ₀ < a :=
  le_iff_le_iff_lt_iff_lt.1 ord_le_omega0

@[simp]
theorem ord_eq_omega0 {a : Cardinal} : a.ord = ω ↔ a = ℵ₀ :=
  ord_injective.eq_iff' ord_aleph0

/-- The ordinal corresponding to a cardinal `c` is the least ordinal
  whose cardinal is `c`. This is the order-embedding version. For the regular function, see `ord`.
-/
def ord.orderEmbedding : Cardinal ↪o Ordinal :=
  RelEmbedding.orderEmbeddingOfLTEmbedding
    (RelEmbedding.ofMonotone Cardinal.ord fun _ _ => Cardinal.ord_lt_ord.2)

@[simp]
theorem ord.orderEmbedding_coe : (ord.orderEmbedding : Cardinal → Ordinal) = ord :=
  rfl

-- intended to be used with explicit universe parameters
/-- The cardinal `univ` is the cardinality of ordinal `univ`, or
  equivalently the cardinal of `Ordinal.{u}`, or `Cardinal.{u}`,
  as an element of `Cardinal.{v}` (when `u < v`). -/
@[pp_with_univ, nolint checkUnivs]
def univ :=
  lift.{v, u + 1} #Ordinal

theorem univ_id : univ.{u, u + 1} = #Ordinal :=
  lift_id _

@[simp]
theorem lift_univ : lift.{w} univ.{u, v} = univ.{u, max v w} :=
  lift_lift _

theorem univ_umax : univ.{u, max (u + 1) v} = univ.{u, v} :=
  congr_fun lift_umax _

theorem lift_lt_univ (c : Cardinal) : lift.{u + 1, u} c < univ.{u, u + 1} := by
  simpa only [liftPrincipalSeg_coe, lift_ord, lift_succ, ord_le, succ_le_iff] using
    le_of_lt (liftPrincipalSeg.{u, u + 1}.lt_top (succ c).ord)

theorem lift_lt_univ' (c : Cardinal) : lift.{max (u + 1) v, u} c < univ.{u, v} := by
  have := lift_lt.{_, max (u+1) v}.2 (lift_lt_univ c)
  rw [lift_lift, lift_univ, univ_umax.{u,v}] at this
  exact this

@[simp]
theorem ord_univ : ord univ.{u, v} = Ordinal.univ.{u, v} := by
  refine le_antisymm (ord_card_le _) <| le_of_forall_lt fun o h => lt_ord.2 ?_
  have := liftPrincipalSeg.mem_range_of_rel_top (by simpa only [liftPrincipalSeg_coe] using h)
  rcases this with ⟨o, h'⟩
  rw [← h', liftPrincipalSeg_coe, ← lift_card]
  apply lift_lt_univ'

theorem lt_univ {c} : c < univ.{u, u + 1} ↔ ∃ c', c = lift.{u + 1, u} c' :=
  ⟨fun h => by
    have := ord_lt_ord.2 h
    rw [ord_univ] at this
    cases' liftPrincipalSeg.mem_range_of_rel_top (by simpa only [liftPrincipalSeg_top]) with o e
    have := card_ord c
    rw [← e, liftPrincipalSeg_coe, ← lift_card] at this
    exact ⟨_, this.symm⟩, fun ⟨_, e⟩ => e.symm ▸ lift_lt_univ _⟩

theorem lt_univ' {c} : c < univ.{u, v} ↔ ∃ c', c = lift.{max (u + 1) v, u} c' :=
  ⟨fun h => by
    let ⟨a, h', e⟩ := lt_lift_iff.1 h
    rw [← univ_id] at h'
    rcases lt_univ.{u}.1 h' with ⟨c', rfl⟩
    exact ⟨c', by simp only [e.symm, lift_lift]⟩, fun ⟨_, e⟩ => e.symm ▸ lift_lt_univ' _⟩

theorem small_iff_lift_mk_lt_univ {α : Type u} :
    Small.{v} α ↔ Cardinal.lift.{v+1,_} #α < univ.{v, max u (v + 1)} := by
  rw [lt_univ']
  constructor
  · rintro ⟨β, e⟩
    exact ⟨#β, lift_mk_eq.{u, _, v + 1}.2 e⟩
  · rintro ⟨c, hc⟩
    exact ⟨⟨c.out, lift_mk_eq.{u, _, v + 1}.1 (hc.trans (congr rfl c.mk_out.symm))⟩⟩

end Cardinal

namespace Ordinal

@[simp]
theorem card_univ : card univ.{u,v} = Cardinal.univ.{u,v} :=
  rfl

@[simp]
theorem nat_le_card {o} {n : ℕ} : (n : Cardinal) ≤ card o ↔ (n : Ordinal) ≤ o := by
  rw [← Cardinal.ord_le, Cardinal.ord_nat]

@[simp]
theorem one_le_card {o} : 1 ≤ card o ↔ 1 ≤ o := by
  simpa using nat_le_card (n := 1)

-- See note [no_index around OfNat.ofNat]
@[simp]
theorem ofNat_le_card {o} {n : ℕ} [n.AtLeastTwo] :
    (no_index (OfNat.ofNat n : Cardinal)) ≤ card o ↔ (OfNat.ofNat n : Ordinal) ≤ o :=
  nat_le_card

@[simp]
theorem aleph0_le_card {o} : ℵ₀ ≤ card o ↔ ω ≤ o := by
  rw [← ord_le, ord_aleph0]

@[simp]
theorem card_lt_aleph0 {o} : card o < ℵ₀ ↔ o < ω :=
  le_iff_le_iff_lt_iff_lt.1 aleph0_le_card

@[simp]
theorem nat_lt_card {o} {n : ℕ} : (n : Cardinal) < card o ↔ (n : Ordinal) < o := by
  rw [← succ_le_iff, ← succ_le_iff, ← nat_succ, nat_le_card]
  rfl

@[simp]
theorem zero_lt_card {o} : 0 < card o ↔ 0 < o := by
  simpa using nat_lt_card (n := 0)

@[simp]
theorem one_lt_card {o} : 1 < card o ↔ 1 < o := by
  simpa using nat_lt_card (n := 1)

-- See note [no_index around OfNat.ofNat]
@[simp]
theorem ofNat_lt_card {o} {n : ℕ} [n.AtLeastTwo] :
    (no_index (OfNat.ofNat n : Cardinal)) < card o ↔ (OfNat.ofNat n : Ordinal) < o :=
  nat_lt_card

@[simp]
theorem card_lt_nat {o} {n : ℕ} : card o < n ↔ o < n :=
  lt_iff_lt_of_le_iff_le nat_le_card

-- See note [no_index around OfNat.ofNat]
@[simp]
theorem card_lt_ofNat {o} {n : ℕ} [n.AtLeastTwo] :
    card o < (no_index (OfNat.ofNat n)) ↔ o < OfNat.ofNat n :=
  card_lt_nat

@[simp]
theorem card_le_nat {o} {n : ℕ} : card o ≤ n ↔ o ≤ n :=
  le_iff_le_iff_lt_iff_lt.2 nat_lt_card

@[simp]
theorem card_le_one {o} : card o ≤ 1 ↔ o ≤ 1 := by
  simpa using card_le_nat (n := 1)

-- See note [no_index around OfNat.ofNat]
@[simp]
theorem card_le_ofNat {o} {n : ℕ} [n.AtLeastTwo] :
    card o ≤ (no_index (OfNat.ofNat n)) ↔ o ≤ OfNat.ofNat n :=
  card_le_nat

@[simp]
theorem card_eq_nat {o} {n : ℕ} : card o = n ↔ o = n := by
  simp only [le_antisymm_iff, card_le_nat, nat_le_card]

@[simp]
theorem card_eq_zero {o} : card o = 0 ↔ o = 0 := by
  simpa using card_eq_nat (n := 0)

@[simp]
theorem card_eq_one {o} : card o = 1 ↔ o = 1 := by
  simpa using card_eq_nat (n := 1)

theorem mem_range_lift_of_card_le {a : Cardinal.{u}} {b : Ordinal.{max u v}}
    (h : card b ≤ Cardinal.lift.{v, u} a) : b ∈ Set.range lift.{v, u} := by
  rw [card_le_iff, ← lift_succ, ← lift_ord] at h
  exact mem_range_lift_of_le h.le

@[deprecated mem_range_lift_of_card_le (since := "2024-10-07")]
theorem lift_down' {a : Cardinal.{u}} {b : Ordinal.{max u v}}
    (h : card.{max u v} b ≤ Cardinal.lift.{v, u} a) : ∃ a', lift.{v, u} a' = b :=
  mem_range_lift_of_card_le h

-- See note [no_index around OfNat.ofNat]
@[simp]
theorem card_eq_ofNat {o} {n : ℕ} [n.AtLeastTwo] :
    card o = (no_index (OfNat.ofNat n)) ↔ o = OfNat.ofNat n :=
  card_eq_nat

@[simp]
theorem type_fintype (r : α → α → Prop) [IsWellOrder α r] [Fintype α] :
    type r = Fintype.card α := by rw [← card_eq_nat, card_type, mk_fintype]

theorem type_fin (n : ℕ) : typeLT (Fin n) = n := by simp

end Ordinal

/-! ### Sorted lists -/

theorem List.Sorted.lt_ord_of_lt [LinearOrder α] [WellFoundedLT α] {l m : List α}
    {o : Ordinal} (hl : l.Sorted (· > ·)) (hm : m.Sorted (· > ·)) (hmltl : m < l)
    (hlt : ∀ i ∈ l, Ordinal.typein (α := α) (· < ·) i < o) :
      ∀ i ∈ m, Ordinal.typein (α := α) (· < ·) i < o := by
  replace hmltl : List.Lex (· < ·) m l := hmltl
  cases l with
  | nil => simp at hmltl
  | cons a as =>
    cases m with
    | nil => intro i hi; simp at hi
    | cons b bs =>
      intro i hi
      suffices h : i ≤ a by refine lt_of_le_of_lt ?_ (hlt a (mem_cons_self a as)); simpa
      cases hi with
      | head as => exact List.head_le_of_lt hmltl
      | tail b hi => exact le_of_lt (lt_of_lt_of_le (List.rel_of_sorted_cons hm _ hi)
          (List.head_le_of_lt hmltl))<|MERGE_RESOLUTION|>--- conflicted
+++ resolved
@@ -1009,42 +1009,6 @@
     ← lt_succ_iff]
   apply typein_lt_self
 
-<<<<<<< HEAD
-theorem enum_inj {r : α → α → Prop} [IsWellOrder α r] {o₁ o₂ : {o // o < type r}} :
-    enum r o₁ = enum r o₂ ↔ o₁ = o₂ := by
-  rw [EmbeddingLike.apply_eq_iff_eq, Subtype.mk.injEq]
-
-/-- The order isomorphism between ordinals less than `o` and `o.toType`. -/
-noncomputable def enumIsoToType (o : Ordinal) : Set.Iio o ≃o o.toType where
-  toFun x :=
-    enum (α := o.toType) (· < ·) ⟨x.1, by
-      rw [type_lt]
-      exact x.2⟩
-  invFun x := ⟨typein (α := o.toType) (· < ·) x, typein_lt_self x⟩
-  left_inv := fun ⟨o', h⟩ => Subtype.ext_val (typein_enum _ _)
-  right_inv h := enum_typein _ _
-  map_rel_iff' := by
-    rintro ⟨a, _⟩ ⟨b, _⟩
-    apply enum_le_enum'
-
-@[deprecated (since := "2024-08-26")]
-alias enumIsoOut := enumIsoToType
-
-/-- `o.toType` is an `OrderBot` whenever `0 < o`. -/
-def toTypeOrderBotOfPos {o : Ordinal} (ho : 0 < o) : OrderBot o.toType where
-  bot_le := enum_zero_le' ho
-
-@[deprecated toTypeOrderBotOfPos (since := "2024-08-26")]
-noncomputable alias outOrderBotOfPos := toTypeOrderBotOfPos
-
-theorem enum_zero_eq_bot {o : Ordinal} (ho : 0 < o) :
-    enum (α := o.toType) (· < ·) ⟨0, by rwa [type_lt]⟩ =
-      have H := toTypeOrderBotOfPos ho
-      (⊥ : o.toType) :=
-  rfl
-
-=======
->>>>>>> b43248be
 /-! ### Universal ordinal -/
 
 -- intended to be used with explicit universe parameters
