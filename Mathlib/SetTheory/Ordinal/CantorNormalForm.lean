/-
Copyright (c) 2018 Mario Carneiro. All rights reserved.
Released under Apache 2.0 license as described in the file LICENSE.
Authors: Mario Carneiro, Violeta Hernández Palacios
-/
import Mathlib.SetTheory.Ordinal.Exponential
import Mathlib.SetTheory.Ordinal.Family

/-!
# Cantor Normal Form

The Cantor normal form of an ordinal is generally defined as its base `ω` expansion, with its
non-zero exponents in decreasing order. Here, we more generally define a base `b` expansion
`Ordinal.CNF` in this manner, which is well-behaved for any `b ≥ 2`.

# Implementation notes

We implement `Ordinal.CNF` as an association list, where keys are exponents and values are
coefficients. This is because this structure intrinsically reflects two key properties of the Cantor
normal form:

- It is ordered.
- It has finitely many entries.

# Todo

- Prove the basic results relating the CNF to the arithmetic operations on ordinals.
-/


noncomputable section

universe u

open List

namespace Ordinal.CNF

/-! ### Cantor normal form as a list -/

/-- Inducts on the base `b` expansion of an ordinal. -/
@[elab_as_elim]
protected def rec (b : Ordinal) {C : Ordinal → Sort*} (H0 : C 0)
    (H : ∀ o, o ≠ 0 → C (o % b ^ log b o) → C o) (o : Ordinal) : C o :=
  if h : o = 0 then h ▸ H0 else H o h (CNF.rec b H0 H (o % b ^ log b o))
termination_by o
decreasing_by exact mod_opow_log_lt_self b h

@[deprecated (since := "2025-08-18")]
noncomputable alias _root_.Ordinal.CNFRec := CNF.rec

@[simp]
theorem rec_zero {C : Ordinal → Sort*} (b : Ordinal) (H0 : C 0)
    (H : ∀ o, o ≠ 0 → C (o % b ^ log b o) → C o) : CNF.rec b H0 H 0 = H0 := by
  rw [CNF.rec, dif_pos rfl]

@[deprecated (since := "2025-08-18")]
alias _root_.Ordinal.CNFRec_zero := rec_zero

theorem rec_pos (b : Ordinal) {o : Ordinal} {C : Ordinal → Sort*} (ho : o ≠ 0) (H0 : C 0)
    (H : ∀ o, o ≠ 0 → C (o % b ^ log b o) → C o) :
    CNF.rec b H0 H o = H o ho (@CNF.rec b C H0 H _) := by
  rw [CNF.rec, dif_neg]

@[deprecated (since := "2025-08-18")]
alias _root_.Ordinal.CNFRec_pos := rec_pos

/-- The Cantor normal form of an ordinal `o` is the list of coefficients and exponents in the
base-`b` expansion of `o`.

We special-case `CNF 0 o = CNF 1 o = [(0, o)]` for `o ≠ 0`.

`CNF b (b ^ u₁ * v₁ + b ^ u₂ * v₂) = [(u₁, v₁), (u₂, v₂)]` -/
@[pp_nodot]
def _root_.Ordinal.CNF (b o : Ordinal) : List (Ordinal × Ordinal) :=
  CNF.rec b [] (fun o _ IH ↦ (log b o, o / b ^ log b o)::IH) o

@[simp]
theorem zero_right (b : Ordinal) : CNF b 0 = [] :=
  rec_zero b _ _

@[deprecated (since := "2025-08-18")]
alias _root_.Ordinal.CNF_zero := zero_right

/-- Recursive definition for the Cantor normal form. -/
protected theorem ne_zero {b o : Ordinal} (ho : o ≠ 0) :
    CNF b o = (log b o, o / b ^ log b o)::CNF b (o % b ^ log b o) :=
  rec_pos b ho _ _

@[deprecated (since := "2025-08-18")]
alias _root_.Ordinal.CNF_ne_zero := CNF.ne_zero

protected theorem zero_left {o : Ordinal} (ho : o ≠ 0) : CNF 0 o = [(0, o)] := by
  simp [CNF.ne_zero ho]

@[deprecated (since := "2025-08-18")]
alias _root_.Ordinal.zero_CNF := CNF.zero_left

protected theorem one_left {o : Ordinal} (ho : o ≠ 0) : CNF 1 o = [(0, o)] := by
  simp [CNF.ne_zero ho]

@[deprecated (since := "2025-08-18")]
alias _root_.Ordinal.one_CNF := CNF.one_left

protected theorem of_le_one {b o : Ordinal} (hb : b ≤ 1) (ho : o ≠ 0) : CNF b o = [(0, o)] := by
  rcases le_one_iff.1 hb with (rfl | rfl)
  exacts [CNF.zero_left ho, CNF.one_left ho]

@[deprecated (since := "2025-08-18")]
alias _root_.Ordinal.CNF_of_le_one := CNF.of_le_one

protected theorem of_lt {b o : Ordinal} (ho : o ≠ 0) (hb : o < b) : CNF b o = [(0, o)] := by
  rw [CNF.ne_zero ho, log_eq_zero hb, opow_zero, div_one, mod_one, zero_right]

@[deprecated (since := "2025-08-18")]
alias _root_.Ordinal.CNF_of_lt := CNF.of_lt

/-- Evaluating the Cantor normal form of an ordinal returns the ordinal. -/
protected theorem foldr (b o : Ordinal) : (CNF b o).foldr (fun p r ↦ b ^ p.1 * p.2 + r) 0 = o := by
  refine CNF.rec b ?_ ?_ o
  · rw [zero_right, foldr_nil]
  · intro o ho IH
    rw [CNF.ne_zero ho, foldr_cons, IH, div_add_mod]

@[deprecated (since := "2025-08-18")]
alias _root_.Ordinal.CNF_foldr := CNF.foldr

/-- Every exponent in the Cantor normal form `CNF b o` is less or equal to `log b o`. -/
theorem fst_le_log {b o : Ordinal.{u}} {x : Ordinal × Ordinal} : x ∈ CNF b o → x.1 ≤ log b o := by
  refine CNF.rec b ?_ (fun o ho H ↦ ?_) o
  · simp
  · rw [CNF.ne_zero ho, mem_cons]
    rintro (rfl | h)
    · rfl
    · exact (H h).trans (log_mono_right _ (mod_opow_log_lt_self b ho).le)

@[deprecated (since := "2025-08-18")]
alias _root_.Ordinal.CNF_fst_le_log := fst_le_log

/-- Every coefficient in a Cantor normal form is positive. -/
theorem lt_snd {b o : Ordinal.{u}} {x : Ordinal × Ordinal} : x ∈ CNF b o → 0 < x.2 := by
  refine CNF.rec b (by simp) (fun o ho IH ↦ ?_) o
  rw [CNF.ne_zero ho]
  rintro (h | ⟨_, h⟩)
  · exact div_opow_log_pos b ho
  · exact IH h

@[deprecated (since := "2025-08-18")]
alias _root_.Ordinal.CNF_lt_snd := lt_snd

/-- Every coefficient in the Cantor normal form `CNF b o` is less than `b`. -/
theorem snd_lt {b o : Ordinal.{u}} (hb : 1 < b) {x : Ordinal × Ordinal} :
    x ∈ CNF b o → x.2 < b := by
  refine CNF.rec b ?_ (fun o ho IH ↦ ?_) o
  · simp
  · rw [CNF.ne_zero ho]
    intro h
    obtain rfl | h := mem_cons.mp h
    · exact div_opow_log_lt o hb
    · exact IH h

@[deprecated (since := "2025-08-18")]
alias _root_.Ordinal.CNF_snd_lt := snd_lt

/-- The exponents of the Cantor normal form are decreasing. -/
protected theorem sorted (b o : Ordinal) : ((CNF b o).map Prod.fst).Sorted (· > ·) := by
  refine CNF.rec b ?_ (fun o ho IH ↦ ?_) o
  · rw [zero_right]
    exact sorted_nil
  · rcases le_or_gt b 1 with hb | hb
    · rw [CNF.of_le_one hb ho]
      exact sorted_singleton _
    · obtain hob | hbo := lt_or_ge o b
      · rw [CNF.of_lt ho hob]
        exact sorted_singleton _
      · rw [CNF.ne_zero ho, map_cons, sorted_cons]
        refine ⟨fun a H ↦ ?_, IH⟩
        rw [mem_map] at H
        rcases H with ⟨⟨a, a'⟩, H, rfl⟩
        exact (fst_le_log H).trans_lt (log_mod_opow_log_lt_log_self hb hbo)

@[deprecated (since := "2025-08-18")]
alias _root_.Ordinal.CNF_sorted := CNF.sorted

<<<<<<< HEAD
theorem CNF_nodupKeys (b o : Ordinal) : (CNF b o).NodupKeys :=
  (CNF_exponents_sorted b o).nodup

/-! ### Cantor normal form as a finsupp -/

open AList Finsupp

/-- `CNF_coeff b o` is the finitely supported function returning the coefficient of `b ^ e` in the
`CNF` of `o`, for each `e`. -/
@[pp_nodot]
def CNF_coeff (b o : Ordinal) : Ordinal →₀ Ordinal :=
  lookupFinsupp ⟨_, CNF_nodupKeys b o⟩

theorem CNF_coeff_of_mem_CNF {b o e c : Ordinal} (h : ⟨e, c⟩ ∈ CNF b o) :
    CNF_coeff b o e = c := by
  rw [CNF_coeff, lookupFinsupp_apply, mem_lookup_iff.2 h, Option.getD_some]

theorem CNF_coeff_of_not_mem_CNF {b o e : Ordinal} (h : e ∉ CNF.exponents b o) :
    CNF_coeff b o e = 0 := by
  rw [CNF_coeff, lookupFinsupp_apply, lookup_eq_none.2 h, Option.getD_none]

theorem CNF_coeff_zero_apply (b e : Ordinal) : CNF_coeff b 0 e = 0 := by
  apply CNF_coeff_of_not_mem_CNF
  rw [CNF.exponents_zero]
  exact not_mem_nil e

@[simp]
theorem CNF_coeff_zero (b : Ordinal) : CNF_coeff b 0 = 0 := by
  ext e
  exact CNF_coeff_zero_apply b e

theorem CNF_coeff_of_le_one {b : Ordinal} (hb : b ≤ 1) (o : Ordinal) :
    CNF_coeff b o = single 0 o := by
  ext a
  obtain rfl | ho := eq_or_ne o 0
  · simp
  · obtain rfl | ha := eq_or_ne a 0
    · apply CNF_coeff_of_mem_CNF
      rw [CNF_of_le_one hb ho]
      simp
    · rw [single_eq_of_ne ha.symm]
      apply CNF_coeff_of_not_mem_CNF
      rw [CNF.exponents, CNF_of_le_one hb ho]
      simpa using ha

@[simp]
theorem zero_CNF_coeff (o : Ordinal) : CNF_coeff 0 o = single 0 o :=
  CNF_coeff_of_le_one zero_le_one o

@[simp]
theorem one_CNF_coeff (o : Ordinal) : CNF_coeff 1 o = single 0 o :=
  CNF_coeff_of_le_one le_rfl o

end Ordinal
=======
end Ordinal.CNF
>>>>>>> bb8ce02e
<|MERGE_RESOLUTION|>--- conflicted
+++ resolved
@@ -3,6 +3,7 @@
 Released under Apache 2.0 license as described in the file LICENSE.
 Authors: Mario Carneiro, Violeta Hernández Palacios
 -/
+import Mathlib.Data.Finsupp.AList
 import Mathlib.SetTheory.Ordinal.Exponential
 import Mathlib.SetTheory.Ordinal.Family
 
@@ -179,48 +180,39 @@
         rcases H with ⟨⟨a, a'⟩, H, rfl⟩
         exact (fst_le_log H).trans_lt (log_mod_opow_log_lt_log_self hb hbo)
 
-@[deprecated (since := "2025-08-18")]
-alias _root_.Ordinal.CNF_sorted := CNF.sorted
-
-<<<<<<< HEAD
-theorem CNF_nodupKeys (b o : Ordinal) : (CNF b o).NodupKeys :=
-  (CNF_exponents_sorted b o).nodup
-
 /-! ### Cantor normal form as a finsupp -/
 
 open AList Finsupp
 
-/-- `CNF_coeff b o` is the finitely supported function returning the coefficient of `b ^ e` in the
+/-- `CNF.coeff b o` is the finitely supported function returning the coefficient of `b ^ e` in the
 `CNF` of `o`, for each `e`. -/
 @[pp_nodot]
-def CNF_coeff (b o : Ordinal) : Ordinal →₀ Ordinal :=
-  lookupFinsupp ⟨_, CNF_nodupKeys b o⟩
-
-theorem CNF_coeff_of_mem_CNF {b o e c : Ordinal} (h : ⟨e, c⟩ ∈ CNF b o) :
-    CNF_coeff b o e = c := by
-  rw [CNF_coeff, lookupFinsupp_apply, mem_lookup_iff.2 h, Option.getD_some]
-
-theorem CNF_coeff_of_not_mem_CNF {b o e : Ordinal} (h : e ∉ CNF.exponents b o) :
-    CNF_coeff b o e = 0 := by
+def coeff (b o : Ordinal) : Ordinal →₀ Ordinal :=
+  lookupFinsupp ⟨_, (CNF.sorted b o).nodup.map Prod.toSigma_injective⟩
+
+theorem coeff_of_mem_CNF {b o e c : Ordinal} (h : ⟨e, c⟩ ∈ CNF b o) :
+    coeff b o e = c := by
+  rw [coeff, lookupFinsupp_apply, mem_lookup_iff.2 h, Option.getD_some]
+
+theorem coeff_of_not_mem_CNF {b o e : Ordinal} (h : e ∉ (CNF b o).map Prod.fst) :
+    coeff b o e = 0 := by
   rw [CNF_coeff, lookupFinsupp_apply, lookup_eq_none.2 h, Option.getD_none]
 
-theorem CNF_coeff_zero_apply (b e : Ordinal) : CNF_coeff b 0 e = 0 := by
-  apply CNF_coeff_of_not_mem_CNF
-  rw [CNF.exponents_zero]
-  exact not_mem_nil e
-
-@[simp]
-theorem CNF_coeff_zero (b : Ordinal) : CNF_coeff b 0 = 0 := by
+theorem coeff_zero_apply (b e : Ordinal) : coeff b 0 e = 0 := by
+  apply coeff_of_not_mem_CNF
+  simp
+
+@[simp]
+theorem coeff_zero_right (b : Ordinal) : coeff b 0 = 0 := by
   ext e
   exact CNF_coeff_zero_apply b e
 
-theorem CNF_coeff_of_le_one {b : Ordinal} (hb : b ≤ 1) (o : Ordinal) :
-    CNF_coeff b o = single 0 o := by
+theorem coeff_of_le_one {b : Ordinal} (hb : b ≤ 1) (o : Ordinal) : coeff b o = single 0 o := by
   ext a
   obtain rfl | ho := eq_or_ne o 0
   · simp
   · obtain rfl | ha := eq_or_ne a 0
-    · apply CNF_coeff_of_mem_CNF
+    · apply coeff_of_mem_CNF
       rw [CNF_of_le_one hb ho]
       simp
     · rw [single_eq_of_ne ha.symm]
@@ -229,14 +221,11 @@
       simpa using ha
 
 @[simp]
-theorem zero_CNF_coeff (o : Ordinal) : CNF_coeff 0 o = single 0 o :=
-  CNF_coeff_of_le_one zero_le_one o
-
-@[simp]
-theorem one_CNF_coeff (o : Ordinal) : CNF_coeff 1 o = single 0 o :=
-  CNF_coeff_of_le_one le_rfl o
-
-end Ordinal
-=======
-end Ordinal.CNF
->>>>>>> bb8ce02e
+theorem coeff_zero_left (o : Ordinal) : coeff 0 o = single 0 o :=
+  coeff_of_le_one zero_le_one o
+
+@[simp]
+theorem coeff_one_left (o : Ordinal) : coeff 1 o = single 0 o :=
+  coeff_of_le_one le_rfl o
+
+end Ordinal.CNF