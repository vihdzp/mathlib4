--- conflicted
+++ resolved
@@ -12,7 +12,6 @@
 import Mathlib.Data.Nat.Notation
 import Mathlib.Data.Int.Notation
 
-
 /-!
 # Basic logic properties
 
@@ -53,7 +52,6 @@
 instance [Subsingleton α] (p : α → Prop) : Subsingleton (Subtype p) :=
   ⟨fun ⟨x, _⟩ ⟨y, _⟩ ↦ by cases Subsingleton.elim x y; rfl⟩
 
-
 theorem congr_heq {α β γ : Sort _} {f : α → γ} {g : β → γ} {x : α} {y : β}
     (h₁ : HEq f g) (h₂ : HEq x y) : f x = g y := by
   cases h₂; cases h₁; rfl
@@ -139,7 +137,6 @@
 
 alias Iff.imp := imp_congr
 
-
 -- This is a duplicate of `Classical.imp_iff_right_iff`. Deprecate?
 theorem imp_iff_right_iff {a b : Prop} : (a → b ↔ b) ↔ a ∨ b := Decidable.imp_iff_right_iff
 
@@ -269,7 +266,6 @@
 alias Iff.or := or_congr
 alias ⟨Or.rotate, _⟩ := or_rotate
 
-
 theorem Or.elim3 {c d : Prop} (h : a ∨ b ∨ c) (ha : a → d) (hb : b → d) (hc : c → d) : d :=
   Or.elim h ha fun h₂ ↦ Or.elim h₂ hb hc
 
@@ -277,7 +273,6 @@
     a ∨ b ∨ c → d ∨ e ∨ f :=
   Or.imp had <| Or.imp hbe hcf
 
-
 export Classical (or_iff_not_imp_left or_iff_not_imp_right)
 
 theorem not_or_of_imp : (a → b) → ¬a ∨ b := Decidable.not_or_of_imp
@@ -299,15 +294,12 @@
 /-- Provide the reverse of modus tollens (`mt`) as dot notation for implications. -/
 protected theorem Function.mtr : (¬a → ¬b) → b → a := not_imp_not.mp
 
-
 theorem or_congr_left' {c a b : Prop} (h : ¬c → (a ↔ b)) : a ∨ c ↔ b ∨ c :=
   Decidable.or_congr_left' h
 
 theorem or_congr_right' {c : Prop} (h : ¬a → (b ↔ c)) : a ∨ b ↔ a ∨ c := Decidable.or_congr_right' h
 
-
 /-! ### Declarations about distributivity -/
-
 
 /-! Declarations about `iff` -/
 
@@ -316,9 +308,7 @@
 -- @[simp] -- FIXME simp ignores proof rewrites
 theorem iff_mpr_iff_true_intro {P : Prop} (h : P) : Iff.mpr (iff_true_intro h) True.intro = h := rfl
 
-
 theorem imp_or {a b c : Prop} : a → b ∨ c ↔ (a → b) ∨ (a → c) := Decidable.imp_or
-
 
 theorem imp_or' {a : Sort*} {b c : Prop} : a → b ∨ c ↔ (a → b) ∨ (a → c) := Decidable.imp_or'
 
@@ -342,15 +332,12 @@
 
 theorem not_and_not_right : ¬(a ∧ ¬b) ↔ a → b := Decidable.not_and_not_right
 
-
 /-! ### De Morgan's laws -/
-
 
 /-- One of **de Morgan's laws**: the negation of a conjunction is logically equivalent to the
 disjunction of the negations. -/
 theorem not_and_or : ¬(a ∧ b) ↔ ¬a ∨ ¬b := Decidable.not_and_iff_or_not_not
 
-
 theorem or_iff_not_and_not : a ∨ b ↔ ¬(¬a ∧ ¬b) := Decidable.or_iff_not_and_not
 
 theorem and_iff_not_or_not : a ∧ b ↔ ¬(¬a ∨ ¬b) := Decidable.and_iff_not_or_not
@@ -370,7 +357,6 @@
 
 alias Membership.mem.ne_of_not_mem := ne_of_mem_of_not_mem
 alias Membership.mem.ne_of_not_mem' := ne_of_mem_of_not_mem'
-
 
 section Equality
 
@@ -386,7 +372,6 @@
 @[deprecated (since := "2024-03-23")] alias ball_cond_comm := forall_cond_comm
 @[deprecated (since := "2024-03-23")] alias ball_mem_comm := forall_mem_comm
 
-
 lemma ne_of_eq_of_ne {α : Sort*} {a b c : α} (h₁ : a = b) (h₂ : b ≠ c) : a ≠ c := h₁.symm ▸ h₂
 lemma ne_of_ne_of_eq {α : Sort*} {a b c : α} (h₁ : a ≠ b) (h₂ : b = c) : a ≠ c := h₂ ▸ h₁
 
@@ -398,7 +383,6 @@
 
 -- These were migrated to Batteries but the `@[simp]` attributes were (mysteriously?) removed.
 attribute [simp] eq_mp_eq_cast eq_mpr_eq_cast
-
 
 -- @[simp] -- FIXME simp ignores proof rewrites
 theorem congr_refl_left {α β : Sort*} (f : α → β) {a b : α} (h : a = b) :
@@ -421,7 +405,6 @@
 theorem congr_fun_congr_arg {α β γ : Sort*} (f : α → β → γ) {a a' : α} (p : a = a') (b : β) :
     congr_fun (congr_arg f p) b = congr_arg (fun a ↦ f a b) p := rfl
 
-
 theorem Eq.rec_eq_cast {α : Sort _} {P : α → Sort _} {x y : α} (h : x = y) (z : P x) :
     h ▸ z = cast (congr_arg P h) z := by induction h; rfl
 
@@ -442,8 +425,6 @@
 theorem heq_rec_iff_heq {C : α → Sort*} {x : β} {y : C a} {e : a = b} :
     HEq x (e ▸ y) ↔ HEq x y := by subst e; rfl
 
-
-
 end Equality
 
 /-! ### Declarations about quantifiers -/
@@ -478,7 +459,6 @@
 end Dependent
 
 variable {α β : Sort*} {p q : α → Prop}
-
 
 theorem forall_swap {p : α → β → Prop} : (∀ x y, p x y) ↔ ∀ y x, p x y :=
   ⟨fun f x y ↦ f y x, fun f x y ↦ f y x⟩
@@ -495,15 +475,9 @@
 theorem exists_swap {p : α → β → Prop} : (∃ x y, p x y) ↔ ∃ y x, p x y :=
   ⟨fun ⟨x, y, h⟩ ↦ ⟨y, x, h⟩, fun ⟨y, x, h⟩ ↦ ⟨x, y, h⟩⟩
 
-
-
-
-
 export Classical (not_forall)
 
-
 theorem not_forall_not : (¬∀ x, ¬p x) ↔ ∃ x, p x := Decidable.not_forall_not
-
 
 export Classical (not_exists_not)
 
@@ -540,11 +514,8 @@
 
 -- forall_forall_const is no longer needed
 
-
 theorem exists_unique_const {b : Prop} (α : Sort*) [i : Nonempty α] [Subsingleton α] :
     (∃! _ : α, b) ↔ b := by simp
-
-
 
 theorem Decidable.and_forall_ne [DecidableEq α] (a : α) {p : α → Prop} :
     (p a ∧ ∀ b, b ≠ a → p b) ↔ ∀ b, p b := by
@@ -609,14 +580,9 @@
 theorem forall_apply_eq_imp_iff' {f : α → β} {p : β → Prop} :
     (∀ a b, f a = b → p b) ↔ ∀ a, p (f a) := by simp
 
-
 theorem forall_eq_apply_imp_iff' {f : α → β} {p : β → Prop} :
     (∀ a b, b = f a → p b) ↔ ∀ a, p (f a) := by simp
 
-<<<<<<< HEAD
-
-=======
->>>>>>> 4ca4f82a
 theorem exists₂_comm
     {ι₁ ι₂ : Sort*} {κ₁ : ι₁ → Sort*} {κ₂ : ι₂ → Sort*} {p : ∀ i₁, κ₁ i₁ → ∀ i₂, κ₂ i₂ → Prop} :
     (∃ i₁ j₁ i₂ j₂, p i₁ j₁ i₂ j₂) ↔ ∃ i₂ j₂ i₁ j₁, p i₁ j₁ i₂ j₂ := by
@@ -671,7 +637,6 @@
 theorem exists_unique_prop_of_true {p : Prop} {q : p → Prop} (h : p) : (∃! h' : p, q h') ↔ q h :=
   @exists_unique_const (q h) p ⟨h⟩ _
 
-
 theorem exists_prop_of_false {p : Prop} {q : p → Prop} : ¬p → ¬∃ h' : p, q h' :=
   mt Exists.fst
 
@@ -695,7 +660,6 @@
 theorem forall_prop_congr' {p p' : Prop} {q q' : p → Prop} (hq : ∀ h, q h ↔ q' h) (hp : p ↔ p') :
     (∀ h, q h) = ∀ h : p', q' (hp.2 h) :=
   propext (forall_prop_congr hq hp)
-
 
 lemma imp_congr_eq {a b c d : Prop} (h₁ : a = c) (h₂ : b = d) : (a → b) = (c → d) :=
   propext (imp_congr h₁.to_iff h₂.to_iff)
@@ -817,7 +781,6 @@
 theorem BEx.intro (a : α) (h₁ : p a) (h₂ : P a h₁) : ∃ (x : _) (h : p x), P x h :=
   ⟨a, h₁, h₂⟩
 
-
 @[deprecated exists_eq_left (since := "2024-04-06")]
 theorem bex_eq_left {a : α} : (∃ (x : _) (_ : x = a), p x) ↔ p a := by
   simp only [exists_prop, exists_eq_left]
@@ -868,7 +831,6 @@
 
 theorem not_forall₂ : (¬∀ x h, P x h) ↔ ∃ x h, ¬P x h := Decidable.not_forall₂
 
-
 theorem forall₂_and : (∀ x h, P x h ∧ Q x h) ↔ (∀ x h, P x h) ∧ ∀ x h, Q x h :=
   Iff.trans (forall_congr' fun _ ↦ forall_and) forall_and
 
@@ -891,7 +853,6 @@
 
 end BoundedQuantifiers
 
-
 section ite
 
 variable {α : Sort*} {σ : α → Sort*} {P Q R : Prop} [Decidable P] [Decidable Q]
@@ -912,7 +873,6 @@
 
 theorem ite_eq_iff' : ite P a b = c ↔ (P → a = c) ∧ (¬P → b = c) := dite_eq_iff'
 
-
 theorem dite_ne_left_iff : dite P (fun _ ↦ a) B ≠ a ↔ ∃ h, a ≠ B h := by
   rw [Ne, dite_eq_left_iff, not_forall]
   exact exists_congr fun h ↦ by rw [ne_comm]
@@ -951,7 +911,6 @@
   Ne.dite_ne_right_iff fun _ ↦ h
 
 variable (P Q a b)
-
 
 theorem dite_eq_or_eq : (∃ h, dite P A B = A h) ∨ ∃ h, dite P A B = B h :=
   if h : _ then .inl ⟨h, dif_pos h⟩ else .inr ⟨h, dif_neg h⟩
@@ -1013,7 +972,6 @@
 theorem dite_prop_iff_and {Q : P → Prop} {R : ¬P → Prop} [Decidable P] :
     dite P Q R ↔ (∀ h, Q h) ∧ (∀ h, R h) := by
   by_cases h : P <;> simp [h, forall_prop_of_false, forall_prop_of_true]
-
 
 end ite
 
