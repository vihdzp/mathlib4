--- conflicted
+++ resolved
@@ -43,12 +43,7 @@
     apply H0
   | some b => by
     convert H1 b
-<<<<<<< HEAD
-    simp [Set.ext_iff]
-#align encodable.Union_decode₂_cases Encodable.iUnion_decode₂_cases
-=======
     simp [ext_iff]
->>>>>>> 2fc87a94
 
 theorem iUnion_decode₂_disjoint_on {f : β → Set α} (hd : Pairwise (Disjoint on f)) :
     Pairwise (Disjoint on fun i => ⋃ b ∈ decode₂ β i, f b) := by
