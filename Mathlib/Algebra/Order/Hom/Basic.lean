--- conflicted
+++ resolved
@@ -159,13 +159,8 @@
 
 You should extend this class when you extend `AddGroupSeminorm`. -/
 class AddGroupSeminormClass (F : Type*) (α β : outParam Type*)
-<<<<<<< HEAD
-    [AddGroup α] [AddCommMonoid β] [PartialOrder β] [FunLike F α β]
-  extends SubadditiveHomClass F α β : Prop where
-=======
-    [AddGroup α] [OrderedAddCommMonoid β] [FunLike F α β] : Prop
+    [AddGroup α] [AddCommMonoid β] [PartialOrder β] [FunLike F α β] : Prop
   extends SubadditiveHomClass F α β where
->>>>>>> 03abeaf9
   /-- The image of zero is zero. -/
   map_zero (f : F) : f 0 = 0
   /-- The map is invariant under negation of its argument. -/
@@ -176,13 +171,8 @@
 You should extend this class when you extend `GroupSeminorm`. -/
 @[to_additive]
 class GroupSeminormClass (F : Type*) (α β : outParam Type*)
-<<<<<<< HEAD
-    [Group α] [AddCommMonoid β] [PartialOrder β] [FunLike F α β]
-  extends MulLEAddHomClass F α β : Prop where
-=======
-    [Group α] [OrderedAddCommMonoid β] [FunLike F α β] : Prop
+    [Group α] [AddCommMonoid β] [PartialOrder β]  [FunLike F α β] : Prop
   extends MulLEAddHomClass F α β where
->>>>>>> 03abeaf9
   /-- The image of one is zero. -/
   map_one_eq_zero (f : F) : f 1 = 0
   /-- The map is invariant under inversion of its argument. -/
@@ -193,13 +183,8 @@
 
 You should extend this class when you extend `AddGroupNorm`. -/
 class AddGroupNormClass (F : Type*) (α β : outParam Type*)
-<<<<<<< HEAD
-    [AddGroup α] [AddCommMonoid β] [PartialOrder β] [FunLike F α β]
-  extends AddGroupSeminormClass F α β : Prop where
-=======
-    [AddGroup α] [OrderedAddCommMonoid β] [FunLike F α β] : Prop
+    [AddGroup α] [AddCommMonoid β] [PartialOrder β] [FunLike F α β] : Prop
   extends AddGroupSeminormClass F α β where
->>>>>>> 03abeaf9
   /-- The argument is zero if its image under the map is zero. -/
   eq_zero_of_map_eq_zero (f : F) {a : α} : f a = 0 → a = 0
 
@@ -208,13 +193,8 @@
 You should extend this class when you extend `GroupNorm`. -/
 @[to_additive]
 class GroupNormClass (F : Type*) (α β : outParam Type*)
-<<<<<<< HEAD
-    [Group α] [AddCommMonoid β] [PartialOrder β] [FunLike F α β]
-  extends GroupSeminormClass F α β : Prop where
-=======
-    [Group α] [OrderedAddCommMonoid β] [FunLike F α β] : Prop
+    [Group α] [AddCommMonoid β] [PartialOrder β] [FunLike F α β] : Prop
   extends GroupSeminormClass F α β where
->>>>>>> 03abeaf9
   /-- The argument is one if its image under the map is zero. -/
   eq_one_of_map_eq_zero (f : F) {a : α} : f a = 0 → a = 1
 
@@ -304,38 +284,23 @@
 
 You should extend this class when you extend `RingSeminorm`. -/
 class RingSeminormClass (F : Type*) (α β : outParam Type*)
-<<<<<<< HEAD
-    [NonUnitalNonAssocRing α] [Semiring β] [PartialOrder β] [FunLike F α β]
-  extends AddGroupSeminormClass F α β, SubmultiplicativeHomClass F α β : Prop
-=======
-    [NonUnitalNonAssocRing α] [OrderedSemiring β] [FunLike F α β] : Prop
+    [NonUnitalNonAssocRing α] [Semiring β] [PartialOrder β] [FunLike F α β] : Prop
   extends AddGroupSeminormClass F α β, SubmultiplicativeHomClass F α β
->>>>>>> 03abeaf9
 
 /-- `RingNormClass F α` states that `F` is a type of `β`-valued norms on the ring `α`.
 
 You should extend this class when you extend `RingNorm`. -/
 class RingNormClass (F : Type*) (α β : outParam Type*)
-<<<<<<< HEAD
-    [NonUnitalNonAssocRing α] [Semiring β] [PartialOrder β] [FunLike F α β]
-  extends RingSeminormClass F α β, AddGroupNormClass F α β : Prop
-=======
-    [NonUnitalNonAssocRing α] [OrderedSemiring β] [FunLike F α β] : Prop
+    [NonUnitalNonAssocRing α] [Semiring β] [PartialOrder β] [FunLike F α β] : Prop
   extends RingSeminormClass F α β, AddGroupNormClass F α β
->>>>>>> 03abeaf9
 
 /-- `MulRingSeminormClass F α` states that `F` is a type of `β`-valued multiplicative seminorms
 on the ring `α`.
 
 You should extend this class when you extend `MulRingSeminorm`. -/
 class MulRingSeminormClass (F : Type*) (α β : outParam Type*)
-<<<<<<< HEAD
-    [NonAssocRing α] [Semiring β] [PartialOrder β] [FunLike F α β]
-  extends AddGroupSeminormClass F α β, MonoidWithZeroHomClass F α β : Prop
-=======
-    [NonAssocRing α] [OrderedSemiring β] [FunLike F α β] : Prop
+    [NonAssocRing α] [Semiring β] [PartialOrder β] [FunLike F α β] : Prop
   extends AddGroupSeminormClass F α β, MonoidWithZeroHomClass F α β
->>>>>>> 03abeaf9
 
 -- Lower the priority of these instances since they require synthesizing an order structure.
 attribute [instance 50]
@@ -346,13 +311,8 @@
 
 You should extend this class when you extend `MulRingNorm`. -/
 class MulRingNormClass (F : Type*) (α β : outParam Type*)
-<<<<<<< HEAD
-    [NonAssocRing α] [Semiring β] [PartialOrder β] [FunLike F α β]
-  extends MulRingSeminormClass F α β, AddGroupNormClass F α β : Prop
-=======
-    [NonAssocRing α] [OrderedSemiring β] [FunLike F α β] : Prop
+    [NonAssocRing α] [Semiring β] [PartialOrder β] [FunLike F α β] : Prop
   extends MulRingSeminormClass F α β, AddGroupNormClass F α β
->>>>>>> 03abeaf9
 
 -- See note [out-param inheritance]
 -- See note [lower instance priority]
