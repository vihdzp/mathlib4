/-
Copyright (c) 2022 Siddhartha Prasad, Yaël Dillies. All rights reserved.
Released under Apache 2.0 license as described in the file LICENSE.
Authors: Siddhartha Prasad, Yaël Dillies
-/
module

public import Mathlib.Algebra.Order.Monoid.Canonical.Defs
public import Mathlib.Algebra.Ring.InjSurj
public import Mathlib.Algebra.Ring.Pi
public import Mathlib.Algebra.Ring.Prod
public import Mathlib.Tactic.Monotonicity.Attr

/-!
# Kleene Algebras

This file defines idempotent semirings and Kleene algebras, which are used extensively in the theory
of computation.

An idempotent semiring is a semiring whose addition is idempotent. An idempotent semiring is
naturally a semilattice by setting `a ≤ b` if `a + b = b`.

A Kleene algebra is an idempotent semiring equipped with an additional unary operator `∗`, the
Kleene star.

## Main declarations

* `IdemSemiring`: Idempotent semiring
* `IdemCommSemiring`: Idempotent commutative semiring
* `KleeneAlgebra`: Kleene algebra

## Notation

`a∗` is notation for `kstar a` in scope `Computability`.

## References

* [D. Kozen, *A completeness theorem for Kleene algebras and the algebra of regular events*]
  [kozen1994]
* https://planetmath.org/idempotentsemiring
* https://encyclopediaofmath.org/wiki/Idempotent_semi-ring
* https://planetmath.org/kleene_algebra

## TODO

Instances for `AddOpposite`, `MulOpposite`, `ULift`, `Subsemiring`, `Subring`, `Subalgebra`.

## Tags

kleene algebra, idempotent semiring
-/

@[expose] public section


open Function

universe u

variable {α β ι : Type*} {π : ι → Type*}

/-- An idempotent semiring is a semiring with the additional property that addition is idempotent.
-/
class IdemSemiring (α : Type u) extends Semiring α, SemilatticeSup α where
  protected sup := (· + ·)
  protected add_eq_sup : ∀ a b : α, a + b = a ⊔ b := by
    intros
    rfl
  /-- The bottom element of an idempotent semiring: `0` by default -/
  protected bot : α := 0
  protected bot_le : ∀ a, bot ≤ a

/-- An idempotent commutative semiring is a commutative semiring with the additional property that
addition is idempotent. -/
class IdemCommSemiring (α : Type u) extends CommSemiring α, IdemSemiring α

/-- Notation typeclass for the Kleene star `∗`. -/
class KStar (α : Type*) where
  /-- The Kleene star operator on a Kleene algebra -/
  protected kstar : α → α

@[inherit_doc] scoped[Computability] postfix:1024 "∗" => KStar.kstar

open Computability

/-- A Kleene Algebra is an idempotent semiring with an additional unary operator `kstar` (for Kleene
star) that satisfies the following properties:
* `1 + a * a∗ ≤ a∗`
* `1 + a∗ * a ≤ a∗`
* If `a * c + b ≤ c`, then `a∗ * b ≤ c`
* If `c * a + b ≤ c`, then `b * a∗ ≤ c`
-/
class KleeneAlgebra (α : Type*) extends IdemSemiring α, KStar α where
  protected one_le_kstar : ∀ a : α, 1 ≤ a∗
  protected mul_kstar_le_kstar : ∀ a : α, a * a∗ ≤ a∗
  protected kstar_mul_le_kstar : ∀ a : α, a∗ * a ≤ a∗
  protected mul_kstar_le_self : ∀ a b : α, b * a ≤ b → b * a∗ ≤ b
  protected kstar_mul_le_self : ∀ a b : α, a * b ≤ b → a∗ * b ≤ b

-- See note [lower instance priority]
instance (priority := 100) IdemSemiring.toOrderBot [IdemSemiring α] : OrderBot α :=
  { ‹IdemSemiring α› with }

-- See note [reducible non-instances]
/-- Construct an idempotent semiring from an idempotent addition. -/
abbrev IdemSemiring.ofSemiring [Semiring α] (h : ∀ a : α, a + a = a) : IdemSemiring α :=
  { ‹Semiring α› with
    le := fun a b ↦ a + b = b
    le_refl := h
    le_trans := fun a b c hab hbc ↦ by
      rw [← hbc, ← add_assoc, hab]
    le_antisymm := fun a b hab hba ↦ by rwa [← hba, add_comm]
    sup := (· + ·)
    le_sup_left := fun a b ↦ by
      rw [← add_assoc, h]
    le_sup_right := fun a b ↦ by
      rw [add_comm, add_assoc, h]
    sup_le := fun a b c hab hbc ↦ by
      rwa [add_assoc, hbc]
    bot := 0
    bot_le := zero_add }

section IdemSemiring

variable [IdemSemiring α] {a b c : α}

theorem add_eq_sup (a b : α) : a + b = a ⊔ b :=
  IdemSemiring.add_eq_sup _ _

scoped[Computability] attribute [simp] add_eq_sup

theorem add_idem (a : α) : a + a = a := by simp

lemma natCast_eq_one {n : ℕ} (nezero : n ≠ 0) : (n : α) = 1 := by
  rw [← Nat.one_le_iff_ne_zero] at nezero
  induction n, nezero using Nat.le_induction with
  | base => exact Nat.cast_one
  | succ x _ hx => rw [Nat.cast_add, hx, Nat.cast_one, add_idem 1]

lemma ofNat_eq_one {n : ℕ} [n.AtLeastTwo] : (ofNat(n) : α) = 1 :=
  natCast_eq_one <| Nat.ne_zero_of_lt Nat.AtLeastTwo.prop

theorem nsmul_eq_self : ∀ {n : ℕ} (_ : n ≠ 0) (a : α), n • a = a
  | 0, h => (h rfl).elim
  | 1, _ => one_nsmul
  | n + 2, _ => fun a ↦ by rw [succ_nsmul, nsmul_eq_self n.succ_ne_zero, add_idem]

theorem add_eq_left_iff_le : a + b = a ↔ b ≤ a := by simp

theorem add_eq_right_iff_le : a + b = b ↔ a ≤ b := by simp

alias ⟨_, LE.le.add_eq_left⟩ := add_eq_left_iff_le

alias ⟨_, LE.le.add_eq_right⟩ := add_eq_right_iff_le

theorem add_le_iff : a + b ≤ c ↔ a ≤ c ∧ b ≤ c := by simp

theorem add_le (ha : a ≤ c) (hb : b ≤ c) : a + b ≤ c :=
  add_le_iff.2 ⟨ha, hb⟩

-- See note [lower instance priority]
instance (priority := 100) IdemSemiring.toIsOrderedAddMonoid :
    IsOrderedAddMonoid α :=
  { add_le_add_left := fun a b hbc c ↦ by
      simp_rw [add_eq_sup]
      grw [hbc] }

-- See note [lower instance priority]
instance (priority := 100) IdemSemiring.toCanonicallyOrderedAdd :
    CanonicallyOrderedAdd α where
  exists_add_of_le h := ⟨_, h.add_eq_right.symm⟩
  le_add_self a b := add_eq_left_iff_le.1 <| by rw [add_assoc, add_idem]
  le_self_add a b := add_eq_right_iff_le.1 <| by rw [← add_assoc, add_idem]

-- See note [lower instance priority]
instance (priority := 100) IdemSemiring.toMulLeftMono : MulLeftMono α :=
  ⟨fun a b c hbc ↦ add_eq_left_iff_le.1 <| by rw [← mul_add, hbc.add_eq_left]⟩

-- See note [lower instance priority]
instance (priority := 100) IdemSemiring.toMulRightMono : MulRightMono α :=
  ⟨fun a b c hbc ↦ add_eq_left_iff_le.1 <| by rw [← add_mul, hbc.add_eq_left]⟩

end IdemSemiring

section KleeneAlgebra

variable [KleeneAlgebra α] {a b c : α}

@[simp]
theorem one_le_kstar : 1 ≤ a∗ :=
  KleeneAlgebra.one_le_kstar _

theorem mul_kstar_le_kstar : a * a∗ ≤ a∗ :=
  KleeneAlgebra.mul_kstar_le_kstar _

theorem kstar_mul_le_kstar : a∗ * a ≤ a∗ :=
  KleeneAlgebra.kstar_mul_le_kstar _

theorem mul_kstar_le_self : b * a ≤ b → b * a∗ ≤ b :=
  KleeneAlgebra.mul_kstar_le_self _ _

theorem kstar_mul_le_self : a * b ≤ b → a∗ * b ≤ b :=
  KleeneAlgebra.kstar_mul_le_self _ _

theorem mul_kstar_le (hb : b ≤ c) (ha : c * a ≤ c) : b * a∗ ≤ c := by grw [hb, mul_kstar_le_self ha]

theorem kstar_mul_le (hb : b ≤ c) (ha : a * c ≤ c) : a∗ * b ≤ c := by grw [hb, kstar_mul_le_self ha]

theorem kstar_le_of_mul_le_left (hb : 1 ≤ b) : b * a ≤ b → a∗ ≤ b := by
  simpa using mul_kstar_le hb

theorem kstar_le_of_mul_le_right (hb : 1 ≤ b) : a * b ≤ b → a∗ ≤ b := by
  simpa using kstar_mul_le hb

@[simp]
theorem le_kstar : a ≤ a∗ :=
  le_trans (le_mul_of_one_le_left' one_le_kstar) kstar_mul_le_kstar

@[mono]
theorem kstar_mono : Monotone (KStar.kstar : α → α) :=
  fun _ _ h ↦
    kstar_le_of_mul_le_left one_le_kstar <| kstar_mul_le (h.trans le_kstar) <| mul_kstar_le_kstar

@[simp]
theorem kstar_eq_one : a∗ = 1 ↔ a ≤ 1 :=
  ⟨le_kstar.trans_eq,
    fun h ↦ one_le_kstar.antisymm' <| kstar_le_of_mul_le_left le_rfl <| by rwa [one_mul]⟩

@[simp] lemma kstar_zero : (0 : α)∗ = 1 := kstar_eq_one.2 (zero_le _)

@[simp]
theorem kstar_one : (1 : α)∗ = 1 :=
  kstar_eq_one.2 le_rfl

@[simp]
theorem kstar_mul_kstar (a : α) : a∗ * a∗ = a∗ :=
  (mul_kstar_le le_rfl <| kstar_mul_le_kstar).antisymm <| le_mul_of_one_le_left' one_le_kstar

@[simp]
theorem kstar_eq_self : a∗ = a ↔ a * a = a ∧ 1 ≤ a :=
  ⟨fun h ↦ ⟨by rw [← h, kstar_mul_kstar], one_le_kstar.trans_eq h⟩,
    fun h ↦ (kstar_le_of_mul_le_left h.2 h.1.le).antisymm le_kstar⟩

@[simp]
theorem kstar_idem (a : α) : a∗∗ = a∗ :=
  kstar_eq_self.2 ⟨kstar_mul_kstar _, one_le_kstar⟩

@[simp]
theorem pow_le_kstar : ∀ {n : ℕ}, a ^ n ≤ a∗
  | 0 => (pow_zero _).trans_le one_le_kstar
  | n + 1 => by grw [pow_succ', pow_le_kstar, mul_kstar_le_kstar]

end KleeneAlgebra

namespace Prod

instance instIdemSemiring [IdemSemiring α] [IdemSemiring β] : IdemSemiring (α × β) :=
  { Prod.instSemiring, Prod.instSemilatticeSup _ _, Prod.instOrderBot _ _ with
    add_eq_sup := fun _ _ ↦ Prod.ext (add_eq_sup _ _) (add_eq_sup _ _) }

instance [IdemCommSemiring α] [IdemCommSemiring β] : IdemCommSemiring (α × β) :=
  { Prod.instCommSemiring, Prod.instIdemSemiring with }

variable [KleeneAlgebra α] [KleeneAlgebra β]

instance : KleeneAlgebra (α × β) :=
  { Prod.instIdemSemiring with
    kstar := fun a ↦ (a.1∗, a.2∗)
    one_le_kstar := fun _ ↦ ⟨one_le_kstar, one_le_kstar⟩
    mul_kstar_le_kstar := fun _ ↦ ⟨mul_kstar_le_kstar, mul_kstar_le_kstar⟩
    kstar_mul_le_kstar := fun _ ↦ ⟨kstar_mul_le_kstar, kstar_mul_le_kstar⟩
    mul_kstar_le_self := fun _ _ ↦ And.imp mul_kstar_le_self mul_kstar_le_self
    kstar_mul_le_self := fun _ _ ↦ And.imp kstar_mul_le_self kstar_mul_le_self }

theorem kstar_def (a : α × β) : a∗ = (a.1∗, a.2∗) :=
  rfl

@[simp]
theorem fst_kstar (a : α × β) : a∗.1 = a.1∗ :=
  rfl

@[simp]
theorem snd_kstar (a : α × β) : a∗.2 = a.2∗ :=
  rfl

end Prod

namespace Pi

instance instIdemSemiring [∀ i, IdemSemiring (π i)] : IdemSemiring (∀ i, π i) :=
  { Pi.semiring, Pi.instSemilatticeSup, Pi.instOrderBot with
    add_eq_sup := fun _ _ ↦ funext fun _ ↦ add_eq_sup _ _ }

instance [∀ i, IdemCommSemiring (π i)] : IdemCommSemiring (∀ i, π i) :=
  { Pi.commSemiring, Pi.instIdemSemiring with }

variable [∀ i, KleeneAlgebra (π i)]

instance : KleeneAlgebra (∀ i, π i) :=
  { Pi.instIdemSemiring with
    kstar := fun a i ↦ (a i)∗
    one_le_kstar := fun _ _ ↦ one_le_kstar
    mul_kstar_le_kstar := fun _ _ ↦ mul_kstar_le_kstar
    kstar_mul_le_kstar := fun _ _ ↦ kstar_mul_le_kstar
    mul_kstar_le_self := fun _ _ h _ ↦ mul_kstar_le_self <| h _
    kstar_mul_le_self := fun _ _ h _ ↦ kstar_mul_le_self <| h _ }

@[push ←]
theorem kstar_def (a : ∀ i, π i) : a∗ = fun i ↦ (a i)∗ :=
  rfl

@[simp]
theorem kstar_apply (a : ∀ i, π i) (i : ι) : a∗ i = (a i)∗ :=
  rfl

end Pi

namespace Function.Injective

-- See note [reducible non-instances]
/-- Pullback an `IdemSemiring` instance along an injective function. -/
protected abbrev idemSemiring [IdemSemiring α] [LE β] [LT β] [Zero β] [One β]
    [Add β] [Mul β] [Pow β ℕ] [SMul ℕ β] [NatCast β] [Max β] [Bot β] (f : β → α)
    (hf : Injective f) (le : ∀ {x y}, f x ≤ f y ↔ x ≤ y) (lt : ∀ {x y}, f x < f y ↔ x < y)
    (zero : f 0 = 0) (one : f 1 = 1)
    (add : ∀ x y, f (x + y) = f x + f y) (mul : ∀ x y, f (x * y) = f x * f y)
    (nsmul : ∀ (n : ℕ) (x), f (n • x) = n • f x) (npow : ∀ (x) (n : ℕ), f (x ^ n) = f x ^ n)
    (natCast : ∀ n : ℕ, f n = n) (sup : ∀ a b, f (a ⊔ b) = f a ⊔ f b) (bot : f ⊥ = ⊥) :
<<<<<<< HEAD
    IdemSemiring β where
  __ := hf.semiring f zero one add mul nsmul npow natCast
  __ := hf.semilatticeSup f le lt sup
  add_eq_sup a b := hf <| by rw [sup, add, add_eq_sup]
  bot_le a := le.1 <| bot.trans_le bot_le
=======
    IdemSemiring β :=
  { hf.semiring f zero one add mul nsmul npow natCast, hf.semilatticeSup _ sup,
    ‹Bot β› with
    add_eq_sup := fun a b ↦ hf <| by rw [sup, add, add_eq_sup]
    bot_le := fun a ↦ bot.trans_le <| @bot_le _ _ _ <| f a }
>>>>>>> b29a2444

-- See note [reducible non-instances]
/-- Pullback an `IdemCommSemiring` instance along an injective function. -/
protected abbrev idemCommSemiring [IdemCommSemiring α] [LE β] [LT β] [Zero β] [One β]
    [Add β] [Mul β] [Pow β ℕ] [SMul ℕ β] [NatCast β] [Max β] [Bot β] (f : β → α)
    (hf : Injective f) (le : ∀ {x y}, f x ≤ f y ↔ x ≤ y) (lt : ∀ {x y}, f x < f y ↔ x < y)
    (zero : f 0 = 0) (one : f 1 = 1)
    (add : ∀ x y, f (x + y) = f x + f y) (mul : ∀ x y, f (x * y) = f x * f y)
    (nsmul : ∀ (n : ℕ) (x), f (n • x) = n • f x) (npow : ∀ (x) (n : ℕ), f (x ^ n) = f x ^ n)
    (natCast : ∀ n : ℕ, f n = n) (sup : ∀ a b, f (a ⊔ b) = f a ⊔ f b) (bot : f ⊥ = ⊥) :
    IdemCommSemiring β where
  __ := hf.commSemiring f zero one add mul nsmul npow natCast
  __ := hf.idemSemiring f le lt zero one add mul nsmul npow natCast sup bot

-- See note [reducible non-instances]
/-- Pullback a `KleeneAlgebra` instance along an injective function. -/
protected abbrev kleeneAlgebra [KleeneAlgebra α] [LE β] [LT β] [Zero β] [One β]
    [Add β] [Mul β] [Pow β ℕ] [SMul ℕ β] [NatCast β] [Max β] [Bot β] [KStar β] (f : β → α)
    (hf : Injective f) (le : ∀ {x y}, f x ≤ f y ↔ x ≤ y) (lt : ∀ {x y}, f x < f y ↔ x < y)
    (zero : f 0 = 0) (one : f 1 = 1)
    (add : ∀ x y, f (x + y) = f x + f y) (mul : ∀ x y, f (x * y) = f x * f y)
    (nsmul : ∀ (n : ℕ) (x), f (n • x) = n • f x) (npow : ∀ (x) (n : ℕ), f (x ^ n) = f x ^ n)
    (natCast : ∀ n : ℕ, f n = n) (sup : ∀ a b, f (a ⊔ b) = f a ⊔ f b) (bot : f ⊥ = ⊥)
    (kstar : ∀ a, f a∗ = (f a)∗) : KleeneAlgebra β where
  __ := hf.idemSemiring f le lt zero one add mul nsmul npow natCast sup bot
  one_le_kstar a := by
    rw [← le, one, kstar]
    exact one_le_kstar
  mul_kstar_le_kstar a := by
    rw [← le, mul, kstar]
    exact mul_kstar_le_kstar
  kstar_mul_le_kstar a := by
    rw [← le, mul, kstar]
    exact kstar_mul_le_kstar
  mul_kstar_le_self a b h := by
    rw [← le, mul, kstar]
    rw [← le, mul] at h
    exact mul_kstar_le_self h
  kstar_mul_le_self a b h := by
    rw [← le, mul, kstar]
    rw [← le, mul] at h
    exact kstar_mul_le_self h

end Function.Injective<|MERGE_RESOLUTION|>--- conflicted
+++ resolved
@@ -326,19 +326,11 @@
     (add : ∀ x y, f (x + y) = f x + f y) (mul : ∀ x y, f (x * y) = f x * f y)
     (nsmul : ∀ (n : ℕ) (x), f (n • x) = n • f x) (npow : ∀ (x) (n : ℕ), f (x ^ n) = f x ^ n)
     (natCast : ∀ n : ℕ, f n = n) (sup : ∀ a b, f (a ⊔ b) = f a ⊔ f b) (bot : f ⊥ = ⊥) :
-<<<<<<< HEAD
     IdemSemiring β where
   __ := hf.semiring f zero one add mul nsmul npow natCast
   __ := hf.semilatticeSup f le lt sup
   add_eq_sup a b := hf <| by rw [sup, add, add_eq_sup]
   bot_le a := le.1 <| bot.trans_le bot_le
-=======
-    IdemSemiring β :=
-  { hf.semiring f zero one add mul nsmul npow natCast, hf.semilatticeSup _ sup,
-    ‹Bot β› with
-    add_eq_sup := fun a b ↦ hf <| by rw [sup, add, add_eq_sup]
-    bot_le := fun a ↦ bot.trans_le <| @bot_le _ _ _ <| f a }
->>>>>>> b29a2444
 
 -- See note [reducible non-instances]
 /-- Pullback an `IdemCommSemiring` instance along an injective function. -/
