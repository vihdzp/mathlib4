/-
Copyright (c) 2025 Weiyi Wang. All rights reserved.
Released under Apache 2.0 license as described in the file LICENSE.
Authors: Weiyi Wang, Violeta Hernández Palacios
-/
import Mathlib.Algebra.Order.Archimedean.Class
import Mathlib.Algebra.Order.Ring.Basic
import Mathlib.RingTheory.Valuation.Basic

/-!
# Archimedean classes of a linearly ordered ring

The archimedean classes of a linearly ordered ring can be given the structure of an `AddCommMonoid`,
by defining

* `0 = mk 1`
* `mk x + mk y = mk (x * y)`

For a linearly ordered field, we can define a negative as

* `-mk x = mk x⁻¹`

which turns them into a `LinearOrderedAddCommGroupWithTop`.

## Implementation notes

We give Archimedean class an additive structure, rather than a multiplicative one, for the following
reasons:

* In the ring version of Hahn embedding theorem, the subtype `FiniteArchimedeanClass R` of non-top
  elements in `ArchimedeanClass R` naturally becomes the additive abelian group for the ring
  `HahnSeries (FiniteArchimedeanClass R) ℝ`.
* The order we defined on `ArchimedeanClass R` matches the order on `AddValuation`, rather than the
  one on `Valuation`.
-/

variable {R : Type*} [LinearOrder R]

namespace ArchimedeanClass
section Ring
variable [CommRing R]

section IsOrderedRing
variable [IsOrderedRing R]

instance : Zero (ArchimedeanClass R) where
  zero := mk 1

@[simp] theorem mk_one : mk (1 : R) = 0 := rfl

private theorem mk_mul_le_of_le {x₁ y₁ x₂ y₂ : R} (hx : mk x₁ ≤ mk x₂) (hy : mk y₁ ≤ mk y₂) :
    mk (x₁ * y₁) ≤ mk (x₂ * y₂) := by
  obtain ⟨m, hm⟩ := hx
  obtain ⟨n, hn⟩ := hy
  use m * n
  convert mul_le_mul hm hn (abs_nonneg _) (nsmul_nonneg (abs_nonneg _) _) using 1 <;>
    simp_rw [ArchimedeanOrder.val_of, abs_mul]
  ring

/-- Multipilication in `R` transfers to Addition in `ArchimedeanClass R`. -/
instance : Add (ArchimedeanClass R) where
  add := lift₂ (fun x y ↦ .mk <| x * y) fun _ _ _ _ hx hy ↦
    (mk_mul_le_of_le hx.le hy.le).antisymm (mk_mul_le_of_le hx.ge hy.ge)

@[simp] theorem mk_mul (x y : R) : mk (x * y) = mk x + mk y := rfl

instance : SMul ℕ (ArchimedeanClass R) where
  smul n := lift (fun x ↦ mk (x ^ n)) fun x y h ↦ by
    induction n with
    | zero => simp
    | succ n IH => simp_rw [pow_succ, mk_mul, IH, h]

@[simp] theorem mk_pow (n : ℕ) (x : R) : mk (x ^ n) = n • mk x := rfl

instance : AddCommMagma (ArchimedeanClass R) where
  add_comm x y := by
    induction x with | mk x
    induction y with | mk y
    rw [← mk_mul, mul_comm, mk_mul]

private theorem zero_add' (x : ArchimedeanClass R) : 0 + x = x := by
  induction x with | mk x
  rw [← mk_one, ← mk_mul, one_mul]

private theorem add_assoc' (x y z : ArchimedeanClass R) : x + y + z = x + (y + z) := by
  induction x with | mk x
  induction y with | mk y
  induction z with | mk z
  simp_rw [← mk_mul, mul_assoc]

instance : AddCommMonoid (ArchimedeanClass R) where
  add_assoc := add_assoc'
  zero_add := zero_add'
  add_zero x := add_comm x _ ▸ zero_add' x
  nsmul n x := n • x
  nsmul_zero x := by induction x with | mk x => rw [← mk_pow, pow_zero, mk_one]
  nsmul_succ n x := by induction x with | mk x => rw [← mk_pow, pow_succ, mk_mul, mk_pow]

instance : IsOrderedAddMonoid (ArchimedeanClass R) where
  add_le_add_left x y h z := by
    induction x with | mk x
    induction y with | mk y
    induction z with | mk z
    rw [← mk_mul, ← mk_mul]
    exact mk_mul_le_of_le le_rfl h

noncomputable instance : LinearOrderedAddCommMonoidWithTop (ArchimedeanClass R) where
  top_add' x := by induction x with | mk x => rw [← mk_zero, ← mk_mul, zero_mul]

variable (R) in
/-- `ArchimedeanClass.mk` defines an `AddValuation` on the ring `R`. -/
noncomputable def addValuation : AddValuation R (ArchimedeanClass R) := AddValuation.of mk
  rfl rfl min_le_mk_add mk_mul

@[simp] theorem addValuation_apply (a : R) : addValuation R a = mk a := rfl

variable {R : Type*} [LinearOrder R] [CommRing R] [IsOrderedRing R]

@[simp]
theorem orderHom_zero (f : M →+o R) : orderHom f 0 = mk (f 1) := by
  rw [← mk_one, orderHom_mk]

variable [NeZero (1 : M)]

@[simp]
theorem mk_eq_zero_of_archimedean [Archimedean M] {x : M} (h : x ≠ 0) : mk x = 0 :=
  mk_eq_mk_of_archimedean h one_ne_zero

theorem eq_zero_or_top_of_archimedean [Archimedean M] (x : ArchimedeanClass M) : x = 0 ∨ x = ⊤ := by
  induction x with | mk x
  obtain rfl | h := eq_or_ne x 0 <;> simp_all

theorem mk_map_of_archimedean [Archimedean M] (f : M →+o R) {x : M} (h : x ≠ 0) :
    mk (f x) = mk (f 1) := by
  rw [← orderHom_mk, mk_eq_zero_of_archimedean h, orderHom_zero]

@[simp]
theorem mk_intCast {n : ℤ} (h : n ≠ 0) : mk (n : M) = 0 := by
  simpa using mk_map_of_archimedean ⟨Int.castAddHom M, fun _ ↦ by simp⟩ h

@[simp]
theorem mk_natCast {n : ℕ} (h : n ≠ 0) : mk (n : M) = 0 := by
  rw [← Int.cast_natCast]
  exact mk_intCast (mod_cast h)

end IsOrderedRing

section IsStrictOrderedRing
variable [IsStrictOrderedRing R]

theorem add_left_cancel_of_ne_top {x y z : ArchimedeanClass R} (hx : x ≠ ⊤) (h : x + y = x + z) :
    y = z := by
  induction x with | mk x
  induction y with | mk y
  induction z with | mk z
  simp_rw [← mk_mul, mk_eq_mk] at h
  obtain ⟨⟨m, hm⟩, ⟨n, hn⟩⟩ := h
  simp_rw [abs_mul, mul_comm |x|, nsmul_eq_mul, ← mul_assoc, ← nsmul_eq_mul] at hm hn
  refine mk_eq_mk.2 ⟨⟨m, ?_⟩, ⟨n, ?_⟩⟩ <;> exact le_of_mul_le_mul_right ‹_› (by simpa using hx)

theorem add_right_cancel_of_ne_top {x y z : ArchimedeanClass R} (hx : x ≠ ⊤) (h : y + x = z + x) :
    y = z := by
  simp_rw [← add_comm x] at h
  exact add_left_cancel_of_ne_top hx h

end IsStrictOrderedRing
end Ring

section Field
variable [Field R] [IsOrderedRing R]

<<<<<<< HEAD
attribute [local instance] IsOrderedRing.toIsStrictOrderedRing

instance : Neg (ArchimedeanClass M) where
  neg := lift (fun x ↦ mk x⁻¹) fun x y h ↦ by
=======
instance : Neg (ArchimedeanClass R) where
  neg := lift (fun x ↦ mk x⁻¹) fun x y h ↦ by
    have := IsOrderedRing.toIsStrictOrderedRing R
>>>>>>> d7f118a5
    obtain rfl | hx := eq_or_ne x 0
    · simp_all
    obtain rfl | hy := eq_or_ne y 0
    · simp_all
    have hx' : mk x ≠ ⊤ := by simpa using hx
    apply add_left_cancel_of_ne_top hx'
    nth_rw 2 [h]
    simp [← mk_mul, hx, hy]

@[simp] theorem mk_inv (x : R) : mk x⁻¹ = -mk x := rfl

instance : SMul ℤ (ArchimedeanClass R) where
  smul n := lift (fun x ↦ mk (x ^ n)) fun x y h ↦ by
    obtain ⟨n, rfl | rfl⟩ := n.eq_nat_or_neg <;> simp [h]

@[simp] theorem mk_zpow (n : ℤ) (x : R) : mk (x ^ n) = n • mk x := rfl

private theorem zsmul_succ' (n : ℕ) (x : ArchimedeanClass R) :
    (n.succ : ℤ) • x = (n : ℤ) • x + x := by
  induction x with | mk x
  rw [← mk_zpow, Nat.cast_succ]
  obtain rfl | hx := eq_or_ne x 0
  · simp [zero_zpow _ n.cast_add_one_ne_zero]
  · rw [zpow_add_one₀ hx, mk_mul, mk_zpow]

noncomputable instance : LinearOrderedAddCommGroupWithTop (ArchimedeanClass R) where
  neg_top := by simp [← mk_zero, ← mk_inv]
  add_neg_cancel x h := by
    induction x with | mk x
    simp [← mk_inv, ← mk_mul, mul_inv_cancel₀ (mk_eq_top_iff.not.1 h)]
  zsmul n x := n • x
  zsmul_zero' x := by induction x with | mk x => rw [← mk_zpow, zpow_zero, mk_one]
  zsmul_succ' := zsmul_succ'
  zsmul_neg' n x := by
    induction x with | mk x
    rw [← mk_zpow, zpow_negSucc, pow_succ, zsmul_succ', mk_inv, mk_mul, ← zpow_natCast, mk_zpow]

@[simp]
theorem mk_ratCast {q : ℚ} (h : q ≠ 0) : mk (q : M) = 0 := by
  simpa using mk_map_of_archimedean ⟨(Rat.castHom M : ℚ →+ M), fun _ ↦ by simp⟩ h

theorem mk_le_mk_iff_ratCast {x y : M} : mk x ≤ mk y ↔ ∃ q : ℚ, 0 < q ∧ q * |y| ≤ |x| := by
  constructor
  · rintro ⟨n, hn⟩
    obtain rfl | hn₀ := n.eq_zero_or_pos
    · have := exists_gt (0 : ℚ)
      simp_all
    · use (n : ℚ)⁻¹
      aesop (add simp [inv_mul_le_iff₀])
  · rintro ⟨q, hq₀, hq⟩
    obtain ⟨n, hn⟩ := exists_nat_gt q⁻¹
    use n
    simp_rw [ArchimedeanOrder.val_of, nsmul_eq_mul]
    rw [← le_inv_mul_iff₀ (mod_cast hq₀)] at hq
    exact hq.trans (mul_le_mul_of_nonneg_right (mod_cast hn.le) (abs_nonneg x))

theorem mk_lt_mk_iff_ratCast {x y : M} : mk x < mk y ↔ ∀ q : ℚ, q * |y| < |x| := by
  refine ⟨fun H q ↦ ?_, fun H n ↦ by simpa using H n⟩
  obtain ⟨n, hn⟩ := exists_nat_gt q
  apply (H n).trans_le'
  simpa using mul_le_mul_of_nonneg_right (mod_cast hn.le) (abs_nonneg y)

end Field
end ArchimedeanClass<|MERGE_RESOLUTION|>--- conflicted
+++ resolved
@@ -169,16 +169,9 @@
 section Field
 variable [Field R] [IsOrderedRing R]
 
-<<<<<<< HEAD
-attribute [local instance] IsOrderedRing.toIsStrictOrderedRing
-
-instance : Neg (ArchimedeanClass M) where
-  neg := lift (fun x ↦ mk x⁻¹) fun x y h ↦ by
-=======
 instance : Neg (ArchimedeanClass R) where
   neg := lift (fun x ↦ mk x⁻¹) fun x y h ↦ by
     have := IsOrderedRing.toIsStrictOrderedRing R
->>>>>>> d7f118a5
     obtain rfl | hx := eq_or_ne x 0
     · simp_all
     obtain rfl | hy := eq_or_ne y 0
