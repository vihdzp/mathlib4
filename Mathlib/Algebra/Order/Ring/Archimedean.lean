/-
Copyright (c) 2025 Weiyi Wang. All rights reserved.
Released under Apache 2.0 license as described in the file LICENSE.
Authors: Weiyi Wang, Violeta Hernández Palacios
-/
import Mathlib.Algebra.Order.Archimedean.Class
import Mathlib.Algebra.Order.Group.DenselyOrdered
import Mathlib.Algebra.Order.Ring.Basic
import Mathlib.Algebra.Order.Hom.Ring
import Mathlib.RingTheory.Valuation.Basic

/-!
# Archimedean classes of a linearly ordered ring

The archimedean classes of a linearly ordered ring can be given the structure of an `AddCommMonoid`,
by defining

* `0 = mk 1`
* `mk x + mk y = mk (x * y)`

For a linearly ordered field, we can define a negative as

* `-mk x = mk x⁻¹`

which turns them into a `LinearOrderedAddCommGroupWithTop`.

## Implementation notes

We give Archimedean class an additive structure, rather than a multiplicative one, for the following
reasons:

* In the ring version of Hahn embedding theorem, the subtype `FiniteArchimedeanClass R` of non-top
  elements in `ArchimedeanClass R` naturally becomes the additive abelian group for the ring
  `HahnSeries (FiniteArchimedeanClass R) ℝ`.
* The order we defined on `ArchimedeanClass R` matches the order on `AddValuation`, rather than the
  one on `Valuation`.
-/

variable {R S : Type*} [LinearOrder R] [LinearOrder S]

namespace ArchimedeanClass
section Ring
variable [CommRing R]

section IsOrderedRing
variable [IsOrderedRing R]

instance : Zero (ArchimedeanClass R) where
  zero := mk 1

@[simp] theorem mk_one : mk (1 : R) = 0 := rfl

private theorem mk_mul_le_of_le {x₁ y₁ x₂ y₂ : R} (hx : mk x₁ ≤ mk x₂) (hy : mk y₁ ≤ mk y₂) :
    mk (x₁ * y₁) ≤ mk (x₂ * y₂) := by
  obtain ⟨m, hm⟩ := hx
  obtain ⟨n, hn⟩ := hy
  use m * n
  convert mul_le_mul hm hn (abs_nonneg _) (nsmul_nonneg (abs_nonneg _) _) using 1 <;>
    simp_rw [ArchimedeanOrder.val_of, abs_mul]
  ring

/-- Multipilication in `R` transfers to Addition in `ArchimedeanClass R`. -/
instance : Add (ArchimedeanClass R) where
  add := lift₂ (fun x y ↦ .mk <| x * y) fun _ _ _ _ hx hy ↦
    (mk_mul_le_of_le hx.le hy.le).antisymm (mk_mul_le_of_le hx.ge hy.ge)

@[simp] theorem mk_mul (x y : R) : mk (x * y) = mk x + mk y := rfl

instance : SMul ℕ (ArchimedeanClass R) where
  smul n := lift (fun x ↦ mk (x ^ n)) fun x y h ↦ by
    induction n with
    | zero => simp
    | succ n IH => simp_rw [pow_succ, mk_mul, IH, h]

@[simp] theorem mk_pow (n : ℕ) (x : R) : mk (x ^ n) = n • mk x := rfl

instance : AddCommMagma (ArchimedeanClass R) where
  add_comm x y := by
    induction x with | mk x
    induction y with | mk y
    rw [← mk_mul, mul_comm, mk_mul]

private theorem zero_add' (x : ArchimedeanClass R) : 0 + x = x := by
  induction x with | mk x
  rw [← mk_one, ← mk_mul, one_mul]

private theorem add_assoc' (x y z : ArchimedeanClass R) : x + y + z = x + (y + z) := by
  induction x with | mk x
  induction y with | mk y
  induction z with | mk z
  simp_rw [← mk_mul, mul_assoc]

instance : AddCommMonoid (ArchimedeanClass R) where
  add_assoc := add_assoc'
  zero_add := zero_add'
  add_zero x := add_comm x _ ▸ zero_add' x
  nsmul n x := n • x
  nsmul_zero x := by induction x with | mk x => rw [← mk_pow, pow_zero, mk_one]
  nsmul_succ n x := by induction x with | mk x => rw [← mk_pow, pow_succ, mk_mul, mk_pow]

instance : IsOrderedAddMonoid (ArchimedeanClass R) where
  add_le_add_left x y h z := by
    induction x with | mk x
    induction y with | mk y
    induction z with | mk z
    rw [← mk_mul, ← mk_mul]
    exact mk_mul_le_of_le le_rfl h

noncomputable instance : LinearOrderedAddCommMonoidWithTop (ArchimedeanClass R) where
  top_add' x := by induction x with | mk x => rw [← mk_zero, ← mk_mul, zero_mul]

variable (R) in
/-- `ArchimedeanClass.mk` defines an `AddValuation` on the ring `R`. -/
noncomputable def addValuation : AddValuation R (ArchimedeanClass R) := AddValuation.of mk
  rfl rfl min_le_mk_add mk_mul

@[simp] theorem addValuation_apply (a : R) : addValuation R a = mk a := rfl

variable {S : Type*} [LinearOrder S] [CommRing S] [IsOrderedRing S]

@[simp]
theorem orderHom_zero (f : S →+o R) : orderHom f 0 = mk (f 1) := by
  rw [← mk_one, orderHom_mk]

@[simp]
theorem mk_eq_zero_of_archimedean [Archimedean S] {x : S} (h : x ≠ 0) : mk x = 0 := by
  have : Nontrivial S := ⟨_, _, h⟩
  exact mk_eq_mk_of_archimedean h one_ne_zero

theorem eq_zero_or_top_of_archimedean [Archimedean S] (x : ArchimedeanClass S) : x = 0 ∨ x = ⊤ := by
  induction x with | mk x
  obtain rfl | h := eq_or_ne x 0 <;> simp_all

/-- See `mk_map_of_archimedean'` for a version taking `M →+*o R`. -/
theorem mk_map_of_archimedean [Archimedean S] (f : S →+o R) {x : S} (h : x ≠ 0) :
    mk (f x) = mk (f 1) := by
  rw [← orderHom_mk, mk_eq_zero_of_archimedean h, orderHom_zero]

/-- See `mk_map_of_archimedean` for a version taking `M →+o R`. -/
theorem mk_map_of_archimedean' [Archimedean S] (f : S →+*o R) {x : S} (h : x ≠ 0) :
    mk (f x) = 0 := by
  simpa using mk_map_of_archimedean f.toOrderAddMonoidHom h

theorem mk_le_mk_add_of_archimedean [Archimedean S] (f : S →+*o R) (x : R) (y : S) :
    mk x ≤ mk (f y) + mk x := by
  obtain rfl | hy := eq_or_ne y 0
  · simp
  · rw [mk_map_of_archimedean' f hy, zero_add]

theorem mk_le_add_mk_of_archimedean [Archimedean S] (f : S →+*o R) (x : R) (y : S) :
    mk x ≤ mk x + mk (f y) := by
  rw [add_comm]
  exact mk_le_mk_add_of_archimedean f x y

@[simp]
theorem mk_intCast {n : ℤ} (h : n ≠ 0) : mk (n : S) = 0 := by
  obtain _ | _ := subsingleton_or_nontrivial S
  · exact Subsingleton.allEq ..
  · exact mk_map_of_archimedean' ⟨Int.castRingHom S, fun _ ↦ by simp⟩ h

@[simp]
theorem mk_natCast {n : ℕ} (h : n ≠ 0) : mk (n : S) = 0 := by
  rw [← Int.cast_natCast]
  exact mk_intCast (mod_cast h)

end IsOrderedRing

section IsStrictOrderedRing
variable [IsStrictOrderedRing R]

theorem add_left_cancel_of_ne_top {x y z : ArchimedeanClass R} (hx : x ≠ ⊤) (h : x + y = x + z) :
    y = z := by
  induction x with | mk x
  induction y with | mk y
  induction z with | mk z
  simp_rw [← mk_mul, mk_eq_mk] at h
  obtain ⟨⟨m, hm⟩, ⟨n, hn⟩⟩ := h
  simp_rw [abs_mul, mul_comm |x|, nsmul_eq_mul, ← mul_assoc, ← nsmul_eq_mul] at hm hn
  refine mk_eq_mk.2 ⟨⟨m, ?_⟩, ⟨n, ?_⟩⟩ <;> exact le_of_mul_le_mul_right ‹_› (by simpa using hx)

theorem add_right_cancel_of_ne_top {x y z : ArchimedeanClass R} (hx : x ≠ ⊤) (h : y + x = z + x) :
    y = z := by
  simp_rw [← add_comm x] at h
  exact add_left_cancel_of_ne_top hx h

<<<<<<< HEAD
variable [Ring S] [IsStrictOrderedRing S]

theorem mk_le_mk_iff_denselyOrdered [DenselyOrdered R] [Archimedean R] {x y : S}
    (f : R →+* S) (hf : StrictMono f) : mk x ≤ mk y ↔ ∃ q : R, 0 < f q ∧ f q * |y| ≤ |x| := by
=======
theorem mk_le_mk_iff_denselyOrdered [Ring S] [IsStrictOrderedRing S]
    [DenselyOrdered R] [Archimedean R] {x y : S} (f : R →+* S) (hf : StrictMono f) :
    mk x ≤ mk y ↔ ∃ q : R, 0 < f q ∧ f q * |y| ≤ |x| := by
>>>>>>> d3298500
  have H {q} : 0 < f q ↔ 0 < q := by simpa using hf.lt_iff_lt (a := 0)
  constructor
  · rintro ⟨(_ | n), hn⟩
    · simp_all [exists_zero_lt]
    · obtain ⟨q, hq₀, hq⟩ := exists_nsmul_lt_of_pos (one_pos (α := R)) (n + 1)
      refine ⟨q, H.2 hq₀, le_of_mul_le_mul_left ?_ n.cast_add_one_pos⟩
      simpa [← mul_assoc] using mul_le_mul (hf hq).le hn (abs_nonneg y) (by simp)
  · rintro ⟨q, hq₀, hq⟩
    have hq₀' := H.1 hq₀
    obtain ⟨n, hn⟩ := exists_lt_nsmul hq₀' 1
    refine ⟨n, le_of_mul_le_mul_left ?_ hq₀⟩
    have h : 0 ≤ f (n • q) := by
      rw [← f.map_zero]
      exact hf.monotone (nsmul_nonneg hq₀'.le n)
    simpa [mul_comm, mul_assoc] using mul_le_mul (hf hn).le hq (mul_nonneg hq₀.le (abs_nonneg y)) h

end IsStrictOrderedRing
end Ring

section Field
variable [Field R] [IsOrderedRing R]

instance : Neg (ArchimedeanClass R) where
  neg := lift (fun x ↦ mk x⁻¹) fun x y h ↦ by
    have := IsOrderedRing.toIsStrictOrderedRing R
    obtain rfl | hx := eq_or_ne x 0
    · simp_all
    obtain rfl | hy := eq_or_ne y 0
    · simp_all
    have hx' : mk x ≠ ⊤ := by simpa using hx
    apply add_left_cancel_of_ne_top hx'
    nth_rw 2 [h]
    simp [← mk_mul, hx, hy]

@[simp] theorem mk_inv (x : R) : mk x⁻¹ = -mk x := rfl

instance : SMul ℤ (ArchimedeanClass R) where
  smul n := lift (fun x ↦ mk (x ^ n)) fun x y h ↦ by
    obtain ⟨n, rfl | rfl⟩ := n.eq_nat_or_neg <;> simp [h]

@[simp] theorem mk_zpow (n : ℤ) (x : R) : mk (x ^ n) = n • mk x := rfl

private theorem zsmul_succ' (n : ℕ) (x : ArchimedeanClass R) :
    (n.succ : ℤ) • x = (n : ℤ) • x + x := by
  induction x with | mk x
  rw [← mk_zpow, Nat.cast_succ]
  obtain rfl | hx := eq_or_ne x 0
  · simp [zero_zpow _ n.cast_add_one_ne_zero]
  · rw [zpow_add_one₀ hx, mk_mul, mk_zpow]

noncomputable instance : LinearOrderedAddCommGroupWithTop (ArchimedeanClass R) where
  neg_top := by simp [← mk_zero, ← mk_inv]
  add_neg_cancel x h := by
    induction x with | mk x
    simp [← mk_inv, ← mk_mul, mul_inv_cancel₀ (mk_eq_top_iff.not.1 h)]
  zsmul n x := n • x
  zsmul_zero' x := by induction x with | mk x => rw [← mk_zpow, zpow_zero, mk_one]
  zsmul_succ' := zsmul_succ'
  zsmul_neg' n x := by
    induction x with | mk x
    rw [← mk_zpow, zpow_negSucc, pow_succ, zsmul_succ', mk_inv, mk_mul, ← zpow_natCast, mk_zpow]

@[simp]
theorem mk_ratCast {q : ℚ} (h : q ≠ 0) : mk (q : R) = 0 := by
  have := IsOrderedRing.toIsStrictOrderedRing R
  simpa using mk_map_of_archimedean ⟨(Rat.castHom R).toAddMonoidHom, fun _ ↦ by simp⟩ h

theorem mk_le_mk_iff_ratCast {x y : R} : mk x ≤ mk y ↔ ∃ q : ℚ, 0 < q ∧ q * |y| ≤ |x| := by
  have := IsOrderedRing.toIsStrictOrderedRing R
  simpa using mk_le_mk_iff_denselyOrdered (Rat.castHom _) Rat.cast_strictMono (x := x)

end Field
end ArchimedeanClass<|MERGE_RESOLUTION|>--- conflicted
+++ resolved
@@ -183,16 +183,9 @@
   simp_rw [← add_comm x] at h
   exact add_left_cancel_of_ne_top hx h
 
-<<<<<<< HEAD
-variable [Ring S] [IsStrictOrderedRing S]
-
-theorem mk_le_mk_iff_denselyOrdered [DenselyOrdered R] [Archimedean R] {x y : S}
-    (f : R →+* S) (hf : StrictMono f) : mk x ≤ mk y ↔ ∃ q : R, 0 < f q ∧ f q * |y| ≤ |x| := by
-=======
 theorem mk_le_mk_iff_denselyOrdered [Ring S] [IsStrictOrderedRing S]
     [DenselyOrdered R] [Archimedean R] {x y : S} (f : R →+* S) (hf : StrictMono f) :
     mk x ≤ mk y ↔ ∃ q : R, 0 < f q ∧ f q * |y| ≤ |x| := by
->>>>>>> d3298500
   have H {q} : 0 < f q ↔ 0 < q := by simpa using hf.lt_iff_lt (a := 0)
   constructor
   · rintro ⟨(_ | n), hn⟩
