--- conflicted
+++ resolved
@@ -29,15 +29,6 @@
 @[to_additive]
 instance orderedCommGroup [OrderedCommGroup G] [OrderedCommGroup H] :
     OrderedCommGroup (G ×ₗ H) where
-<<<<<<< HEAD
-  mul_le_mul_left := @mul_le_mul_left' _ _ _ _
-
-@[to_additive]
-instance linearOrderedCommGroup [LinearOrderedCommGroup G] [LinearOrderedCommGroup H] :
-    LinearOrderedCommGroup (G ×ₗ H) :=
-  { (inferInstance : LinearOrder (G ×ₗ H)) with
-    mul_le_mul_left := @mul_le_mul_left' _ _ _ _ }
-=======
   mul_le_mul_left _ _ := mul_le_mul_left'
 
 @[to_additive]
@@ -45,7 +36,6 @@
     LinearOrderedCommGroup (G ×ₗ H) where
   __ := (inferInstance : LinearOrder (G ×ₗ H))
   mul_le_mul_left _ _ := mul_le_mul_left'
->>>>>>> 313b017d
 
 end Lex
 
