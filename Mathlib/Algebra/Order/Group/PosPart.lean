/-
Copyright (c) 2021 Christopher Hoskin. All rights reserved.
Released under Apache 2.0 license as described in the file LICENSE.
Authors: Christopher Hoskin, Yaël Dillies
-/
import Mathlib.Algebra.Order.Group.Unbundled.Abs
import Mathlib.Algebra.Notation

/-!
# Positive & negative parts

Mathematical structures possessing an absolute value often also possess a unique decomposition of
elements into "positive" and "negative" parts which are in some sense "disjoint" (e.g. the Jordan
decomposition of a measure).

This file provides instances of `PosPart` and `NegPart`, the positive and negative parts of an
element in a lattice ordered group.

## Main statements

* `posPart_sub_negPart`: Every element `a` can be decomposed into `a⁺ - a⁻`, the difference of its
  positive and negative parts.
* `posPart_inf_negPart_eq_zero`: The positive and negative parts are coprime.

## References

* [Birkhoff, Lattice-ordered Groups][birkhoff1942]
* [Bourbaki, Algebra II][bourbaki1981]
* [Fuchs, Partially Ordered Algebraic Systems][fuchs1963]
* [Zaanen, Lectures on "Riesz Spaces"][zaanen1966]
* [Banasiak, Banach Lattices in Applications][banasiak]

## Tags

positive part, negative part
-/

open Function

variable {α : Type*}

section Lattice
variable [Lattice α]

section Group
<<<<<<< HEAD
variable [Group α] {a : α}
=======
variable [Group α] {a b : α}
>>>>>>> d0df76bd

/-- The *positive part* of an element `a` in a lattice ordered group is `a ⊔ 1`, denoted `a⁺ᵐ`. -/
@[to_additive
"The *positive part* of an element `a` in a lattice ordered group is `a ⊔ 0`, denoted `a⁺`."]
instance instOneLePart : OneLePart α where
  oneLePart a := a ⊔ 1

/-- The *negative part* of an element `a` in a lattice ordered group is `a⁻¹ ⊔ 1`, denoted `a⁻ᵐ `.
-/
@[to_additive
"The *negative part* of an element `a` in a lattice ordered group is `(-a) ⊔ 0`, denoted `a⁻`."]
instance instLeOnePart : LeOnePart α where
  leOnePart a := a⁻¹ ⊔ 1

@[to_additive] lemma leOnePart_def (a : α) : a⁻ᵐ = a⁻¹ ⊔ 1 := rfl

@[to_additive] lemma oneLePart_def (a : α) : a⁺ᵐ = a ⊔ 1 := rfl

<<<<<<< HEAD
@[to_additive (attr := simp)] lemma oneLePart_one : (1 : α)⁺ᵐ = 1 := sup_idem _
=======
@[to_additive] lemma oneLePart_mono : Monotone (·⁺ᵐ : α → α) :=
  fun _a _b hab ↦ sup_le_sup_right hab _

@[to_additive (attr := simp high)] lemma oneLePart_one : (1 : α)⁺ᵐ = 1 := sup_idem _
>>>>>>> d0df76bd

@[to_additive (attr := simp)] lemma leOnePart_one : (1 : α)⁻ᵐ = 1 := by simp [leOnePart]

@[to_additive posPart_nonneg] lemma one_le_oneLePart (a : α) : 1 ≤ a⁺ᵐ := le_sup_right

@[to_additive negPart_nonneg] lemma one_le_leOnePart (a : α) : 1 ≤ a⁻ᵐ := le_sup_right

-- TODO: `to_additive` guesses `nonposPart`
@[to_additive le_posPart] lemma le_oneLePart (a : α) : a ≤ a⁺ᵐ := le_sup_left

@[to_additive] lemma inv_le_leOnePart (a : α) : a⁻¹ ≤ a⁻ᵐ := le_sup_left

@[to_additive (attr := simp)] lemma oneLePart_eq_self : a⁺ᵐ = a ↔ 1 ≤ a := sup_eq_left
@[to_additive (attr := simp)] lemma oneLePart_eq_one : a⁺ᵐ = 1 ↔ a ≤ 1 := sup_eq_right

@[to_additive (attr := simp)] alias ⟨_, oneLePart_of_one_le⟩ := oneLePart_eq_self
@[to_additive (attr := simp)] alias ⟨_, oneLePart_of_le_one⟩ := oneLePart_eq_one

/-- See also `leOnePart_eq_inv`. -/
@[to_additive "See also `negPart_eq_neg`."]
lemma leOnePart_eq_inv' : a⁻ᵐ = a⁻¹ ↔ 1 ≤ a⁻¹ := sup_eq_left

/-- See also `leOnePart_eq_one`. -/
@[to_additive "See also `negPart_eq_zero`."]
lemma leOnePart_eq_one' : a⁻ᵐ = 1 ↔ a⁻¹ ≤ 1 := sup_eq_right

@[to_additive] lemma oneLePart_le_one : a⁺ᵐ ≤ 1 ↔ a ≤ 1 := by simp [oneLePart]

/-- See also `leOnePart_le_one`. -/
@[to_additive "See also `negPart_nonpos`."]
lemma leOnePart_le_one' : a⁻ᵐ ≤ 1 ↔ a⁻¹ ≤ 1 := by simp [leOnePart]

@[to_additive] lemma leOnePart_le_one : a⁻ᵐ ≤ 1 ↔ a⁻¹ ≤ 1 := by simp [leOnePart]

@[to_additive (attr := simp) posPart_pos] lemma one_lt_oneLePart (ha : 1 < a) : 1 < a⁺ᵐ := by
  rwa [oneLePart_eq_self.2 ha.le]

@[to_additive (attr := simp)] lemma oneLePart_inv (a : α) : a⁻¹⁺ᵐ = a⁻ᵐ := rfl

@[to_additive (attr := simp)] lemma leOnePart_inv (a : α) : a⁻¹⁻ᵐ = a⁺ᵐ := by
  simp [oneLePart, leOnePart]

<<<<<<< HEAD
section covariantmul
variable [CovariantClass α α (· * ·) (· ≤ ·)]
=======
section MulLeftMono
variable [MulLeftMono α]
>>>>>>> d0df76bd

@[to_additive (attr := simp)] lemma leOnePart_eq_inv : a⁻ᵐ = a⁻¹ ↔ a ≤ 1 := by simp [leOnePart]

@[to_additive (attr := simp)]
lemma leOnePart_eq_one : a⁻ᵐ = 1 ↔ 1 ≤ a := by simp [leOnePart_eq_one']

<<<<<<< HEAD
=======
@[to_additive (attr := simp)] alias ⟨_, leOnePart_of_le_one⟩ := leOnePart_eq_inv
@[to_additive (attr := simp)] alias ⟨_, leOnePart_of_one_le⟩ := leOnePart_eq_one

>>>>>>> d0df76bd
@[to_additive (attr := simp) negPart_pos] lemma one_lt_ltOnePart (ha : a < 1) : 1 < a⁻ᵐ := by
  rwa [leOnePart_eq_inv.2 ha.le, one_lt_inv']

-- Bourbaki A.VI.12 Prop 9 a)
@[to_additive (attr := simp)] lemma oneLePart_div_leOnePart (a : α) : a⁺ᵐ / a⁻ᵐ = a := by
<<<<<<< HEAD
  rw [div_eq_mul_inv, mul_inv_eq_iff_eq_mul, leOnePart, mul_sup, mul_one, mul_inv_cancel, sup_comm,
    oneLePart]
=======
  rw [div_eq_mul_inv, mul_inv_eq_iff_eq_mul, leOnePart_def, mul_sup, mul_one, mul_inv_cancel,
    sup_comm, oneLePart_def]
>>>>>>> d0df76bd

@[to_additive (attr := simp)] lemma leOnePart_div_oneLePart (a : α) : a⁻ᵐ / a⁺ᵐ = a⁻¹ := by
  rw [← inv_div, oneLePart_div_leOnePart]

<<<<<<< HEAD
section covariantmulop
variable [CovariantClass α α (swap (· * ·)) (· ≤ ·)]
=======
@[to_additive]
lemma oneLePart_leOnePart_injective : Injective fun a : α ↦ (a⁺ᵐ, a⁻ᵐ) := by
  simp only [Injective, Prod.mk.injEq, and_imp]
  rintro a b hpos hneg
  rw [← oneLePart_div_leOnePart a, ← oneLePart_div_leOnePart b, hpos, hneg]

@[to_additive]
lemma oneLePart_leOnePart_inj : a⁺ᵐ = b⁺ᵐ ∧ a⁻ᵐ = b⁻ᵐ ↔ a = b :=
  Prod.mk.inj_iff.symm.trans oneLePart_leOnePart_injective.eq_iff

section MulRightMono
variable [MulRightMono α]
>>>>>>> d0df76bd

@[to_additive] lemma leOnePart_anti : Antitone (leOnePart : α → α) :=
  fun _a _b hab ↦ sup_le_sup_right (inv_le_inv_iff.2 hab) _

@[to_additive]
lemma leOnePart_eq_inv_inf_one (a : α) : a⁻ᵐ = (a ⊓ 1)⁻¹ := by
  rw [leOnePart_def, ← inv_inj, inv_sup, inv_inv, inv_inv, inv_one]

-- Bourbaki A.VI.12 Prop 9 d)
@[to_additive] lemma oneLePart_mul_leOnePart (a : α) : a⁺ᵐ * a⁻ᵐ = |a|ₘ := by
<<<<<<< HEAD
  rw [oneLePart, sup_mul, one_mul, leOnePart, mul_sup, mul_one, mul_inv_cancel, sup_assoc,
=======
  rw [oneLePart_def, sup_mul, one_mul, leOnePart_def, mul_sup, mul_one, mul_inv_cancel, sup_assoc,
>>>>>>> d0df76bd
    ← sup_assoc a, sup_eq_right.2 le_sup_right]
  exact sup_eq_left.2 <| one_le_mabs a

@[to_additive] lemma leOnePart_mul_oneLePart (a : α) : a⁻ᵐ * a⁺ᵐ = |a|ₘ := by
<<<<<<< HEAD
  rw [oneLePart, mul_sup, mul_one, leOnePart, sup_mul, one_mul, inv_mul_cancel, sup_assoc,
=======
  rw [oneLePart_def, mul_sup, mul_one, leOnePart_def, sup_mul, one_mul, inv_mul_cancel, sup_assoc,
>>>>>>> d0df76bd
    ← @sup_assoc _ _ a, sup_eq_right.2 le_sup_right]
  exact sup_eq_left.2 <| one_le_mabs a

-- Bourbaki A.VI.12 Prop 9 a)
-- a⁺ᵐ ⊓ a⁻ᵐ = 0 (`a⁺` and `a⁻` are co-prime, and, since they are positive, disjoint)
@[to_additive] lemma oneLePart_inf_leOnePart_eq_one (a : α) : a⁺ᵐ ⊓ a⁻ᵐ = 1 := by
  rw [← mul_left_inj a⁻ᵐ⁻¹, inf_mul, one_mul, mul_inv_cancel, ← div_eq_mul_inv,
    oneLePart_div_leOnePart, leOnePart_eq_inv_inf_one, inv_inv]

<<<<<<< HEAD
end covariantmulop

end covariantmul
=======
end MulRightMono

end MulLeftMono
>>>>>>> d0df76bd

end Group

section CommGroup
<<<<<<< HEAD
variable [CommGroup α] [CovariantClass α α (· * ·) (· ≤ ·)]
=======
variable [CommGroup α] [MulLeftMono α]
>>>>>>> d0df76bd

-- Bourbaki A.VI.12 (with a and b swapped)
@[to_additive] lemma sup_eq_mul_oneLePart_div (a b : α) : a ⊔ b = b * (a / b)⁺ᵐ := by
  simp [oneLePart, mul_sup]

-- Bourbaki A.VI.12 (with a and b swapped)
@[to_additive] lemma inf_eq_div_oneLePart_div (a b : α) : a ⊓ b = a / (a / b)⁺ᵐ := by
  simp [oneLePart, div_sup, inf_comm]

-- Bourbaki A.VI.12 Prop 9 c)
@[to_additive] lemma le_iff_oneLePart_leOnePart (a b : α) : a ≤ b ↔ a⁺ᵐ ≤ b⁺ᵐ ∧ b⁻ᵐ ≤ a⁻ᵐ := by
  refine ⟨fun h ↦ ⟨oneLePart_mono h, leOnePart_anti h⟩, fun h ↦ ?_⟩
  rw [← oneLePart_div_leOnePart a, ← oneLePart_div_leOnePart b]
  exact div_le_div'' h.1 h.2

@[to_additive abs_add_eq_two_nsmul_posPart]
lemma mabs_mul_eq_oneLePart_sq (a : α) : |a|ₘ * a = a⁺ᵐ ^ 2 := by
  rw [sq, ← mul_mul_div_cancel a⁺ᵐ, oneLePart_mul_leOnePart, oneLePart_div_leOnePart]

@[to_additive add_abs_eq_two_nsmul_posPart]
lemma mul_mabs_eq_oneLePart_sq (a : α) : a * |a|ₘ = a⁺ᵐ ^ 2 := by
  rw [mul_comm, mabs_mul_eq_oneLePart_sq]

@[to_additive abs_sub_eq_two_nsmul_negPart]
lemma mabs_div_eq_leOnePart_sq (a : α) : |a|ₘ / a = a⁻ᵐ ^ 2 := by
  rw [sq, ← mul_div_div_cancel, oneLePart_mul_leOnePart, oneLePart_div_leOnePart]

@[to_additive sub_abs_eq_neg_two_nsmul_negPart]
lemma div_mabs_eq_inv_leOnePart_sq (a : α) : a / |a|ₘ = (a⁻ᵐ ^ 2)⁻¹ := by
  rw [← mabs_div_eq_leOnePart_sq, inv_div]

end CommGroup
end Lattice

section LinearOrder
<<<<<<< HEAD
variable [LinearOrder α] [Group α] {a : α}

@[to_additive] lemma oneLePart_eq_ite : a⁺ᵐ = if 1 ≤ a then a else 1 := by
  rw [oneLePart, ← maxDefault, ← sup_eq_maxDefault]; simp_rw [sup_comm]
=======
variable [LinearOrder α] [Group α] {a b : α}

@[to_additive] lemma oneLePart_eq_ite : a⁺ᵐ = if 1 ≤ a then a else 1 := by
  rw [oneLePart_def, ← maxDefault, ← sup_eq_maxDefault]; simp_rw [sup_comm]
>>>>>>> d0df76bd

@[to_additive (attr := simp) posPart_pos_iff] lemma one_lt_oneLePart_iff : 1 < a⁺ᵐ ↔ 1 < a :=
  lt_iff_lt_of_le_iff_le <| (one_le_oneLePart _).le_iff_eq.trans oneLePart_eq_one

@[to_additive posPart_eq_of_posPart_pos]
lemma oneLePart_of_one_lt_oneLePart (ha : 1 < a⁺ᵐ) : a⁺ᵐ = a := by
  rw [oneLePart_def, right_lt_sup, not_le] at ha; exact oneLePart_eq_self.2 ha.le

@[to_additive (attr := simp)] lemma oneLePart_lt : a⁺ᵐ < b ↔ a < b ∧ 1 < b := sup_lt_iff

section covariantmul
variable [MulLeftMono α]

@[to_additive] lemma leOnePart_eq_ite : a⁻ᵐ = if a ≤ 1 then a⁻¹ else 1 := by
  simp_rw [← one_le_inv']; rw [leOnePart_def, ← maxDefault, ← sup_eq_maxDefault]; simp_rw [sup_comm]

@[to_additive (attr := simp) negPart_pos_iff] lemma one_lt_ltOnePart_iff : 1 < a⁻ᵐ ↔ a < 1 :=
  lt_iff_lt_of_le_iff_le <| (one_le_leOnePart _).le_iff_eq.trans leOnePart_eq_one

variable [MulRightMono α]

@[to_additive (attr := simp)] lemma leOnePart_lt : a⁻ᵐ < b ↔ b⁻¹ < a ∧ 1 < b :=
  sup_lt_iff.trans <| by rw [inv_lt']

<<<<<<< HEAD
section covariantmul
variable [CovariantClass α α (· * ·) (· ≤ ·)]

@[to_additive] lemma leOnePart_eq_ite : a⁻ᵐ = if a ≤ 1 then a⁻¹ else 1 := by
  simp_rw [← one_le_inv']; rw [leOnePart, ← maxDefault, ← sup_eq_maxDefault]; simp_rw [sup_comm]

@[to_additive (attr := simp) negPart_pos_iff] lemma one_lt_ltOnePart_iff : 1 < a⁻ᵐ ↔ a < 1 :=
  lt_iff_lt_of_le_iff_le <| (one_le_leOnePart _).le_iff_eq.trans leOnePart_eq_one

=======
>>>>>>> d0df76bd
end covariantmul
end LinearOrder

namespace Pi
variable {ι : Type*} {α : ι → Type*} [∀ i, Lattice (α i)] [∀ i, Group (α i)]

@[to_additive (attr := simp)] lemma oneLePart_apply (f : ∀ i, α i) (i : ι) : f⁺ᵐ i = (f i)⁺ᵐ := rfl
@[to_additive (attr := simp)] lemma leOnePart_apply (f : ∀ i, α i) (i : ι) : f⁻ᵐ i = (f i)⁻ᵐ := rfl

@[to_additive] lemma oneLePart_def (f : ∀ i, α i) : f⁺ᵐ = fun i ↦ (f i)⁺ᵐ := rfl
@[to_additive] lemma leOnePart_def (f : ∀ i, α i) : f⁻ᵐ = fun i ↦ (f i)⁻ᵐ := rfl

end Pi<|MERGE_RESOLUTION|>--- conflicted
+++ resolved
@@ -43,11 +43,7 @@
 variable [Lattice α]
 
 section Group
-<<<<<<< HEAD
-variable [Group α] {a : α}
-=======
 variable [Group α] {a b : α}
->>>>>>> d0df76bd
 
 /-- The *positive part* of an element `a` in a lattice ordered group is `a ⊔ 1`, denoted `a⁺ᵐ`. -/
 @[to_additive
@@ -66,14 +62,10 @@
 
 @[to_additive] lemma oneLePart_def (a : α) : a⁺ᵐ = a ⊔ 1 := rfl
 
-<<<<<<< HEAD
-@[to_additive (attr := simp)] lemma oneLePart_one : (1 : α)⁺ᵐ = 1 := sup_idem _
-=======
 @[to_additive] lemma oneLePart_mono : Monotone (·⁺ᵐ : α → α) :=
   fun _a _b hab ↦ sup_le_sup_right hab _
 
 @[to_additive (attr := simp high)] lemma oneLePart_one : (1 : α)⁺ᵐ = 1 := sup_idem _
->>>>>>> d0df76bd
 
 @[to_additive (attr := simp)] lemma leOnePart_one : (1 : α)⁻ᵐ = 1 := by simp [leOnePart]
 
@@ -116,45 +108,28 @@
 @[to_additive (attr := simp)] lemma leOnePart_inv (a : α) : a⁻¹⁻ᵐ = a⁺ᵐ := by
   simp [oneLePart, leOnePart]
 
-<<<<<<< HEAD
-section covariantmul
-variable [CovariantClass α α (· * ·) (· ≤ ·)]
-=======
 section MulLeftMono
 variable [MulLeftMono α]
->>>>>>> d0df76bd
 
 @[to_additive (attr := simp)] lemma leOnePart_eq_inv : a⁻ᵐ = a⁻¹ ↔ a ≤ 1 := by simp [leOnePart]
 
 @[to_additive (attr := simp)]
 lemma leOnePart_eq_one : a⁻ᵐ = 1 ↔ 1 ≤ a := by simp [leOnePart_eq_one']
 
-<<<<<<< HEAD
-=======
 @[to_additive (attr := simp)] alias ⟨_, leOnePart_of_le_one⟩ := leOnePart_eq_inv
 @[to_additive (attr := simp)] alias ⟨_, leOnePart_of_one_le⟩ := leOnePart_eq_one
 
->>>>>>> d0df76bd
 @[to_additive (attr := simp) negPart_pos] lemma one_lt_ltOnePart (ha : a < 1) : 1 < a⁻ᵐ := by
   rwa [leOnePart_eq_inv.2 ha.le, one_lt_inv']
 
 -- Bourbaki A.VI.12 Prop 9 a)
 @[to_additive (attr := simp)] lemma oneLePart_div_leOnePart (a : α) : a⁺ᵐ / a⁻ᵐ = a := by
-<<<<<<< HEAD
-  rw [div_eq_mul_inv, mul_inv_eq_iff_eq_mul, leOnePart, mul_sup, mul_one, mul_inv_cancel, sup_comm,
-    oneLePart]
-=======
   rw [div_eq_mul_inv, mul_inv_eq_iff_eq_mul, leOnePart_def, mul_sup, mul_one, mul_inv_cancel,
     sup_comm, oneLePart_def]
->>>>>>> d0df76bd
 
 @[to_additive (attr := simp)] lemma leOnePart_div_oneLePart (a : α) : a⁻ᵐ / a⁺ᵐ = a⁻¹ := by
   rw [← inv_div, oneLePart_div_leOnePart]
 
-<<<<<<< HEAD
-section covariantmulop
-variable [CovariantClass α α (swap (· * ·)) (· ≤ ·)]
-=======
 @[to_additive]
 lemma oneLePart_leOnePart_injective : Injective fun a : α ↦ (a⁺ᵐ, a⁻ᵐ) := by
   simp only [Injective, Prod.mk.injEq, and_imp]
@@ -167,7 +142,6 @@
 
 section MulRightMono
 variable [MulRightMono α]
->>>>>>> d0df76bd
 
 @[to_additive] lemma leOnePart_anti : Antitone (leOnePart : α → α) :=
   fun _a _b hab ↦ sup_le_sup_right (inv_le_inv_iff.2 hab) _
@@ -178,20 +152,12 @@
 
 -- Bourbaki A.VI.12 Prop 9 d)
 @[to_additive] lemma oneLePart_mul_leOnePart (a : α) : a⁺ᵐ * a⁻ᵐ = |a|ₘ := by
-<<<<<<< HEAD
-  rw [oneLePart, sup_mul, one_mul, leOnePart, mul_sup, mul_one, mul_inv_cancel, sup_assoc,
-=======
   rw [oneLePart_def, sup_mul, one_mul, leOnePart_def, mul_sup, mul_one, mul_inv_cancel, sup_assoc,
->>>>>>> d0df76bd
     ← sup_assoc a, sup_eq_right.2 le_sup_right]
   exact sup_eq_left.2 <| one_le_mabs a
 
 @[to_additive] lemma leOnePart_mul_oneLePart (a : α) : a⁻ᵐ * a⁺ᵐ = |a|ₘ := by
-<<<<<<< HEAD
-  rw [oneLePart, mul_sup, mul_one, leOnePart, sup_mul, one_mul, inv_mul_cancel, sup_assoc,
-=======
   rw [oneLePart_def, mul_sup, mul_one, leOnePart_def, sup_mul, one_mul, inv_mul_cancel, sup_assoc,
->>>>>>> d0df76bd
     ← @sup_assoc _ _ a, sup_eq_right.2 le_sup_right]
   exact sup_eq_left.2 <| one_le_mabs a
 
@@ -201,24 +167,14 @@
   rw [← mul_left_inj a⁻ᵐ⁻¹, inf_mul, one_mul, mul_inv_cancel, ← div_eq_mul_inv,
     oneLePart_div_leOnePart, leOnePart_eq_inv_inf_one, inv_inv]
 
-<<<<<<< HEAD
-end covariantmulop
-
-end covariantmul
-=======
 end MulRightMono
 
 end MulLeftMono
->>>>>>> d0df76bd
 
 end Group
 
 section CommGroup
-<<<<<<< HEAD
-variable [CommGroup α] [CovariantClass α α (· * ·) (· ≤ ·)]
-=======
 variable [CommGroup α] [MulLeftMono α]
->>>>>>> d0df76bd
 
 -- Bourbaki A.VI.12 (with a and b swapped)
 @[to_additive] lemma sup_eq_mul_oneLePart_div (a b : α) : a ⊔ b = b * (a / b)⁺ᵐ := by
@@ -254,17 +210,10 @@
 end Lattice
 
 section LinearOrder
-<<<<<<< HEAD
-variable [LinearOrder α] [Group α] {a : α}
-
-@[to_additive] lemma oneLePart_eq_ite : a⁺ᵐ = if 1 ≤ a then a else 1 := by
-  rw [oneLePart, ← maxDefault, ← sup_eq_maxDefault]; simp_rw [sup_comm]
-=======
 variable [LinearOrder α] [Group α] {a b : α}
 
 @[to_additive] lemma oneLePart_eq_ite : a⁺ᵐ = if 1 ≤ a then a else 1 := by
   rw [oneLePart_def, ← maxDefault, ← sup_eq_maxDefault]; simp_rw [sup_comm]
->>>>>>> d0df76bd
 
 @[to_additive (attr := simp) posPart_pos_iff] lemma one_lt_oneLePart_iff : 1 < a⁺ᵐ ↔ 1 < a :=
   lt_iff_lt_of_le_iff_le <| (one_le_oneLePart _).le_iff_eq.trans oneLePart_eq_one
@@ -289,18 +238,6 @@
 @[to_additive (attr := simp)] lemma leOnePart_lt : a⁻ᵐ < b ↔ b⁻¹ < a ∧ 1 < b :=
   sup_lt_iff.trans <| by rw [inv_lt']
 
-<<<<<<< HEAD
-section covariantmul
-variable [CovariantClass α α (· * ·) (· ≤ ·)]
-
-@[to_additive] lemma leOnePart_eq_ite : a⁻ᵐ = if a ≤ 1 then a⁻¹ else 1 := by
-  simp_rw [← one_le_inv']; rw [leOnePart, ← maxDefault, ← sup_eq_maxDefault]; simp_rw [sup_comm]
-
-@[to_additive (attr := simp) negPart_pos_iff] lemma one_lt_ltOnePart_iff : 1 < a⁻ᵐ ↔ a < 1 :=
-  lt_iff_lt_of_le_iff_le <| (one_le_leOnePart _).le_iff_eq.trans leOnePart_eq_one
-
-=======
->>>>>>> d0df76bd
 end covariantmul
 end LinearOrder
 
