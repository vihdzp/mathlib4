--- conflicted
+++ resolved
@@ -460,9 +460,6 @@
     [CovariantClass N N mu (· ≤ ·)] : ContravariantClass N N mu (· < ·) where
   elim := (covariant_le_iff_contravariant_lt N N mu).mp CovariantClass.elim
 
-<<<<<<< HEAD
-instance (priority := 100) covariant_lt_of_contravariant_le [LinearOrder N]
-=======
 @[to_additive]
 theorem mulLeftReflectLT_of_mulLeftMono [Mul N] [LinearOrder N] [MulLeftMono N] :
     MulLeftReflectLT N :=
@@ -474,14 +471,10 @@
   inferInstance
 
 instance covariant_lt_of_contravariant_le [LinearOrder N]
->>>>>>> 875821f5
     [ContravariantClass N N mu (· ≤ ·)] : CovariantClass N N mu (· < ·) where
   elim := (covariant_lt_iff_contravariant_le N N mu).mpr ContravariantClass.elim
 
 @[to_additive]
-<<<<<<< HEAD
-instance (priority := 100) covariant_swap_mul_of_covariant_mul [CommSemigroup N]
-=======
 theorem mulLeftStrictMono_of_mulLeftReflectLE [Mul N] [LinearOrder N] [MulLeftReflectLE N] :
     MulLeftStrictMono N :=
   inferInstance
@@ -493,14 +486,10 @@
 
 @[to_additive]
 instance covariant_swap_mul_of_covariant_mul [CommSemigroup N]
->>>>>>> 875821f5
     [CovariantClass N N (· * ·) r] : CovariantClass N N (swap (· * ·)) r where
   elim := (covariant_flip_iff N r (· * ·)).mpr CovariantClass.elim
 
 @[to_additive]
-<<<<<<< HEAD
-instance (priority := 100) contravariant_swap_mul_of_contravariant_mul [CommSemigroup N]
-=======
 theorem mulRightMono_of_mulLeftMono [CommSemigroup N] [LE N] [MulLeftMono N] :
     MulRightMono N :=
   inferInstance
@@ -512,7 +501,6 @@
 
 @[to_additive]
 instance contravariant_swap_mul_of_contravariant_mul [CommSemigroup N]
->>>>>>> 875821f5
     [ContravariantClass N N (· * ·) r] : ContravariantClass N N (swap (· * ·)) r where
   elim := (contravariant_flip_iff N r (· * ·)).mpr ContravariantClass.elim
 
