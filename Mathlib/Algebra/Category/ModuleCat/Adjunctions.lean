/-
Copyright (c) 2021 Kim Morrison. All rights reserved.
Released under Apache 2.0 license as described in the file LICENSE.
Authors: Kim Morrison, Johan Commelin
-/
import Mathlib.Algebra.Category.ModuleCat.Monoidal.Basic
import Mathlib.CategoryTheory.Monoidal.Functorial
import Mathlib.CategoryTheory.Monoidal.Types.Basic
import Mathlib.LinearAlgebra.DirectSum.Finsupp
import Mathlib.CategoryTheory.Linear.LinearFunctor

/-!
The functor of forming finitely supported functions on a type with values in a `[Ring R]`
is the left adjoint of
the forgetful functor from `R`-modules to types.
-/


noncomputable section

open CategoryTheory

namespace ModuleCat

universe u

variable (R : Type u)

section

variable [Ring R]

/-- The free functor `Type u ⥤ ModuleCat R` sending a type `X` to the
free `R`-module with generators `x : X`, implemented as the type `X →₀ R`.
-/
def free : Type u ⥤ ModuleCat R where
  obj X := ModuleCat.of R (X →₀ R)
  map {_ _} f := Finsupp.lmapDomain _ _ f
  map_id := by intros; exact Finsupp.lmapDomain_id _ _
  map_comp := by intros; exact Finsupp.lmapDomain_comp _ _ _ _

variable {R}

/-- Constructor for elements in the module `(free R).obj X`. -/
noncomputable def freeMk {X : Type u} (x : X) : (free R).obj X := Finsupp.single x 1

@[ext 1200]
lemma free_hom_ext {X : Type u} {M : ModuleCat.{u} R} {f g : (free R).obj X ⟶ M}
    (h : ∀ (x : X), f (freeMk x) = g (freeMk x)) :
    f = g :=
  (Finsupp.lhom_ext' (fun x ↦ LinearMap.ext_ring (h x)))

/-- The morphism of modules `(free R).obj X ⟶ M` corresponding
to a map `f : X ⟶ M`. -/
noncomputable def freeDesc {X : Type u} {M : ModuleCat.{u} R} (f : X ⟶ M) :
    (free R).obj X ⟶ M :=
  Finsupp.lift M R X f

@[simp]
lemma freeDesc_apply {X : Type u} {M : ModuleCat.{u} R} (f : X ⟶ M) (x : X) :
    freeDesc f (freeMk x) = f x := by
  dsimp [freeDesc]
  erw [Finsupp.lift_apply, Finsupp.sum_single_index]
  all_goals simp

@[simp]
lemma free_map_apply {X Y : Type u} (f : X → Y) (x : X) :
    (free R).map f (freeMk x) = freeMk (f x) := by
  apply Finsupp.mapDomain_single

/-- The bijection `((free R).obj X ⟶ M) ≃ (X → M)` when `X` is a type and `M` a module. -/
@[simps]
def freeHomEquiv {X : Type u} {M : ModuleCat.{u} R} :
<<<<<<< HEAD
    ((free R).obj X ⟶ M) ≃ (X ⟶ M) where
=======
    ((free R).obj X ⟶ M) ≃ (X → M) where
>>>>>>> 893b3a84
  toFun φ x := φ (freeMk x)
  invFun ψ := freeDesc ψ
  left_inv _ := by ext; simp
  right_inv _ := by ext; simp

variable (R)

/-- The free-forgetful adjunction for R-modules.
-/
def adj : free R ⊣ forget (ModuleCat.{u} R) :=
  Adjunction.mkOfHomEquiv
    { homEquiv := fun _ _ => freeHomEquiv
      homEquiv_naturality_left_symm := fun {X Y M} f g ↦ by ext; simp [freeHomEquiv] }

@[simp]
lemma adj_homEquiv (X : Type u) (M : ModuleCat.{u} R) :
    (adj R).homEquiv X M = freeHomEquiv := by
  simp only [adj, Adjunction.mkOfHomEquiv_homEquiv]

instance : (forget (ModuleCat.{u} R)).IsRightAdjoint  :=
  (adj R).isRightAdjoint

end

namespace Free

open MonoidalCategory

variable [CommRing R]

attribute [local ext] TensorProduct.ext

/-- (Implementation detail) The unitor for `Free R`. -/
def ε : 𝟙_ (ModuleCat.{u} R) ⟶ (free R).obj (𝟙_ (Type u)) :=
  Finsupp.lsingle PUnit.unit

-- This lemma has always been bad, but lean4#2644 made `simp` start noticing
@[simp, nolint simpNF]
theorem ε_apply (r : R) : ε R r = Finsupp.single PUnit.unit r :=
  rfl

/-- (Implementation detail) The tensorator for `Free R`. -/
def μ (α β : Type u) : (free R).obj α ⊗ (free R).obj β ≅ (free R).obj (α ⊗ β) :=
  (finsuppTensorFinsupp' R α β).toModuleIso

theorem μ_natural {X Y X' Y' : Type u} (f : X ⟶ Y) (g : X' ⟶ Y') :
    ((free R).map f ⊗ (free R).map g) ≫ (μ R Y Y').hom = (μ R X X').hom ≫ (free R).map (f ⊗ g) := by
  -- Porting note (#11041): broken ext
  apply TensorProduct.ext
  apply Finsupp.lhom_ext'
  intro x
  apply LinearMap.ext_ring
  apply Finsupp.lhom_ext'
  intro x'
  apply LinearMap.ext_ring
  apply Finsupp.ext
  intro ⟨y, y'⟩
  -- Porting note (#10934): used to be dsimp [μ]
  change (finsuppTensorFinsupp' R Y Y')
    (Finsupp.mapDomain f (Finsupp.single x 1) ⊗ₜ[R] Finsupp.mapDomain g (Finsupp.single x' 1)) _
    = (Finsupp.mapDomain (f ⊗ g) (finsuppTensorFinsupp' R X X'
    (Finsupp.single x 1 ⊗ₜ[R] Finsupp.single x' 1))) _

  -- extra `rfl` after leanprover/lean4#2466
  simp_rw [Finsupp.mapDomain_single, finsuppTensorFinsupp'_single_tmul_single, mul_one,
    Finsupp.mapDomain_single, CategoryTheory.tensor_apply]; rfl

theorem left_unitality (X : Type u) :
    (λ_ ((free R).obj X)).hom =
      (ε R ⊗ 𝟙 ((free R).obj X)) ≫ (μ R (𝟙_ (Type u)) X).hom ≫ map (free R).obj (λ_ X).hom := by
  -- Porting note (#11041): broken ext
  apply TensorProduct.ext
  apply LinearMap.ext_ring
  apply Finsupp.lhom_ext'
  intro x
  apply LinearMap.ext_ring
  apply Finsupp.ext
  intro x'
  -- Porting note (#10934): used to be dsimp [ε, μ]
  let q : X →₀ R := ((λ_ (of R (X →₀ R))).hom) (1 ⊗ₜ[R] Finsupp.single x 1)
  change q x' = Finsupp.mapDomain (λ_ X).hom (finsuppTensorFinsupp' R (𝟙_ (Type u)) X
    (Finsupp.single PUnit.unit 1 ⊗ₜ[R] Finsupp.single x 1)) x'
  simp_rw [q, finsuppTensorFinsupp'_single_tmul_single,
    ModuleCat.MonoidalCategory.leftUnitor_hom_apply, mul_one,
    Finsupp.mapDomain_single, CategoryTheory.leftUnitor_hom_apply, one_smul]

theorem right_unitality (X : Type u) :
    (ρ_ ((free R).obj X)).hom =
      (𝟙 ((free R).obj X) ⊗ ε R) ≫ (μ R X (𝟙_ (Type u))).hom ≫ map (free R).obj (ρ_ X).hom := by
  -- Porting note (#11041): broken ext
  apply TensorProduct.ext
  apply Finsupp.lhom_ext'
  intro x
  apply LinearMap.ext_ring
  apply LinearMap.ext_ring
  apply Finsupp.ext
  intro x'
  -- Porting note (#10934): used to be dsimp [ε, μ]
  let q : X →₀ R := ((ρ_ (of R (X →₀ R))).hom) (Finsupp.single x 1 ⊗ₜ[R] 1)
  change q x' = Finsupp.mapDomain (ρ_ X).hom (finsuppTensorFinsupp' R X (𝟙_ (Type u))
    (Finsupp.single x 1 ⊗ₜ[R] Finsupp.single PUnit.unit 1)) x'
  simp_rw [q, finsuppTensorFinsupp'_single_tmul_single,
    ModuleCat.MonoidalCategory.rightUnitor_hom_apply, mul_one,
    Finsupp.mapDomain_single, CategoryTheory.rightUnitor_hom_apply, one_smul]

theorem associativity (X Y Z : Type u) :
    ((μ R X Y).hom ⊗ 𝟙 ((free R).obj Z)) ≫ (μ R (X ⊗ Y) Z).hom ≫ map (free R).obj (α_ X Y Z).hom =
      (α_ ((free R).obj X) ((free R).obj Y) ((free R).obj Z)).hom ≫
        (𝟙 ((free R).obj X) ⊗ (μ R Y Z).hom) ≫ (μ R X (Y ⊗ Z)).hom := by
  -- Porting note (#11041): broken ext
  apply TensorProduct.ext
  apply TensorProduct.ext
  apply Finsupp.lhom_ext'
  intro x
  apply LinearMap.ext_ring
  apply Finsupp.lhom_ext'
  intro y
  apply LinearMap.ext_ring
  apply Finsupp.lhom_ext'
  intro z
  apply LinearMap.ext_ring
  apply Finsupp.ext
  intro a
  -- Porting note (#10934): used to be dsimp [μ]
  change Finsupp.mapDomain (α_ X Y Z).hom (finsuppTensorFinsupp' R (X ⊗ Y) Z
    (finsuppTensorFinsupp' R X Y
    (Finsupp.single x 1 ⊗ₜ[R] Finsupp.single y 1) ⊗ₜ[R] Finsupp.single z 1)) a =
    finsuppTensorFinsupp' R X (Y ⊗ Z)
    (Finsupp.single x 1 ⊗ₜ[R]
      finsuppTensorFinsupp' R Y Z (Finsupp.single y 1 ⊗ₜ[R] Finsupp.single z 1)) a
  -- extra `rfl` after leanprover/lean4#2466
  simp_rw [finsuppTensorFinsupp'_single_tmul_single, Finsupp.mapDomain_single, mul_one,
    CategoryTheory.associator_hom_apply]; rfl

-- In fact, it's strong monoidal, but we don't yet have a typeclass for that.
/-- The free R-module functor is lax monoidal. -/
@[simps]
instance : LaxMonoidal.{u} (free R).obj := .ofTensorHom
  -- Send `R` to `PUnit →₀ R`
  (ε := ε R)
  -- Send `(α →₀ R) ⊗ (β →₀ R)` to `α × β →₀ R`
  (μ := fun X Y => (μ R X Y).hom)
  (μ_natural := fun {_} {_} {_} {_} f g ↦ μ_natural R f g)
  (left_unitality := left_unitality R)
  (right_unitality := right_unitality R)
  (associativity := associativity R)

instance : IsIso (@LaxMonoidal.ε _ _ _ _ _ _ (free R).obj _ _) := by
  refine ⟨⟨Finsupp.lapply PUnit.unit, ⟨?_, ?_⟩⟩⟩
  · -- Porting note (#11041): broken ext
    apply LinearMap.ext_ring
    -- Porting note (#10959): simp used to be able to close this goal
    dsimp
    erw [ModuleCat.comp_def, LinearMap.comp_apply, ε_apply, Finsupp.lapply_apply,
      Finsupp.single_eq_same, id_apply]
  · -- Porting note (#11041): broken ext
    apply Finsupp.lhom_ext'
    intro ⟨⟩
    apply LinearMap.ext_ring
    apply Finsupp.ext
    intro ⟨⟩
    -- Porting note (#10959): simp used to be able to close this goal
    dsimp
    erw [ModuleCat.comp_def, LinearMap.comp_apply, ε_apply, Finsupp.lapply_apply,
      Finsupp.single_eq_same]

end Free

open MonoidalCategory

variable [CommRing R]

/-- The free functor `Type u ⥤ ModuleCat R`, as a monoidal functor. -/
def monoidalFree : MonoidalFunctor (Type u) (ModuleCat.{u} R) :=
  { LaxMonoidalFunctor.of (free R).obj with
    -- Porting note (#10934): used to be dsimp
    ε_isIso := (by infer_instance : IsIso (@LaxMonoidal.ε _ _ _ _ _ _ (free R).obj _ _))
    μ_isIso := fun X Y => by dsimp; infer_instance }

example (X Y : Type u) : (free R).obj (X × Y) ≅ (free R).obj X ⊗ (free R).obj Y :=
  ((monoidalFree R).μIso X Y).symm

end ModuleCat

namespace CategoryTheory

universe v u

/-- `Free R C` is a type synonym for `C`, which, given `[CommRing R]` and `[Category C]`,
we will equip with a category structure where the morphisms are formal `R`-linear combinations
of the morphisms in `C`.
-/
-- Porting note(#5171): Removed has_nonempty_instance nolint; linter not ported yet
@[nolint unusedArguments]
def Free (_ : Type*) (C : Type u) :=
  C

/-- Consider an object of `C` as an object of the `R`-linear completion.

It may be preferable to use `(Free.embedding R C).obj X` instead;
this functor can also be used to lift morphisms.
-/
def Free.of (R : Type*) {C : Type u} (X : C) : Free R C :=
  X

variable (R : Type*) [CommRing R] (C : Type u) [Category.{v} C]

open Finsupp

-- Conceptually, it would be nice to construct this via "transport of enrichment",
-- using the fact that `ModuleCat.Free R : Type ⥤ ModuleCat R` and `ModuleCat.forget` are both lax
-- monoidal. This still seems difficult, so we just do it by hand.
instance categoryFree : Category (Free R C) where
  Hom := fun X Y : C => (X ⟶ Y) →₀ R
  id := fun X : C => Finsupp.single (𝟙 X) 1
  comp {X _ Z : C} f g :=
    (f.sum (fun f' s => g.sum (fun g' t => Finsupp.single (f' ≫ g') (s * t))) : (X ⟶ Z) →₀ R)
  assoc {W X Y Z} f g h := by
    dsimp
    -- This imitates the proof of associativity for `MonoidAlgebra`.
    simp only [sum_sum_index, sum_single_index, single_zero, single_add, eq_self_iff_true,
      forall_true_iff, forall₃_true_iff, add_mul, mul_add, Category.assoc, mul_assoc,
      zero_mul, mul_zero, sum_zero, sum_add]

namespace Free

section

-- Porting note: removed local reducible attribute for categoryFree, adjusted dsimp invocations
-- accordingly

instance : Preadditive (Free R C) where
  homGroup _ _ := Finsupp.instAddCommGroup
  add_comp X Y Z f f' g := by
    dsimp [CategoryTheory.categoryFree]
    rw [Finsupp.sum_add_index'] <;> · simp [add_mul]
  comp_add X Y Z f g g' := by
    dsimp [CategoryTheory.categoryFree]
    rw [← Finsupp.sum_add]
    congr; ext r h
    rw [Finsupp.sum_add_index'] <;> · simp [mul_add]

instance : Linear R (Free R C) where
  homModule _ _ := Finsupp.module _ R
  smul_comp X Y Z r f g := by
    dsimp [CategoryTheory.categoryFree]
    rw [Finsupp.sum_smul_index] <;> simp [Finsupp.smul_sum, mul_assoc]
  comp_smul X Y Z f r g := by
    dsimp [CategoryTheory.categoryFree]
    simp_rw [Finsupp.smul_sum]
    congr; ext h s
    rw [Finsupp.sum_smul_index] <;> simp [Finsupp.smul_sum, mul_left_comm]

theorem single_comp_single {X Y Z : C} (f : X ⟶ Y) (g : Y ⟶ Z) (r s : R) :
    (single f r ≫ single g s : Free.of R X ⟶ Free.of R Z) = single (f ≫ g) (r * s) := by
  dsimp [CategoryTheory.categoryFree]; simp

end

attribute [local simp] single_comp_single

/-- A category embeds into its `R`-linear completion.
-/
@[simps]
def embedding : C ⥤ Free R C where
  obj X := X
  map {_ _} f := Finsupp.single f 1
  map_id _ := rfl
  map_comp {X Y Z} f g := by
    -- Porting note (#10959): simp used to be able to close this goal
    dsimp only []
    rw [single_comp_single, one_mul]

variable {C} {D : Type u} [Category.{v} D] [Preadditive D] [Linear R D]

open Preadditive Linear

/-- A functor to an `R`-linear category lifts to a functor from its `R`-linear completion.
-/
@[simps]
def lift (F : C ⥤ D) : Free R C ⥤ D where
  obj X := F.obj X
  map {_ _} f := f.sum fun f' r => r • F.map f'
  map_id := by dsimp [CategoryTheory.categoryFree]; simp
  map_comp {X Y Z} f g := by
    apply Finsupp.induction_linear f
    · simp
    · intro f₁ f₂ w₁ w₂
      rw [add_comp]
      dsimp at *
      rw [Finsupp.sum_add_index', Finsupp.sum_add_index']
      · simp only [w₁, w₂, add_comp]
      · intros; rw [zero_smul]
      · intros; simp only [add_smul]
      · intros; rw [zero_smul]
      · intros; simp only [add_smul]
    · intro f' r
      apply Finsupp.induction_linear g
      · simp
      · intro f₁ f₂ w₁ w₂
        rw [comp_add]
        dsimp at *
        rw [Finsupp.sum_add_index', Finsupp.sum_add_index']
        · simp only [w₁, w₂, comp_add]
        · intros; rw [zero_smul]
        · intros; simp only [add_smul]
        · intros; rw [zero_smul]
        · intros; simp only [add_smul]
      · intro g' s
        rw [single_comp_single _ _ f' g' r s]
        simp [mul_comm r s, mul_smul]

theorem lift_map_single (F : C ⥤ D) {X Y : C} (f : X ⟶ Y) (r : R) :
    (lift R F).map (single f r) = r • F.map f := by simp

instance lift_additive (F : C ⥤ D) : (lift R F).Additive where
  map_add {X Y} f g := by
    dsimp
    rw [Finsupp.sum_add_index'] <;> simp [add_smul]

instance lift_linear (F : C ⥤ D) : (lift R F).Linear R where
  map_smul {X Y} f r := by
    dsimp
    rw [Finsupp.sum_smul_index] <;> simp [Finsupp.smul_sum, mul_smul]

/-- The embedding into the `R`-linear completion, followed by the lift,
is isomorphic to the original functor.
-/
def embeddingLiftIso (F : C ⥤ D) : embedding R C ⋙ lift R F ≅ F :=
  NatIso.ofComponents fun _ => Iso.refl _

/-- Two `R`-linear functors out of the `R`-linear completion are isomorphic iff their
compositions with the embedding functor are isomorphic.
-/
def ext {F G : Free R C ⥤ D} [F.Additive] [F.Linear R] [G.Additive] [G.Linear R]
    (α : embedding R C ⋙ F ≅ embedding R C ⋙ G) : F ≅ G :=
  NatIso.ofComponents (fun X => α.app X)
    (by
      intro X Y f
      apply Finsupp.induction_linear f
      · simp
      · intro f₁ f₂ w₁ w₂
        -- Porting note: Using rw instead of simp
        rw [Functor.map_add, add_comp, w₁, w₂, Functor.map_add, comp_add]
      · intro f' r
        rw [Iso.app_hom, Iso.app_hom, ← smul_single_one, F.map_smul, G.map_smul, smul_comp,
          comp_smul]
        change r • (embedding R C ⋙ F).map f' ≫ _ = r • _ ≫ (embedding R C ⋙ G).map f'
        rw [α.hom.naturality f'])

/-- `Free.lift` is unique amongst `R`-linear functors `Free R C ⥤ D`
which compose with `embedding ℤ C` to give the original functor.
-/
def liftUnique (F : C ⥤ D) (L : Free R C ⥤ D) [L.Additive] [L.Linear R]
    (α : embedding R C ⋙ L ≅ F) : L ≅ lift R F :=
  ext R (α.trans (embeddingLiftIso R F).symm)

end Free
end CategoryTheory<|MERGE_RESOLUTION|>--- conflicted
+++ resolved
@@ -71,11 +71,7 @@
 /-- The bijection `((free R).obj X ⟶ M) ≃ (X → M)` when `X` is a type and `M` a module. -/
 @[simps]
 def freeHomEquiv {X : Type u} {M : ModuleCat.{u} R} :
-<<<<<<< HEAD
-    ((free R).obj X ⟶ M) ≃ (X ⟶ M) where
-=======
     ((free R).obj X ⟶ M) ≃ (X → M) where
->>>>>>> 893b3a84
   toFun φ x := φ (freeMk x)
   invFun ψ := freeDesc ψ
   left_inv _ := by ext; simp
