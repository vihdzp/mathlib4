/-
Copyright (c) 2018 Kenny Lau. All rights reserved.
Released under Apache 2.0 license as described in the file LICENSE.
Authors: Kenny Lau
-/
import Mathlib.Algebra.DirectSum.Basic
import Mathlib.LinearAlgebra.DFinsupp
import Mathlib.LinearAlgebra.Basis

/-!
# Direct sum of modules

The first part of the file provides constructors for direct sums of modules. It provides a
construction of the direct sum using the universal property and proves its uniqueness
(`DirectSum.toModule.unique`).

The second part of the file covers the special case of direct sums of submodules of a fixed module
`M`.  There is a canonical linear map from this direct sum to `M` (`DirectSum.coeLinearMap`), and
the construction is of particular importance when this linear map is an equivalence; that is, when
the submodules provide an internal decomposition of `M`.  The property is defined more generally
elsewhere as `DirectSum.IsInternal`, but its basic consequences on `Submodule`s are established
in this file.

-/


universe u v w u₁

namespace DirectSum

open DirectSum

section General

variable {R : Type u} [Semiring R]
variable {ι : Type v}
variable {M : ι → Type w} [∀ i, AddCommMonoid (M i)] [∀ i, Module R (M i)]

instance : Module R (⨁ i, M i) :=
  DFinsupp.module

instance {S : Type*} [Semiring S] [∀ i, Module S (M i)] [∀ i, SMulCommClass R S (M i)] :
    SMulCommClass R S (⨁ i, M i) :=
  DFinsupp.smulCommClass

instance {S : Type*} [Semiring S] [SMul R S] [∀ i, Module S (M i)] [∀ i, IsScalarTower R S (M i)] :
    IsScalarTower R S (⨁ i, M i) :=
  DFinsupp.isScalarTower

instance [∀ i, Module Rᵐᵒᵖ (M i)] [∀ i, IsCentralScalar R (M i)] : IsCentralScalar R (⨁ i, M i) :=
  DFinsupp.isCentralScalar

theorem smul_apply (b : R) (v : ⨁ i, M i) (i : ι) : (b • v) i = b • v i :=
  DFinsupp.smul_apply _ _ _

variable (R ι M)

<<<<<<< HEAD
section DecEqIota
=======
section DecidableEq
>>>>>>> c99a2ef6

variable [DecidableEq ι]

/-- Create the direct sum given a family `M` of `R` modules indexed over `ι`. -/
def lmk : ∀ s : Finset ι, (∀ i : (↑s : Set ι), M i.val) →ₗ[R] ⨁ i, M i :=
  DFinsupp.lmk

/-- Inclusion of each component into the direct sum. -/
def lof : ∀ i : ι, M i →ₗ[R] ⨁ i, M i :=
  DFinsupp.lsingle

theorem lof_eq_of (i : ι) (b : M i) : lof R ι M i b = of M i b := rfl

variable {ι M}

theorem single_eq_lof (i : ι) (b : M i) : DFinsupp.single i b = lof R ι M i b := rfl

/-- Scalar multiplication commutes with direct sums. -/
theorem mk_smul (s : Finset ι) (c : R) (x) : mk M s (c • x) = c • mk M s x :=
  (lmk R ι M s).map_smul c x

/-- Scalar multiplication commutes with the inclusion of each component into the direct sum. -/
theorem of_smul (i : ι) (c : R) (x) : of M i (c • x) = c • of M i x :=
  (lof R ι M i).map_smul c x

variable {R}

theorem support_smul [∀ (i : ι) (x : M i), Decidable (x ≠ 0)] (c : R) (v : ⨁ i, M i) :
    (c • v).support ⊆ v.support :=
  DFinsupp.support_smul _ _

variable {N : Type u₁} [AddCommMonoid N] [Module R N]
variable (φ : ∀ i, M i →ₗ[R] N)
variable (R ι N)

/-- The linear map constructed using the universal property of the coproduct. -/
def toModule : (⨁ i, M i) →ₗ[R] N :=
  DFunLike.coe (DFinsupp.lsum ℕ) φ

/-- Coproducts in the categories of modules and additive monoids commute with the forgetful functor
from modules to additive monoids. -/
theorem coe_toModule_eq_coe_toAddMonoid :
    (toModule R ι N φ : (⨁ i, M i) → N) = toAddMonoid fun i ↦ (φ i).toAddMonoidHom := rfl

variable {ι N φ}

/-- The map constructed using the universal property gives back the original maps when
restricted to each component. -/
@[simp]
theorem toModule_lof (i) (x : M i) : toModule R ι N φ (lof R ι M i x) = φ i x :=
  toAddMonoid_of (fun i ↦ (φ i).toAddMonoidHom) i x

variable (ψ : (⨁ i, M i) →ₗ[R] N)

/-- Every linear map from a direct sum agrees with the one obtained by applying
the universal property to each of its components. -/
theorem toModule.unique (f : ⨁ i, M i) : ψ f = toModule R ι N (fun i ↦ ψ.comp <| lof R ι M i) f :=
  toAddMonoid.unique ψ.toAddMonoidHom f

variable {ψ} {ψ' : (⨁ i, M i) →ₗ[R] N}

/-- Two `LinearMap`s out of a direct sum are equal if they agree on the generators.

See note [partially-applied ext lemmas]. -/
@[ext]
theorem linearMap_ext ⦃ψ ψ' : (⨁ i, M i) →ₗ[R] N⦄
    (H : ∀ i, ψ.comp (lof R ι M i) = ψ'.comp (lof R ι M i)) : ψ = ψ' :=
  DFinsupp.lhom_ext' H

/-- The inclusion of a subset of the direct summands
into a larger subset of the direct summands, as a linear map. -/
def lsetToSet (S T : Set ι) (H : S ⊆ T) : (⨁ i : S, M i) →ₗ[R] ⨁ i : T, M i :=
  toModule R _ _ fun i ↦ lof R T (fun i : Subtype T ↦ M i) ⟨i, H i.prop⟩

variable (ι M)

/-- Given `Fintype α`, `linearEquivFunOnFintype R` is the natural `R`-linear equivalence
between `⨁ i, M i` and `∀ i, M i`. -/
@[simps apply]
def linearEquivFunOnFintype [Fintype ι] : (⨁ i, M i) ≃ₗ[R] ∀ i, M i :=
  { DFinsupp.equivFunOnFintype with
    toFun := (↑)
    map_add' := fun f g ↦ by
      ext
      rw [add_apply, Pi.add_apply]
    map_smul' := fun c f ↦ by
      simp_rw [RingHom.id_apply]
      rw [DFinsupp.coe_smul] }

variable {ι M}

@[simp]
theorem linearEquivFunOnFintype_lof [Fintype ι] (i : ι) (m : M i) :
    (linearEquivFunOnFintype R ι M) (lof R ι M i m) = Pi.single i m := by
  ext a
  change (DFinsupp.equivFunOnFintype (lof R ι M i m)) a = _
  convert _root_.congr_fun (DFinsupp.equivFunOnFintype_single i m) a

@[simp]
theorem linearEquivFunOnFintype_symm_single [Fintype ι] (i : ι) (m : M i) :
    (linearEquivFunOnFintype R ι M).symm (Pi.single i m) = lof R ι M i m := by
  change (DFinsupp.equivFunOnFintype.symm (Pi.single i m)) = _
  rw [DFinsupp.equivFunOnFintype_symm_single i m]
  rfl

<<<<<<< HEAD
end DecEqIota
=======
end DecidableEq
>>>>>>> c99a2ef6

@[simp]
theorem linearEquivFunOnFintype_symm_coe [Fintype ι] (f : ⨁ i, M i) :
    (linearEquivFunOnFintype R ι M).symm f = f := by
  simp [linearEquivFunOnFintype]

/-- The natural linear equivalence between `⨁ _ : ι, M` and `M` when `Unique ι`. -/
protected def lid (M : Type v) (ι : Type* := PUnit) [AddCommMonoid M] [Module R M] [Unique ι] :
    (⨁ _ : ι, M) ≃ₗ[R] M :=
  { DirectSum.id M ι, toModule R ι M fun _ ↦ LinearMap.id with }

/-- The projection map onto one component, as a linear map. -/
def component (i : ι) : (⨁ i, M i) →ₗ[R] M i :=
  DFinsupp.lapply i

variable {ι M}

theorem apply_eq_component (f : ⨁ i, M i) (i : ι) : f i = component R ι M i f := rfl

-- Note(kmill): `@[ext]` cannot prove `ext_iff` because `R` is not determined by `f` or `g`.
@[ext (iff := false)]
theorem ext {f g : ⨁ i, M i} (h : ∀ i, component R ι M i f = component R ι M i g) : f = g :=
  DFinsupp.ext h

theorem ext_iff {f g : ⨁ i, M i} : f = g ↔ ∀ i, component R ι M i f = component R ι M i g :=
  ⟨fun h _ ↦ by rw [h], ext R⟩

@[simp]
theorem lof_apply [DecidableEq ι] (i : ι) (b : M i) : ((lof R ι M i) b) i = b :=
  DFinsupp.single_eq_same

@[simp]
theorem component.lof_self [DecidableEq ι] (i : ι) (b : M i) :
    component R ι M i ((lof R ι M i) b) = b :=
  lof_apply R i b

theorem component.of [DecidableEq ι] (i j : ι) (b : M j) :
    component R ι M i ((lof R ι M j) b) = if h : j = i then Eq.recOn h b else 0 :=
  DFinsupp.single_apply

section CongrLeft

variable {κ : Type*}

/-- Reindexing terms of a direct sum is linear. -/
def lequivCongrLeft (h : ι ≃ κ) : (⨁ i, M i) ≃ₗ[R] ⨁ k, M (h.symm k) :=
  { equivCongrLeft h with map_smul' := DFinsupp.comapDomain'_smul h.invFun h.right_inv }

@[simp]
theorem lequivCongrLeft_apply (h : ι ≃ κ) (f : ⨁ i, M i) (k : κ) :
    lequivCongrLeft R h f k = f (h.symm k) :=
  equivCongrLeft_apply _ _ _

end CongrLeft

section Sigma

variable {α : ι → Type*} {δ : ∀ i, α i → Type w}
variable [DecidableEq ι] [∀ i j, AddCommMonoid (δ i j)] [∀ i j, Module R (δ i j)]

/-- `curry` as a linear map. -/
def sigmaLcurry : (⨁ i : Σi, _, δ i.1 i.2) →ₗ[R] ⨁ (i) (j), δ i j :=
  { sigmaCurry with map_smul' := fun r ↦ by convert DFinsupp.sigmaCurry_smul (δ := δ) r }

@[simp]
theorem sigmaLcurry_apply (f : ⨁ i : Σ_, _, δ i.1 i.2) (i : ι) (j : α i) :
    sigmaLcurry R f i j = f ⟨i, j⟩ :=
  sigmaCurry_apply f i j

/-- `uncurry` as a linear map. -/
def sigmaLuncurry : (⨁ (i) (j), δ i j) →ₗ[R] ⨁ i : Σ_, _, δ i.1 i.2 :=
  { sigmaUncurry with map_smul' := DFinsupp.sigmaUncurry_smul }

@[simp]
theorem sigmaLuncurry_apply (f : ⨁ (i) (j), δ i j) (i : ι) (j : α i) :
    sigmaLuncurry R f ⟨i, j⟩ = f i j :=
  sigmaUncurry_apply f i j

/-- `curryEquiv` as a linear equiv. -/
def sigmaLcurryEquiv : (⨁ i : Σ_, _, δ i.1 i.2) ≃ₗ[R] ⨁ (i) (j), δ i j :=
  { sigmaCurryEquiv, sigmaLcurry R with }

end Sigma

section Option

variable {α : Option ι → Type w} [∀ i, AddCommMonoid (α i)] [∀ i, Module R (α i)]

/-- Linear isomorphism obtained by separating the term of index `none` of a direct sum over
`Option ι`. -/
@[simps]
noncomputable def lequivProdDirectSum : (⨁ i, α i) ≃ₗ[R] α none × ⨁ i, α (some i) :=
  { addEquivProdDirectSum with map_smul' := DFinsupp.equivProdDFinsupp_smul }

end Option

end General

section Submodule

section Semiring

variable {R : Type u} [Semiring R]
variable {ι : Type v} [dec_ι : DecidableEq ι]
variable {M : Type*} [AddCommMonoid M] [Module R M]
variable (A : ι → Submodule R M)

/-- The canonical embedding from `⨁ i, A i` to `M` where `A` is a collection of `Submodule R M`
indexed by `ι`. This is `DirectSum.coeAddMonoidHom` as a `LinearMap`. -/
def coeLinearMap : (⨁ i, A i) →ₗ[R] M :=
  toModule R ι M fun i ↦ (A i).subtype

theorem coeLinearMap_eq_dfinsupp_sum [DecidableEq M] (x : DirectSum ι fun i => A i) :
    coeLinearMap A x = DFinsupp.sum x fun i => (fun x : A i => ↑x) := by
  simp only [coeLinearMap, toModule, DFinsupp.lsum, LinearEquiv.coe_mk, LinearMap.coe_mk,
    AddHom.coe_mk]
  rw [DFinsupp.sumAddHom_apply]
  simp only [LinearMap.toAddMonoidHom_coe, Submodule.coeSubtype]

@[simp]
theorem coeLinearMap_of (i : ι) (x : A i) : DirectSum.coeLinearMap A (of (fun i ↦ A i) i x) = x :=
  -- Porting note: spelled out arguments. (I don't know how this works.)
  toAddMonoid_of (β := fun i => A i) (fun i ↦ ((A i).subtype : A i →+ M)) i x

variable {A}

@[simp]
theorem IsInternal.ofBijective_coeLinearMap_same (h : IsInternal A)
    {i : ι} (x : A i) :
    (LinearEquiv.ofBijective (coeLinearMap A) h).symm x i = x := by
  rw [← coeLinearMap_of, LinearEquiv.ofBijective_symm_apply_apply, of_eq_same]

@[simp]
theorem IsInternal.ofBijective_coeLinearMap_of_ne (h : IsInternal A)
    {i j : ι} (hij : i ≠ j) (x : A i) :
    (LinearEquiv.ofBijective (coeLinearMap A) h).symm x j = 0 := by
  rw [← coeLinearMap_of, LinearEquiv.ofBijective_symm_apply_apply, of_eq_of_ne i j _ hij]

theorem IsInternal.ofBijective_coeLinearMap_of_mem (h : IsInternal A)
    {i : ι} {x : M} (hx : x ∈ A i) :
    (LinearEquiv.ofBijective (coeLinearMap A) h).symm x i = ⟨x, hx⟩ :=
  h.ofBijective_coeLinearMap_same ⟨x, hx⟩

theorem IsInternal.ofBijective_coeLinearMap_of_mem_ne (h : IsInternal A)
    {i j : ι} (hij : i ≠ j) {x : M} (hx : x ∈ A i) :
    (LinearEquiv.ofBijective (coeLinearMap A) h).symm x j = 0 :=
  h.ofBijective_coeLinearMap_of_ne hij ⟨x, hx⟩

/-- If a direct sum of submodules is internal then the submodules span the module. -/
theorem IsInternal.submodule_iSup_eq_top (h : IsInternal A) : iSup A = ⊤ := by
  rw [Submodule.iSup_eq_range_dfinsupp_lsum, LinearMap.range_eq_top]
  exact Function.Bijective.surjective h

/-- If a direct sum of submodules is internal then the submodules are independent. -/
theorem IsInternal.submodule_independent (h : IsInternal A) : CompleteLattice.Independent A :=
  CompleteLattice.independent_of_dfinsupp_lsum_injective _ h.injective

/-- Given an internal direct sum decomposition of a module `M`, and a basis for each of the
components of the direct sum, the disjoint union of these bases is a basis for `M`. -/
noncomputable def IsInternal.collectedBasis (h : IsInternal A) {α : ι → Type*}
    (v : ∀ i, Basis (α i) R (A i)) : Basis (Σi, α i) R M where
  repr :=
    ((LinearEquiv.ofBijective (DirectSum.coeLinearMap A) h).symm ≪≫ₗ
        DFinsupp.mapRange.linearEquiv fun i ↦ (v i).repr) ≪≫ₗ
      (sigmaFinsuppLequivDFinsupp R).symm

@[simp]
theorem IsInternal.collectedBasis_coe (h : IsInternal A) {α : ι → Type*}
    (v : ∀ i, Basis (α i) R (A i)) : ⇑(h.collectedBasis v) = fun a : Σi, α i ↦ ↑(v a.1 a.2) := by
  funext a
  -- Porting note: was
  -- simp only [IsInternal.collectedBasis, toModule, coeLinearMap, Basis.coe_ofRepr,
  --   Basis.repr_symm_apply, DFinsupp.lsum_apply_apply, DFinsupp.mapRange.linearEquiv_apply,
  --   DFinsupp.mapRange.linearEquiv_symm, DFinsupp.mapRange_single, Finsupp.total_single,
  --   LinearEquiv.ofBijective_apply, LinearEquiv.symm_symm, LinearEquiv.symm_trans_apply, one_smul,
  --   sigmaFinsuppAddEquivDFinsupp_apply, sigmaFinsuppEquivDFinsupp_single,
  --   sigmaFinsuppLequivDFinsupp_apply]
  -- convert DFinsupp.sumAddHom_single (fun i ↦ (A i).subtype.toAddMonoidHom) a.1 (v a.1 a.2)
  simp only [IsInternal.collectedBasis, coeLinearMap, Basis.coe_ofRepr, LinearEquiv.trans_symm,
    LinearEquiv.symm_symm, LinearEquiv.trans_apply, sigmaFinsuppLequivDFinsupp_apply,
    sigmaFinsuppEquivDFinsupp_single, LinearEquiv.ofBijective_apply,
    sigmaFinsuppAddEquivDFinsupp_apply]
  rw [DFinsupp.mapRange.linearEquiv_symm]
  erw [DFinsupp.mapRange.linearEquiv_apply]
  simp only [DFinsupp.mapRange_single, Basis.repr_symm_apply, Finsupp.total_single, one_smul,
    toModule]
  erw [DFinsupp.lsum_single]
  simp only [Submodule.coeSubtype]

theorem IsInternal.collectedBasis_mem (h : IsInternal A) {α : ι → Type*}
    (v : ∀ i, Basis (α i) R (A i)) (a : Σi, α i) : h.collectedBasis v a ∈ A a.1 := by simp

theorem IsInternal.collectedBasis_repr_of_mem (h : IsInternal A) {α : ι → Type*}
    (v : ∀ i, Basis (α i) R (A i)) {x : M} {i : ι} {a : α i} (hx : x ∈ A i) :
    (h.collectedBasis v).repr x ⟨i, a⟩ = (v i).repr ⟨x, hx⟩ a := by
  change (sigmaFinsuppLequivDFinsupp R).symm (DFinsupp.mapRange _ (fun i ↦ map_zero _) _) _ = _
  simp [h.ofBijective_coeLinearMap_of_mem hx]

theorem IsInternal.collectedBasis_repr_of_mem_ne (h : IsInternal A) {α : ι → Type*}
    (v : ∀ i, Basis (α i) R (A i)) {x : M} {i j : ι} (hij : i ≠ j) {a : α j} (hx : x ∈ A i) :
    (h.collectedBasis v).repr x ⟨j, a⟩ = 0 := by
  change (sigmaFinsuppLequivDFinsupp R).symm (DFinsupp.mapRange _ (fun i ↦ map_zero _) _) _ = _
  simp [h.ofBijective_coeLinearMap_of_mem_ne hij hx]

/-- When indexed by only two distinct elements, `DirectSum.IsInternal` implies
the two submodules are complementary. Over a `Ring R`, this is true as an iff, as
`DirectSum.isInternal_submodule_iff_isCompl`. -/
theorem IsInternal.isCompl {A : ι → Submodule R M} {i j : ι} (hij : i ≠ j)
    (h : (Set.univ : Set ι) = {i, j}) (hi : IsInternal A) : IsCompl (A i) (A j) :=
  ⟨hi.submodule_independent.pairwiseDisjoint hij,
    codisjoint_iff.mpr <| Eq.symm <| hi.submodule_iSup_eq_top.symm.trans <| by
      rw [← sSup_pair, iSup, ← Set.image_univ, h, Set.image_insert_eq, Set.image_singleton]⟩

end Semiring

section Ring

variable {R : Type u} [Ring R]
variable {ι : Type v} [dec_ι : DecidableEq ι]
variable {M : Type*} [AddCommGroup M] [Module R M]

/-- Note that this is not generally true for `[Semiring R]`; see
`CompleteLattice.Independent.dfinsupp_lsum_injective` for details. -/
theorem isInternal_submodule_of_independent_of_iSup_eq_top {A : ι → Submodule R M}
    (hi : CompleteLattice.Independent A) (hs : iSup A = ⊤) : IsInternal A :=
  ⟨hi.dfinsupp_lsum_injective,
    -- Note: #8386 had to specify value of `f`
    (LinearMap.range_eq_top (f := DFinsupp.lsum _ _)).1 <|
      (Submodule.iSup_eq_range_dfinsupp_lsum _).symm.trans hs⟩

/-- `iff` version of `DirectSum.isInternal_submodule_of_independent_of_iSup_eq_top`,
`DirectSum.IsInternal.submodule_independent`, and `DirectSum.IsInternal.submodule_iSup_eq_top`. -/
theorem isInternal_submodule_iff_independent_and_iSup_eq_top (A : ι → Submodule R M) :
    IsInternal A ↔ CompleteLattice.Independent A ∧ iSup A = ⊤ :=
  ⟨fun i ↦ ⟨i.submodule_independent, i.submodule_iSup_eq_top⟩,
    And.rec isInternal_submodule_of_independent_of_iSup_eq_top⟩

/-- If a collection of submodules has just two indices, `i` and `j`, then
`DirectSum.IsInternal` is equivalent to `isCompl`. -/
theorem isInternal_submodule_iff_isCompl (A : ι → Submodule R M) {i j : ι} (hij : i ≠ j)
    (h : (Set.univ : Set ι) = {i, j}) : IsInternal A ↔ IsCompl (A i) (A j) := by
  have : ∀ k, k = i ∨ k = j := fun k ↦ by simpa using Set.ext_iff.mp h k
  rw [isInternal_submodule_iff_independent_and_iSup_eq_top, iSup, ← Set.image_univ, h,
    Set.image_insert_eq, Set.image_singleton, sSup_pair, CompleteLattice.independent_pair hij this]
  exact ⟨fun ⟨hd, ht⟩ ↦ ⟨hd, codisjoint_iff.mpr ht⟩, fun ⟨hd, ht⟩ ↦ ⟨hd, ht.eq_top⟩⟩

@[simp]
theorem isInternal_ne_bot_iff {A : ι → Submodule R M} :
    IsInternal (fun i : {i // A i ≠ ⊥} ↦ A i) ↔ IsInternal A := by
  simp only [isInternal_submodule_iff_independent_and_iSup_eq_top]
  exact Iff.and CompleteLattice.independent_ne_bot_iff_independent <| by simp

lemma isInternal_biSup_submodule_of_independent {A : ι → Submodule R M} (s : Set ι)
    (h : CompleteLattice.Independent <| fun i : s ↦ A i) :
    IsInternal <| fun (i : s) ↦ (A i).comap (⨆ i ∈ s, A i).subtype := by
  refine (isInternal_submodule_iff_independent_and_iSup_eq_top _).mpr ⟨?_, by simp [iSup_subtype]⟩
  let p := ⨆ i ∈ s, A i
  have hp : ∀ i ∈ s, A i ≤ p := fun i hi ↦ le_biSup A hi
  let e : Submodule R p ≃o Set.Iic p := p.mapIic
  suffices (e ∘ fun i : s ↦ (A i).comap p.subtype) = fun i ↦ ⟨A i, hp i i.property⟩ by
    rw [← CompleteLattice.independent_map_orderIso_iff e, this]
    exact CompleteLattice.independent_of_independent_coe_Iic_comp h
  ext i m
  change m ∈ ((A i).comap p.subtype).map p.subtype ↔ _
  rw [Submodule.map_comap_subtype, inf_of_le_right (hp i i.property)]

/-! Now copy the lemmas for subgroup and submonoids. -/


theorem IsInternal.addSubmonoid_independent {M : Type*} [AddCommMonoid M] {A : ι → AddSubmonoid M}
    (h : IsInternal A) : CompleteLattice.Independent A :=
  CompleteLattice.independent_of_dfinsupp_sumAddHom_injective _ h.injective

theorem IsInternal.addSubgroup_independent {M : Type*} [AddCommGroup M] {A : ι → AddSubgroup M}
    (h : IsInternal A) : CompleteLattice.Independent A :=
  CompleteLattice.independent_of_dfinsupp_sumAddHom_injective' _ h.injective

end Ring

end Submodule

end DirectSum<|MERGE_RESOLUTION|>--- conflicted
+++ resolved
@@ -55,11 +55,7 @@
 
 variable (R ι M)
 
-<<<<<<< HEAD
-section DecEqIota
-=======
 section DecidableEq
->>>>>>> c99a2ef6
 
 variable [DecidableEq ι]
 
@@ -165,11 +161,7 @@
   rw [DFinsupp.equivFunOnFintype_symm_single i m]
   rfl
 
-<<<<<<< HEAD
-end DecEqIota
-=======
 end DecidableEq
->>>>>>> c99a2ef6
 
 @[simp]
 theorem linearEquivFunOnFintype_symm_coe [Fintype ι] (f : ⨁ i, M i) :
