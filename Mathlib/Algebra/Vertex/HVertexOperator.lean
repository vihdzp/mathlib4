/-
Copyright (c) 2024 Scott Carnahan. All rights reserved.
Released under Apache 2.0 license as described in the file LICENSE.
Authors: Scott Carnahan
-/
import Mathlib.Algebra.Order.Monoid.Prod
import Mathlib.RingTheory.HahnSeries.Binomial

/-!
# Heterogeneous vertex operators
In this file we introduce heterogeneous vertex operators using Hahn series.  When `R = ℂ`, `V = W`,
and `Γ = ℤ`, then this is the usual notion of "meromorphic left-moving 2D field".  The notion we use
here allows us to consider composites and scalar-multiply by multivariable Laurent series.

## Definitions
* `HVertexOperator` : An `R`-linear map from an `R`-module `V` to `HahnModule Γ W`.
* The coefficient function as an `R`-linear map.
* Composition of heterogeneous vertex operators - values are Hahn series on lex order product.

## Main results
* `HahnSeries Γ R`-module structure on `HVertexOperator Γ R V W`.  This means we can consider
  products of the form `(X-Y)^n A(X)B(Y)` for all integers `n`, where `(X-Y)^n` is expanded as
  `X^n(1-Y/X)^n` in `R((X))((Y))`

## TODO
* curry for tensor product inputs
* more API to make ext comparisons easier.
* formal variable API, e.g., like the `T` function for Laurent polynomials and `X` for multivariable
  polynomials.
## References

* [R. Borcherds, *Vertex Algebras, Kac-Moody Algebras, and the Monster*][borcherds1986vertex]
* G. Mason `Vertex rings and Pierce bundles` ArXiv 1707.00328
* A. Matsuo, K. Nagatomo `On axioms for a vertex algebra and locality of quantum fields`
  arXiv:hep-th/9706118
* H. Li's paper on local systems?
-/

noncomputable section

variable {Γ Γ₁ Γ₂ R U V W X Y : Type*}

/-- A heterogeneous `Γ`-vertex operator over a commutator ring `R` is an `R`-linear map from an
`R`-module `V` to `Γ`-Hahn series with coefficients in an `R`-module `W`. -/
abbrev HVertexOperator (Γ : Type*) [PartialOrder Γ] (R : Type*) [CommRing R]
    (V : Type*) (W : Type*) [AddCommGroup V] [Module R V] [AddCommGroup W] [Module R W] :=
  V →ₗ[R] (HahnModule Γ R W)

namespace HVertexOperator

section Coeff

open HahnModule

variable [PartialOrder Γ] [CommRing R] [AddCommGroup V] [Module R V] [AddCommGroup W] [Module R W]

@[ext]
theorem ext (A B : HVertexOperator Γ R V W) (h : ∀ v : V, A v = B v) :
    A = B := LinearMap.ext h

/-- The coefficient of a heterogeneous vertex operator, viewed as a formal power series with
coefficients in linear maps. -/
@[simps]
def coeff (A : HVertexOperator Γ R V W) (n : Γ) : V →ₗ[R] W where
  toFun v := ((of R).symm (A v)).coeff n
  map_add' _ _ := by simp
  map_smul' _ _ := by
    simp only [map_smul, RingHom.id_apply, of_symm_smul, HahnSeries.coeff_smul]

theorem coeff_isPWOsupport (A : HVertexOperator Γ R V W) (v : V) :
    ((of R).symm (A v)).coeff.support.IsPWO :=
  ((of R).symm (A v)).isPWO_support'

@[ext]
theorem coeff_inj : Function.Injective (coeff : HVertexOperator Γ R V W → Γ → (V →ₗ[R] W)) := by
  intro _ _ h
  ext v n
  exact congrFun (congrArg DFunLike.coe (congrFun h n)) v

/-- Given a coefficient function valued in linear maps satisfying a partially well-ordered support
condition, we produce a heterogeneous vertex operator. -/
@[simps]
def of_coeff (f : Γ → V →ₗ[R] W)
    (hf : ∀ x : V , (Function.support (f · x)).IsPWO) : HVertexOperator Γ R V W where
  toFun x := (of R) { coeff := fun g => f g x, isPWO_support' := hf x }
  map_add' _ _ := by ext; simp
  map_smul' _ _ := by ext; simp

@[deprecated (since := "2024-06-18")] alias _root_.VertexAlg.HetVertexOperator.of_coeff := of_coeff

@[simp]
theorem coeff_of_coeff (f : Γ → V →ₗ[R] W)
    (hf : ∀(x : V), (Function.support (fun g => f g x)).IsPWO) : (of_coeff f hf).coeff = f :=
  rfl

@[simp]
theorem coeff_zero : (0 : HVertexOperator Γ R V W).coeff = 0 :=
  rfl

@[simp]
theorem coeff_add (A B : HVertexOperator Γ R V W) : (A + B).coeff = A.coeff + B.coeff := by
  ext
  simp

@[deprecated (since := "2025-01-31")] alias add_coeff := coeff_add

@[simp]
theorem coeff_smul (A : HVertexOperator Γ R V W) (r : R) : (r • A).coeff = r • (A.coeff) := by
  ext
  simp

@[simp]
theorem coeff_nsmul (A : HVertexOperator Γ R V W) {n : ℕ} : (n • A).coeff = n • (A.coeff) := by
  induction n with
  | zero => ext; simp
  | succ n ih => ext; simp [ih]

end Coeff

section Module

variable [OrderedCancelAddCommMonoid Γ] [PartialOrder Γ₁] [AddAction Γ Γ₁]
  [IsOrderedCancelVAdd Γ Γ₁] {R : Type*} [CommRing R] {V W : Type*} [AddCommGroup V]
  [Module R V] [AddCommGroup W] [Module R W]

/-- The scalar multiplication of Hahn series on heterogeneous vertex operators. -/
def HahnSMul (x : HahnSeries Γ R) (A : HVertexOperator Γ₁ R V W) :
    HVertexOperator Γ₁ R V W where
  toFun v := x • (A v)
  map_add' u v := by simp only [map_add, smul_add]
  map_smul' r v := by
    simp only [map_smul, RingHom.id_apply]
    exact (HahnModule.smul_comm r x (A v)).symm

instance instHahnModule : Module (HahnSeries Γ R) (HVertexOperator Γ₁ R V W) where
  smul x A := HahnSMul x A
  one_smul _ := by
    ext _ _
    simp only [one_smul]
  mul_smul _ _ _ := by
    ext _ _
    simp only [LinearMap.smul_apply, mul_smul]
  smul_zero _ := by
    ext _ _
    simp only [smul_zero, LinearMap.zero_apply, HahnModule.of_symm_zero, HahnSeries.coeff_zero]
  smul_add _ _ _ := by
    ext _ _
    simp only [smul_add, LinearMap.add_apply, LinearMap.smul_apply, HahnModule.of_symm_add,
      HahnSeries.coeff_add', Pi.add_apply]
  add_smul _ _ _ := by
    ext _ _
    simp only [coeff_apply, LinearMap.smul_apply, LinearMap.add_apply, HahnSeries.coeff_add']
    rw [HahnModule.add_smul Module.add_smul]
  zero_smul _ := by
    ext _ _
    simp only [zero_smul, LinearMap.zero_apply, HahnModule.of_symm_zero, HahnSeries.coeff_zero]

@[simp]
theorem smul_eq {x : HahnSeries Γ R} {A : HVertexOperator Γ₁ R V W} {v : V} :
    (x • A) v = x • (A v) :=
  rfl

end  Module

section CoeffOps

variable [CommRing R] {V W : Type*} [AddCommGroup V] [Module R V] [AddCommGroup W] [Module R W]

/-- The commutor on functions on a product. -/
@[simps!]
def commutor_equiv : ((Γ₁ × Γ) → V →ₗ[R] W) ≃ₗ[R] ((Γ × Γ₁) → V →ₗ[R] W) where
  toFun A g := A (g.2, g.1)
  map_add' A B := by ext; simp only [Pi.add_apply, LinearMap.add_apply]
  map_smul' r A := by ext; simp only [Pi.smul_apply, LinearMap.smul_apply, RingHom.id_apply]
  invFun A g := A (g.2, g.1)
  left_inv A := by simp only [Prod.mk.eta]
  right_inv A := by simp only [Prod.mk.eta]

/-- The commutator of two formal series of endomorphisms. -/
def commutator (A : Γ → V →ₗ[R] V) (B : Γ₁ → V →ₗ[R] V) : (Γ × Γ₁) → V →ₗ[R] V :=
  fun g ↦ (A g.1) * (B g.2) - (B g.2) * (A g.1)

theorem Jacobi (A : Γ → V →ₗ[R] V) (B : Γ₁ → V →ₗ[R] V) (C : Γ₂ → V →ₗ[R] V) (g : Γ) (g₁ : Γ₁)
    (g₂ : Γ₂) :
    (commutator (commutator A B) C ((g, g₁), g₂)) +
    (commutator (commutator B C) A ((g₁, g₂), g)) +
    (commutator (commutator C A) B ((g₂, g), g₁)) = 0 := by
  simp [commutator, sub_mul, mul_sub, mul_assoc]
  abel

/-- The associator on functions on a triple product. -/
@[simps!]
def assoc_equiv : ((Γ × Γ₁) × Γ₂ → V →ₗ[R] W) ≃ₗ[R] (Γ × (Γ₁ × Γ₂) → V →ₗ[R] W) where
  toFun A g := A ((g.1, g.2.1), g.2.2)
  map_add' A B := by ext; simp
  map_smul' r A := by ext; simp
  invFun A g := A (g.1.1, (g.1.2, g.2))
  left_inv A := by simp
  right_inv A := by simp

-- scalar action by finsupps.

end CoeffOps

section Products

<<<<<<< HEAD
variable {Γ Γ' : Type*} [OrderedCancelAddCommMonoid Γ] [OrderedCancelAddCommMonoid Γ₁] {R : Type*}
=======
variable {Γ Γ' : Type*} [PartialOrder Γ] [PartialOrder Γ'] {R : Type*}
>>>>>>> 4a15f082
  [CommRing R] {U V W : Type*} [AddCommGroup U] [Module R U] [AddCommGroup V] [Module R V]
  [AddCommGroup W] [Module R W] (A : HVertexOperator Γ R V W) (B : HVertexOperator Γ₁ R U V)

open HahnModule

/-- The composite of two heterogeneous vertex operators acting on a vector, as an iterated Hahn
  series. -/
@[simps]
def compHahnSeries (A : HVertexOperator Γ R V W) (B : HVertexOperator Γ₁ R U V) (u : U) :
    HahnSeries Γ₁ (HahnSeries Γ W) where
  coeff g' := A (coeff B g' u)
  isPWO_support' := by
    refine Set.IsPWO.mono (((of R).symm (B u)).isPWO_support') ?_
    simp_all only [coeff_apply, Function.support_subset_iff, ne_eq, Function.mem_support]
    exact fun g' hg' hAB => hg' (by simp [hAB])

@[simp]
theorem compHahnSeries.add (A : HVertexOperator Γ R V W) (B : HVertexOperator Γ₁ R U V) (u v : U) :
    compHahnSeries A B (u + v) = compHahnSeries A B u + compHahnSeries A B v := by
  ext
  simp only [compHahnSeries_coeff, map_add, coeff_apply, HahnSeries.coeff_add', Pi.add_apply]
  rw [← @HahnSeries.coeff_add]

@[simp]
theorem compHahnSeries.smul (A : HVertexOperator Γ R V W) (B : HVertexOperator Γ₁ R U V) (r : R)
    (u : U) : compHahnSeries A B (r • u) = r • compHahnSeries A B u := by
  ext
  rw [HahnSeries.coeff_smul]
  simp only [compHahnSeries_coeff, LinearMapClass.map_smul, coeff_apply]

/-- The composite of two heterogeneous vertex operators, as a heterogeneous vertex operator. -/
@[simps]
def comp (A : HVertexOperator Γ R V W) (B : HVertexOperator Γ₁ R U V) :
    HVertexOperator (Γ₁ ×ₗ Γ) R U W where
  toFun u := HahnModule.of R (HahnSeries.ofIterate (compHahnSeries A B u))
  map_add' u v := by
    ext g
    simp only [HahnSeries.ofIterate, compHahnSeries.add, Equiv.symm_apply_apply,
      HahnModule.of_symm_add, HahnSeries.coeff_add', Pi.add_apply]
  map_smul' r x := by
    ext g
    simp only [HahnSeries.ofIterate, compHahnSeries.smul, Equiv.symm_apply_apply, RingHom.id_apply,
      HahnSeries.coeff_smul, compHahnSeries_coeff, coeff_apply]
    exact rfl

@[simp]
theorem comp_coeff (A : HVertexOperator Γ R V W) (B : HVertexOperator Γ₁ R U V) (g : Γ₁ ×ₗ Γ) :
    (comp A B).coeff g = A.coeff (ofLex g).2 ∘ₗ B.coeff (ofLex g).1 := by
  rfl

-- TODO: comp_assoc

/-- The restriction of a heterogeneous vertex operator on a lex product to an element of the left
factor. -/
def ResLeft (A : HVertexOperator (Γ₁ ×ₗ Γ) R V W) (g' : Γ₁):  HVertexOperator Γ R V W :=
  HVertexOperator.of_coeff (fun g => coeff A (toLex (g', g)))
    (fun v => Set.PartiallyWellOrderedOn.fiberProdLex (A v).isPWO_support' _)

theorem coeff_ResLeft (A : HVertexOperator (Γ₁ ×ₗ Γ) R V W) (g' : Γ₁) (g : Γ) :
    coeff (ResLeft A g') g = coeff A (toLex (g', g)) :=
  rfl

/-- The left residue as a linear map. -/
@[simps]
def ResLeft.linearMap (g' : Γ₁):
    HVertexOperator (Γ₁ ×ₗ Γ) R V W →ₗ[R] HVertexOperator Γ R V W where
  toFun A := ResLeft A g'
  map_add' _ _ := rfl
  map_smul' _ _ := rfl

theorem coeff_left_lex_supp.isPWO (A : HVertexOperator (Γ ×ₗ Γ₁) R V W) (g' : Γ₁) (v : V) :
    (Function.support (fun (g : Γ) => (coeff A (toLex (g, g'))) v)).IsPWO := by
  refine Set.IsPWO.mono (Set.PartiallyWellOrderedOn.imageProdLex (A v).isPWO_support') ?_
  simp_all only [coeff_apply, Function.support_subset_iff, ne_eq, Set.mem_image,
    Function.mem_support]
  exact fun x a ↦ Exists.intro (toLex (x, g')) { left := a, right := rfl }

/-- The restriction of a heterogeneous vertex operator on a lex product to an element of the right
factor. -/
def ResRight (A : HVertexOperator (Γ ×ₗ Γ₁) R V W) (g' : Γ₁) : HVertexOperator Γ R V W :=
  HVertexOperator.of_coeff (fun g => coeff A (toLex (g, g')))
    (fun v => coeff_left_lex_supp.isPWO A g' v)

theorem coeff_ResRight (A : HVertexOperator (Γ ×ₗ Γ₁) R V W) (g' : Γ₁) (g : Γ) :
    coeff (ResRight A g') g = coeff A (toLex (g, g')) := rfl

/-- The right residue as a linear map. -/
@[simps]
def ResRight.linearMap (g' : Γ₁) :
    HVertexOperator (Γ ×ₗ Γ₁) R V W →ₗ[R] HVertexOperator Γ R V W where
  toFun A := ResRight A g'
  map_add' _ _ := rfl
  map_smul' _ _ := rfl

end Products

section PiLex -- Order.PiLex

/-! We consider permutations on Lex Pi types. We need this for the following situation:
To describe locality of vertex operators, we want to say that
`(X - Y) ^ N • A(X) B(Y) = (X - Y) ^ N • B(Y) A(X)`. However, the left side naturally lies in
`V →ₗ[R] V((X))((Y))` while the right side lies in `V →ₗ[R] V((Y))((X))`. We can compare them by
forgetting the Hahn series structure, and showing that the coefficient functions are equal after
switching variables. One way to phrase this is that applying `(HahnModule.of R).symm` then
`HahnSeries.coeff`, we get functions to `ℤ ×ₗ ℤ`. Composing with `ofLex` yields functions `ℤ × ℤ`.

One way to look at locality is that for any `u ∈ V`, we have `Y ^ k • A(X)B(Y)u ∈ V((X))[[Y]]` for
suitably large `k`, and `X ^ m • B(Y)A(X)u ∈ V((Y))[[X]]` for suitably large `m`.  We conclude that
locality means there are `k,m,N` such that both `X ^ m * Y ^ k * (X - Y) ^ N • A(X) B(Y) u` and
`X ^ m * Y ^ k * (X - Y) ^ N • B(Y) A(X) u` lie in `V[[X,Y]]`, and are equal there.

One problem is that I want to say that `(X - Y) ^ N` expanded in `R((X))((Y))` is the same as
`(X - Y) ^ N` expanded in `R((Y))((X))`. Thus, I would like some API for transferring polynomials
along variable permutations. Switching variables on `(X - Y) ^ N` is the same as multiplying by
`(-1) ^ N`, but when we have more variables, a permutation yields more than just a sign change.

Perhaps it is best to have lemmas identifying UnitBinomial with HahnSeries finsupps, so that
permutations still yield Hahn series.  I think we only need 3 variables most of the time, so
permutations on `(X - Y) ^ k * (X - Z) ^ m * (Y - Z) ^ n` may be enough. For Dong's Lemma, I need
to use the fact that `(X - Z) = (X - Y) + (Y - Z)`.

So, maybe I should make a notation `X i` for the variable, and the field `A (X i)` a type synonym
for `A`, so Hahn series on `ℤ ×ₗ ⋯ ×ₗ ℤ` are given by `V((X 1)) ⋯ ((X n))`.

See Algebra.MvPolynomial.Basic:

def MvPolynomial (σ : Type*) (R : Type*) [CommSemiring R] :=
  AddMonoidAlgebra R (σ →₀ ℕ)

def X (n : σ) : MvPolynomial σ R :=
  monomial (Finsupp.single n 1) 1

def rename (f : σ → τ) : MvPolynomial σ R →ₐ[R] MvPolynomial τ R :=
  aeval (X ∘ f)

@[simps apply]
def renameEquiv (f : σ ≃ τ) : MvPolynomial σ R ≃ₐ[R] MvPolynomial τ R :=
  { rename f with
    toFun := rename f
    invFun := rename f.symm
    left_inv := fun p => by rw [rename_rename, f.symm_comp_self, rename_id]
    right_inv := fun p => by rw [rename_rename, f.self_comp_symm, rename_id] }

Wrong: Define a vertex operator as `HVertexOperator (σ → ℤ) R V V` for a singleton type `σ`?

Composition gives ProdLex types, so composite types in general should be PiLex, using an ordered
version of `consPiProdEquiv`. Comparison should take place using `rename` along permutations.
Associativity is delicate: we have `Γ₁ ×ₗ (Γ₂ ×ₗ Γ₃)` and `(Γ₁ ×ₗ Γ₂) ×ₗ Γ₃`, so we need something
like a `LexAssoc` operation.  We say two `VertexOperators` `Commute` if transposition yields an
identity on coefficients, and they are `IsLocal` if they `Commute` after multiplying by transposed
binomials. We say two `VertexOperators` `IsAssociate` if their coefficients match (need a variable
change from `X` to `X + Y` here?), and `IsWeakAssociate` if they associate after multiplying by
suitable binomials.  In general, associativity of intertwining operators needs some analytic input,
like from differential equations?



theorem `Pi.lex_desc` {α} [Preorder ι] [DecidableEq ι] [Preorder α] {f : ι → α} {i j : ι}
    (h₁ : i ≤ j) (h₂ : f j < f i) : toLex (f ∘ Equiv.swap i j) < toLex f := sorry

Define binomials `X i - X j` as `varMinus i j` for `i j : σ`.  Or maybe `varMinus hij` for
`hij : i < j`. This might make it hard to compare `varMinus i j` with `varMinus j i` for
a permuted order. Binomials are also Finsupps, so we can make a function to MvPolynomial, and
compare them that way. Since this is special to vertex operators, perhaps this should go in the
vertex operator file.

-/

variable {ι : Type*} {β : ι → Type*} (r : ι → ι → Prop) (s : ∀ {i}, β i → β i → Prop)

/-- The lexicographic relation on `Π i : ι, β i`, where `ι` is ordered by `r`,
  and each `β i` is ordered by `s`. -/
def Lexx (x y : ∀ i, β i) : Prop :=
  ∃ i, (∀ j, r j i → x j = y j) ∧ s (x i) (y i)

theorem xxx (x y : ∀ i, β i) : Lexx r s x y ↔ Pi.Lex r s x y := Iff.rfl



theorem lex_basis_lt : (toLex (0,1) : ℤ ×ₗ ℤ) < (toLex (1,0) : ℤ ×ₗ ℤ) := by decide
--#find_home! lex_basis_lt --[Mathlib.Data.Prod.Lex]

end PiLex

section Binomial -- delete this. Important adaptations go to VertexOperator.lean

theorem toLex_vAdd_of_sub (k l m n : ℤ) :
    toLex ((m : ℤ) , (n : ℤ)) +ᵥ toLex (k - m, l - n) = toLex (k, l) := by
  rw [vadd_eq_add, ← toLex_add, Prod.mk_add_mk, Int.add_comm, Int.sub_add_cancel, Int.add_comm,
    Int.sub_add_cancel]
--#find_home! toLex_vAdd_of_sub --[Mathlib.RingTheory.HahnSeries.Multiplication]

variable [OrderedCancelAddCommMonoid Γ] {R : Type*} {V W : Type*} [CommRing R]
  [AddCommGroup V] [Module R V] [AddCommGroup W] [Module R W]

/-- `-Y + X` as a unit of `R((X))((Y))` -/
def subLeft (R : Type*) [CommRing R] : (HahnSeries (ℤ ×ₗ ℤ) R)ˣ :=
  HahnSeries.UnitBinomial (AddGroup.isAddUnit (toLex (0,1))) lex_basis_lt (isUnit_neg_one (α := R))
    (1 : R)

theorem subLeft_eq : (subLeft R).val = HahnSeries.single (toLex (1,0)) 1 +
    HahnSeries.single (toLex (0,1)) (-1 : R) := by
  rw [subLeft, HahnSeries.unitBinomial_eq_single_add_single, add_comm]

@[simp]
theorem subLeft_smul_eq {A : HVertexOperator (ℤ ×ₗ ℤ) R V W} :
    subLeft R • A = (subLeft R).val • A :=
  rfl

@[simp]
theorem subLeft_leadingCoeff [Nontrivial R] : (subLeft R).val.leadingCoeff = (-1 : R) := by
  rw [subLeft_eq, add_comm, HahnSeries.leadingCoeff_single_add_single lex_basis_lt (by simp)]

theorem subLeft_order [Nontrivial R] : (subLeft R).val.order = toLex (0,1) := by
  rw [subLeft_eq, add_comm, HahnSeries.order_single_add_single lex_basis_lt (by simp)]

@[simp]
theorem coeff_subLeft_smul (A : HVertexOperator (ℤ ×ₗ ℤ) R V W) (k l : ℤ) :
    ((subLeft R).val • A).coeff (toLex (k, l)) =
      A.coeff (toLex (k - 1, l)) - A.coeff (toLex (k, l - 1)) := by
  rw [subLeft_eq, add_smul, coeff_add, Pi.add_apply]
  ext v
  simp only [LinearMap.add_apply, coeff_apply, LinearMap.smul_apply, LinearMap.sub_apply, smul_eq]
  nth_rw 1 [← toLex_vAdd_of_sub k l 1 0]
  rw [sub_zero, HahnModule.coeff_single_smul_vadd, one_smul, ← toLex_vAdd_of_sub k l 0 1,
    sub_zero, HahnModule.coeff_single_smul_vadd, neg_one_smul, ← sub_eq_add_neg]

/-!
--describe coefficients of powers
theorem coeff_subLeft_pow_smul (A : HVertexOperator (ℤ ×ₗ ℤ) R V W) (k l n : ℤ) :
    ((subLeft R) ^ n • A).coeff (toLex (k, l)) = ∑??
-/

/-- `X - Y` as a unit of `R((Y))((X))`.  This is `-1` times subLeft, so it may be superfluous. -/
def subRight (R : Type*) [CommRing R] : (HahnSeries (ℤ ×ₗ ℤ) R)ˣ :=
    HahnSeries.UnitBinomial (AddGroup.isAddUnit (toLex (0,1))) lex_basis_lt (isUnit_one (M := R))
    (-1 : R)

theorem subRight_eq : (subRight R).val = HahnSeries.single (toLex (1,0)) (-1 : R) +
    HahnSeries.single (toLex (0,1)) (1 : R) := by
  rw [subRight, HahnSeries.unitBinomial_eq_single_add_single, add_comm]

theorem subRight_leadingCoeff [Nontrivial R] : (subRight R).val.leadingCoeff = (1 : R) := by
  rw [subRight_eq, add_comm, HahnSeries.leadingCoeff_single_add_single lex_basis_lt one_ne_zero]

theorem subRight_order [Nontrivial R] : (subRight R).val.order = toLex (0,1) := by
  rw [subRight_eq, add_comm, HahnSeries.order_single_add_single lex_basis_lt one_ne_zero]

theorem subRight_smul_eq (A : HVertexOperator (ℤ ×ₗ ℤ) R V W) :
    (subRight R) • A = (subRight R).val • A :=
  rfl

theorem coeff_subRight_smul (A : HVertexOperator (ℤ ×ₗ ℤ) R V W) (k l : ℤ) :
    ((subRight R) • A).coeff (toLex (k, l)) =
      A.coeff (toLex (k, l - 1)) - A.coeff (toLex (k - 1, l)) := by
  rw [subRight_smul_eq, subRight_eq, add_smul, coeff_add, Pi.add_apply]
  ext v
  simp only [LinearMap.add_apply, coeff_apply, LinearMap.sub_apply, smul_eq]
  nth_rw 1 [← toLex_vAdd_of_sub k l 1 0]
  rw [sub_zero, HahnModule.coeff_single_smul_vadd, neg_one_smul, ← toLex_vAdd_of_sub k l 0 1,
    sub_zero, HahnModule.coeff_single_smul_vadd, one_smul, neg_add_eq_sub]

--describe coefficients of powers

theorem subLeft_smul_eq_subRight_smul (A B : HVertexOperator (ℤ ×ₗ ℤ) R V W)
    (h : ∀ (k l : ℤ), A.coeff (toLex (k, l)) = B.coeff (toLex (l, k))) (k l : ℤ) :
    ((subLeft R) • A).coeff (toLex (k, l)) = ((subRight R) • B).coeff (toLex (l, k)) := by
  rw [subLeft_smul_eq, coeff_subLeft_smul, coeff_subRight_smul, h k (l-1), h (k-1) l]

end Binomial

/-! A heterogeneous state-field map is a linear map from a vector space `U` to the space of
heterogeneous fields (or vertex operators) from `V` to `W`.  Equivalently, it is a bilinear map
`U →ₗ[R] V →ₗ[R] HahnModule Γ R W`.  When `Γ = ℤ` and `U = V = W`, then the multiplication map in a
vertex algebra has this form, but in other cases, we use this for module structures and intertwining
operators. -/

-- Can I just use `curry` to say this is a HVertexOperator Γ R (U ⊗[R] V) W?  So, the multiplication
-- in a vertex algebra is just HVertexOperator ℤ R (V ⊗[R] V) V?
-- Then composition is easier.

open TensorProduct

variable [CommRing R] [AddCommGroup V] [Module R V] [AddCommGroup W] [Module R W]
/-- The standard equivalence between heterogeneous state field maps and heterogeneous vertex
operators on the tensor product. May be unnecessary. -/
def uncurry [PartialOrder Γ] [AddCommGroup U] [Module R U] :
    (U →ₗ[R] HVertexOperator Γ R V W) ≃ₗ[R] HVertexOperator Γ R (U ⊗[R] V) W :=
  lift.equiv R U V (HahnModule Γ R W)

@[simp]
theorem uncurry_apply [PartialOrder Γ] [AddCommGroup U] [Module R U]
    (A : U →ₗ[R] HVertexOperator Γ R V W) (u : U) (v : V) : uncurry A (u ⊗ₜ v) = A u v :=
  rfl

@[simp]
theorem uncurry_symm_apply [PartialOrder Γ] [AddCommGroup U] [Module R U]
    (A : HVertexOperator Γ R (U ⊗[R] V) W) (u : U) (v : V) : uncurry.symm A u v = A (u ⊗ₜ v) :=
  rfl

section Composition

/-! Given heterogeneous vertex operators `Y_{UV}^W : U ⊗ V → W((z))` and
`Y_{WX}^Y : W ⊗ X → Y((w))`, we wish to compose them to get a heterogeneous vertex operator
`U ⊗ V ⊗ X → Y((w))((z))`.

-/

variable [PartialOrder Γ] [PartialOrder Γ₁] [AddCommGroup U] [Module R U] [AddCommGroup X]
[Module R X]  [AddCommGroup Y] [Module R Y]

/-- Left iterated vertex operator. -/
def leftTensorComp (A : HVertexOperator Γ R (U ⊗[R] V) X)
    (B : HVertexOperator Γ₁ R (X ⊗[R] W) Y) :
    ((U ⊗[R] V) ⊗[R] W) →ₗ[R] HahnModule Γ R (HahnModule Γ₁ R Y) :=
  (HahnModule.map B) ∘ₗ HahnModule.rightTensorMap ∘ₗ (TensorProduct.map A LinearMap.id)

/-!
`simps!` yields
((A.leftTensorComp B) a).coeff g =
  B (((HahnModule.of R).symm (HahnModule.rightTensorMap
    ((TensorProduct.map A LinearMap.id) a))).coeff g)

 Iterate starting with `Y_{UV}^W : U ⊗ V → W((z))` and `Y_{WX}^Y : W ⊗ X → Y((w))`, make
`leftTensorComp`: `Y_{UVX}^Y (t_1, t_2) : U ⊗ V ⊗ X → W((z)) ⊗ X → (W ⊗ X)((z)) → Y((w))((z))`.
First: `Y_{UV}^W ⊗ id X : U ⊗ V ⊗ X → W((z)) ⊗ X`
Second: `W((z)) ⊗ X → (W ⊗ X)((z))` is `HahnModule.rightTensorMap`.
Third: `(W ⊗ X)((z)) → Y((w))((z))` is `HahnModule.map` applied to `Y_{WX}^Y`.

`rightTensorComp`: `Y_{XW}^Y (x, t_0) Y_{UV}^W (u, t_1) v`

Define things like order of a pair, creativity?

-/

end Composition

end HVertexOperator<|MERGE_RESOLUTION|>--- conflicted
+++ resolved
@@ -204,11 +204,7 @@
 
 section Products
 
-<<<<<<< HEAD
-variable {Γ Γ' : Type*} [OrderedCancelAddCommMonoid Γ] [OrderedCancelAddCommMonoid Γ₁] {R : Type*}
-=======
 variable {Γ Γ' : Type*} [PartialOrder Γ] [PartialOrder Γ'] {R : Type*}
->>>>>>> 4a15f082
   [CommRing R] {U V W : Type*} [AddCommGroup U] [Module R U] [AddCommGroup V] [Module R V]
   [AddCommGroup W] [Module R W] (A : HVertexOperator Γ R V W) (B : HVertexOperator Γ₁ R U V)
 
