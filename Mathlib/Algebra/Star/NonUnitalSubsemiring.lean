--- conflicted
+++ resolved
@@ -23,14 +23,9 @@
 
 variable {A : Type v} {B : Type w} {C : Type w'}
 
-<<<<<<< HEAD
 /-- A sub star semigroup is a subset of a magma which is closed under the `star`. -/
-structure SubStarSemigroup (M : Type v) [Mul M] [Star M] extends Subsemigroup M : Type v where
-=======
-/-- A sub star semigroup is a subset of a magma which is closed under the `star`-/
 structure SubStarSemigroup (M : Type v) [Mul M] [Star M] : Type v
     extends Subsemigroup M where
->>>>>>> 74b1ec30
   /-- The `carrier` of a `StarSubset` is closed under the `star` operation. -/
   star_mem' : ∀ {a : M} (_ha : a ∈ carrier), star a ∈ carrier
 
