/-
Copyright (c) 2014 Jeremy Avigad. All rights reserved.
Released under Apache 2.0 license as described in the file LICENSE.
Authors: Jeremy Avigad, Leonardo de Moura, Floris van Doorn, Yury Kudryashov, Neil Strickland
-/
import Mathlib.Algebra.Ring.Defs
import Mathlib.Algebra.Group.Basic
import Mathlib.Algebra.GroupWithZero.NeZero
import Mathlib.Algebra.Hom.Group.Defs
import Mathlib.Algebra.Opposites

#align_import algebra.ring.basic from "leanprover-community/mathlib"@"2ed7e4aec72395b6a7c3ac4ac7873a7a43ead17c"

/-!
# Semirings and rings

This file gives lemmas about semirings, rings and domains.
This is analogous to `Algebra.Group.Basic`,
the difference being that the former is about `+` and `*` separately, while
the present file is about their interaction.

For the definitions of semirings and rings see `Algebra.Ring.Defs`.
-/

set_option autoImplicit true

open Function

namespace AddHom

/-- Left multiplication by an element of a type with distributive multiplication is an `AddHom`. -/
@[simps (config := { fullyApplied := false })]
<<<<<<< HEAD
def mulLeft [Distrib R] (r : R) : AddHom R R :=
  { toFun := (· * ·) r
    map_add' := mul_add r }
=======
def mulLeft [Distrib R] (r : R) : AddHom R R where
  toFun := (· * ·) r
  map_add' := mul_add r
>>>>>>> 7eb27432
#align add_hom.mul_left AddHom.mulLeft
#align add_hom.mul_left_apply AddHom.mulLeft_apply

/-- Left multiplication by an element of a type with distributive multiplication is an `AddHom`. -/
@[simps (config := { fullyApplied := false })]
<<<<<<< HEAD
def mulRight [Distrib R] (r : R) : AddHom R R :=
  { toFun := fun a => a * r
    map_add' := fun _ _ => add_mul _ _ r }
=======
def mulRight [Distrib R] (r : R) : AddHom R R where
  toFun a := a * r
  map_add' _ _ := add_mul _ _ r
>>>>>>> 7eb27432
#align add_hom.mul_right AddHom.mulRight
#align add_hom.mul_right_apply AddHom.mulRight_apply

end AddHom

section AddHomClass

variable {F : Type*} [NonAssocSemiring α] [NonAssocSemiring β] [AddHomClass F α β]

set_option linter.deprecated false in
/-- Additive homomorphisms preserve `bit0`. -/
@[deprecated, simp]
theorem map_bit0 (f : F) (a : α) : (f (bit0 a) : β) = bit0 (f a) :=
  map_add _ _ _
#align map_bit0 map_bit0

end AddHomClass

namespace AddMonoidHom

/-- Left multiplication by an element of a (semi)ring is an `AddMonoidHom` -/
def mulLeft [NonUnitalNonAssocSemiring R] (r : R) : R →+ R where
  toFun := (r * ·)
  map_zero' := mul_zero r
  map_add' := mul_add r
#align add_monoid_hom.mul_left AddMonoidHom.mulLeft

@[simp]
theorem coe_mulLeft [NonUnitalNonAssocSemiring R] (r : R) :
    (mulLeft r : R → R) = HMul.hMul r :=
  rfl
#align add_monoid_hom.coe_mul_left AddMonoidHom.coe_mulLeft

/-- Right multiplication by an element of a (semi)ring is an `AddMonoidHom` -/
def mulRight [NonUnitalNonAssocSemiring R] (r : R) : R →+ R where
  toFun a := a * r
  map_zero' := zero_mul r
  map_add' _ _ := add_mul _ _ r
#align add_monoid_hom.mul_right AddMonoidHom.mulRight

@[simp]
theorem coe_mulRight [NonUnitalNonAssocSemiring R] (r : R) :
    (mulRight r) = (· * r) :=
  rfl
#align add_monoid_hom.coe_mul_right AddMonoidHom.coe_mulRight

theorem mulRight_apply [NonUnitalNonAssocSemiring R] (a r : R) :
    mulRight r a = a * r :=
  rfl
#align add_monoid_hom.mul_right_apply AddMonoidHom.mulRight_apply

end AddMonoidHom

section HasDistribNeg

section Mul

variable [Mul α] [HasDistribNeg α]

open MulOpposite

instance hasDistribNeg : HasDistribNeg αᵐᵒᵖ :=
  { MulOpposite.involutiveNeg _ with
    neg_mul := fun _ _ => unop_injective <| mul_neg _ _,
    mul_neg := fun _ _ => unop_injective <| neg_mul _ _ }

end Mul

section Group

variable [Group α] [HasDistribNeg α]

@[simp]
theorem inv_neg' (a : α) : (-a)⁻¹ = -a⁻¹ := by
  rw [eq_comm, eq_inv_iff_mul_eq_one, neg_mul, mul_neg, neg_neg, mul_left_inv]
#align inv_neg' inv_neg'

end Group

end HasDistribNeg

section NonUnitalCommRing

variable [NonUnitalCommRing α] {a b c : α}

attribute [local simp] add_assoc add_comm add_left_comm mul_comm

/-- Vieta's formula for a quadratic equation, relating the coefficients of the polynomial with
  its roots. This particular version states that if we have a root `x` of a monic quadratic
  polynomial, then there is another root `y` such that `x + y` is negative the `a_1` coefficient
  and `x * y` is the `a_0` coefficient. -/
theorem vieta_formula_quadratic {b c x : α} (h : x * x - b * x + c = 0) :
    ∃ y : α, y * y - b * y + c = 0 ∧ x + y = b ∧ x * y = c := by
  have : c = x * (b - x) := (eq_neg_of_add_eq_zero_right h).trans (by simp [mul_sub, mul_comm])
  refine' ⟨b - x, _, by simp, by rw [this]⟩
  rw [this, sub_add, ← sub_mul, sub_self]
set_option linter.uppercaseLean3 false in
#align Vieta_formula_quadratic vieta_formula_quadratic

end NonUnitalCommRing

theorem succ_ne_self [NonAssocRing α] [Nontrivial α] (a : α) : a + 1 ≠ a := fun h =>
  one_ne_zero ((add_right_inj a).mp (by simp [h]))
#align succ_ne_self succ_ne_self

theorem pred_ne_self [NonAssocRing α] [Nontrivial α] (a : α) : a - 1 ≠ a := fun h ↦
  one_ne_zero (neg_injective ((add_right_inj a).mp (by simp [←sub_eq_add_neg, h])))
#align pred_ne_self pred_ne_self

section NoZeroDivisors

variable (α)

lemma IsLeftCancelMulZero.to_noZeroDivisors [Ring α] [IsLeftCancelMulZero α] :
    NoZeroDivisors α :=
{ eq_zero_or_eq_zero_of_mul_eq_zero := @fun x y h ↦ by
    by_cases hx : x = 0
    { left
      exact hx }
    { right
      rw [← sub_zero (x * y), ← mul_zero x, ← mul_sub] at h
      have := (IsLeftCancelMulZero.mul_left_cancel_of_ne_zero) hx h
      rwa [sub_zero] at this } }
#align is_left_cancel_mul_zero.to_no_zero_divisors IsLeftCancelMulZero.to_noZeroDivisors

lemma IsRightCancelMulZero.to_noZeroDivisors [Ring α] [IsRightCancelMulZero α] :
    NoZeroDivisors α :=
{ eq_zero_or_eq_zero_of_mul_eq_zero := @fun x y h ↦ by
    by_cases hy : y = 0
    { right
      exact hy }
    { left
      rw [← sub_zero (x * y), ← zero_mul y, ← sub_mul] at h
      have := (IsRightCancelMulZero.mul_right_cancel_of_ne_zero) hy h
      rwa [sub_zero] at this } }
#align is_right_cancel_mul_zero.to_no_zero_divisors IsRightCancelMulZero.to_noZeroDivisors

instance (priority := 100) NoZeroDivisors.to_isCancelMulZero [Ring α] [NoZeroDivisors α] :
    IsCancelMulZero α :=
{ mul_left_cancel_of_ne_zero := fun ha h ↦ by
    rw [← sub_eq_zero, ← mul_sub] at h
    exact sub_eq_zero.1 ((eq_zero_or_eq_zero_of_mul_eq_zero h).resolve_left ha)
  mul_right_cancel_of_ne_zero := fun hb h ↦ by
    rw [← sub_eq_zero, ← sub_mul] at h
    exact sub_eq_zero.1 ((eq_zero_or_eq_zero_of_mul_eq_zero h).resolve_right hb) }
#align no_zero_divisors.to_is_cancel_mul_zero NoZeroDivisors.to_isCancelMulZero

lemma NoZeroDivisors.to_isDomain [Ring α] [h : Nontrivial α] [NoZeroDivisors α] :
  IsDomain α :=
{ NoZeroDivisors.to_isCancelMulZero α, h with .. }
#align no_zero_divisors.to_is_domain NoZeroDivisors.to_isDomain

instance (priority := 100) IsDomain.to_noZeroDivisors [Ring α] [IsDomain α] :
    NoZeroDivisors α :=
IsRightCancelMulZero.to_noZeroDivisors α
#align is_domain.to_no_zero_divisors IsDomain.to_noZeroDivisors

end NoZeroDivisors<|MERGE_RESOLUTION|>--- conflicted
+++ resolved
@@ -30,29 +30,17 @@
 
 /-- Left multiplication by an element of a type with distributive multiplication is an `AddHom`. -/
 @[simps (config := { fullyApplied := false })]
-<<<<<<< HEAD
-def mulLeft [Distrib R] (r : R) : AddHom R R :=
-  { toFun := (· * ·) r
-    map_add' := mul_add r }
-=======
 def mulLeft [Distrib R] (r : R) : AddHom R R where
   toFun := (· * ·) r
   map_add' := mul_add r
->>>>>>> 7eb27432
 #align add_hom.mul_left AddHom.mulLeft
 #align add_hom.mul_left_apply AddHom.mulLeft_apply
 
 /-- Left multiplication by an element of a type with distributive multiplication is an `AddHom`. -/
 @[simps (config := { fullyApplied := false })]
-<<<<<<< HEAD
-def mulRight [Distrib R] (r : R) : AddHom R R :=
-  { toFun := fun a => a * r
-    map_add' := fun _ _ => add_mul _ _ r }
-=======
 def mulRight [Distrib R] (r : R) : AddHom R R where
   toFun a := a * r
   map_add' _ _ := add_mul _ _ r
->>>>>>> 7eb27432
 #align add_hom.mul_right AddHom.mulRight
 #align add_hom.mul_right_apply AddHom.mulRight_apply
 
