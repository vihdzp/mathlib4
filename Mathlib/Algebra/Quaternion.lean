--- conflicted
+++ resolved
@@ -746,11 +746,6 @@
 namespace Quaternion
 
 variable {S T R : Type*} [CommRing R] (r x y : R) (a b : ℍ[R])
-<<<<<<< HEAD
-
-export QuaternionAlgebra (re imI imJ imK)
-=======
->>>>>>> 0d378462
 
 /-- Coercion `R → ℍ[R]`. -/
 @[coe] def coe : R → ℍ[R] := QuaternionAlgebra.coe
