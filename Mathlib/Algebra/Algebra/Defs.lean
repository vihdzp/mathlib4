/-
Copyright (c) 2018 Kenny Lau. All rights reserved.
Released under Apache 2.0 license as described in the file LICENSE.
Authors: Kenny Lau, Yury Kudryashov
-/
import Mathlib.Algebra.Module.LinearMap.Defs

/-!
# Algebras over commutative semirings

In this file we define associative unital `Algebra`s over commutative (semi)rings.

* algebra homomorphisms `AlgHom` are defined in `Mathlib.Algebra.Algebra.Hom`;

* algebra equivalences `AlgEquiv` are defined in `Mathlib.Algebra.Algebra.Equiv`;

* `Subalgebra`s are defined in `Mathlib.Algebra.Algebra.Subalgebra`;

* The category `AlgebraCat R` of `R`-algebras is defined in the file
  `Mathlib.Algebra.Category.Algebra.Basic`.

See the implementation notes for remarks about non-associative and non-unital algebras.

## Main definitions:

* `Algebra R A`: the algebra typeclass.
* `algebraMap R A : R →+* A`: the canonical map from `R` to `A`, as a `RingHom`. This is the
  preferred spelling of this map, it is also available as:
  * `Algebra.linearMap R A : R →ₗ[R] A`, a `LinearMap`.
  * `Algebra.ofId R A : R →ₐ[R] A`, an `AlgHom` (defined in a later file).

## Implementation notes

Given a commutative (semi)ring `R`, there are two ways to define an `R`-algebra structure on a
(possibly noncommutative) (semi)ring `A`:
* By endowing `A` with a morphism of rings `R →+* A` denoted `algebraMap R A` which lands in the
  center of `A`.
* By requiring `A` be an `R`-module such that the action associates and commutes with multiplication
  as `r • (a₁ * a₂) = (r • a₁) * a₂ = a₁ * (r • a₂)`.

We define `Algebra R A` in a way that subsumes both definitions, by extending `SMul R A` and
requiring that this scalar action `r • x` must agree with left multiplication by the image of the
structure morphism `algebraMap R A r * x`.

As a result, there are two ways to talk about an `R`-algebra `A` when `A` is a semiring:
1. ```lean
   variable [CommSemiring R] [Semiring A]
   variable [Algebra R A]
   ```
2. ```lean
   variable [CommSemiring R] [Semiring A]
   variable [Module R A] [SMulCommClass R A A] [IsScalarTower R A A]
   ```

The first approach implies the second via typeclass search; so any lemma stated with the second set
of arguments will automatically apply to the first set. Typeclass search does not know that the
second approach implies the first, but this can be shown with:
```lean
example {R A : Type*} [CommSemiring R] [Semiring A]
  [Module R A] [SMulCommClass R A A] [IsScalarTower R A A] : Algebra R A :=
Algebra.ofModule smul_mul_assoc mul_smul_comm
```

The advantage of the first approach is that `algebraMap R A` is available, and `AlgHom R A B` and
`Subalgebra R A` can be used. For concrete `R` and `A`, `algebraMap R A` is often definitionally
convenient.

The advantage of the second approach is that `CommSemiring R`, `Semiring A`, and `Module R A` can
all be relaxed independently; for instance, this allows us to:
* Replace `Semiring A` with `NonUnitalNonAssocSemiring A` in order to describe non-unital and/or
  non-associative algebras.
* Replace `CommSemiring R` and `Module R A` with `CommGroup R'` and `DistribMulAction R' A`,
  which when `R' = Rˣ` lets us talk about the "algebra-like" action of `Rˣ` on an
  `R`-algebra `A`.

While `AlgHom R A B` cannot be used in the second approach, `NonUnitalAlgHom R A B` still can.

You should always use the first approach when working with associative unital algebras, and mimic
the second approach only when you need to weaken a condition on either `R` or `A`.

-/

<<<<<<< HEAD
assert_not_exists
  Field
  Module.End
=======
assert_not_exists Field
assert_not_exists Finset
assert_not_exists Module.End
>>>>>>> 013b3e65

universe u v w u₁ v₁

section Prio

-- We set this priority to 0 later in this file
-- Porting note: unsupported set_option extends_priority 200

/- control priority of
`instance [Algebra R A] : SMul R A` -/
/-- An associative unital `R`-algebra is a semiring `A` equipped with a map into its center `R → A`.

See the implementation notes in this file for discussion of the details of this definition.
-/
-- Porting note (https://github.com/leanprover-community/mathlib4/issues/5171): unsupported @[nolint has_nonempty_instance]
class Algebra (R : Type u) (A : Type v) [CommSemiring R] [Semiring A] extends SMul R A,
  R →+* A where
  commutes' : ∀ r x, toRingHom r * x = x * toRingHom r
  smul_def' : ∀ r x, r • x = toRingHom r * x

end Prio

/-- Embedding `R →+* A` given by `Algebra` structure. -/
def algebraMap (R : Type u) (A : Type v) [CommSemiring R] [Semiring A] [Algebra R A] : R →+* A :=
  Algebra.toRingHom

/-- Coercion from a commutative semiring to an algebra over this semiring. -/
@[coe, reducible]
def Algebra.cast {R A : Type*} [CommSemiring R] [Semiring A] [Algebra R A] : R → A :=
  algebraMap R A

namespace algebraMap

scoped instance coeHTCT (R A : Type*) [CommSemiring R] [Semiring A] [Algebra R A] :
    CoeHTCT R A :=
  ⟨Algebra.cast⟩

section CommSemiringSemiring

variable {R A : Type*} [CommSemiring R] [Semiring A] [Algebra R A]

@[norm_cast]
theorem coe_zero : (↑(0 : R) : A) = 0 :=
  map_zero (algebraMap R A)

@[norm_cast]
theorem coe_one : (↑(1 : R) : A) = 1 :=
  map_one (algebraMap R A)

@[norm_cast]
theorem coe_natCast (a : ℕ) : (↑(a : R) : A) = a :=
  map_natCast (algebraMap R A) a

@[norm_cast]
theorem coe_add (a b : R) : (↑(a + b : R) : A) = ↑a + ↑b :=
  map_add (algebraMap R A) a b

@[norm_cast]
theorem coe_mul (a b : R) : (↑(a * b : R) : A) = ↑a * ↑b :=
  map_mul (algebraMap R A) a b

@[norm_cast]
theorem coe_pow (a : R) (n : ℕ) : (↑(a ^ n : R) : A) = (a : A) ^ n :=
  map_pow (algebraMap R A) _ _

end CommSemiringSemiring

section CommRingRing

variable {R A : Type*} [CommRing R] [Ring A] [Algebra R A]

@[norm_cast]
theorem coe_neg (x : R) : (↑(-x : R) : A) = -↑x :=
  map_neg (algebraMap R A) x

@[norm_cast]
theorem coe_sub (a b : R) :
    (↑(a - b : R) : A) = ↑a - ↑b :=
  map_sub (algebraMap R A) a b

end CommRingRing

end algebraMap

/-- Creating an algebra from a morphism to the center of a semiring. -/
def RingHom.toAlgebra' {R S} [CommSemiring R] [Semiring S] (i : R →+* S)
    (h : ∀ c x, i c * x = x * i c) : Algebra R S where
  smul c x := i c * x
  commutes' := h
  smul_def' _ _ := rfl
  toRingHom := i

-- just simple lemmas for a declaration that is itself primed, no need for docstrings
set_option linter.docPrime false in
theorem RingHom.smul_toAlgebra' {R S} [CommSemiring R] [Semiring S] (i : R →+* S)
    (h : ∀ c x, i c * x = x * i c) (r : R) (s : S) :
    let _ := RingHom.toAlgebra' i h
    r • s = i r * s := rfl

set_option linter.docPrime false in
theorem RingHom.algebraMap_toAlgebra' {R S} [CommSemiring R] [Semiring S] (i : R →+* S)
    (h : ∀ c x, i c * x = x * i c) :
    @algebraMap R S _ _ (i.toAlgebra' h) = i :=
  rfl

/-- Creating an algebra from a morphism to a commutative semiring. -/
def RingHom.toAlgebra {R S} [CommSemiring R] [CommSemiring S] (i : R →+* S) : Algebra R S :=
  i.toAlgebra' fun _ => mul_comm _

theorem RingHom.algebraMap_toAlgebra {R S} [CommSemiring R] [CommSemiring S] (i : R →+* S) :
    @algebraMap R S _ _ i.toAlgebra = i :=
  rfl

namespace Algebra

variable {R : Type u} {S : Type v} {A : Type w} {B : Type*}

/-- Let `R` be a commutative semiring, let `A` be a semiring with a `Module R` structure.
If `(r • 1) * x = x * (r • 1) = r • x` for all `r : R` and `x : A`, then `A` is an `Algebra`
over `R`.

See note [reducible non-instances]. -/
abbrev ofModule' [CommSemiring R] [Semiring A] [Module R A]
    (h₁ : ∀ (r : R) (x : A), r • (1 : A) * x = r • x)
    (h₂ : ∀ (r : R) (x : A), x * r • (1 : A) = r • x) : Algebra R A where
  toFun r := r • (1 : A)
  map_one' := one_smul _ _
  map_mul' r₁ r₂ := by simp only [h₁, mul_smul]
  map_zero' := zero_smul _ _
  map_add' r₁ r₂ := add_smul r₁ r₂ 1
  commutes' r x := by simp [h₁, h₂]
  smul_def' r x := by simp [h₁]

/-- Let `R` be a commutative semiring, let `A` be a semiring with a `Module R` structure.
If `(r • x) * y = x * (r • y) = r • (x * y)` for all `r : R` and `x y : A`, then `A`
is an `Algebra` over `R`.

See note [reducible non-instances]. -/
abbrev ofModule [CommSemiring R] [Semiring A] [Module R A]
    (h₁ : ∀ (r : R) (x y : A), r • x * y = r • (x * y))
    (h₂ : ∀ (r : R) (x y : A), x * r • y = r • (x * y)) : Algebra R A :=
  ofModule' (fun r x => by rw [h₁, one_mul]) fun r x => by rw [h₂, mul_one]

section Semiring

variable [CommSemiring R] [CommSemiring S]
variable [Semiring A] [Algebra R A] [Semiring B] [Algebra R B]

-- Porting note: deleted a private lemma

-- We'll later use this to show `Algebra ℤ M` is a subsingleton.
/-- To prove two algebra structures on a fixed `[CommSemiring R] [Semiring A]` agree,
it suffices to check the `algebraMap`s agree.
-/
@[ext]
theorem algebra_ext {R : Type*} [CommSemiring R] {A : Type*} [Semiring A] (P Q : Algebra R A)
    (h : ∀ r : R, (haveI := P; algebraMap R A r) = haveI := Q; algebraMap R A r) :
    P = Q := by
  replace h : P.toRingHom = Q.toRingHom := DFunLike.ext _ _ h
  have h' : (haveI := P; (· • ·) : R → A → A) = (haveI := Q; (· • ·) : R → A → A) := by
    funext r a
    rw [P.smul_def', Q.smul_def', h]
  rcases P with @⟨⟨P⟩⟩
  rcases Q with @⟨⟨Q⟩⟩
  congr

-- see Note [lower instance priority]
instance (priority := 200) toModule {R A} {_ : CommSemiring R} {_ : Semiring A} [Algebra R A] :
    Module R A where
  one_smul _ := by simp [smul_def']
  mul_smul := by simp [smul_def', mul_assoc]
  smul_add := by simp [smul_def', mul_add]
  smul_zero := by simp [smul_def']
  add_smul := by simp [smul_def', add_mul]
  zero_smul := by simp [smul_def']

-- Porting note: this caused deterministic timeouts later in mathlib3 but not in mathlib 4.
-- attribute [instance 0] Algebra.toSMul

theorem smul_def (r : R) (x : A) : r • x = algebraMap R A r * x :=
  Algebra.smul_def' r x

theorem algebraMap_eq_smul_one (r : R) : algebraMap R A r = r • (1 : A) :=
  calc
    algebraMap R A r = algebraMap R A r * 1 := (mul_one _).symm
    _ = r • (1 : A) := (Algebra.smul_def r 1).symm

theorem algebraMap_eq_smul_one' : ⇑(algebraMap R A) = fun r => r • (1 : A) :=
  funext algebraMap_eq_smul_one

/-- `mul_comm` for `Algebra`s when one element is from the base ring. -/
theorem commutes (r : R) (x : A) : algebraMap R A r * x = x * algebraMap R A r :=
  Algebra.commutes' r x

lemma commute_algebraMap_left (r : R) (x : A) : Commute (algebraMap R A r) x :=
  Algebra.commutes r x

lemma commute_algebraMap_right (r : R) (x : A) : Commute x (algebraMap R A r) :=
  (Algebra.commutes r x).symm

/-- `mul_left_comm` for `Algebra`s when one element is from the base ring. -/
theorem left_comm (x : A) (r : R) (y : A) :
    x * (algebraMap R A r * y) = algebraMap R A r * (x * y) := by
  rw [← mul_assoc, ← commutes, mul_assoc]

/-- `mul_right_comm` for `Algebra`s when one element is from the base ring. -/
theorem right_comm (x : A) (r : R) (y : A) :
    x * algebraMap R A r * y = x * y * algebraMap R A r := by
  rw [mul_assoc, commutes, ← mul_assoc]

instance _root_.IsScalarTower.right : IsScalarTower R A A :=
  ⟨fun x y z => by rw [smul_eq_mul, smul_eq_mul, smul_def, smul_def, mul_assoc]⟩

@[simp]
theorem _root_.RingHom.smulOneHom_eq_algebraMap : RingHom.smulOneHom = algebraMap R A :=
  RingHom.ext fun r => (algebraMap_eq_smul_one r).symm

-- TODO: set up `IsScalarTower.smulCommClass` earlier so that we can actually prove this using
-- `mul_smul_comm s x y`.

/-- This is just a special case of the global `mul_smul_comm` lemma that requires less typeclass
search (and was here first). -/
@[simp]
protected theorem mul_smul_comm (s : R) (x y : A) : x * s • y = s • (x * y) := by
  rw [smul_def, smul_def, left_comm]

/-- This is just a special case of the global `smul_mul_assoc` lemma that requires less typeclass
search (and was here first). -/
@[simp]
protected theorem smul_mul_assoc (r : R) (x y : A) : r • x * y = r • (x * y) :=
  smul_mul_assoc r x y

@[simp]
theorem _root_.smul_algebraMap {α : Type*} [Monoid α] [MulDistribMulAction α A]
    [SMulCommClass α R A] (a : α) (r : R) : a • algebraMap R A r = algebraMap R A r := by
  rw [algebraMap_eq_smul_one, smul_comm a r (1 : A), smul_one]

section

end

section compHom

variable (A) (f : S →+* R)

/--
Compose an `Algebra` with a `RingHom`, with action `f s • m`.

This is the algebra version of `Module.compHom`.
-/
abbrev compHom : Algebra S A where
  smul s a := f s • a
  toRingHom := (algebraMap R A).comp f
  commutes' _ _ := Algebra.commutes _ _
  smul_def' _ _ := Algebra.smul_def _ _

theorem compHom_smul_def (s : S) (x : A) :
    letI := compHom A f
    s • x = f s • x := rfl

theorem compHom_algebraMap_eq :
    letI := compHom A f
    algebraMap S A = (algebraMap R A).comp f := rfl

theorem compHom_algebraMap_apply (s : S) :
    letI := compHom A f
    algebraMap S A s = (algebraMap R A) (f s) := rfl

end compHom


variable (R A)

/-- The canonical ring homomorphism `algebraMap R A : R →+* A` for any `R`-algebra `A`,
packaged as an `R`-linear map.
-/
protected def linearMap : R →ₗ[R] A :=
  { algebraMap R A with map_smul' := fun x y => by simp [Algebra.smul_def] }

@[simp]
theorem linearMap_apply (r : R) : Algebra.linearMap R A r = algebraMap R A r :=
  rfl

theorem coe_linearMap : ⇑(Algebra.linearMap R A) = algebraMap R A :=
  rfl

/-- The identity map inducing an `Algebra` structure. -/
instance (priority := 1100) id : Algebra R R where
  -- We override `toFun` and `toSMul` because `RingHom.id` is not reducible and cannot
  -- be made so without a significant performance hit.
  -- see library note [reducible non-instances].
  toFun x := x
  toSMul := Mul.toSMul _
  __ := (RingHom.id R).toAlgebra

variable {R A}

namespace id

@[simp]
theorem map_eq_id : algebraMap R R = RingHom.id _ :=
  rfl

theorem map_eq_self (x : R) : algebraMap R R x = x :=
  rfl

@[simp]
theorem smul_eq_mul (x y : R) : x • y = x * y :=
  rfl

end id

end Semiring

end Algebra

@[norm_cast]
theorem algebraMap.coe_smul (A B C : Type*) [SMul A B] [CommSemiring B] [Semiring C] [Algebra B C]
    [SMul A C] [IsScalarTower A B C] (a : A) (b : B) : (a • b : B) = a • (b : C) := calc
  ((a • b : B) : C) = (a • b) • 1 := Algebra.algebraMap_eq_smul_one _
  _ = a • (b • 1) := smul_assoc ..
  _ = a • (b : C) := congrArg _ (Algebra.algebraMap_eq_smul_one b).symm<|MERGE_RESOLUTION|>--- conflicted
+++ resolved
@@ -80,15 +80,7 @@
 
 -/
 
-<<<<<<< HEAD
-assert_not_exists
-  Field
-  Module.End
-=======
-assert_not_exists Field
-assert_not_exists Finset
-assert_not_exists Module.End
->>>>>>> 013b3e65
+assert_not_exists Field Finset Module.End
 
 universe u v w u₁ v₁
 
