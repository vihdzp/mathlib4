/-
Copyright (c) 2023 Jireh Loreaux. All rights reserved.
Released under Apache 2.0 license as described in the file LICENSE.
Authors: Jireh Loreaux
-/
import Mathlib.Algebra.Algebra.NonUnitalHom
import Mathlib.Data.Set.UnionLift
import Mathlib.LinearAlgebra.Span.Basic
import Mathlib.RingTheory.NonUnitalSubring.Basic

/-!
# Non-unital Subalgebras over Commutative Semirings

In this file we define `NonUnitalSubalgebra`s and the usual operations on them (`map`, `comap`).

## TODO

* once we have scalar actions by semigroups (as opposed to monoids), implement the action of a
  non-unital subalgebra on the larger algebra.
-/

universe u u' v v' w w'

section NonUnitalSubalgebraClass

variable {S R A : Type*} [CommSemiring R] [NonUnitalNonAssocSemiring A] [Module R A]
variable [SetLike S A] [NonUnitalSubsemiringClass S A] [hSR : SMulMemClass S R A] (s : S)

namespace NonUnitalSubalgebraClass

/-- Embedding of a non-unital subalgebra into the non-unital algebra. -/
def subtype (s : S) : s →ₙₐ[R] A :=
  { NonUnitalSubsemiringClass.subtype s, SMulMemClass.subtype s with toFun := (↑) }

variable {s} in
@[simp]
lemma subtype_apply (x : s) : subtype s x = x := rfl

lemma subtype_injective :
    Function.Injective (subtype s) :=
  Subtype.coe_injective

@[simp]
theorem coe_subtype : (subtype s : s → A) = ((↑) : s → A) :=
  rfl

@[deprecated (since := "2025-02-18")]
alias coeSubtype := coe_subtype

end NonUnitalSubalgebraClass

end NonUnitalSubalgebraClass

/-- A non-unital subalgebra is a sub(semi)ring that is also a submodule. -/
structure NonUnitalSubalgebra (R : Type u) (A : Type v) [CommSemiring R]
    [NonUnitalNonAssocSemiring A] [Module R A] : Type v
    extends NonUnitalSubsemiring A, Submodule R A

/-- Reinterpret a `NonUnitalSubalgebra` as a `NonUnitalSubsemiring`. -/
add_decl_doc NonUnitalSubalgebra.toNonUnitalSubsemiring

/-- Reinterpret a `NonUnitalSubalgebra` as a `Submodule`. -/
add_decl_doc NonUnitalSubalgebra.toSubmodule

namespace NonUnitalSubalgebra

variable {F : Type v'} {R' : Type u'} {R : Type u} {A : Type v} {B : Type w} {C : Type w'}

section NonUnitalNonAssocSemiring
variable [CommSemiring R]
variable [NonUnitalNonAssocSemiring A] [NonUnitalNonAssocSemiring B] [NonUnitalNonAssocSemiring C]
variable [Module R A] [Module R B] [Module R C]

instance : SetLike (NonUnitalSubalgebra R A) A where
  coe s := s.carrier
  coe_injective' p q h := by cases p; cases q; congr; exact SetLike.coe_injective h

/-- The actual `NonUnitalSubalgebra` obtained from an element of a type satisfying
`NonUnitalSubsemiringClass` and `SMulMemClass`. -/
@[simps]
def ofClass {S R A : Type*} [CommSemiring R] [NonUnitalNonAssocSemiring A] [Module R A]
    [SetLike S A] [NonUnitalSubsemiringClass S A] [SMulMemClass S R A]
    (s : S) : NonUnitalSubalgebra R A where
  carrier := s
  add_mem' := add_mem
  zero_mem' := zero_mem _
  mul_mem' := mul_mem
  smul_mem' := SMulMemClass.smul_mem

instance (priority := 100) : CanLift (Set A) (NonUnitalSubalgebra R A) (↑)
    (fun s ↦ 0 ∈ s ∧ (∀ {x y}, x ∈ s → y ∈ s → x + y ∈ s) ∧ (∀ {x y}, x ∈ s → y ∈ s → x * y ∈ s) ∧
      ∀ (r : R) {x}, x ∈ s → r • x ∈ s) where
  prf s h :=
    ⟨ { carrier := s
        zero_mem' := h.1
        add_mem' := h.2.1
        mul_mem' := h.2.2.1
        smul_mem' := h.2.2.2 },
      rfl ⟩

instance instNonUnitalSubsemiringClass :
    NonUnitalSubsemiringClass (NonUnitalSubalgebra R A) A where
  add_mem {s} := s.add_mem'
  mul_mem {s} := s.mul_mem'
  zero_mem {s} := s.zero_mem'

instance instSMulMemClass : SMulMemClass (NonUnitalSubalgebra R A) R A where
  smul_mem {s} := s.smul_mem'

theorem mem_carrier {s : NonUnitalSubalgebra R A} {x : A} : x ∈ s.carrier ↔ x ∈ s :=
  Iff.rfl

@[ext]
theorem ext {S T : NonUnitalSubalgebra R A} (h : ∀ x : A, x ∈ S ↔ x ∈ T) : S = T :=
  SetLike.ext h

@[simp]
theorem mem_toNonUnitalSubsemiring {S : NonUnitalSubalgebra R A} {x} :
    x ∈ S.toNonUnitalSubsemiring ↔ x ∈ S :=
  Iff.rfl

@[simp]
theorem coe_toNonUnitalSubsemiring (S : NonUnitalSubalgebra R A) :
    (↑S.toNonUnitalSubsemiring : Set A) = S :=
  rfl

theorem toNonUnitalSubsemiring_injective :
    Function.Injective
      (toNonUnitalSubsemiring : NonUnitalSubalgebra R A → NonUnitalSubsemiring A) :=
  fun S T h =>
  ext fun x => by rw [← mem_toNonUnitalSubsemiring, ← mem_toNonUnitalSubsemiring, h]

theorem toNonUnitalSubsemiring_inj {S U : NonUnitalSubalgebra R A} :
    S.toNonUnitalSubsemiring = U.toNonUnitalSubsemiring ↔ S = U :=
  toNonUnitalSubsemiring_injective.eq_iff

theorem mem_toSubmodule (S : NonUnitalSubalgebra R A) {x} : x ∈ S.toSubmodule ↔ x ∈ S :=
  Iff.rfl

@[simp]
theorem coe_toSubmodule (S : NonUnitalSubalgebra R A) : (↑S.toSubmodule : Set A) = S :=
  rfl

theorem toSubmodule_injective :
    Function.Injective (toSubmodule : NonUnitalSubalgebra R A → Submodule R A) := fun S T h =>
  ext fun x => by rw [← mem_toSubmodule, ← mem_toSubmodule, h]

theorem toSubmodule_inj {S U : NonUnitalSubalgebra R A} : S.toSubmodule = U.toSubmodule ↔ S = U :=
  toSubmodule_injective.eq_iff

/-- Copy of a non-unital subalgebra with a new `carrier` equal to the old one.
Useful to fix definitional equalities. -/
protected def copy (S : NonUnitalSubalgebra R A) (s : Set A) (hs : s = ↑S) :
    NonUnitalSubalgebra R A :=
  { S.toNonUnitalSubsemiring.copy s hs with
    smul_mem' := fun r a (ha : a ∈ s) => by
      show r • a ∈ s
      rw [hs] at ha ⊢
      exact S.smul_mem' r ha }

@[simp]
theorem coe_copy (S : NonUnitalSubalgebra R A) (s : Set A) (hs : s = ↑S) :
    (S.copy s hs : Set A) = s :=
  rfl

theorem copy_eq (S : NonUnitalSubalgebra R A) (s : Set A) (hs : s = ↑S) : S.copy s hs = S :=
  SetLike.coe_injective hs

instance (S : NonUnitalSubalgebra R A) : Inhabited S :=
  ⟨(0 : S.toNonUnitalSubsemiring)⟩

end NonUnitalNonAssocSemiring

section NonUnitalNonAssocRing
variable [CommRing R]
variable [NonUnitalNonAssocRing A] [NonUnitalNonAssocRing B] [NonUnitalNonAssocRing C]
variable [Module R A] [Module R B] [Module R C]

instance instNonUnitalSubringClass : NonUnitalSubringClass (NonUnitalSubalgebra R A) A :=
  { NonUnitalSubalgebra.instNonUnitalSubsemiringClass with
    neg_mem {_ x} hx := neg_one_smul R x ▸ SMulMemClass.smul_mem _ hx }

/-- A non-unital subalgebra over a ring is also a `Subring`. -/
def toNonUnitalSubring (S : NonUnitalSubalgebra R A) : NonUnitalSubring A where
  toNonUnitalSubsemiring := S.toNonUnitalSubsemiring
  neg_mem' := neg_mem (s := S)

@[simp]
theorem mem_toNonUnitalSubring {S : NonUnitalSubalgebra R A} {x} :
    x ∈ S.toNonUnitalSubring ↔ x ∈ S :=
  Iff.rfl

@[simp]
theorem coe_toNonUnitalSubring (S : NonUnitalSubalgebra R A) :
    (↑S.toNonUnitalSubring : Set A) = S :=
  rfl

theorem toNonUnitalSubring_injective :
    Function.Injective (toNonUnitalSubring : NonUnitalSubalgebra R A → NonUnitalSubring A) :=
  fun S T h => ext fun x => by rw [← mem_toNonUnitalSubring, ← mem_toNonUnitalSubring, h]

theorem toNonUnitalSubring_inj {S U : NonUnitalSubalgebra R A} :
    S.toNonUnitalSubring = U.toNonUnitalSubring ↔ S = U :=
  toNonUnitalSubring_injective.eq_iff

end NonUnitalNonAssocRing

section

/-! `NonUnitalSubalgebra`s inherit structure from their `NonUnitalSubsemiring` / `Semiring`
coercions. -/


instance toNonUnitalNonAssocSemiring [CommSemiring R] [NonUnitalNonAssocSemiring A] [Module R A]
    (S : NonUnitalSubalgebra R A) : NonUnitalNonAssocSemiring S :=
  inferInstance

instance toNonUnitalSemiring [CommSemiring R] [NonUnitalSemiring A] [Module R A]
    (S : NonUnitalSubalgebra R A) : NonUnitalSemiring S :=
  inferInstance

instance toNonUnitalCommSemiring [CommSemiring R] [NonUnitalCommSemiring A] [Module R A]
    (S : NonUnitalSubalgebra R A) : NonUnitalCommSemiring S :=
  inferInstance

instance toNonUnitalNonAssocRing [CommRing R] [NonUnitalNonAssocRing A] [Module R A]
    (S : NonUnitalSubalgebra R A) : NonUnitalNonAssocRing S :=
  inferInstance

instance toNonUnitalRing [CommRing R] [NonUnitalRing A] [Module R A]
    (S : NonUnitalSubalgebra R A) : NonUnitalRing S :=
  inferInstance

instance toNonUnitalCommRing [CommRing R] [NonUnitalCommRing A] [Module R A]
    (S : NonUnitalSubalgebra R A) : NonUnitalCommRing S :=
  inferInstance

end

/-- The forgetful map from `NonUnitalSubalgebra` to `Submodule` as an `OrderEmbedding` -/
def toSubmodule' [CommSemiring R] [NonUnitalNonAssocSemiring A] [Module R A] :
    NonUnitalSubalgebra R A ↪o Submodule R A where
  toEmbedding :=
    { toFun := fun S => S.toSubmodule
      inj' := fun S T h => ext <| by apply SetLike.ext_iff.1 h }
  map_rel_iff' := SetLike.coe_subset_coe.symm.trans SetLike.coe_subset_coe

/-- The forgetful map from `NonUnitalSubalgebra` to `NonUnitalSubsemiring` as an
`OrderEmbedding` -/
def toNonUnitalSubsemiring' [CommSemiring R] [NonUnitalNonAssocSemiring A] [Module R A] :
    NonUnitalSubalgebra R A ↪o NonUnitalSubsemiring A where
  toEmbedding :=
    { toFun := fun S => S.toNonUnitalSubsemiring
      inj' := fun S T h => ext <| by apply SetLike.ext_iff.1 h }
  map_rel_iff' := SetLike.coe_subset_coe.symm.trans SetLike.coe_subset_coe

/-- The forgetful map from `NonUnitalSubalgebra` to `NonUnitalSubsemiring` as an
`OrderEmbedding` -/
def toNonUnitalSubring' [CommRing R] [NonUnitalNonAssocRing A] [Module R A] :
    NonUnitalSubalgebra R A ↪o NonUnitalSubring A where
  toEmbedding :=
    { toFun := fun S => S.toNonUnitalSubring
      inj' := fun S T h => ext <| by apply SetLike.ext_iff.1 h }
  map_rel_iff' := SetLike.coe_subset_coe.symm.trans SetLike.coe_subset_coe

variable [CommSemiring R]
variable [NonUnitalNonAssocSemiring A] [NonUnitalNonAssocSemiring B] [NonUnitalNonAssocSemiring C]
variable [Module R A] [Module R B] [Module R C]
variable {S : NonUnitalSubalgebra R A}

section

/-! ### `NonUnitalSubalgebra`s inherit structure from their `Submodule` coercions. -/

instance instModule' [Semiring R'] [SMul R' R] [Module R' A] [IsScalarTower R' R A] : Module R' S :=
  SMulMemClass.toModule' _ R' R A S

instance instModule : Module R S :=
  S.instModule'

instance instIsScalarTower' [Semiring R'] [SMul R' R] [Module R' A] [IsScalarTower R' R A] :
    IsScalarTower R' R S :=
  S.toSubmodule.isScalarTower

instance [IsScalarTower R A A] : IsScalarTower R S S where
  smul_assoc r x y := Subtype.ext <| smul_assoc r (x : A) (y : A)

instance instSMulCommClass' [Semiring R'] [SMul R' R] [Module R' A] [IsScalarTower R' R A]
    [SMulCommClass R' R A] : SMulCommClass R' R S where
  smul_comm r' r s := Subtype.ext <| smul_comm r' r (s : A)

instance instSMulCommClass [SMulCommClass R A A] : SMulCommClass R S S where
  smul_comm r x y := Subtype.ext <| smul_comm r (x : A) (y : A)

instance noZeroSMulDivisors_bot [NoZeroSMulDivisors R A] : NoZeroSMulDivisors R S :=
  ⟨fun {c x} h =>
    have : c = 0 ∨ (x : A) = 0 := eq_zero_or_eq_zero_of_smul_eq_zero (congr_arg ((↑) : S → A) h)
    this.imp_right Subtype.ext⟩

end

protected theorem coe_add (x y : S) : (↑(x + y) : A) = ↑x + ↑y :=
  rfl

protected theorem coe_mul (x y : S) : (↑(x * y) : A) = ↑x * ↑y :=
  rfl

protected theorem coe_zero : ((0 : S) : A) = 0 :=
  rfl

protected theorem coe_neg {R : Type u} {A : Type v} [CommRing R] [Ring A] [Algebra R A]
    {S : NonUnitalSubalgebra R A} (x : S) : (↑(-x) : A) = -↑x :=
  rfl

protected theorem coe_sub {R : Type u} {A : Type v} [CommRing R] [Ring A] [Algebra R A]
    {S : NonUnitalSubalgebra R A} (x y : S) : (↑(x - y) : A) = ↑x - ↑y :=
  rfl

@[simp, norm_cast]
theorem coe_smul [SMul R' R] [SMul R' A] [IsScalarTower R' R A] (r : R') (x : S) :
    ↑(r • x) = r • (x : A) :=
  rfl

protected theorem coe_eq_zero {x : S} : (x : A) = 0 ↔ x = 0 :=
  ZeroMemClass.coe_eq_zero

@[simp]
theorem toNonUnitalSubsemiring_subtype :
    NonUnitalSubsemiringClass.subtype S = NonUnitalSubalgebraClass.subtype (R := R) S :=
  rfl

@[simp]
theorem toSubring_subtype {R A : Type*} [CommRing R] [Ring A] [Algebra R A]
    (S : NonUnitalSubalgebra R A) :
    NonUnitalSubringClass.subtype S = NonUnitalSubalgebraClass.subtype (R := R) S :=
  rfl

/-- Linear equivalence between `S : Submodule R A` and `S`. Though these types are equal,
we define it as a `LinearEquiv` to avoid type equalities. -/
def toSubmoduleEquiv (S : NonUnitalSubalgebra R A) : S.toSubmodule ≃ₗ[R] S :=
  LinearEquiv.ofEq _ _ rfl

variable [FunLike F A B] [NonUnitalAlgHomClass F R A B]

/-- Transport a non-unital subalgebra via an algebra homomorphism. -/
def map (f : F) (S : NonUnitalSubalgebra R A) : NonUnitalSubalgebra R B :=
  { S.toNonUnitalSubsemiring.map (f : A →ₙ+* B) with
    smul_mem' := fun r b hb => by
      rcases hb with ⟨a, ha, rfl⟩
      exact map_smulₛₗ f r a ▸ Set.mem_image_of_mem f (S.smul_mem' r ha) }

theorem map_mono {S₁ S₂ : NonUnitalSubalgebra R A} {f : F} :
    S₁ ≤ S₂ → (map f S₁ : NonUnitalSubalgebra R B) ≤ map f S₂ :=
  Set.image_subset f

theorem map_injective {f : F} (hf : Function.Injective f) :
    Function.Injective (map f : NonUnitalSubalgebra R A → NonUnitalSubalgebra R B) :=
  fun _S₁ _S₂ ih =>
  ext <| Set.ext_iff.1 <| Set.image_injective.2 hf <| Set.ext <| SetLike.ext_iff.mp ih

@[simp]
theorem map_id (S : NonUnitalSubalgebra R A) : map (NonUnitalAlgHom.id R A) S = S :=
  SetLike.coe_injective <| Set.image_id _

theorem map_map (S : NonUnitalSubalgebra R A) (g : B →ₙₐ[R] C) (f : A →ₙₐ[R] B) :
    (S.map f).map g = S.map (g.comp f) :=
  SetLike.coe_injective <| Set.image_image _ _ _

@[simp]
theorem mem_map {S : NonUnitalSubalgebra R A} {f : F} {y : B} : y ∈ map f S ↔ ∃ x ∈ S, f x = y :=
  NonUnitalSubsemiring.mem_map

theorem map_toSubmodule {S : NonUnitalSubalgebra R A} {f : F} :
    -- TODO: introduce a better coercion from `NonUnitalAlgHomClass` to `LinearMap`
    (map f S).toSubmodule = Submodule.map (LinearMapClass.linearMap f) S.toSubmodule :=
  SetLike.coe_injective rfl

theorem map_toNonUnitalSubsemiring {S : NonUnitalSubalgebra R A} {f : F} :
    (map f S).toNonUnitalSubsemiring = S.toNonUnitalSubsemiring.map (f : A →ₙ+* B) :=
  SetLike.coe_injective rfl

@[simp]
theorem coe_map (S : NonUnitalSubalgebra R A) (f : F) : (map f S : Set B) = f '' S :=
  rfl

/-- Preimage of a non-unital subalgebra under an algebra homomorphism. -/
def comap (f : F) (S : NonUnitalSubalgebra R B) : NonUnitalSubalgebra R A :=
  { S.toNonUnitalSubsemiring.comap (f : A →ₙ+* B) with
    smul_mem' := fun r a (ha : f a ∈ S) =>
      show f (r • a) ∈ S from (map_smulₛₗ f r a).symm ▸ SMulMemClass.smul_mem r ha }

theorem map_le {S : NonUnitalSubalgebra R A} {f : F} {U : NonUnitalSubalgebra R B} :
    map f S ≤ U ↔ S ≤ comap f U :=
  Set.image_subset_iff

theorem gc_map_comap (f : F) :
    GaloisConnection (map f : NonUnitalSubalgebra R A → NonUnitalSubalgebra R B) (comap f) :=
  fun _ _ => map_le

@[simp]
theorem mem_comap (S : NonUnitalSubalgebra R B) (f : F) (x : A) : x ∈ comap f S ↔ f x ∈ S :=
  Iff.rfl

@[simp, norm_cast]
theorem coe_comap (S : NonUnitalSubalgebra R B) (f : F) : (comap f S : Set A) = f ⁻¹' (S : Set B) :=
  rfl

instance noZeroDivisors {R A : Type*} [CommSemiring R] [NonUnitalSemiring A] [NoZeroDivisors A]
    [Module R A] (S : NonUnitalSubalgebra R A) : NoZeroDivisors S :=
  NonUnitalSubsemiringClass.noZeroDivisors S

end NonUnitalSubalgebra

namespace Submodule

variable {R A : Type*} [CommSemiring R] [NonUnitalNonAssocSemiring A] [Module R A]

/-- A submodule closed under multiplication is a non-unital subalgebra. -/
def toNonUnitalSubalgebra (p : Submodule R A) (h_mul : ∀ x y, x ∈ p → y ∈ p → x * y ∈ p) :
    NonUnitalSubalgebra R A :=
  { p with
    mul_mem' := h_mul _ _ }

@[simp]
theorem mem_toNonUnitalSubalgebra {p : Submodule R A} {h_mul} {x} :
    x ∈ p.toNonUnitalSubalgebra h_mul ↔ x ∈ p :=
  Iff.rfl

@[simp]
theorem coe_toNonUnitalSubalgebra (p : Submodule R A) (h_mul) :
    (p.toNonUnitalSubalgebra h_mul : Set A) = p :=
  rfl

theorem toNonUnitalSubalgebra_mk (p : Submodule R A) hmul :
    p.toNonUnitalSubalgebra hmul =
      NonUnitalSubalgebra.mk ⟨⟨⟨p, p.add_mem⟩, p.zero_mem⟩, hmul _ _⟩ p.smul_mem' :=
  rfl

@[simp]
theorem toNonUnitalSubalgebra_toSubmodule (p : Submodule R A) (h_mul) :
    (p.toNonUnitalSubalgebra h_mul).toSubmodule = p :=
  SetLike.coe_injective rfl

@[simp]
theorem _root_.NonUnitalSubalgebra.toSubmodule_toNonUnitalSubalgebra (S : NonUnitalSubalgebra R A) :
    (S.toSubmodule.toNonUnitalSubalgebra fun _ _ => mul_mem (s := S)) = S :=
  SetLike.coe_injective rfl

end Submodule

namespace NonUnitalAlgHom

variable {F : Type v'} {R' : Type u'} {R : Type u} {A : Type v} {B : Type w} {C : Type w'}
variable [CommSemiring R]
variable [NonUnitalNonAssocSemiring A] [Module R A] [NonUnitalNonAssocSemiring B] [Module R B]
variable [NonUnitalNonAssocSemiring C] [Module R C] [FunLike F A B] [NonUnitalAlgHomClass F R A B]

/-- Range of an `NonUnitalAlgHom` as a non-unital subalgebra. -/
protected def range (φ : F) : NonUnitalSubalgebra R B where
  toNonUnitalSubsemiring := NonUnitalRingHom.srange (φ : A →ₙ+* B)
  smul_mem' := fun r a => by rintro ⟨a, rfl⟩; exact ⟨r • a, map_smul φ r a⟩

@[simp]
theorem mem_range (φ : F) {y : B} :
    y ∈ (NonUnitalAlgHom.range φ : NonUnitalSubalgebra R B) ↔ ∃ x : A, φ x = y :=
  NonUnitalRingHom.mem_srange

theorem mem_range_self (φ : F) (x : A) :
    φ x ∈ (NonUnitalAlgHom.range φ : NonUnitalSubalgebra R B) :=
  (NonUnitalAlgHom.mem_range φ).2 ⟨x, rfl⟩

@[simp]
theorem coe_range (φ : F) :
    ((NonUnitalAlgHom.range φ : NonUnitalSubalgebra R B) : Set B) = Set.range (φ : A → B) := by
  ext
  rw [SetLike.mem_coe, mem_range, Set.mem_range]

theorem range_comp (f : A →ₙₐ[R] B) (g : B →ₙₐ[R] C) :
    NonUnitalAlgHom.range (g.comp f) = (NonUnitalAlgHom.range f).map g :=
  SetLike.coe_injective (Set.range_comp g f)

theorem range_comp_le_range (f : A →ₙₐ[R] B) (g : B →ₙₐ[R] C) :
    NonUnitalAlgHom.range (g.comp f) ≤ NonUnitalAlgHom.range g :=
  SetLike.coe_mono (Set.range_comp_subset_range f g)

/-- Restrict the codomain of a non-unital algebra homomorphism. -/
def codRestrict (f : F) (S : NonUnitalSubalgebra R B) (hf : ∀ x, f x ∈ S) : A →ₙₐ[R] S :=
  { NonUnitalRingHom.codRestrict (f : A →ₙ+* B) S.toNonUnitalSubsemiring hf with
    map_smul' := fun r a => Subtype.ext <| map_smul f r a }

@[simp]
theorem subtype_comp_codRestrict (f : F) (S : NonUnitalSubalgebra R B) (hf : ∀ x : A, f x ∈ S) :
    (NonUnitalSubalgebraClass.subtype S).comp (NonUnitalAlgHom.codRestrict f S hf) = f :=
  rfl

@[simp]
theorem coe_codRestrict (f : F) (S : NonUnitalSubalgebra R B) (hf : ∀ x, f x ∈ S) (x : A) :
    ↑(NonUnitalAlgHom.codRestrict f S hf x) = f x :=
  rfl

theorem injective_codRestrict (f : F) (S : NonUnitalSubalgebra R B) (hf : ∀ x : A, f x ∈ S) :
    Function.Injective (NonUnitalAlgHom.codRestrict f S hf) ↔ Function.Injective f :=
  ⟨fun H _x _y hxy => H <| Subtype.eq hxy, fun H _x _y hxy => H (congr_arg Subtype.val hxy :)⟩

/-- Restrict the codomain of an `NonUnitalAlgHom` `f` to `f.range`.

This is the bundled version of `Set.rangeFactorization`. -/
abbrev rangeRestrict (f : F) : A →ₙₐ[R] (NonUnitalAlgHom.range f : NonUnitalSubalgebra R B) :=
  NonUnitalAlgHom.codRestrict f (NonUnitalAlgHom.range f) (NonUnitalAlgHom.mem_range_self f)

/-- The equalizer of two non-unital `R`-algebra homomorphisms -/
def equalizer (ϕ ψ : F) : NonUnitalSubalgebra R A where
  carrier := {a | (ϕ a : B) = ψ a}
  zero_mem' := by rw [Set.mem_setOf_eq, map_zero, map_zero]
  add_mem' {x y} (hx : ϕ x = ψ x) (hy : ϕ y = ψ y) := by
    rw [Set.mem_setOf_eq, map_add, map_add, hx, hy]
  mul_mem' {x y} (hx : ϕ x = ψ x) (hy : ϕ y = ψ y) := by
    rw [Set.mem_setOf_eq, map_mul, map_mul, hx, hy]
  smul_mem' r x (hx : ϕ x = ψ x) := by rw [Set.mem_setOf_eq, map_smul, map_smul, hx]

@[simp]
theorem mem_equalizer (φ ψ : F) (x : A) :
    x ∈ NonUnitalAlgHom.equalizer φ ψ ↔ φ x = ψ x :=
  Iff.rfl

/-- The range of a morphism of algebras is a fintype, if the domain is a fintype.

Note that this instance can cause a diamond with `Subtype.fintype` if `B` is also a fintype. -/
instance fintypeRange [Fintype A] [DecidableEq B] (φ : F) :
    Fintype (NonUnitalAlgHom.range φ) :=
  Set.fintypeRange φ

end NonUnitalAlgHom

namespace NonUnitalAlgebra

variable {F : Type*} (R : Type u) {A : Type v} {B : Type w}
variable [CommSemiring R] [NonUnitalNonAssocSemiring A] [Module R A]

@[simp]
lemma span_eq_toSubmodule (s : NonUnitalSubalgebra R A) :
    Submodule.span R (s : Set A) = s.toSubmodule := by
  simp [SetLike.ext'_iff, Submodule.coe_span_eq_self]

variable [NonUnitalNonAssocSemiring B] [Module R B]
variable [FunLike F A B] [NonUnitalAlgHomClass F R A B]

section IsScalarTower

variable [IsScalarTower R A A] [SMulCommClass R A A]

/-- The minimal non-unital subalgebra that includes `s`. -/
def adjoin (s : Set A) : NonUnitalSubalgebra R A :=
  { Submodule.span R (NonUnitalSubsemiring.closure s : Set A) with
    mul_mem' :=
      fun {a b} (ha : a ∈ Submodule.span R (NonUnitalSubsemiring.closure s : Set A))
        (hb : b ∈ Submodule.span R (NonUnitalSubsemiring.closure s : Set A)) =>
      show a * b ∈ Submodule.span R (NonUnitalSubsemiring.closure s : Set A) by
        refine Submodule.span_induction ?_ ?_ ?_ ?_ ha
        · refine Submodule.span_induction ?_ ?_ ?_ ?_ hb
          · exact fun x (hx : x ∈ NonUnitalSubsemiring.closure s) y
              (hy : y ∈ NonUnitalSubsemiring.closure s) => Submodule.subset_span (mul_mem hy hx)
          · exact fun x _hx => (mul_zero x).symm ▸ Submodule.zero_mem _
          · exact fun x y _ _ hx hy z hz => (mul_add z x y).symm ▸ add_mem (hx z hz) (hy z hz)
          · exact fun r x _ hx y hy =>
              (mul_smul_comm r y x).symm ▸ SMulMemClass.smul_mem r (hx y hy)
        · exact (zero_mul b).symm ▸ Submodule.zero_mem _
        · exact fun x y _ _ => (add_mul x y b).symm ▸ add_mem
        · exact fun r x _ hx => (smul_mul_assoc r x b).symm ▸ SMulMemClass.smul_mem r hx }

theorem adjoin_toSubmodule (s : Set A) :
    (adjoin R s).toSubmodule = Submodule.span R (NonUnitalSubsemiring.closure s : Set A) :=
  rfl

<<<<<<< HEAD
@[simp, aesop safe 20 apply (rule_sets := [SetLike])]
theorem subset_adjoin {s : Set A} : s ⊆ adjoin R s :=
  NonUnitalSubsemiring.subset_closure.trans Submodule.subset_span

@[aesop unsafe 80% apply (rule_sets := [SetLike])]
=======
@[simp, aesop safe 20 (rule_sets := [SetLike])]
theorem subset_adjoin {s : Set A} : s ⊆ adjoin R s :=
  NonUnitalSubsemiring.subset_closure.trans Submodule.subset_span

@[aesop 80% (rule_sets := [SetLike])]
>>>>>>> 01e7adaa
theorem mem_adjoin_of_mem {s : Set A} {x : A} (hx : x ∈ s) : x ∈ adjoin R s := subset_adjoin R hx

theorem self_mem_adjoin_singleton (x : A) : x ∈ adjoin R ({x} : Set A) :=
  NonUnitalAlgebra.subset_adjoin R (Set.mem_singleton x)

variable {R}

protected theorem gc : GaloisConnection (adjoin R : Set A → NonUnitalSubalgebra R A) (↑) :=
  fun s S =>
  ⟨fun H => (NonUnitalSubsemiring.subset_closure.trans Submodule.subset_span).trans H,
    fun H => show Submodule.span R _ ≤ S.toSubmodule from Submodule.span_le.mpr <|
      show NonUnitalSubsemiring.closure s ≤ S.toNonUnitalSubsemiring from
        NonUnitalSubsemiring.closure_le.2 H⟩

/-- Galois insertion between `adjoin` and `Subtype.val`. -/
protected def gi : GaloisInsertion (adjoin R : Set A → NonUnitalSubalgebra R A) (↑) where
  choice s hs := (adjoin R s).copy s <| le_antisymm (NonUnitalAlgebra.gc.le_u_l s) hs
  gc := NonUnitalAlgebra.gc
  le_l_u S := (NonUnitalAlgebra.gc (S : Set A) (adjoin R S)).1 <| le_rfl
  choice_eq _ _ := NonUnitalSubalgebra.copy_eq _ _ _

instance : CompleteLattice (NonUnitalSubalgebra R A) :=
  GaloisInsertion.liftCompleteLattice NonUnitalAlgebra.gi

theorem adjoin_le {S : NonUnitalSubalgebra R A} {s : Set A} (hs : s ⊆ S) : adjoin R s ≤ S :=
  NonUnitalAlgebra.gc.l_le hs

@[simp]
theorem adjoin_le_iff {S : NonUnitalSubalgebra R A} {s : Set A} : adjoin R s ≤ S ↔ s ⊆ S :=
  NonUnitalAlgebra.gc _ _

@[gcongr]
theorem adjoin_mono {s t : Set A} (H : s ⊆ t) : adjoin R s ≤ adjoin R t :=
  NonUnitalAlgebra.gc.monotone_l H

theorem adjoin_union (s t : Set A) : adjoin R (s ∪ t) = adjoin R s ⊔ adjoin R t :=
  (NonUnitalAlgebra.gc : GaloisConnection _ ((↑) : NonUnitalSubalgebra R A → Set A)).l_sup

@[simp]
lemma adjoin_eq (s : NonUnitalSubalgebra R A) : adjoin R (s : Set A) = s :=
  le_antisymm (adjoin_le le_rfl) (subset_adjoin R)

/-- If some predicate holds for all `x ∈ (s : Set A)` and this predicate is closed under the
`algebraMap`, addition, multiplication and star operations, then it holds for `a ∈ adjoin R s`. -/
@[elab_as_elim]
theorem adjoin_induction {s : Set A} {p : (x : A) → x ∈ adjoin R s → Prop}
    (mem : ∀ (x) (hx : x ∈ s), p x (subset_adjoin R hx))
    (add : ∀ x y hx hy, p x hx → p y hy → p (x + y) (add_mem hx hy)) (zero : p 0 (zero_mem _))
    (mul : ∀ x y hx hy, p x hx → p y hy → p (x * y) (mul_mem hx hy))
    (smul : ∀ r x hx, p x hx → p (r • x) (SMulMemClass.smul_mem r hx))
    {x} (hx : x ∈ adjoin R s) : p x hx :=
  let S : NonUnitalSubalgebra R A :=
    { carrier := { x | ∃ hx, p x hx }
      mul_mem' := (Exists.elim · fun _ ha ↦ (Exists.elim · fun _ hb ↦ ⟨_, mul _ _ _ _ ha hb⟩))
      add_mem' := (Exists.elim · fun _ ha ↦ (Exists.elim · fun _ hb ↦ ⟨_, add _ _ _ _ ha hb⟩))
      smul_mem' := fun r ↦ (Exists.elim · fun _ hb ↦ ⟨_, smul r _ _ hb⟩)
      zero_mem' := ⟨_, zero⟩ }
  adjoin_le (S := S) (fun y hy ↦ ⟨subset_adjoin R hy, mem y hy⟩) hx |>.elim fun _ ↦ id

@[elab_as_elim]
theorem adjoin_induction₂ {s : Set A} {p : ∀ x y, x ∈ adjoin R s → y ∈ adjoin R s → Prop}
    (mem_mem : ∀ (x) (y) (hx : x ∈ s) (hy : y ∈ s), p x y (subset_adjoin R hx) (subset_adjoin R hy))
    (zero_left : ∀ x hx, p 0 x (zero_mem _) hx) (zero_right : ∀ x hx, p x 0 hx (zero_mem _))
    (add_left : ∀ x y z hx hy hz, p x z hx hz → p y z hy hz → p (x + y) z (add_mem hx hy) hz)
    (add_right : ∀ x y z hx hy hz, p x y hx hy → p x z hx hz → p x (y + z) hx (add_mem hy hz))
    (mul_left : ∀ x y z hx hy hz, p x z hx hz → p y z hy hz → p (x * y) z (mul_mem hx hy) hz)
    (mul_right : ∀ x y z hx hy hz, p x y hx hy → p x z hx hz → p x (y * z) hx (mul_mem hy hz))
    (smul_left : ∀ r x y hx hy, p x y hx hy → p (r • x) y (SMulMemClass.smul_mem r hx) hy)
    (smul_right : ∀ r x y hx hy, p x y hx hy → p x (r • y) hx (SMulMemClass.smul_mem r hy))
    {x y : A} (hx : x ∈ adjoin R s) (hy : y ∈ adjoin R s) :
    p x y hx hy := by
  induction hy using adjoin_induction with
  | mem z hz =>
    induction hx using adjoin_induction with
    | mem _ h => exact mem_mem _ _ h hz
    | zero => exact zero_left _ _
    | mul _ _ _ _ h₁ h₂ => exact mul_left _ _ _ _ _ _ h₁ h₂
    | add _ _ _ _ h₁ h₂ => exact add_left _ _ _ _ _ _ h₁ h₂
    | smul _ _ _ h => exact smul_left _ _ _ _ _ h
  | zero => exact zero_right x hx
  | mul _ _ _ _ h₁ h₂ => exact mul_right _ _ _ _ _ _ h₁ h₂
  | add _ _ _ _ h₁ h₂ => exact add_right _ _ _ _ _ _ h₁ h₂
  | smul _ _ _ h => exact smul_right _ _ _ _ _ h

open Submodule in
lemma adjoin_eq_span (s : Set A) : (adjoin R s).toSubmodule = span R (Subsemigroup.closure s) := by
  apply le_antisymm
  · intro x hx
    induction hx using adjoin_induction with
    | mem x hx => exact subset_span <| Subsemigroup.subset_closure hx
    | add x y _ _ hpx hpy => exact add_mem hpx hpy
    | zero => exact zero_mem _
    | mul x y _ _ hpx hpy =>
      apply span_induction₂ ?Hs (by simp) (by simp) ?Hadd_l ?Hadd_r ?Hsmul_l ?Hsmul_r hpx hpy
      case Hs => exact fun x y hx hy ↦ subset_span <| mul_mem hx hy
      case Hadd_l => exact fun x y z _ _ _ hxz hyz ↦ by simpa [add_mul] using add_mem hxz hyz
      case Hadd_r => exact fun x y z _ _ _ hxz hyz ↦ by simpa [mul_add] using add_mem hxz hyz
      case Hsmul_l => exact fun r x y _ _ hxy ↦ by simpa [smul_mul_assoc] using smul_mem _ _ hxy
      case Hsmul_r => exact fun r x y _ _ hxy ↦ by simpa [mul_smul_comm] using smul_mem _ _ hxy
    | smul r x _ hpx => exact smul_mem _ _ hpx
  · apply span_le.2 _
    show Subsemigroup.closure s ≤ (adjoin R s).toSubsemigroup
    exact Subsemigroup.closure_le.2 (subset_adjoin R)

variable (R A)

@[simp]
theorem adjoin_empty : adjoin R (∅ : Set A) = ⊥ :=
  show adjoin R ⊥ = ⊥ by apply GaloisConnection.l_bot; exact NonUnitalAlgebra.gc

@[simp]
theorem adjoin_univ : adjoin R (Set.univ : Set A) = ⊤ :=
  eq_top_iff.2 fun _x hx => subset_adjoin R hx

open NonUnitalSubalgebra in
lemma _root_.NonUnitalAlgHom.map_adjoin [IsScalarTower R B B] [SMulCommClass R B B]
    (f : F) (s : Set A) : map f (adjoin R s) = adjoin R (f '' s) :=
  Set.image_preimage.l_comm_of_u_comm (gc_map_comap f) NonUnitalAlgebra.gi.gc
    NonUnitalAlgebra.gi.gc fun _t => rfl

open NonUnitalSubalgebra in
@[simp]
lemma _root_.NonUnitalAlgHom.map_adjoin_singleton [IsScalarTower R B B] [SMulCommClass R B B]
    (f : F) (x : A) : map f (adjoin R {x}) = adjoin R {f x} := by
  simp [NonUnitalAlgHom.map_adjoin]

variable {R A}

@[simp]
theorem coe_top : (↑(⊤ : NonUnitalSubalgebra R A) : Set A) = Set.univ :=
  rfl

@[simp]
theorem mem_top {x : A} : x ∈ (⊤ : NonUnitalSubalgebra R A) :=
  Set.mem_univ x

@[simp]
theorem top_toSubmodule : (⊤ : NonUnitalSubalgebra R A).toSubmodule = ⊤ :=
  rfl

@[simp]
theorem top_toNonUnitalSubsemiring : (⊤ : NonUnitalSubalgebra R A).toNonUnitalSubsemiring = ⊤ :=
  rfl

@[simp]
theorem top_toSubring {R A : Type*} [CommRing R] [NonUnitalNonAssocRing A] [Module R A]
    [IsScalarTower R A A] [SMulCommClass R A A] :
    (⊤ : NonUnitalSubalgebra R A).toNonUnitalSubring = ⊤ :=
  rfl

@[simp]
theorem toSubmodule_eq_top {S : NonUnitalSubalgebra R A} : S.toSubmodule = ⊤ ↔ S = ⊤ :=
  NonUnitalSubalgebra.toSubmodule'.injective.eq_iff' top_toSubmodule

@[simp]
theorem toNonUnitalSubsemiring_eq_top {S : NonUnitalSubalgebra R A} :
    S.toNonUnitalSubsemiring = ⊤ ↔ S = ⊤ :=
  NonUnitalSubalgebra.toNonUnitalSubsemiring_injective.eq_iff' top_toNonUnitalSubsemiring

@[simp]
theorem to_subring_eq_top {R A : Type*} [CommRing R] [Ring A] [Algebra R A]
    {S : NonUnitalSubalgebra R A} : S.toNonUnitalSubring = ⊤ ↔ S = ⊤ :=
  NonUnitalSubalgebra.toNonUnitalSubring_injective.eq_iff' top_toSubring

theorem mem_sup_left {S T : NonUnitalSubalgebra R A} : ∀ {x : A}, x ∈ S → x ∈ S ⊔ T := by
  rw [← SetLike.le_def]
  exact le_sup_left

theorem mem_sup_right {S T : NonUnitalSubalgebra R A} : ∀ {x : A}, x ∈ T → x ∈ S ⊔ T := by
  rw [← SetLike.le_def]
  exact le_sup_right

theorem mul_mem_sup {S T : NonUnitalSubalgebra R A} {x y : A} (hx : x ∈ S) (hy : y ∈ T) :
    x * y ∈ S ⊔ T :=
  mul_mem (mem_sup_left hx) (mem_sup_right hy)

theorem map_sup [IsScalarTower R B B] [SMulCommClass R B B]
    (f : F) (S T : NonUnitalSubalgebra R A) :
    ((S ⊔ T).map f : NonUnitalSubalgebra R B) = S.map f ⊔ T.map f :=
  (NonUnitalSubalgebra.gc_map_comap f).l_sup

theorem map_inf [IsScalarTower R B B] [SMulCommClass R B B]
    (f : F) (hf : Function.Injective f) (S T : NonUnitalSubalgebra R A) :
    ((S ⊓ T).map f : NonUnitalSubalgebra R B) = S.map f ⊓ T.map f :=
  SetLike.coe_injective (Set.image_inter hf)

@[simp, norm_cast]
theorem coe_inf (S T : NonUnitalSubalgebra R A) : (↑(S ⊓ T) : Set A) = (S : Set A) ∩ T :=
  rfl

@[simp]
theorem mem_inf {S T : NonUnitalSubalgebra R A} {x : A} : x ∈ S ⊓ T ↔ x ∈ S ∧ x ∈ T :=
  Iff.rfl

@[simp]
theorem inf_toSubmodule (S T : NonUnitalSubalgebra R A) :
    (S ⊓ T).toSubmodule = S.toSubmodule ⊓ T.toSubmodule :=
  rfl

@[simp]
theorem inf_toNonUnitalSubsemiring (S T : NonUnitalSubalgebra R A) :
    (S ⊓ T).toNonUnitalSubsemiring = S.toNonUnitalSubsemiring ⊓ T.toNonUnitalSubsemiring :=
  rfl

@[simp, norm_cast]
theorem coe_sInf (S : Set (NonUnitalSubalgebra R A)) : (↑(sInf S) : Set A) = ⋂ s ∈ S, ↑s :=
  sInf_image

theorem mem_sInf {S : Set (NonUnitalSubalgebra R A)} {x : A} : x ∈ sInf S ↔ ∀ p ∈ S, x ∈ p := by
  simp only [← SetLike.mem_coe, coe_sInf, Set.mem_iInter₂]

@[simp]
theorem sInf_toSubmodule (S : Set (NonUnitalSubalgebra R A)) :
    (sInf S).toSubmodule = sInf (NonUnitalSubalgebra.toSubmodule '' S) :=
  SetLike.coe_injective <| by simp

@[simp]
theorem sInf_toNonUnitalSubsemiring (S : Set (NonUnitalSubalgebra R A)) :
    (sInf S).toNonUnitalSubsemiring = sInf (NonUnitalSubalgebra.toNonUnitalSubsemiring '' S) :=
  SetLike.coe_injective <| by simp

@[simp, norm_cast]
theorem coe_iInf {ι : Sort*} {S : ι → NonUnitalSubalgebra R A} :
    (↑(⨅ i, S i) : Set A) = ⋂ i, S i := by simp [iInf]

theorem mem_iInf {ι : Sort*} {S : ι → NonUnitalSubalgebra R A} {x : A} :
    (x ∈ ⨅ i, S i) ↔ ∀ i, x ∈ S i := by simp only [iInf, mem_sInf, Set.forall_mem_range]

theorem map_iInf {ι : Sort*} [Nonempty ι]
    [IsScalarTower R B B] [SMulCommClass R B B] (f : F)
    (hf : Function.Injective f) (S : ι → NonUnitalSubalgebra R A) :
    ((⨅ i, S i).map f : NonUnitalSubalgebra R B) = ⨅ i, (S i).map f := by
  apply SetLike.coe_injective
  simpa using (Set.injOn_of_injective hf).image_iInter_eq (s := SetLike.coe ∘ S)

@[simp]
theorem iInf_toSubmodule {ι : Sort*} (S : ι → NonUnitalSubalgebra R A) :
    (⨅ i, S i).toSubmodule = ⨅ i, (S i).toSubmodule :=
  SetLike.coe_injective <| by simp

instance : Inhabited (NonUnitalSubalgebra R A) :=
  ⟨⊥⟩

theorem mem_bot {x : A} : x ∈ (⊥ : NonUnitalSubalgebra R A) ↔ x = 0 :=
  show x ∈ Submodule.span R (NonUnitalSubsemiring.closure (∅ : Set A) : Set A) ↔ x = 0 by
    rw [NonUnitalSubsemiring.closure_empty, NonUnitalSubsemiring.coe_bot,
      Submodule.span_zero_singleton, Submodule.mem_bot]

theorem toSubmodule_bot : (⊥ : NonUnitalSubalgebra R A).toSubmodule = ⊥ := by
  ext
  simp only [mem_bot, NonUnitalSubalgebra.mem_toSubmodule, Submodule.mem_bot]

@[simp]
theorem coe_bot : ((⊥ : NonUnitalSubalgebra R A) : Set A) = {0} := by
  simp [Set.ext_iff, NonUnitalAlgebra.mem_bot]

theorem eq_top_iff {S : NonUnitalSubalgebra R A} : S = ⊤ ↔ ∀ x : A, x ∈ S :=
  ⟨fun h x => by rw [h]; exact mem_top, fun h => by ext x; exact ⟨fun _ => mem_top, fun _ => h x⟩⟩

@[simp]
theorem range_id : NonUnitalAlgHom.range (NonUnitalAlgHom.id R A) = ⊤ :=
  SetLike.coe_injective Set.range_id

@[simp]
theorem map_top (f : A →ₙₐ[R] B) : (⊤ : NonUnitalSubalgebra R A).map f = NonUnitalAlgHom.range f :=
  SetLike.coe_injective Set.image_univ

@[simp]
theorem map_bot [IsScalarTower R B B] [SMulCommClass R B B]
    (f : A →ₙₐ[R] B) : (⊥ : NonUnitalSubalgebra R A).map f = ⊥ :=
  SetLike.coe_injective <| by simp [NonUnitalAlgebra.coe_bot, NonUnitalSubalgebra.coe_map]

@[simp]
theorem comap_top [IsScalarTower R B B] [SMulCommClass R B B]
    (f : A →ₙₐ[R] B) : (⊤ : NonUnitalSubalgebra R B).comap f = ⊤ :=
  eq_top_iff.2 fun _ => mem_top

/-- `NonUnitalAlgHom` to `⊤ : NonUnitalSubalgebra R A`. -/
def toTop : A →ₙₐ[R] (⊤ : NonUnitalSubalgebra R A) :=
  NonUnitalAlgHom.codRestrict (NonUnitalAlgHom.id R A) ⊤ fun _ => mem_top

end IsScalarTower

theorem range_eq_top [IsScalarTower R B B] [SMulCommClass R B B] (f : A →ₙₐ[R] B) :
    NonUnitalAlgHom.range f = (⊤ : NonUnitalSubalgebra R B) ↔ Function.Surjective f :=
  NonUnitalAlgebra.eq_top_iff

@[deprecated (since := "2024-11-11")] alias range_top_iff_surjective := range_eq_top

end NonUnitalAlgebra

namespace NonUnitalSubalgebra

open NonUnitalAlgebra

section NonAssoc

variable {R : Type u} {A : Type v} {B : Type w}
variable [CommSemiring R]
variable [NonUnitalNonAssocSemiring A] [Module R A]
variable (S : NonUnitalSubalgebra R A)

theorem range_val : NonUnitalAlgHom.range (NonUnitalSubalgebraClass.subtype S) = S :=
  ext <| Set.ext_iff.1 <|
    (NonUnitalAlgHom.coe_range <| NonUnitalSubalgebraClass.subtype S).trans Subtype.range_val

instance subsingleton_of_subsingleton [Subsingleton A] : Subsingleton (NonUnitalSubalgebra R A) :=
  ⟨fun B C => ext fun x => by simp only [Subsingleton.elim x 0, zero_mem B, zero_mem C]⟩

variable [NonUnitalNonAssocSemiring B] [Module R B]

section Prod

variable (S₁ : NonUnitalSubalgebra R B)

/-- The product of two non-unital subalgebras is a non-unital subalgebra. -/
def prod : NonUnitalSubalgebra R (A × B) :=
  { S.toNonUnitalSubsemiring.prod S₁.toNonUnitalSubsemiring with
    carrier := S ×ˢ S₁
    smul_mem' := fun r _x hx => ⟨SMulMemClass.smul_mem r hx.1, SMulMemClass.smul_mem r hx.2⟩ }

@[simp]
theorem coe_prod : (prod S S₁ : Set (A × B)) = (S : Set A) ×ˢ S₁ :=
  rfl

theorem prod_toSubmodule : (S.prod S₁).toSubmodule = S.toSubmodule.prod S₁.toSubmodule :=
  rfl

@[simp]
theorem mem_prod {S : NonUnitalSubalgebra R A} {S₁ : NonUnitalSubalgebra R B} {x : A × B} :
    x ∈ prod S S₁ ↔ x.1 ∈ S ∧ x.2 ∈ S₁ :=
  Set.mem_prod

variable [IsScalarTower R A A] [SMulCommClass R A A] [IsScalarTower R B B] [SMulCommClass R B B]

@[simp]
theorem prod_top : (prod ⊤ ⊤ : NonUnitalSubalgebra R (A × B)) = ⊤ := by ext; simp

theorem prod_mono {S T : NonUnitalSubalgebra R A} {S₁ T₁ : NonUnitalSubalgebra R B} :
    S ≤ T → S₁ ≤ T₁ → prod S S₁ ≤ prod T T₁ :=
  Set.prod_mono

@[simp]
theorem prod_inf_prod {S T : NonUnitalSubalgebra R A} {S₁ T₁ : NonUnitalSubalgebra R B} :
    S.prod S₁ ⊓ T.prod T₁ = (S ⊓ T).prod (S₁ ⊓ T₁) :=
  SetLike.coe_injective Set.prod_inter_prod

end Prod

variable [IsScalarTower R A A] [SMulCommClass R A A]

instance _root_.NonUnitalAlgHom.subsingleton [Subsingleton (NonUnitalSubalgebra R A)] :
    Subsingleton (A →ₙₐ[R] B) :=
  ⟨fun f g =>
    NonUnitalAlgHom.ext fun a =>
      have : a ∈ (⊥ : NonUnitalSubalgebra R A) :=
        Subsingleton.elim (⊤ : NonUnitalSubalgebra R A) ⊥ ▸ mem_top
      (mem_bot.mp this).symm ▸ (map_zero f).trans (map_zero g).symm⟩


/-- The map `S → T` when `S` is a non-unital subalgebra contained in the non-unital subalgebra `T`.

This is the non-unital subalgebra version of `Submodule.inclusion`, or `Subring.inclusion` -/
def inclusion {S T : NonUnitalSubalgebra R A} (h : S ≤ T) : S →ₙₐ[R] T where
  toFun := Set.inclusion h
  map_add' _ _ := rfl
  map_mul' _ _ := rfl
  map_zero' := rfl
  map_smul' _ _ := rfl

theorem inclusion_injective {S T : NonUnitalSubalgebra R A} (h : S ≤ T) :
    Function.Injective (inclusion h) := fun _ _ => Subtype.ext ∘ Subtype.mk.inj

@[simp]
theorem inclusion_self {S : NonUnitalSubalgebra R A} :
    inclusion (le_refl S) = NonUnitalAlgHom.id R S :=
  rfl

@[simp]
theorem inclusion_mk {S T : NonUnitalSubalgebra R A} (h : S ≤ T) (x : A) (hx : x ∈ S) :
    inclusion h ⟨x, hx⟩ = ⟨x, h hx⟩ :=
  rfl

theorem inclusion_right {S T : NonUnitalSubalgebra R A} (h : S ≤ T) (x : T) (m : (x : A) ∈ S) :
    inclusion h ⟨x, m⟩ = x :=
  Subtype.ext rfl

@[simp]
theorem inclusion_inclusion {S T U : NonUnitalSubalgebra R A} (hst : S ≤ T) (htu : T ≤ U) (x : S) :
    inclusion htu (inclusion hst x) = inclusion (le_trans hst htu) x :=
  Subtype.ext rfl

@[simp]
theorem coe_inclusion {S T : NonUnitalSubalgebra R A} (h : S ≤ T) (s : S) :
    (inclusion h s : A) = s :=
  rfl

section SuprLift

variable {ι : Type*}

theorem coe_iSup_of_directed [Nonempty ι] {S : ι → NonUnitalSubalgebra R A}
    (dir : Directed (· ≤ ·) S) : ↑(iSup S) = ⋃ i, (S i : Set A) :=
  let K : NonUnitalSubalgebra R A :=
    { __ := NonUnitalSubsemiring.copy _ _ (NonUnitalSubsemiring.coe_iSup_of_directed dir).symm
      smul_mem' := fun r _x hx ↦
        let ⟨i, hi⟩ := Set.mem_iUnion.1 hx
        Set.mem_iUnion.2 ⟨i, (S i).smul_mem' r hi⟩ }
  have : iSup S = K := le_antisymm
    (iSup_le fun i ↦ le_iSup (fun i ↦ (S i : Set A)) i) (Set.iUnion_subset fun _ ↦ le_iSup S _)
  this.symm ▸ rfl

/-- Define an algebra homomorphism on a directed supremum of non-unital subalgebras by defining
it on each non-unital subalgebra, and proving that it agrees on the intersection of
non-unital subalgebras. -/
noncomputable def iSupLift [Nonempty ι] (K : ι → NonUnitalSubalgebra R A) (dir : Directed (· ≤ ·) K)
    (f : ∀ i, K i →ₙₐ[R] B) (hf : ∀ (i j : ι) (h : K i ≤ K j), f i = (f j).comp (inclusion h))
    (T : NonUnitalSubalgebra R A) (hT : T = iSup K) : ↥T →ₙₐ[R] B := by
  subst hT
  exact
      { toFun :=
          Set.iUnionLift (fun i => ↑(K i)) (fun i x => f i x)
            (fun i j x hxi hxj => by
              let ⟨k, hik, hjk⟩ := dir i j
              simp only
              rw [hf i k hik, hf j k hjk]
              rfl)
            _ (by rw [coe_iSup_of_directed dir])
        map_zero' := by
          dsimp
          exact Set.iUnionLift_const _ (fun i : ι => (0 : K i)) (fun _ => rfl) _ (by simp)
        map_mul' := by
          dsimp
          apply Set.iUnionLift_binary (coe_iSup_of_directed dir) dir _ (fun _ => (· * ·))
          all_goals simp
        map_add' := by
          dsimp
          apply Set.iUnionLift_binary (coe_iSup_of_directed dir) dir _ (fun _ => (· + ·))
          all_goals simp
        map_smul' := fun r => by
          dsimp
          apply Set.iUnionLift_unary (coe_iSup_of_directed dir) _ (fun _ x => r • x)
            (fun _ _ => rfl)
          all_goals simp }

variable [Nonempty ι] {K : ι → NonUnitalSubalgebra R A} {dir : Directed (· ≤ ·) K}
  {f : ∀ i, K i →ₙₐ[R] B} {hf : ∀ (i j : ι) (h : K i ≤ K j), f i = (f j).comp (inclusion h)}
  {T : NonUnitalSubalgebra R A} {hT : T = iSup K}

@[simp]
theorem iSupLift_inclusion {i : ι} (x : K i) (h : K i ≤ T) :
    iSupLift K dir f hf T hT (inclusion h x) = f i x := by
  subst T
  dsimp [iSupLift]
  apply Set.iUnionLift_inclusion
  exact h

@[simp]
theorem iSupLift_comp_inclusion {i : ι} (h : K i ≤ T) :
    (iSupLift K dir f hf T hT).comp (inclusion h) = f i := by
  ext
  simp only [NonUnitalAlgHom.comp_apply, iSupLift_inclusion]

@[simp]
theorem iSupLift_mk {i : ι} (x : K i) (hx : (x : A) ∈ T) :
    iSupLift K dir f hf T hT ⟨x, hx⟩ = f i x := by
  subst hT
  dsimp [iSupLift]
  apply Set.iUnionLift_mk

theorem iSupLift_of_mem {i : ι} (x : T) (hx : (x : A) ∈ K i) :
    iSupLift K dir f hf T hT x = f i ⟨x, hx⟩ := by
  subst hT
  dsimp [iSupLift]
  apply Set.iUnionLift_of_mem

end SuprLift

end NonAssoc

section Center

section NonUnitalNonAssocSemiring
variable {R A : Type*}
variable [CommSemiring R] [NonUnitalNonAssocSemiring A] [Module R A]
variable [IsScalarTower R A A] [SMulCommClass R A A]

theorem _root_.Set.smul_mem_center (r : R) {a : A} (ha : a ∈ Set.center A) :
    r • a ∈ Set.center A where
  comm b := by rw [mul_smul_comm, smul_mul_assoc, ha.comm]
  left_assoc b c := by rw [smul_mul_assoc, smul_mul_assoc, smul_mul_assoc, ha.left_assoc]
  mid_assoc b c := by
    rw [mul_smul_comm, smul_mul_assoc, smul_mul_assoc, mul_smul_comm, ha.mid_assoc]
  right_assoc b c := by
    rw [mul_smul_comm, mul_smul_comm, mul_smul_comm, ha.right_assoc]

variable (R A) in
/-- The center of a non-unital algebra is the set of elements which commute with every element.
They form a non-unital subalgebra. -/
def center : NonUnitalSubalgebra R A :=
  { NonUnitalSubsemiring.center A with smul_mem' := Set.smul_mem_center }

theorem coe_center : (center R A : Set A) = Set.center A :=
  rfl

/-- The center of a non-unital algebra is commutative and associative -/
instance center.instNonUnitalCommSemiring : NonUnitalCommSemiring (center R A) :=
  NonUnitalSubsemiring.center.instNonUnitalCommSemiring _

instance center.instNonUnitalCommRing {A : Type*} [NonUnitalNonAssocRing A] [Module R A]
    [IsScalarTower R A A] [SMulCommClass R A A] : NonUnitalCommRing (center R A) :=
  NonUnitalSubring.center.instNonUnitalCommRing _

@[simp]
theorem center_toNonUnitalSubsemiring :
    (center R A).toNonUnitalSubsemiring = NonUnitalSubsemiring.center A :=
  rfl

@[simp] lemma center_toNonUnitalSubring (R A : Type*) [CommRing R] [NonUnitalNonAssocRing A]
    [Module R A] [IsScalarTower R A A] [SMulCommClass R A A] :
    (center R A).toNonUnitalSubring = NonUnitalSubring.center A :=
  rfl

end NonUnitalNonAssocSemiring

variable (R A : Type*) [CommSemiring R] [NonUnitalSemiring A] [Module R A] [IsScalarTower R A A]
  [SMulCommClass R A A]

-- no instance diamond, as the `npow` field isn't present in the non-unital case.
example : center.instNonUnitalCommSemiring.toNonUnitalSemiring =
    NonUnitalSubsemiringClass.toNonUnitalSemiring (center R A) := by
  with_reducible_and_instances rfl

@[simp]
theorem center_eq_top (A : Type*) [NonUnitalCommSemiring A] [Module R A] [IsScalarTower R A A]
    [SMulCommClass R A A] : center R A = ⊤ :=
  SetLike.coe_injective (Set.center_eq_univ A)

variable {R A}

theorem mem_center_iff {a : A} : a ∈ center R A ↔ ∀ b : A, b * a = a * b :=
  Subsemigroup.mem_center_iff

end Center

section Centralizer

variable {R A : Type*} [CommSemiring R] [NonUnitalSemiring A] [Module R A] [IsScalarTower R A A]
  [SMulCommClass R A A]

@[simp]
theorem _root_.Set.smul_mem_centralizer {s : Set A} (r : R) {a : A} (ha : a ∈ s.centralizer) :
    r • a ∈ s.centralizer :=
  fun x hx => by rw [mul_smul_comm, smul_mul_assoc, ha x hx]

variable (R)

/-- The centralizer of a set as a non-unital subalgebra. -/
def centralizer (s : Set A) : NonUnitalSubalgebra R A where
  toNonUnitalSubsemiring := NonUnitalSubsemiring.centralizer s
  smul_mem' := Set.smul_mem_centralizer

@[simp, norm_cast]
theorem coe_centralizer (s : Set A) : (centralizer R s : Set A) = s.centralizer :=
  rfl

theorem mem_centralizer_iff {s : Set A} {z : A} : z ∈ centralizer R s ↔ ∀ g ∈ s, g * z = z * g :=
  Iff.rfl

theorem centralizer_le (s t : Set A) (h : s ⊆ t) : centralizer R t ≤ centralizer R s :=
  Set.centralizer_subset h

@[simp]
theorem centralizer_univ : centralizer R Set.univ = center R A :=
  SetLike.ext' (Set.centralizer_univ A)

end Centralizer

end NonUnitalSubalgebra

namespace NonUnitalAlgebra

open NonUnitalSubalgebra

variable {R A : Type*} [CommSemiring R] [NonUnitalSemiring A]
variable [Module R A] [IsScalarTower R A A] [SMulCommClass R A A]

variable (R) in
lemma adjoin_le_centralizer_centralizer (s : Set A) :
    adjoin R s ≤ centralizer R (centralizer R s) :=
  adjoin_le Set.subset_centralizer_centralizer

lemma commute_of_mem_adjoin_of_forall_mem_commute {a b : A} {s : Set A}
    (hb : b ∈ adjoin R s) (h : ∀ b ∈ s, Commute a b) :
    Commute a b := by
  have : a ∈ centralizer R s := by simpa only [Commute.symm_iff (a := a)] using h
  exact adjoin_le_centralizer_centralizer R s hb a this

lemma commute_of_mem_adjoin_singleton_of_commute {a b c : A}
    (hc : c ∈ adjoin R {b}) (h : Commute a b) :
    Commute a c :=
  commute_of_mem_adjoin_of_forall_mem_commute hc <| by simpa

lemma commute_of_mem_adjoin_self {a b : A} (hb : b ∈ adjoin R {a}) :
    Commute a b :=
  commute_of_mem_adjoin_singleton_of_commute hb rfl

variable (R) in
/-- If all elements of `s : Set A` commute pairwise, then `adjoin R s` is a non-unital commutative
semiring.

See note [reducible non-instances]. -/
abbrev adjoinNonUnitalCommSemiringOfComm {s : Set A} (hcomm : ∀ a ∈ s, ∀ b ∈ s, a * b = b * a) :
    NonUnitalCommSemiring (adjoin R s) :=
  { (adjoin R s).toNonUnitalSemiring with
    mul_comm := fun ⟨_, h₁⟩ ⟨_, h₂⟩ ↦
      have := adjoin_le_centralizer_centralizer R s
      Subtype.ext <| Set.centralizer_centralizer_comm_of_comm hcomm _ (this h₁) _ (this h₂) }

/-- If all elements of `s : Set A` commute pairwise, then `adjoin R s` is a non-unital commutative
ring.

See note [reducible non-instances]. -/
abbrev adjoinNonUnitalCommRingOfComm (R : Type*) {A : Type*} [CommRing R] [NonUnitalRing A]
    [Module R A] [IsScalarTower R A A] [SMulCommClass R A A] {s : Set A}
    (hcomm : ∀ a ∈ s, ∀ b ∈ s, a * b = b * a) : NonUnitalCommRing (adjoin R s) :=
  { (adjoin R s).toNonUnitalRing, adjoinNonUnitalCommSemiringOfComm R hcomm with }

end NonUnitalAlgebra

section Nat

variable {R : Type*} [NonUnitalNonAssocSemiring R]

/-- A non-unital subsemiring is a non-unital `ℕ`-subalgebra. -/
def nonUnitalSubalgebraOfNonUnitalSubsemiring (S : NonUnitalSubsemiring R) :
    NonUnitalSubalgebra ℕ R where
  toNonUnitalSubsemiring := S
  smul_mem' n _x hx := nsmul_mem (S := S) hx n

@[simp]
theorem mem_nonUnitalSubalgebraOfNonUnitalSubsemiring {x : R} {S : NonUnitalSubsemiring R} :
    x ∈ nonUnitalSubalgebraOfNonUnitalSubsemiring S ↔ x ∈ S :=
  Iff.rfl

end Nat

section Int

variable {R : Type*} [NonUnitalNonAssocRing R]

/-- A non-unital subring is a non-unital `ℤ`-subalgebra. -/
def nonUnitalSubalgebraOfNonUnitalSubring (S : NonUnitalSubring R) : NonUnitalSubalgebra ℤ R where
  toNonUnitalSubsemiring := S.toNonUnitalSubsemiring
  smul_mem' n _x hx := zsmul_mem (K := S) hx n

@[simp]
theorem mem_nonUnitalSubalgebraOfNonUnitalSubring {x : R} {S : NonUnitalSubring R} :
    x ∈ nonUnitalSubalgebraOfNonUnitalSubring S ↔ x ∈ S :=
  Iff.rfl

end Int<|MERGE_RESOLUTION|>--- conflicted
+++ resolved
@@ -572,19 +572,11 @@
     (adjoin R s).toSubmodule = Submodule.span R (NonUnitalSubsemiring.closure s : Set A) :=
   rfl
 
-<<<<<<< HEAD
-@[simp, aesop safe 20 apply (rule_sets := [SetLike])]
-theorem subset_adjoin {s : Set A} : s ⊆ adjoin R s :=
-  NonUnitalSubsemiring.subset_closure.trans Submodule.subset_span
-
-@[aesop unsafe 80% apply (rule_sets := [SetLike])]
-=======
 @[simp, aesop safe 20 (rule_sets := [SetLike])]
 theorem subset_adjoin {s : Set A} : s ⊆ adjoin R s :=
   NonUnitalSubsemiring.subset_closure.trans Submodule.subset_span
 
 @[aesop 80% (rule_sets := [SetLike])]
->>>>>>> 01e7adaa
 theorem mem_adjoin_of_mem {s : Set A} {x : A} (hx : x ∈ s) : x ∈ adjoin R s := subset_adjoin R hx
 
 theorem self_mem_adjoin_singleton (x : A) : x ∈ adjoin R ({x} : Set A) :=
