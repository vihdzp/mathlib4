/-
Copyright (c) 2024 Joël Riou. All rights reserved.
Released under Apache 2.0 license as described in the file LICENSE.
Authors: Joël Riou
-/
import Mathlib.Algebra.Homology.HomotopyCategory.HomologicalFunctor
import Mathlib.Algebra.Homology.HomotopyCategory.ShiftSequence
import Mathlib.Algebra.Homology.HomotopyCategory.SingleFunctors
import Mathlib.Algebra.Homology.HomotopyCategory.Triangulated
import Mathlib.Algebra.Homology.Localization

/-! # The derived category of an abelian category

In this file, we construct the derived category `DerivedCategory C` of an
abelian category `C`. It is equipped with a triangulated structure.

The derived category is defined here as the localization of cochain complexes
indexed by `ℤ` with respect to quasi-isomorphisms: it is a type synonym of
`HomologicalComplexUpToQuasiIso C (ComplexShape.up ℤ)`. Then, we have a
localization functor `DerivedCategory.Q : CochainComplex C ℤ ⥤ DerivedCategory C`.
It was already shown in the file `Algebra.Homology.Localization` that the induced
functor `DerivedCategory.Qh : HomotopyCategory C (ComplexShape.up ℤ) ⥤ DerivedCategory C`
is a localization functor with respect to the class of morphisms
`HomotopyCategory.quasiIso C (ComplexShape.up ℤ)`. In the lemma
`HomotopyCategory.quasiIso_eq_subcategoryAcyclic_W` we obtain that this class of morphisms
consists of morphisms whose cone belongs to the triangulated subcategory
`HomotopyCategory.subcategoryAcyclic C` of acyclic complexes. Then, the triangulated
structure on `DerivedCategory C` is deduced from the triangulated structure
on the homotopy category (see file `Algebra.Homology.HomotopyCategory.Triangulated`)
using the localization theorem for triangulated categories which was obtained
in the file `CategoryTheory.Localization.Triangulated`.

## Implementation notes

If `C : Type u` and `Category.{v} C`, the constructed localized category of cochain
complexes with respect to quasi-isomorphisms has morphisms in `Type (max u v)`.
However, in certain circumstances, it shall be possible to prove that they are `v`-small
(when `C` is a Grothendieck abelian category (e.g. the category of modules over a ring),
it should be so by a theorem of Hovey.).

Then, when working with derived categories in mathlib, the user should add the variable
`[HasDerivedCategory.{w} C]` which is the assumption that there is a chosen derived
category with morphisms in `Type w`. When derived categories are used in order to
prove statements which do not involve derived categories, the `HasDerivedCategory.{max u v}`
instance should be obtained at the beginning of the proof, using the term
`HasDerivedCategory.standard C`.

## TODO (@joelriou)

- construct the distinguished triangle associated to a short exact sequence
of cochain complexes, and compare the associated connecting homomorphism
with the one defined in `Algebra.Homology.HomologySequence`.
- refactor the definition of Ext groups using morphisms in the derived category
(which may be shrunk to the universe `v` at least when `C` has enough projectives
or enough injectives).

## References
* [Jean-Louis Verdier, *Des catégories dérivées des catégories abéliennes*][verdier1996]
* [Mark Hovey, *Model category structures on chain complexes of sheaves*][hovey-2001]

-/

universe w v u

open CategoryTheory Limits

variable (C : Type u) [Category.{v} C] [Abelian C]

namespace HomotopyCategory

/-- The triangulated subcategory of `HomotopyCategory C (ComplexShape.up ℤ)` consisting
of acyclic complexes. -/
def subcategoryAcyclic : Triangulated.Subcategory (HomotopyCategory C (ComplexShape.up ℤ)) :=
  (homologyFunctor C (ComplexShape.up ℤ) 0).homologicalKernel

instance : ClosedUnderIsomorphisms (subcategoryAcyclic C).P := by
  dsimp [subcategoryAcyclic]
  infer_instance

variable {C}

lemma mem_subcategoryAcyclic_iff (X : HomotopyCategory C (ComplexShape.up ℤ)) :
    (subcategoryAcyclic C).P X ↔ ∀ (n : ℤ), IsZero ((homologyFunctor _ _ n).obj X) :=
  Functor.mem_homologicalKernel_iff _ X

lemma quotient_obj_mem_subcategoryAcyclic_iff_exactAt (K : CochainComplex C ℤ) :
    (subcategoryAcyclic C).P ((quotient _ _).obj K) ↔ ∀ (n : ℤ), K.ExactAt n := by
  rw [mem_subcategoryAcyclic_iff]
  refine forall_congr' (fun n => ?_)
  simp only [HomologicalComplex.exactAt_iff_isZero_homology]
  exact ((homologyFunctorFactors C (ComplexShape.up ℤ) n).app K).isZero_iff

variable (C)

lemma quasiIso_eq_subcategoryAcyclic_W :
    quasiIso C (ComplexShape.up ℤ) = (subcategoryAcyclic C).W := by
  ext K L f
  exact ((homologyFunctor C (ComplexShape.up ℤ) 0).mem_homologicalKernel_W_iff f).symm

end HomotopyCategory

/-- The assumption that a localized category for
`(HomologicalComplex.quasiIso C (ComplexShape.up ℤ))` has been chosen, and that the morphisms
in this chosen category are in `Type w`. -/
abbrev HasDerivedCategory := MorphismProperty.HasLocalization.{w}
  (HomologicalComplex.quasiIso C (ComplexShape.up ℤ))

/-- The derived category obtained using the constructed localized category of cochain complexes
with respect to quasi-isomorphisms. This should be used only while proving statements
which do not involve the derived category. -/
def HasDerivedCategory.standard : HasDerivedCategory.{max u v} C :=
  MorphismProperty.HasLocalization.standard _

variable [HasDerivedCategory.{w} C]

/-- The derived category of an abelian category. -/
def DerivedCategory : Type (max u v) := HomologicalComplexUpToQuasiIso C (ComplexShape.up ℤ)

namespace DerivedCategory

instance : Category.{w} (DerivedCategory C) := by
  dsimp [DerivedCategory]
  infer_instance

variable {C}

/-- The localization functor `CochainComplex C ℤ ⥤ DerivedCategory C`. -/
def Q : CochainComplex C ℤ ⥤ DerivedCategory C := HomologicalComplexUpToQuasiIso.Q

instance : (Q (C := C)).IsLocalization
    (HomologicalComplex.quasiIso C (ComplexShape.up ℤ)) := by
  dsimp only [Q, DerivedCategory]
  infer_instance

/-- The localization functor `HomotopyCategory C (ComplexShape.up ℤ) ⥤ DerivedCategory C`. -/
def Qh : HomotopyCategory C (ComplexShape.up ℤ) ⥤ DerivedCategory C :=
  HomologicalComplexUpToQuasiIso.Qh

variable (C)

/-- The natural isomorphism `HomotopyCategory.quotient C (ComplexShape.up ℤ) ⋙ Qh ≅ Q`. -/
def quotientCompQhIso : HomotopyCategory.quotient C (ComplexShape.up ℤ) ⋙ Qh ≅ Q :=
  HomologicalComplexUpToQuasiIso.quotientCompQhIso C (ComplexShape.up ℤ)

instance : Qh.IsLocalization (HomotopyCategory.quasiIso C (ComplexShape.up ℤ)) := by
  dsimp [Qh, DerivedCategory]
  infer_instance

instance : Qh.IsLocalization (HomotopyCategory.subcategoryAcyclic C).W := by
  rw [← HomotopyCategory.quasiIso_eq_subcategoryAcyclic_W]
  infer_instance

noncomputable instance : Preadditive (DerivedCategory C) :=
  Localization.preadditive Qh (HomotopyCategory.subcategoryAcyclic C).W

instance : (Qh (C := C)).Additive :=
  Localization.functor_additive Qh (HomotopyCategory.subcategoryAcyclic C).W

instance : (Q (C := C)).Additive :=
  Functor.additive_of_iso (quotientCompQhIso C)

noncomputable instance : HasZeroObject (DerivedCategory C) :=
  Q.hasZeroObject_of_additive

noncomputable instance : HasShift (DerivedCategory C) ℤ :=
  HasShift.localized Qh (HomotopyCategory.subcategoryAcyclic C).W ℤ

noncomputable instance : (Qh (C := C)).CommShift ℤ :=
  Functor.CommShift.localized Qh (HomotopyCategory.subcategoryAcyclic C).W ℤ

instance (n : ℤ) : (shiftFunctor (DerivedCategory C) n).Additive := by
  rw [Localization.functor_additive_iff
    Qh (HomotopyCategory.subcategoryAcyclic C).W]
  exact Functor.additive_of_iso (Qh.commShiftIso n)

noncomputable instance : Pretriangulated (DerivedCategory C) :=
  Triangulated.Localization.pretriangulated
    Qh (HomotopyCategory.subcategoryAcyclic C).W

instance : (Qh (C := C)).IsTriangulated :=
  Triangulated.Localization.isTriangulated_functor
    Qh (HomotopyCategory.subcategoryAcyclic C).W

noncomputable instance : IsTriangulated (DerivedCategory C) :=
  Triangulated.Localization.isTriangulated
    Qh (HomotopyCategory.subcategoryAcyclic C).W

<<<<<<< HEAD
/-- The single functors `C ⥤ DerivedCategory C` for all `n : ℤ` along with
their compatibilities with shifts. -/
noncomputable def singleFunctors : SingleFunctors C (DerivedCategory C) ℤ :=
  (HomotopyCategory.singleFunctors C).postcomp Qh

/-- The shift functor `C ⥤ DerivedCategory C` which sends `X : C` to the
single cochain complex with `X` sitting in degree `n : ℤ`. -/
noncomputable abbrev singleFunctor (n : ℤ) := (singleFunctors C).functor n

instance (n : ℤ) : (singleFunctor C n).Additive := by
  dsimp [singleFunctor, singleFunctors]
  infer_instance
=======
instance : (Qh (C := C)).mapArrow.EssSurj :=
  Localization.essSurj_mapArrow _ (HomotopyCategory.subcategoryAcyclic C).W

instance {D : Type*} [Category D] : ((whiskeringLeft _ _ D).obj (Qh (C := C))).Full :=
  inferInstanceAs
    (Localization.whiskeringLeftFunctor' _ (HomotopyCategory.quasiIso _ _) D).Full

instance {D : Type*} [Category D] : ((whiskeringLeft _ _ D).obj (Qh (C := C))).Faithful :=
  inferInstanceAs
    (Localization.whiskeringLeftFunctor' _ (HomotopyCategory.quasiIso _ _) D).Faithful
>>>>>>> 59083072

end DerivedCategory<|MERGE_RESOLUTION|>--- conflicted
+++ resolved
@@ -185,7 +185,17 @@
   Triangulated.Localization.isTriangulated
     Qh (HomotopyCategory.subcategoryAcyclic C).W
 
-<<<<<<< HEAD
+instance : (Qh (C := C)).mapArrow.EssSurj :=
+  Localization.essSurj_mapArrow _ (HomotopyCategory.subcategoryAcyclic C).W
+
+instance {D : Type*} [Category D] : ((whiskeringLeft _ _ D).obj (Qh (C := C))).Full :=
+  inferInstanceAs
+    (Localization.whiskeringLeftFunctor' _ (HomotopyCategory.quasiIso _ _) D).Full
+
+instance {D : Type*} [Category D] : ((whiskeringLeft _ _ D).obj (Qh (C := C))).Faithful :=
+  inferInstanceAs
+    (Localization.whiskeringLeftFunctor' _ (HomotopyCategory.quasiIso _ _) D).Faithful
+
 /-- The single functors `C ⥤ DerivedCategory C` for all `n : ℤ` along with
 their compatibilities with shifts. -/
 noncomputable def singleFunctors : SingleFunctors C (DerivedCategory C) ℤ :=
@@ -198,17 +208,5 @@
 instance (n : ℤ) : (singleFunctor C n).Additive := by
   dsimp [singleFunctor, singleFunctors]
   infer_instance
-=======
-instance : (Qh (C := C)).mapArrow.EssSurj :=
-  Localization.essSurj_mapArrow _ (HomotopyCategory.subcategoryAcyclic C).W
-
-instance {D : Type*} [Category D] : ((whiskeringLeft _ _ D).obj (Qh (C := C))).Full :=
-  inferInstanceAs
-    (Localization.whiskeringLeftFunctor' _ (HomotopyCategory.quasiIso _ _) D).Full
-
-instance {D : Type*} [Category D] : ((whiskeringLeft _ _ D).obj (Qh (C := C))).Faithful :=
-  inferInstanceAs
-    (Localization.whiskeringLeftFunctor' _ (HomotopyCategory.quasiIso _ _) D).Faithful
->>>>>>> 59083072
 
 end DerivedCategory