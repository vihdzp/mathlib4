/-
Copyright (c) 2021 Oliver Nash. All rights reserved.
Released under Apache 2.0 license as described in the file LICENSE.
Authors: Oliver Nash
-/
import Mathlib.Algebra.Lie.Ideal
import Mathlib.Algebra.Lie.OfAssociative
import Mathlib.LinearAlgebra.Isomorphisms
import Mathlib.RingTheory.Noetherian.Basic

/-!
# Quotients of Lie algebras and Lie modules

Given a Lie submodule of a Lie module, the quotient carries a natural Lie module structure. In the
special case that the Lie module is the Lie algebra itself via the adjoint action, the submodule
is a Lie ideal and the quotient carries a natural Lie algebra structure.

We define these quotient structures here. A notable omission at the time of writing (February 2021)
is a statement and proof of the universal property of these quotients.

## Main definitions

  * `LieSubmodule.Quotient.lieQuotientLieModule`
  * `LieSubmodule.Quotient.lieQuotientLieAlgebra`

## Tags

lie algebra, quotient
-/


universe u v w w₁ w₂

namespace LieSubmodule

variable {R : Type u} {L : Type v} {M : Type w}
variable [CommRing R] [LieRing L] [AddCommGroup M] [Module R M]
variable [LieRingModule L M]
variable (N N' : LieSubmodule R L M)

/-- The quotient of a Lie module by a Lie submodule. It is a Lie module. -/
instance : HasQuotient M (LieSubmodule R L M) :=
  ⟨fun N => M ⧸ N.toSubmodule⟩

namespace Quotient

variable {N}

instance addCommGroup : AddCommGroup (M ⧸ N) :=
  Submodule.Quotient.addCommGroup _

instance module' {S : Type*} [Semiring S] [SMul S R] [Module S M] [IsScalarTower S R M] :
    Module S (M ⧸ N) :=
  Submodule.Quotient.module' _

instance module : Module R (M ⧸ N) :=
  Submodule.Quotient.module _

instance isCentralScalar {S : Type*} [Semiring S] [SMul S R] [Module S M] [IsScalarTower S R M]
    [SMul Sᵐᵒᵖ R] [Module Sᵐᵒᵖ M] [IsScalarTower Sᵐᵒᵖ R M] [IsCentralScalar S M] :
    IsCentralScalar S (M ⧸ N) :=
  Submodule.Quotient.isCentralScalar _

instance inhabited : Inhabited (M ⧸ N) :=
  ⟨0⟩

/-- Map sending an element of `M` to the corresponding element of `M/N`, when `N` is a
lie_submodule of the lie_module `N`. -/
abbrev mk : M → M ⧸ N :=
  Submodule.Quotient.mk

@[simp]
theorem mk_eq_zero' {m : M} : mk (N := N) m = 0 ↔ m ∈ N :=
  Submodule.Quotient.mk_eq_zero N.toSubmodule

theorem is_quotient_mk (m : M) : Quotient.mk'' m = (mk m : M ⧸ N) :=
  rfl

variable [LieAlgebra R L] [LieModule R L M] (I J : LieIdeal R L)

/-- Given a Lie module `M` over a Lie algebra `L`, together with a Lie submodule `N ⊆ M`, there
is a natural linear map from `L` to the endomorphisms of `M` leaving `N` invariant. -/
def lieSubmoduleInvariant : L →ₗ[R] Submodule.compatibleMaps N.toSubmodule N.toSubmodule :=
  LinearMap.codRestrict _ (LieModule.toEnd R L M) fun _ _ => N.lie_mem

variable (N)

/-- Given a Lie module `M` over a Lie algebra `L`, together with a Lie submodule `N ⊆ M`, there
is a natural Lie algebra morphism from `L` to the linear endomorphism of the quotient `M/N`. -/
def actionAsEndoMap : L →ₗ⁅R⁆ Module.End R (M ⧸ N) :=
  { LinearMap.comp (Submodule.mapQLinear (N : Submodule R M) (N : Submodule R M))
      lieSubmoduleInvariant with
    map_lie' := fun {_ _} =>
      Submodule.linearMap_qext _ <| LinearMap.ext fun _ => congr_arg mk <| lie_lie _ _ _ }

/-- Given a Lie module `M` over a Lie algebra `L`, together with a Lie submodule `N ⊆ M`, there is
a natural bracket action of `L` on the quotient `M/N`. -/
instance actionAsEndoMapBracket : Bracket L (M ⧸ N) :=
  ⟨fun x n => actionAsEndoMap N x n⟩

instance lieQuotientLieRingModule : LieRingModule L (M ⧸ N) :=
  { LieRingModule.compLieHom _ (actionAsEndoMap N) with bracket := Bracket.bracket }

/-- The quotient of a Lie module by a Lie submodule, is a Lie module. -/
instance lieQuotientLieModule : LieModule R L (M ⧸ N) :=
  LieModule.compLieHom _ (actionAsEndoMap N)

instance lieQuotientHasBracket : Bracket (L ⧸ I) (L ⧸ I) :=
  ⟨by
    intro x y
    apply Quotient.liftOn₂' x y fun x' y' => mk ⁅x', y'⁆
    intro x₁ x₂ y₁ y₂ h₁ h₂
    apply (Submodule.Quotient.eq I.toSubmodule).2
    rw [Submodule.quotientRel_def] at h₁ h₂
    have h : ⁅x₁, x₂⁆ - ⁅y₁, y₂⁆ = ⁅x₁, x₂ - y₂⁆ + ⁅x₁ - y₁, y₂⁆ := by
      simp [-lie_skew, sub_eq_add_neg, add_assoc]
    rw [h]
    apply Submodule.add_mem
    · apply lie_mem_right R L I x₁ (x₂ - y₂) h₂
    · apply lie_mem_left R L I (x₁ - y₁) y₂ h₁⟩

<<<<<<< HEAD
/-set_option {optN.getId.toString} {opt.getId.toString} in-/ -- See https://github.com/leanprover-community/mathlib4/issues/12535
=======
>>>>>>> 9c5455a1
@[simp]
theorem mk_bracket (x y : L) : mk ⁅x, y⁆ = ⁅(mk x : L ⧸ I), (mk y : L ⧸ I)⁆ :=
  rfl

instance lieQuotientLieRing : LieRing (L ⧸ I) where
  add_lie := by
    intro x' y' z'; refine Quotient.inductionOn₃' x' y' z' ?_; intro x y z
    repeat'
      first
      | rw [is_quotient_mk]
      | rw [← mk_bracket]
      | rw [← Submodule.Quotient.mk_add (R := R) (M := L)]
    apply congr_arg; apply add_lie
  lie_add := by
    intro x' y' z'; refine Quotient.inductionOn₃' x' y' z' ?_; intro x y z
    repeat'
      first
      | rw [is_quotient_mk]
      | rw [← mk_bracket]
      | rw [← Submodule.Quotient.mk_add (R := R) (M := L)]
    apply congr_arg; apply lie_add
  lie_self := by
    intro x'; refine Quotient.inductionOn' x' ?_; intro x
    rw [is_quotient_mk, ← mk_bracket]
    apply congr_arg; apply lie_self
  leibniz_lie := by
    intro x' y' z'; refine Quotient.inductionOn₃' x' y' z' ?_; intro x y z
    repeat'
      first
      | rw [is_quotient_mk]
      | rw [← mk_bracket]
      | rw [← Submodule.Quotient.mk_add (R := R) (M := L)]
    apply congr_arg; apply leibniz_lie

instance lieQuotientLieAlgebra : LieAlgebra R (L ⧸ I) where
  lie_smul := by
    intro t x' y'; refine Quotient.inductionOn₂' x' y' ?_; intro x y
    repeat'
      first
      | rw [is_quotient_mk]
      | rw [← mk_bracket]
      | rw [← Submodule.Quotient.mk_smul (R := R) (M := L)]
    apply congr_arg; apply lie_smul

/-- `LieSubmodule.Quotient.mk` as a `LieModuleHom`. -/
@[simps]
def mk' : M →ₗ⁅R,L⁆ M ⧸ N :=
  { N.toSubmodule.mkQ with
    toFun := mk
    map_lie' := fun {_ _} => rfl }

@[simp]
theorem surjective_mk' : Function.Surjective (mk' N) := Quot.mk_surjective

@[simp]
theorem range_mk' : LieModuleHom.range (mk' N) = ⊤ := by
  simp [LieModuleHom.range_eq_top]

instance isNoetherian [IsNoetherian R M] : IsNoetherian R (M ⧸ N) :=
  inferInstanceAs (IsNoetherian R (M ⧸ (N : Submodule R M)))

theorem mk_eq_zero {m : M} : mk' N m = 0 ↔ m ∈ N :=
  Submodule.Quotient.mk_eq_zero N.toSubmodule

@[simp]
theorem mk'_ker : (mk' N).ker = N := by ext; simp

@[simp]
theorem map_mk'_eq_bot_le : map (mk' N) N' = ⊥ ↔ N' ≤ N := by
  rw [← LieModuleHom.le_ker_iff_map, mk'_ker]

/-- Two `LieModuleHom`s from a quotient lie module are equal if their compositions with
`LieSubmodule.Quotient.mk'` are equal.

See note [partially-applied ext lemmas]. -/
@[ext]
theorem lieModuleHom_ext ⦃f g : M ⧸ N →ₗ⁅R,L⁆ M⦄ (h : f.comp (mk' N) = g.comp (mk' N)) : f = g :=
  LieModuleHom.ext fun x => Quotient.inductionOn' x <| LieModuleHom.congr_fun h

lemma toEnd_comp_mk' (x : L) :
    LieModule.toEnd R L (M ⧸ N) x ∘ₗ mk' N = mk' N ∘ₗ LieModule.toEnd R L M x :=
  rfl

end Quotient

end LieSubmodule

namespace LieHom

variable {R L L' : Type*}
variable [CommRing R] [LieRing L] [LieAlgebra R L] [LieRing L'] [LieAlgebra R L']
variable (f : L →ₗ⁅R⁆ L')

/-- The first isomorphism theorem for morphisms of Lie algebras. -/
@[simps]
noncomputable def quotKerEquivRange : (L ⧸ f.ker) ≃ₗ⁅R⁆ f.range :=
  { (f : L →ₗ[R] L').quotKerEquivRange with
    toFun := (f : L →ₗ[R] L').quotKerEquivRange
    map_lie' := by
      intro x y
      induction x using Submodule.Quotient.induction_on
      induction y using Submodule.Quotient.induction_on
      rw [← SetLike.coe_eq_coe, LieSubalgebra.coe_bracket f.range]
      simp only [← LieSubmodule.Quotient.mk_bracket, LinearMap.quotKerEquivRange_apply_mk,
        coe_toLinearMap, map_lie] }

end LieHom<|MERGE_RESOLUTION|>--- conflicted
+++ resolved
@@ -119,10 +119,6 @@
     · apply lie_mem_right R L I x₁ (x₂ - y₂) h₂
     · apply lie_mem_left R L I (x₁ - y₁) y₂ h₁⟩
 
-<<<<<<< HEAD
-/-set_option {optN.getId.toString} {opt.getId.toString} in-/ -- See https://github.com/leanprover-community/mathlib4/issues/12535
-=======
->>>>>>> 9c5455a1
 @[simp]
 theorem mk_bracket (x y : L) : mk ⁅x, y⁆ = ⁅(mk x : L ⧸ I), (mk y : L ⧸ I)⁆ :=
   rfl
