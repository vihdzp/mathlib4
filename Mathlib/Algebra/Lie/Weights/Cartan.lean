/-
Copyright (c) 2023 Oliver Nash. All rights reserved.
Released under Apache 2.0 license as described in the file LICENSE.
Authors: Oliver Nash
-/
import Mathlib.Algebra.Lie.CartanSubalgebra
import Mathlib.Algebra.Lie.Weights.Basic

/-!
# Weights and roots of Lie modules and Lie algebras with respect to Cartan subalgebras

Given a Lie algebra `L` which is not necessarily nilpotent, it may be useful to study its
representations by restricting them to a nilpotent subalgebra (e.g., a Cartan subalgebra). In the
particular case when we view `L` as a module over itself via the adjoint action, the weight spaces
of `L` restricted to a nilpotent subalgebra are known as root spaces.

Basic definitions and properties of the above ideas are provided in this file.

## Main definitions

  * `LieAlgebra.rootSpace`
  * `LieAlgebra.corootSpace`
  * `LieAlgebra.rootSpaceWeightSpaceProduct`
  * `LieAlgebra.rootSpaceProduct`
  * `LieAlgebra.zeroRootSubalgebra_eq_iff_is_cartan`

-/

suppress_compilation

open Set

variable {R L : Type*} [CommRing R] [LieRing L] [LieAlgebra R L]
  (H : LieSubalgebra R L) [LieAlgebra.IsNilpotent R H]
  {M : Type*} [AddCommGroup M] [Module R M] [LieRingModule L M] [LieModule R L M]

namespace LieAlgebra

open scoped TensorProduct
open TensorProduct.LieModule LieModule

/-- Given a nilpotent Lie subalgebra `H ⊆ L`, the root space of a map `χ : H → R` is the weight
space of `L` regarded as a module of `H` via the adjoint action. -/
abbrev rootSpace (χ : H → R) : LieSubmodule R H L :=
  genWeightSpace L χ

theorem zero_rootSpace_eq_top_of_nilpotent [IsNilpotent R L] :
    rootSpace (⊤ : LieSubalgebra R L) 0 = ⊤ :=
  zero_genWeightSpace_eq_top_of_nilpotent L

@[simp]
theorem rootSpace_comap_eq_genWeightSpace (χ : H → R) :
    (rootSpace H χ).comap H.incl' = genWeightSpace H χ :=
  comap_genWeightSpace_eq_of_injective Subtype.coe_injective

variable {H}

theorem lie_mem_genWeightSpace_of_mem_genWeightSpace {χ₁ χ₂ : H → R} {x : L} {m : M}
    (hx : x ∈ rootSpace H χ₁) (hm : m ∈ genWeightSpace M χ₂) :
    ⁅x, m⁆ ∈ genWeightSpace M (χ₁ + χ₂) := by
  rw [genWeightSpace, LieSubmodule.mem_iInf]
  intro y
  replace hx : x ∈ genWeightSpaceOf L (χ₁ y) y := by
    rw [rootSpace, genWeightSpace, LieSubmodule.mem_iInf] at hx; exact hx y
  replace hm : m ∈ genWeightSpaceOf M (χ₂ y) y := by
    rw [genWeightSpace, LieSubmodule.mem_iInf] at hm; exact hm y
  exact lie_mem_maxGenEigenspace_toEnd hx hm

lemma toEnd_pow_apply_mem {χ₁ χ₂ : H → R} {x : L} {m : M}
    (hx : x ∈ rootSpace H χ₁) (hm : m ∈ genWeightSpace M χ₂) (n) :
    (toEnd R L M x ^ n : Module.End R M) m ∈ genWeightSpace M (n • χ₁ + χ₂) := by
  induction n with
  | zero => simpa using hm
  | succ n IH =>
    simp only [pow_succ', LinearMap.mul_apply, toEnd_apply_apply,
      Nat.cast_add, Nat.cast_one, rootSpace]
    convert lie_mem_genWeightSpace_of_mem_genWeightSpace hx IH using 2
    rw [succ_nsmul, ← add_assoc, add_comm (n • _)]

variable (R L H M)

/-- Auxiliary definition for `rootSpaceWeightSpaceProduct`,
which is close to the deterministic timeout limit.
-/
def rootSpaceWeightSpaceProductAux {χ₁ χ₂ χ₃ : H → R} (hχ : χ₁ + χ₂ = χ₃) :
    rootSpace H χ₁ →ₗ[R] genWeightSpace M χ₂ →ₗ[R] genWeightSpace M χ₃ where
  toFun x :=
    { toFun := fun m =>
        ⟨⁅(x : L), (m : M)⁆,
          hχ ▸ lie_mem_genWeightSpace_of_mem_genWeightSpace x.property m.property⟩
<<<<<<< HEAD
      map_add' := fun m n => by simp only [Submodule.coe_add, lie_add, AddMemClass.mk_add_mk]
=======
      map_add' := fun m n => by simp only [LieSubmodule.coe_add, lie_add, AddMemClass.mk_add_mk]
>>>>>>> d0df76bd
      map_smul' := fun t m => by
        dsimp only
        conv_lhs =>
          congr
          rw [LieSubmodule.coe_smul, lie_smul]
        rfl }
  map_add' x y := by
    ext m
<<<<<<< HEAD
    simp only [Submodule.coe_add, add_lie, LinearMap.coe_mk, AddHom.coe_mk, LinearMap.add_apply,
=======
    simp only [LieSubmodule.coe_add, add_lie, LinearMap.coe_mk, AddHom.coe_mk, LinearMap.add_apply,
>>>>>>> d0df76bd
      AddMemClass.mk_add_mk]
  map_smul' t x := by
    simp only [RingHom.id_apply]
    ext m
    simp only [SetLike.val_smul, smul_lie, LinearMap.coe_mk, AddHom.coe_mk, LinearMap.smul_apply,
      SetLike.mk_smul_mk]

/-- Given a nilpotent Lie subalgebra `H ⊆ L` together with `χ₁ χ₂ : H → R`, there is a natural
`R`-bilinear product of root vectors and weight vectors, compatible with the actions of `H`. -/
def rootSpaceWeightSpaceProduct (χ₁ χ₂ χ₃ : H → R) (hχ : χ₁ + χ₂ = χ₃) :
    rootSpace H χ₁ ⊗[R] genWeightSpace M χ₂ →ₗ⁅R,H⁆ genWeightSpace M χ₃ :=
  liftLie R H (rootSpace H χ₁) (genWeightSpace M χ₂) (genWeightSpace M χ₃)
    { toLinearMap := rootSpaceWeightSpaceProductAux R L H M hχ
      map_lie' := fun {x y} => by
        ext m
        simp only [rootSpaceWeightSpaceProductAux]
        dsimp
<<<<<<< HEAD
        repeat rw [LieSubmodule.coe_bracket]
=======
>>>>>>> d0df76bd
        simp only [LieSubalgebra.coe_bracket_of_module, lie_lie] }

@[simp]
theorem coe_rootSpaceWeightSpaceProduct_tmul (χ₁ χ₂ χ₃ : H → R) (hχ : χ₁ + χ₂ = χ₃)
    (x : rootSpace H χ₁) (m : genWeightSpace M χ₂) :
    (rootSpaceWeightSpaceProduct R L H M χ₁ χ₂ χ₃ hχ (x ⊗ₜ m) : M) = ⁅(x : L), (m : M)⁆ := by
  simp only [rootSpaceWeightSpaceProduct, rootSpaceWeightSpaceProductAux, coe_liftLie_eq_lift_coe,
    AddHom.toFun_eq_coe, LinearMap.coe_toAddHom, lift_apply, LinearMap.coe_mk, AddHom.coe_mk,
    Submodule.coe_mk]

theorem mapsTo_toEnd_genWeightSpace_add_of_mem_rootSpace (α χ : H → R)
    {x : L} (hx : x ∈ rootSpace H α) :
    MapsTo (toEnd R L M x) (genWeightSpace M χ) (genWeightSpace M (α + χ)) := by
  intro m hm
  let x' : rootSpace H α := ⟨x, hx⟩
  let m' : genWeightSpace M χ := ⟨m, hm⟩
  exact (rootSpaceWeightSpaceProduct R L H M α χ (α + χ) rfl (x' ⊗ₜ m')).property

/-- Given a nilpotent Lie subalgebra `H ⊆ L` together with `χ₁ χ₂ : H → R`, there is a natural
`R`-bilinear product of root vectors, compatible with the actions of `H`. -/
def rootSpaceProduct (χ₁ χ₂ χ₃ : H → R) (hχ : χ₁ + χ₂ = χ₃) :
    rootSpace H χ₁ ⊗[R] rootSpace H χ₂ →ₗ⁅R,H⁆ rootSpace H χ₃ :=
  rootSpaceWeightSpaceProduct R L H L χ₁ χ₂ χ₃ hχ

@[simp]
theorem rootSpaceProduct_def : rootSpaceProduct R L H = rootSpaceWeightSpaceProduct R L H L := rfl

theorem rootSpaceProduct_tmul
    (χ₁ χ₂ χ₃ : H → R) (hχ : χ₁ + χ₂ = χ₃) (x : rootSpace H χ₁) (y : rootSpace H χ₂) :
    (rootSpaceProduct R L H χ₁ χ₂ χ₃ hχ (x ⊗ₜ y) : L) = ⁅(x : L), (y : L)⁆ := by
  simp only [rootSpaceProduct_def, coe_rootSpaceWeightSpaceProduct_tmul]

/-- Given a nilpotent Lie subalgebra `H ⊆ L`, the root space of the zero map `0 : H → R` is a Lie
subalgebra of `L`. -/
def zeroRootSubalgebra : LieSubalgebra R L :=
  { toSubmodule := (rootSpace H 0 : Submodule R L)
    lie_mem' := fun {x y hx hy} => by
      let xy : rootSpace H 0 ⊗[R] rootSpace H 0 := ⟨x, hx⟩ ⊗ₜ ⟨y, hy⟩
      suffices (rootSpaceProduct R L H 0 0 0 (add_zero 0) xy : L) ∈ rootSpace H 0 by
        rwa [rootSpaceProduct_tmul, Subtype.coe_mk, Subtype.coe_mk] at this
      exact (rootSpaceProduct R L H 0 0 0 (add_zero 0) xy).property }

@[simp]
theorem coe_zeroRootSubalgebra : (zeroRootSubalgebra R L H : Submodule R L) = rootSpace H 0 := rfl

theorem mem_zeroRootSubalgebra (x : L) :
    x ∈ zeroRootSubalgebra R L H ↔ ∀ y : H, ∃ k : ℕ, (toEnd R H L y ^ k) x = 0 := by
  change x ∈ rootSpace H 0 ↔ _
  simp only [mem_genWeightSpace, Pi.zero_apply, zero_smul, sub_zero]

theorem toLieSubmodule_le_rootSpace_zero : H.toLieSubmodule ≤ rootSpace H 0 := by
  intro x hx
  simp only [LieSubalgebra.mem_toLieSubmodule] at hx
  simp only [mem_genWeightSpace, Pi.zero_apply, sub_zero, zero_smul]
  intro y
  obtain ⟨k, hk⟩ := (inferInstance : IsNilpotent R H)
  use k
  let f : Module.End R H := toEnd R H H y
  let g : Module.End R L := toEnd R H L y
  have hfg : g.comp (H : Submodule R L).subtype = (H : Submodule R L).subtype.comp f := by
    ext z
    simp only [toEnd_apply_apply, Submodule.subtype_apply,
      LieSubalgebra.coe_bracket_of_module, LieSubalgebra.coe_bracket, Function.comp_apply,
      LinearMap.coe_comp]
    rfl
  change (g ^ k).comp (H : Submodule R L).subtype ⟨x, hx⟩ = 0
  rw [LinearMap.commute_pow_left_of_commute hfg k]
  have h := iterate_toEnd_mem_lowerCentralSeries R H H y ⟨x, hx⟩ k
  rw [hk, LieSubmodule.mem_bot] at h
  simp only [Submodule.subtype_apply, Function.comp_apply, LinearMap.pow_apply, LinearMap.coe_comp,
    Submodule.coe_eq_zero]
  exact h

/-- This enables the instance `Zero (Weight R H L)`. -/
instance [Nontrivial H] : Nontrivial (genWeightSpace L (0 : H → R)) := by
  obtain ⟨⟨x, hx⟩, ⟨y, hy⟩, e⟩ := exists_pair_ne H
  exact ⟨⟨x, toLieSubmodule_le_rootSpace_zero R L H hx⟩,
    ⟨y, toLieSubmodule_le_rootSpace_zero R L H hy⟩, by simpa using e⟩

theorem le_zeroRootSubalgebra : H ≤ zeroRootSubalgebra R L H := by
  rw [← LieSubalgebra.coe_submodule_le_coe_submodule, ← H.coe_toLieSubmodule,
    coe_zeroRootSubalgebra, LieSubmodule.coeSubmodule_le_coeSubmodule]
  exact toLieSubmodule_le_rootSpace_zero R L H

@[simp]
theorem zeroRootSubalgebra_normalizer_eq_self :
    (zeroRootSubalgebra R L H).normalizer = zeroRootSubalgebra R L H := by
  refine le_antisymm ?_ (LieSubalgebra.le_normalizer _)
  intro x hx
  rw [LieSubalgebra.mem_normalizer_iff] at hx
  rw [mem_zeroRootSubalgebra]
  rintro ⟨y, hy⟩
  specialize hx y (le_zeroRootSubalgebra R L H hy)
  rw [mem_zeroRootSubalgebra] at hx
  obtain ⟨k, hk⟩ := hx ⟨y, hy⟩
  rw [← lie_skew, LinearMap.map_neg, neg_eq_zero] at hk
  use k + 1
  rw [LinearMap.iterate_succ, LinearMap.coe_comp, Function.comp_apply, toEnd_apply_apply,
    LieSubalgebra.coe_bracket_of_module, Submodule.coe_mk, hk]

/-- If the zero root subalgebra of a nilpotent Lie subalgebra `H` is just `H` then `H` is a Cartan
subalgebra.

When `L` is Noetherian, it follows from Engel's theorem that the converse holds. See
`LieAlgebra.zeroRootSubalgebra_eq_iff_is_cartan` -/
theorem is_cartan_of_zeroRootSubalgebra_eq (h : zeroRootSubalgebra R L H = H) :
    H.IsCartanSubalgebra :=
  { nilpotent := inferInstance
    self_normalizing := by rw [← h]; exact zeroRootSubalgebra_normalizer_eq_self R L H }

@[simp]
theorem zeroRootSubalgebra_eq_of_is_cartan (H : LieSubalgebra R L) [H.IsCartanSubalgebra]
    [IsNoetherian R L] : zeroRootSubalgebra R L H = H := by
  refine le_antisymm ?_ (le_zeroRootSubalgebra R L H)
  suffices rootSpace H 0 ≤ H.toLieSubmodule by exact fun x hx => this hx
  obtain ⟨k, hk⟩ := (rootSpace H 0).isNilpotent_iff_exists_self_le_ucs.mp (by infer_instance)
  exact hk.trans (LieSubmodule.ucs_le_of_normalizer_eq_self (by simp) k)

theorem zeroRootSubalgebra_eq_iff_is_cartan [IsNoetherian R L] :
    zeroRootSubalgebra R L H = H ↔ H.IsCartanSubalgebra :=
  ⟨is_cartan_of_zeroRootSubalgebra_eq R L H, by intros; simp⟩

@[simp]
theorem rootSpace_zero_eq (H : LieSubalgebra R L) [H.IsCartanSubalgebra] [IsNoetherian R L] :
    rootSpace H 0 = H.toLieSubmodule := by
  rw [← LieSubmodule.coe_toSubmodule_eq_iff, ← coe_zeroRootSubalgebra,
    zeroRootSubalgebra_eq_of_is_cartan R L H, LieSubalgebra.coe_toLieSubmodule]

variable {R L H}
variable [H.IsCartanSubalgebra] [IsNoetherian R L] (α : H → R)

/-- Given a root `α` relative to a Cartan subalgebra `H`, this is the span of all products of
an element of the `α` root space and an element of the `-α` root space. Informally it is often
denoted `⁅H(α), H(-α)⁆`.

If the Killing form is non-degenerate and the coefficients are a perfect field, this space is
one-dimensional. See `LieAlgebra.IsKilling.coe_corootSpace_eq_span_singleton` and
`LieAlgebra.IsKilling.coe_corootSpace_eq_span_singleton'`.

Note that the name "coroot space" is not standard as this space does not seem to have a name in the
informal literature. -/
def corootSpace : LieIdeal R H :=
  LieModuleHom.range <| ((rootSpace H 0).incl.comp <|
    rootSpaceProduct R L H α (-α) 0 (add_neg_cancel α)).codRestrict H.toLieSubmodule (by
  rw [← rootSpace_zero_eq]
  exact fun p ↦ (rootSpaceProduct R L H α (-α) 0 (add_neg_cancel α) p).property)

lemma mem_corootSpace {x : H} :
    x ∈ corootSpace α ↔
    (x : L) ∈ Submodule.span R {⁅y, z⁆ | (y ∈ rootSpace H α) (z ∈ rootSpace H (-α))} := by
  have : x ∈ corootSpace α ↔
      (x : L) ∈ LieSubmodule.map H.toLieSubmodule.incl (corootSpace α) := by
    rw [corootSpace]
    simp only [rootSpaceProduct_def, LieModuleHom.mem_range, LieSubmodule.mem_map,
      LieSubmodule.incl_apply, SetLike.coe_eq_coe, exists_eq_right]
    rfl
  simp_rw [this, corootSpace, ← LieModuleHom.map_top, ← LieSubmodule.mem_coeSubmodule,
    LieSubmodule.coeSubmodule_map, LieSubmodule.top_coeSubmodule, ← TensorProduct.span_tmul_eq_top,
    LinearMap.map_span, Set.image, Set.mem_setOf_eq, exists_exists_exists_and_eq]
  change (x : L) ∈ Submodule.span R
    {x | ∃ (a : rootSpace H α) (b : rootSpace H (-α)), ⁅(a : L), (b : L)⁆ = x} ↔ _
  simp

lemma mem_corootSpace' {x : H} :
    x ∈ corootSpace α ↔
    x ∈ Submodule.span R ({⁅y, z⁆ | (y ∈ rootSpace H α) (z ∈ rootSpace H (-α))} : Set H) := by
  set s : Set H := ({⁅y, z⁆ | (y ∈ rootSpace H α) (z ∈ rootSpace H (-α))} : Set H)
  suffices H.subtype '' s = {⁅y, z⁆ | (y ∈ rootSpace H α) (z ∈ rootSpace H (-α))} by
    obtain ⟨x, hx⟩ := x
    erw [← (H : Submodule R L).injective_subtype.mem_set_image (s := Submodule.span R s)]
    rw [mem_image]
    simp_rw [SetLike.mem_coe]
    rw [← Submodule.mem_map, Submodule.coe_subtype, Submodule.map_span, mem_corootSpace, ← this]
  ext u
  simp only [Submodule.coe_subtype, mem_image, Subtype.exists, LieSubalgebra.mem_coe_submodule,
    exists_and_right, exists_eq_right, mem_setOf_eq, s]
  refine ⟨fun ⟨_, y, hy, z, hz, hyz⟩ ↦ ⟨y, hy, z, hz, hyz⟩,
    fun ⟨y, hy, z, hz, hyz⟩ ↦ ⟨?_, y, hy, z, hz, hyz⟩⟩
  convert
    (rootSpaceProduct R L H α (-α) 0 (add_neg_cancel α) (⟨y, hy⟩ ⊗ₜ[R] ⟨z, hz⟩)).property using 0
  simp [hyz]

end LieAlgebra<|MERGE_RESOLUTION|>--- conflicted
+++ resolved
@@ -88,11 +88,7 @@
     { toFun := fun m =>
         ⟨⁅(x : L), (m : M)⁆,
           hχ ▸ lie_mem_genWeightSpace_of_mem_genWeightSpace x.property m.property⟩
-<<<<<<< HEAD
-      map_add' := fun m n => by simp only [Submodule.coe_add, lie_add, AddMemClass.mk_add_mk]
-=======
       map_add' := fun m n => by simp only [LieSubmodule.coe_add, lie_add, AddMemClass.mk_add_mk]
->>>>>>> d0df76bd
       map_smul' := fun t m => by
         dsimp only
         conv_lhs =>
@@ -101,11 +97,7 @@
         rfl }
   map_add' x y := by
     ext m
-<<<<<<< HEAD
-    simp only [Submodule.coe_add, add_lie, LinearMap.coe_mk, AddHom.coe_mk, LinearMap.add_apply,
-=======
     simp only [LieSubmodule.coe_add, add_lie, LinearMap.coe_mk, AddHom.coe_mk, LinearMap.add_apply,
->>>>>>> d0df76bd
       AddMemClass.mk_add_mk]
   map_smul' t x := by
     simp only [RingHom.id_apply]
@@ -123,10 +115,6 @@
         ext m
         simp only [rootSpaceWeightSpaceProductAux]
         dsimp
-<<<<<<< HEAD
-        repeat rw [LieSubmodule.coe_bracket]
-=======
->>>>>>> d0df76bd
         simp only [LieSubalgebra.coe_bracket_of_module, lie_lie] }
 
 @[simp]
