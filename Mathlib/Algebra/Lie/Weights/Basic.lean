--- conflicted
+++ resolved
@@ -165,11 +165,7 @@
 
 theorem coe_genWeightSpaceOf_zero (x : L) :
     ↑(genWeightSpaceOf M (0 : R) x) = ⨆ k, LinearMap.ker (toEnd R L M x ^ k) := by
-<<<<<<< HEAD
-  simp [genWeightSpaceOf, ← Module.End.iSup_genEigenspace_eq]
-=======
   simp [genWeightSpaceOf, Module.End.maxGenEigenspace_def]
->>>>>>> d0afdfd7
 
 /-- If `M` is a representation of a nilpotent Lie algebra `L`
 and `χ : L → R` is a family of scalars,
@@ -276,11 +272,7 @@
 lemma hasEigenvalueAt (χ : Weight R L M) (x : L) :
     (toEnd R L M x).HasEigenvalue (χ x) := by
   obtain ⟨k : ℕ, hk : (toEnd R L M x).genEigenspace (χ x) k ≠ ⊥⟩ := by
-<<<<<<< HEAD
-    simpa [genWeightSpaceOf, ← Module.End.iSup_genEigenspace_eq] using χ.genWeightSpaceOf_ne_bot x
-=======
     simpa [genWeightSpaceOf, Module.End.maxGenEigenspace_def] using χ.genWeightSpaceOf_ne_bot x
->>>>>>> d0afdfd7
   exact Module.End.hasEigenvalue_of_hasGenEigenvalue hk
 
 lemma apply_eq_zero_of_isNilpotent [NoZeroSMulDivisors R M] [IsReduced R]
