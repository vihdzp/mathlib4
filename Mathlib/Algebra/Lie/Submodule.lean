--- conflicted
+++ resolved
@@ -78,10 +78,7 @@
 instance (priority := mid) coeSubmodule : CoeOut (LieSubmodule R L M) (Submodule R M) :=
   ⟨toSubmodule⟩
 
-<<<<<<< HEAD
-=======
-
->>>>>>> d0df76bd
+
 @[norm_cast]
 theorem coe_toSubmodule : ((N : Submodule R M) : Set M) = N :=
   rfl
@@ -159,20 +156,6 @@
   lie_add := by intro x m n; apply SetCoe.ext; apply lie_add
   leibniz_lie := by intro x y m; apply SetCoe.ext; apply leibniz_lie
 
-<<<<<<< HEAD
-instance module' {S : Type*} [Semiring S] [SMul S R] [Module S M] [IsScalarTower S R M] :
-    Module S N :=
-  N.toSubmodule.module'
-
-instance : Module R N :=
-  N.toSubmodule.module
-
-instance {S : Type*} [Semiring S] [SMul S R] [SMul Sᵐᵒᵖ R] [Module S M] [Module Sᵐᵒᵖ M]
-    [IsScalarTower S R M] [IsScalarTower Sᵐᵒᵖ R M] [IsCentralScalar S M] : IsCentralScalar S N :=
-  N.toSubmodule.isCentralScalar
-
-=======
->>>>>>> d0df76bd
 @[simp, norm_cast]
 theorem coe_zero : ((0 : N) : M) = (0 : M) :=
   rfl
@@ -195,12 +178,6 @@
 
 @[simp, norm_cast]
 theorem coe_bracket (x : L) (m : N) :
-<<<<<<< HEAD
-    letI : Bracket L N := LieRingModule.toBracket
-    (↑⁅x, m⁆ : M) = ⁅x, ↑m⁆ :=
-  rfl
-
-=======
     (↑⁅x, m⁆ : M) = ⁅x, ↑m⁆ :=
   rfl
 
@@ -214,7 +191,6 @@
 instance [NoZeroSMulDivisors R M] : NoZeroSMulDivisors R N :=
   inferInstanceAs <| NoZeroSMulDivisors R N.toSubmodule
 
->>>>>>> d0df76bd
 variable [LieAlgebra R L] [LieModule R L M]
 
 instance instLieModule : LieModule R L N where
@@ -271,10 +247,6 @@
 @[simp]
 theorem LieIdeal.coe_bracket_of_module {R L : Type*} [CommRing R] [LieRing L] [LieAlgebra R L]
     (I : LieIdeal R L) [LieRingModule L M] (x : I) (m : M) :
-<<<<<<< HEAD
-    letI : Bracket I M := LieRingModule.toBracket
-=======
->>>>>>> d0df76bd
     ⁅x, m⁆ = ⁅(↑x : L), m⁆ :=
   LieSubalgebra.coe_bracket_of_module (I : LieSubalgebra R L) x m
 
@@ -577,14 +549,9 @@
 
 instance subsingleton_of_bot : Subsingleton (LieSubmodule R L (⊥ : LieSubmodule R L M)) := by
   apply subsingleton_of_bot_eq_top
-<<<<<<< HEAD
-  ext ⟨x, hx⟩; change x ∈ ⊥ at hx; rw [Submodule.mem_bot] at hx; subst hx
-  simp only [eq_self_iff_true, Submodule.mk_eq_zero, LieSubmodule.mem_bot, mem_top]
-=======
   ext ⟨_, hx⟩
   simp only [mem_bot, mk_eq_zero, mem_top, iff_true]
   exact hx
->>>>>>> d0df76bd
 
 instance : IsModularLattice (LieSubmodule R L M) where
   sup_inf_le_assoc_of_le _ _ := by
@@ -1331,7 +1298,7 @@
     M →ₗ⁅R,L⁆ P where
   toFun := f.toLinearMap.codRestrict P h
   __ := f.toLinearMap.codRestrict P h
-  map_lie' {x m} := by ext; simp; rfl
+  map_lie' {x m} := by ext; simp
 
 @[simp]
 lemma codRestrict_apply (P : LieSubmodule R L N) (f : M →ₗ⁅R,L⁆ N) (h : ∀ m, f m ∈ P) (m : M) :
@@ -1399,11 +1366,7 @@
 
 variable {R L}
 
-<<<<<<< HEAD
--- This lemma has always been bad, but leanprover/lean4#2644 made `simp` start noticing
-=======
 -- This lemma has always been bad, but https://github.com/leanprover/lean4/pull/2644 made `simp` start noticing
->>>>>>> d0df76bd
 @[simp, nolint simpNF] lemma LieModuleEquiv.ofTop_apply (x : (⊤ : LieSubmodule R L M)) :
     LieModuleEquiv.ofTop R L M x = x :=
   rfl
