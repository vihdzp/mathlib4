/-
Copyright (c) 2017 Johannes Hölzl. All rights reserved.
Released under Apache 2.0 license as described in the file LICENSE.
Authors: Johannes Hölzl, Johan Commelin, Mario Carneiro
-/
import Mathlib.Algebra.MvPolynomial.Basic

/-!
# Multivariate polynomials

This file defines functions for evaluating multivariate polynomials.
These include generically evaluating a polynomial given a valuation of all its variables,
and more advanced evaluations that allow one to map the coefficients to different rings.

### Notation

In the definitions below, we use the following notation:

+ `σ : Type*` (indexing the variables)
+ `R : Type*` `[CommSemiring R]` (the coefficients)
+ `s : σ →₀ ℕ`, a function from `σ` to `ℕ` which is zero away from a finite set.
  This will give rise to a monomial in `MvPolynomial σ R` which mathematicians might call `X^s`
+ `a : R`
+ `i : σ`, with corresponding monomial `X i`, often denoted `X_i` by mathematicians
+ `p : MvPolynomial σ R`

### Definitions

* `eval₂ (f : R → S₁) (g : σ → S₁) p` : given a semiring homomorphism from `R` to another
  semiring `S₁`, and a map `σ → S₁`, evaluates `p` at this valuation, returning a term of type `S₁`.
  Note that `eval₂` can be made using `eval` and `map` (see below), and it has been suggested
  that sticking to `eval` and `map` might make the code less brittle.
* `eval (g : σ → R) p` : given a map `σ → R`, evaluates `p` at this valuation,
  returning a term of type `R`
* `map (f : R → S₁) p` : returns the multivariate polynomial obtained from `p` by the change of
  coefficient semiring corresponding to `f`
* `aeval (g : σ → S₁) p` : evaluates the multivariate polynomial obtained from `p` by the change
  of coefficient semiring corresponding to `g` (`a` stands for `Algebra`)

-/

noncomputable section

open Set Function Finsupp AddMonoidAlgebra
open scoped Pointwise

universe u v w x

variable {R : Type u} {S₁ : Type v} {S₂ : Type w} {S₃ : Type x}

namespace MvPolynomial

variable {σ : Type*} {a a' a₁ a₂ : R} {e : ℕ} {n m : σ} {s : σ →₀ ℕ}

section CommSemiring

variable [CommSemiring R] [CommSemiring S₁] {p q : MvPolynomial σ R}

section Eval₂

variable (f : R →+* S₁) (g : σ → S₁)

/-- Evaluate a polynomial `p` given a valuation `g` of all the variables
  and a ring hom `f` from the scalar ring to the target -/
def eval₂ (p : MvPolynomial σ R) : S₁ :=
  p.sum fun s a => f a * s.prod fun n e => g n ^ e

theorem eval₂_eq (g : R →+* S₁) (X : σ → S₁) (f : MvPolynomial σ R) :
    f.eval₂ g X = ∑ d ∈ f.support, g (f.coeff d) * ∏ i ∈ d.support, X i ^ d i :=
  rfl

theorem eval₂_eq' [Fintype σ] (g : R →+* S₁) (X : σ → S₁) (f : MvPolynomial σ R) :
    f.eval₂ g X = ∑ d ∈ f.support, g (f.coeff d) * ∏ i, X i ^ d i := by
  simp only [eval₂_eq, ← Finsupp.prod_pow]
  rfl

@[simp]
theorem eval₂_zero : (0 : MvPolynomial σ R).eval₂ f g = 0 :=
  Finsupp.sum_zero_index

section

@[simp]
theorem eval₂_add : (p + q).eval₂ f g = p.eval₂ f g + q.eval₂ f g := by
  classical exact Finsupp.sum_add_index (by simp [f.map_zero]) (by simp [add_mul, f.map_add])

@[simp]
theorem eval₂_monomial : (monomial s a).eval₂ f g = f a * s.prod fun n e => g n ^ e :=
  Finsupp.sum_single_index (by simp [f.map_zero])

@[simp]
theorem eval₂_C (a) : (C a).eval₂ f g = f a := by
  rw [C_apply, eval₂_monomial, prod_zero_index, mul_one]

@[simp]
theorem eval₂_one : (1 : MvPolynomial σ R).eval₂ f g = 1 :=
  (eval₂_C _ _ _).trans f.map_one

@[simp] theorem eval₂_natCast (n : Nat) : (n : MvPolynomial σ R).eval₂ f g = n :=
  (eval₂_C _ _ _).trans (map_natCast f n)

@[simp] theorem eval₂_ofNat (n : Nat) [n.AtLeastTwo] :
    (ofNat(n) : MvPolynomial σ R).eval₂ f g = ofNat(n) :=
  eval₂_natCast f g n

@[simp]
theorem eval₂_X (n) : (X n).eval₂ f g = g n := by
  simp [eval₂_monomial, f.map_one, X, prod_single_index, pow_one]

theorem eval₂_mul_monomial :
    ∀ {s a}, (p * monomial s a).eval₂ f g = p.eval₂ f g * f a * s.prod fun n e => g n ^ e := by
  classical
  apply MvPolynomial.induction_on p
  · intro a' s a
    simp [C_mul_monomial, eval₂_monomial, f.map_mul]
  · intro p q ih_p ih_q
    simp [add_mul, eval₂_add, ih_p, ih_q]
  · intro p n ih s a
    exact
      calc (p * X n * monomial s a).eval₂ f g
        _ = (p * monomial (Finsupp.single n 1 + s) a).eval₂ f g := by
          rw [monomial_single_add, pow_one, mul_assoc]
        _ = (p * monomial (Finsupp.single n 1) 1).eval₂ f g * f a * s.prod fun n e => g n ^ e := by
          simp [ih, prod_single_index, prod_add_index, pow_one, pow_add, mul_assoc, mul_left_comm,
            f.map_one]

theorem eval₂_mul_C : (p * C a).eval₂ f g = p.eval₂ f g * f a :=
  (eval₂_mul_monomial _ _).trans <| by simp

@[simp]
theorem eval₂_mul : ∀ {p}, (p * q).eval₂ f g = p.eval₂ f g * q.eval₂ f g := by
  apply MvPolynomial.induction_on q
  · simp [eval₂_C, eval₂_mul_C]
  · simp +contextual [mul_add, eval₂_add]
  · simp +contextual [X, eval₂_monomial, eval₂_mul_monomial, ← mul_assoc]

@[simp]
theorem eval₂_pow {p : MvPolynomial σ R} : ∀ {n : ℕ}, (p ^ n).eval₂ f g = p.eval₂ f g ^ n
  | 0 => by
    rw [pow_zero, pow_zero]
    exact eval₂_one _ _
  | n + 1 => by rw [pow_add, pow_one, pow_add, pow_one, eval₂_mul, eval₂_pow]

/-- `MvPolynomial.eval₂` as a `RingHom`. -/
def eval₂Hom (f : R →+* S₁) (g : σ → S₁) : MvPolynomial σ R →+* S₁ where
  toFun := eval₂ f g
  map_one' := eval₂_one _ _
  map_mul' _ _ := eval₂_mul _ _
  map_zero' := eval₂_zero f g
  map_add' _ _ := eval₂_add _ _

@[simp]
theorem coe_eval₂Hom (f : R →+* S₁) (g : σ → S₁) : ⇑(eval₂Hom f g) = eval₂ f g :=
  rfl

theorem eval₂Hom_congr {f₁ f₂ : R →+* S₁} {g₁ g₂ : σ → S₁} {p₁ p₂ : MvPolynomial σ R} :
    f₁ = f₂ → g₁ = g₂ → p₁ = p₂ → eval₂Hom f₁ g₁ p₁ = eval₂Hom f₂ g₂ p₂ := by
  rintro rfl rfl rfl; rfl

end

@[simp]
theorem eval₂Hom_C (f : R →+* S₁) (g : σ → S₁) (r : R) : eval₂Hom f g (C r) = f r :=
  eval₂_C f g r

@[simp]
theorem eval₂Hom_X' (f : R →+* S₁) (g : σ → S₁) (i : σ) : eval₂Hom f g (X i) = g i :=
  eval₂_X f g i

@[simp]
theorem comp_eval₂Hom [CommSemiring S₂] (f : R →+* S₁) (g : σ → S₁) (φ : S₁ →+* S₂) :
    φ.comp (eval₂Hom f g) = eval₂Hom (φ.comp f) fun i => φ (g i) := by
  apply MvPolynomial.ringHom_ext
  · intro r
    rw [RingHom.comp_apply, eval₂Hom_C, eval₂Hom_C, RingHom.comp_apply]
  · intro i
    rw [RingHom.comp_apply, eval₂Hom_X', eval₂Hom_X']

theorem map_eval₂Hom [CommSemiring S₂] (f : R →+* S₁) (g : σ → S₁) (φ : S₁ →+* S₂)
    (p : MvPolynomial σ R) : φ (eval₂Hom f g p) = eval₂Hom (φ.comp f) (fun i => φ (g i)) p := by
  rw [← comp_eval₂Hom]
  rfl

theorem eval₂Hom_monomial (f : R →+* S₁) (g : σ → S₁) (d : σ →₀ ℕ) (r : R) :
    eval₂Hom f g (monomial d r) = f r * d.prod fun i k => g i ^ k := by
  simp only [monomial_eq, RingHom.map_mul, eval₂Hom_C, Finsupp.prod, map_prod,
    RingHom.map_pow, eval₂Hom_X']

section

theorem eval₂_comp_left {S₂} [CommSemiring S₂] (k : S₁ →+* S₂) (f : R →+* S₁) (g : σ → S₁) (p) :
    k (eval₂ f g p) = eval₂ (k.comp f) (k ∘ g) p := by
  apply MvPolynomial.induction_on p <;>
    simp +contextual [eval₂_add, k.map_add, eval₂_mul, k.map_mul]

end

@[simp]
theorem eval₂_eta (p : MvPolynomial σ R) : eval₂ C X p = p := by
  apply MvPolynomial.induction_on p <;>
    simp +contextual [eval₂_add, eval₂_mul]

theorem eval₂_congr (g₁ g₂ : σ → S₁)
    (h : ∀ {i : σ} {c : σ →₀ ℕ}, i ∈ c.support → coeff c p ≠ 0 → g₁ i = g₂ i) :
    p.eval₂ f g₁ = p.eval₂ f g₂ := by
  apply Finset.sum_congr rfl
  intro C hc; dsimp; congr 1
  apply Finset.prod_congr rfl
  intro i hi; dsimp; congr 1
  apply h hi
  rwa [Finsupp.mem_support_iff] at hc

@[simp] theorem eval₂_sum (s : Finset S₂) (p : S₂ → MvPolynomial σ R) :
    eval₂ f g (∑ x ∈ s, p x) = ∑ x ∈ s, eval₂ f g (p x) :=
  map_sum (eval₂Hom f g) _ s

@[simp] theorem eval₂_prod (s : Finset S₂) (p : S₂ → MvPolynomial σ R) :
    eval₂ f g (∏ x ∈ s, p x) = ∏ x ∈ s, eval₂ f g (p x) :=
  map_prod (eval₂Hom f g) _ s

theorem eval₂_assoc (q : S₂ → MvPolynomial σ R) (p : MvPolynomial S₂ R) :
    eval₂ f (fun t => eval₂ f g (q t)) p = eval₂ f g (eval₂ C q p) := by
  show _ = eval₂Hom f g (eval₂ C q p)
  rw [eval₂_comp_left (eval₂Hom f g)]; congr with a; simp

end Eval₂

section Eval

variable {f : σ → R}

/-- Evaluate a polynomial `p` given a valuation `f` of all the variables -/
def eval (f : σ → R) : MvPolynomial σ R →+* R :=
  eval₂Hom (RingHom.id _) f

theorem eval_eq (X : σ → R) (f : MvPolynomial σ R) :
    eval X f = ∑ d ∈ f.support, f.coeff d * ∏ i ∈ d.support, X i ^ d i :=
  rfl

theorem eval_eq' [Fintype σ] (X : σ → R) (f : MvPolynomial σ R) :
    eval X f = ∑ d ∈ f.support, f.coeff d * ∏ i, X i ^ d i :=
  eval₂_eq' (RingHom.id R) X f

theorem eval_monomial : eval f (monomial s a) = a * s.prod fun n e => f n ^ e :=
  eval₂_monomial _ _

@[simp]
theorem eval_C : ∀ a, eval f (C a) = a :=
  eval₂_C _ _

@[simp]
theorem eval_X : ∀ n, eval f (X n) = f n :=
  eval₂_X _ _

@[simp] theorem eval_ofNat (n : Nat) [n.AtLeastTwo] :
    (ofNat(n) : MvPolynomial σ R).eval f = ofNat(n) :=
  map_ofNat _ n

@[simp]
theorem smul_eval (x) (p : MvPolynomial σ R) (s) : eval x (s • p) = s * eval x p := by
  rw [smul_eq_C_mul, (eval x).map_mul, eval_C]

theorem eval_add : eval f (p + q) = eval f p + eval f q :=
  eval₂_add _ _

theorem eval_mul : eval f (p * q) = eval f p * eval f q :=
  eval₂_mul _ _

theorem eval_pow : ∀ n, eval f (p ^ n) = eval f p ^ n :=
  fun _ => eval₂_pow _ _

theorem eval_sum {ι : Type*} (s : Finset ι) (f : ι → MvPolynomial σ R) (g : σ → R) :
    eval g (∑ i ∈ s, f i) = ∑ i ∈ s, eval g (f i) :=
  map_sum (eval g) _ _

theorem eval_prod {ι : Type*} (s : Finset ι) (f : ι → MvPolynomial σ R) (g : σ → R) :
    eval g (∏ i ∈ s, f i) = ∏ i ∈ s, eval g (f i) :=
  map_prod (eval g) _ _

theorem eval_assoc {τ} (f : σ → MvPolynomial τ R) (g : τ → R) (p : MvPolynomial σ R) :
    eval (eval g ∘ f) p = eval g (eval₂ C f p) := by
  rw [eval₂_comp_left (eval g)]
  unfold eval; simp only [coe_eval₂Hom]
  congr with a; simp

@[simp]
theorem eval₂_id {g : σ → R} (p : MvPolynomial σ R) : eval₂ (RingHom.id _) g p = eval g p :=
  rfl

theorem eval_eval₂ {S τ : Type*} {x : τ → S} [CommSemiring S]
    (f : R →+* MvPolynomial τ S) (g : σ → MvPolynomial τ S) (p : MvPolynomial σ R) :
    eval x (eval₂ f g p) = eval₂ ((eval x).comp f) (fun s => eval x (g s)) p := by
  apply induction_on p
  · simp
  · intro p q hp hq
    simp [hp, hq]
  · intro p n hp
    simp [hp]

end Eval

section Map

variable (f : R →+* S₁)

/-- `map f p` maps a polynomial `p` across a ring hom `f` -/
def map : MvPolynomial σ R →+* MvPolynomial σ S₁ :=
  eval₂Hom (C.comp f) X

@[simp]
theorem map_monomial (s : σ →₀ ℕ) (a : R) : map f (monomial s a) = monomial s (f a) :=
  (eval₂_monomial _ _).trans monomial_eq.symm

@[simp]
theorem map_C : ∀ a : R, map f (C a : MvPolynomial σ R) = C (f a) :=
  map_monomial _ _

@[simp] protected theorem map_ofNat (n : Nat) [n.AtLeastTwo] :
    (ofNat(n) : MvPolynomial σ R).map f = ofNat(n) :=
  _root_.map_ofNat _ _

@[simp]
theorem map_X : ∀ n : σ, map f (X n : MvPolynomial σ R) = X n :=
  eval₂_X _ _

theorem map_id : ∀ p : MvPolynomial σ R, map (RingHom.id R) p = p :=
  eval₂_eta

theorem map_map [CommSemiring S₂] (g : S₁ →+* S₂) (p : MvPolynomial σ R) :
    map g (map f p) = map (g.comp f) p :=
  (eval₂_comp_left (map g) (C.comp f) X p).trans <| by
    congr
    · ext1 a
      simp only [map_C, comp_apply, RingHom.coe_comp]
    · ext1 n
      simp only [map_X, comp_apply]

theorem eval₂_eq_eval_map (g : σ → S₁) (p : MvPolynomial σ R) : p.eval₂ f g = eval g (map f p) := by
  unfold map eval; simp only [coe_eval₂Hom]
  have h := eval₂_comp_left (eval₂Hom (RingHom.id S₁) g) (C.comp f) X p
  -- Porting note: the Lean 3 version of `h` was full of metavariables which
  -- were later unified during `rw [h]`. Also needed to add `-eval₂_id`.
  dsimp [-eval₂_id] at h
  rw [h]
  congr
  · ext1 a
    simp only [coe_eval₂Hom, RingHom.id_apply, comp_apply, eval₂_C, RingHom.coe_comp]
  · ext1 n
    simp only [comp_apply, eval₂_X]

theorem eval₂_comp_right {S₂} [CommSemiring S₂] (k : S₁ →+* S₂) (f : R →+* S₁) (g : σ → S₁) (p) :
    k (eval₂ f g p) = eval₂ k (k ∘ g) (map f p) := by
  apply MvPolynomial.induction_on p
  · intro r
    rw [eval₂_C, map_C, eval₂_C]
  · intro p q hp hq
    rw [eval₂_add, k.map_add, (map f).map_add, eval₂_add, hp, hq]
  · intro p s hp
    rw [eval₂_mul, k.map_mul, (map f).map_mul, eval₂_mul, map_X, hp, eval₂_X, eval₂_X]
    rfl

theorem map_eval₂ (f : R →+* S₁) (g : S₂ → MvPolynomial S₃ R) (p : MvPolynomial S₂ R) :
    map f (eval₂ C g p) = eval₂ C (map f ∘ g) (map f p) := by
  apply MvPolynomial.induction_on p
  · intro r
    rw [eval₂_C, map_C, map_C, eval₂_C]
  · intro p q hp hq
    rw [eval₂_add, (map f).map_add, hp, hq, (map f).map_add, eval₂_add]
  · intro p s hp
    rw [eval₂_mul, (map f).map_mul, hp, (map f).map_mul, map_X, eval₂_mul, eval₂_X, eval₂_X]
    rfl

theorem coeff_map (p : MvPolynomial σ R) : ∀ m : σ →₀ ℕ, coeff m (map f p) = f (coeff m p) := by
  classical
  apply MvPolynomial.induction_on p <;> clear p
  · intro r m
    rw [map_C]
    simp only [coeff_C]
    split_ifs
    · rfl
    rw [f.map_zero]
  · intro p q hp hq m
    simp only [hp, hq, (map f).map_add, coeff_add]
    rw [f.map_add]
  · intro p i hp m
    simp only [hp, (map f).map_mul, map_X]
    simp only [hp, mem_support_iff, coeff_mul_X']
    split_ifs
    · rfl
    rw [f.map_zero]

theorem map_injective (hf : Function.Injective f) :
    Function.Injective (map f : MvPolynomial σ R → MvPolynomial σ S₁) := by
  intro p q h
  simp only [MvPolynomial.ext_iff, coeff_map] at h ⊢
  intro m
  exact hf (h m)

theorem map_injective_iff : Function.Injective (map (σ := σ) f) ↔ Function.Injective f :=
  ⟨fun h r r' eq ↦ by simpa using h (a₁ := C r) (a₂ := C r') (by simpa), map_injective f⟩

theorem map_surjective (hf : Function.Surjective f) :
    Function.Surjective (map f : MvPolynomial σ R → MvPolynomial σ S₁) := fun p => by
  induction p using MvPolynomial.induction_on' with
  | monomial i fr =>
    obtain ⟨r, rfl⟩ := hf fr
    exact ⟨monomial i r, map_monomial _ _ _⟩
  | add a b ha hb =>
    obtain ⟨a, rfl⟩ := ha
    obtain ⟨b, rfl⟩ := hb
    exact ⟨a + b, RingHom.map_add _ _ _⟩

theorem map_surjective_iff : Function.Surjective (map (σ := σ) f) ↔ Function.Surjective f :=
  ⟨fun h s ↦ let ⟨p, h⟩ := h (C s); ⟨p.coeff 0, by simpa [coeff_map] using congr(coeff 0 $h)⟩,
    map_surjective f⟩

/-- If `f` is a left-inverse of `g` then `map f` is a left-inverse of `map g`. -/
theorem map_leftInverse {f : R →+* S₁} {g : S₁ →+* R} (hf : Function.LeftInverse f g) :
    Function.LeftInverse (map f : MvPolynomial σ R → MvPolynomial σ S₁) (map g) := fun X => by
  rw [map_map, (RingHom.ext hf : f.comp g = RingHom.id _), map_id]

/-- If `f` is a right-inverse of `g` then `map f` is a right-inverse of `map g`. -/
theorem map_rightInverse {f : R →+* S₁} {g : S₁ →+* R} (hf : Function.RightInverse f g) :
    Function.RightInverse (map f : MvPolynomial σ R → MvPolynomial σ S₁) (map g) :=
  (map_leftInverse hf.leftInverse).rightInverse

@[simp]
theorem eval_map (f : R →+* S₁) (g : σ → S₁) (p : MvPolynomial σ R) :
    eval g (map f p) = eval₂ f g p := by
  apply MvPolynomial.induction_on p <;> · simp +contextual

theorem eval₂_comp (f : R →+* S₁) (g : σ → R) (p : MvPolynomial σ R) :
    f (eval g p) = eval₂ f (f ∘ g) p := by
  rw [← p.map_id, eval_map, eval₂_comp_right]

@[simp]
theorem eval₂_map [CommSemiring S₂] (f : R →+* S₁) (g : σ → S₂) (φ : S₁ →+* S₂)
    (p : MvPolynomial σ R) : eval₂ φ g (map f p) = eval₂ (φ.comp f) g p := by
  rw [← eval_map, ← eval_map, map_map]

@[simp]
theorem eval₂Hom_map_hom [CommSemiring S₂] (f : R →+* S₁) (g : σ → S₂) (φ : S₁ →+* S₂)
    (p : MvPolynomial σ R) : eval₂Hom φ g (map f p) = eval₂Hom (φ.comp f) g p :=
  eval₂_map f g φ p

@[simp]
theorem constantCoeff_map (f : R →+* S₁) (φ : MvPolynomial σ R) :
    constantCoeff (MvPolynomial.map f φ) = f (constantCoeff φ) :=
  coeff_map f φ 0

theorem constantCoeff_comp_map (f : R →+* S₁) :
    (constantCoeff : MvPolynomial σ S₁ →+* S₁).comp (MvPolynomial.map f) = f.comp constantCoeff :=
  by ext <;> simp

theorem support_map_subset (p : MvPolynomial σ R) : (map f p).support ⊆ p.support := by
  intro x
  simp only [mem_support_iff]
  contrapose!
  change p.coeff x = 0 → (map f p).coeff x = 0
  rw [coeff_map]
  intro hx
  rw [hx]
  exact RingHom.map_zero f

theorem support_map_of_injective (p : MvPolynomial σ R) {f : R →+* S₁} (hf : Injective f) :
    (map f p).support = p.support := by
  apply Finset.Subset.antisymm
  · exact MvPolynomial.support_map_subset _ _
  intro x hx
  rw [mem_support_iff]
  contrapose! hx
  simp only [Classical.not_not, mem_support_iff]
  replace hx : (map f p).coeff x = 0 := hx
  rw [coeff_map, ← f.map_zero] at hx
  exact hf hx

theorem C_dvd_iff_map_hom_eq_zero (q : R →+* S₁) (r : R) (hr : ∀ r' : R, q r' = 0 ↔ r ∣ r')
    (φ : MvPolynomial σ R) : C r ∣ φ ↔ map q φ = 0 := by
  rw [C_dvd_iff_dvd_coeff, MvPolynomial.ext_iff]
  simp only [coeff_map, coeff_zero, hr]

theorem map_mapRange_eq_iff (f : R →+* S₁) (g : S₁ → R) (hg : g 0 = 0) (φ : MvPolynomial σ S₁) :
    map f (Finsupp.mapRange g hg φ) = φ ↔ ∀ d, f (g (coeff d φ)) = coeff d φ := by
  rw [MvPolynomial.ext_iff]
  apply forall_congr'; intro m
  rw [coeff_map]
  apply eq_iff_eq_cancel_right.mpr
  rfl

<<<<<<< HEAD
lemma mem_range_map_of_coeffs_subset {f : R →+* S₁} {x : MvPolynomial σ S₁}
    (hx : (x.coeffs : Set _) ⊆ Set.range f) : x ∈ Set.range (MvPolynomial.map f) := by
  classical
  induction x using MvPolynomial.induction_on'' with
  | C a =>
    by_cases h : a = 0
    · subst h
      exact ⟨0, by simp⟩
    · simp only [coeffs_C, h, reduceIte, Finset.coe_singleton, Set.singleton_subset_iff] at hx
      obtain ⟨b, rfl⟩ := hx
      exact ⟨C b, by simp⟩
  | mul_X p n ih =>
    rw [coeffs_mul_X] at hx
    obtain ⟨q, rfl⟩ := ih hx
    exact ⟨q * X n, by simp⟩
  | monomial_add a s p ha hs hp ih =>
    rw [coeffs_add] at hx
    · simp only [Finset.coe_union, Set.union_subset_iff] at hx
      obtain ⟨q, hq⟩ := ih hx.1
      obtain ⟨u, hu⟩ := hp hx.2
      exact ⟨q + u, by simp [hq, hu]⟩
    · simpa [support_monomial, hs] using not_mem_support_iff.mp ha
=======
lemma coeffs_map (f : R →+* S₁) (p : MvPolynomial σ R) [DecidableEq S₁] :
    (map f p).coeffs ⊆ p.coeffs.image f := by
  classical
  induction p using induction_on'' with
  | C a => aesop (add simp coeffs_C)
  | mul_X p n ih => simpa
  | monomial_add a s p ha hs hp ih =>
    rw [coeffs_add (disjoint_support_monomial ha hs), map_add, coeffs_add]
    · rw [Finset.image_union, Finset.union_subset_iff]
      exact ⟨ih.trans (by simp), hp.trans (by simp)⟩
    · exact Finset.disjoint_of_subset_left (support_map_subset _ _) <|
        Finset.disjoint_of_subset_right (support_map_subset _ _) <|
          disjoint_support_monomial ha hs

@[simp]
lemma coe_coeffs_map (f : R →+* S₁) (p : MvPolynomial σ R) [DecidableEq S₁] :
    ((map f p).coeffs : Set S₁) ⊆ f '' p.coeffs :=
  subset_trans (coeffs_map f p) (Finset.coe_image (f := f) ▸ .rfl)

lemma mem_range_map_iff_coeffs_subset {f : R →+* S₁} {x : MvPolynomial σ S₁} :
    x ∈ Set.range (MvPolynomial.map f) ↔ (x.coeffs : Set _) ⊆ .range f := by
  classical
  refine ⟨fun hx ↦ ?_, fun hx ↦ ?_⟩
  · obtain ⟨p, rfl⟩ := hx
    exact subset_trans (coe_coeffs_map f p) (by simp)
  · induction x using induction_on'' with
    | C a =>
      by_cases h : a = 0
      · subst h
        exact ⟨0, by simp⟩
      · simp only [coeffs_C, h, reduceIte, Finset.coe_singleton, Set.singleton_subset_iff] at hx
        obtain ⟨b, rfl⟩ := hx
        exact ⟨C b, by simp⟩
    | mul_X p n ih =>
      rw [coeffs_mul_X] at hx
      obtain ⟨q, rfl⟩ := ih hx
      exact ⟨q * X n, by simp⟩
    | monomial_add a s p ha hs hp ih =>
      rw [coeffs_add (disjoint_support_monomial ha hs)] at hx
      simp only [Finset.coe_union, Set.union_subset_iff] at hx
      obtain ⟨q, hq⟩ := ih hx.1
      obtain ⟨u, hu⟩ := hp hx.2
      exact ⟨q + u, by simp [hq, hu]⟩
>>>>>>> 7deb334c

/-- If `f : S₁ →ₐ[R] S₂` is a morphism of `R`-algebras, then so is `MvPolynomial.map f`. -/
@[simps!]
def mapAlgHom [CommSemiring S₂] [Algebra R S₁] [Algebra R S₂] (f : S₁ →ₐ[R] S₂) :
    MvPolynomial σ S₁ →ₐ[R] MvPolynomial σ S₂ :=
  { map (↑f : S₁ →+* S₂) with
    commutes' := fun r => by
      have h₁ : algebraMap R (MvPolynomial σ S₁) r = C (algebraMap R S₁ r) := rfl
      have h₂ : algebraMap R (MvPolynomial σ S₂) r = C (algebraMap R S₂ r) := rfl
      simp_rw [OneHom.toFun_eq_coe]
      -- Porting note: we're missing some `simp` lemmas like `MonoidHom.coe_toOneHom`
      change @DFunLike.coe (_ →+* _) _ _ _ _ _ = _
      rw [h₁, h₂, map, eval₂Hom_C, RingHom.comp_apply, AlgHom.coe_toRingHom, AlgHom.commutes] }

@[simp]
theorem mapAlgHom_id [Algebra R S₁] :
    mapAlgHom (AlgHom.id R S₁) = AlgHom.id R (MvPolynomial σ S₁) :=
  AlgHom.ext map_id

@[simp]
theorem mapAlgHom_coe_ringHom [CommSemiring S₂] [Algebra R S₁] [Algebra R S₂] (f : S₁ →ₐ[R] S₂) :
    ↑(mapAlgHom f : _ →ₐ[R] MvPolynomial σ S₂) =
      (map ↑f : MvPolynomial σ S₁ →+* MvPolynomial σ S₂) :=
  RingHom.mk_coe _ _ _ _ _

lemma range_mapAlgHom [CommSemiring S₂] [Algebra R S₁] [Algebra R S₂] (f : S₁ →ₐ[R] S₂) :
    (mapAlgHom f).range.toSubmodule = coeffsIn σ f.range.toSubmodule := by
  ext
  rw [Subalgebra.mem_toSubmodule, ← SetLike.mem_coe, AlgHom.coe_range, mapAlgHom, AlgHom.coe_mk,
    mem_range_map_iff_coeffs_subset, mem_coeffsIn_iff_coeffs_subset]
  simp [Algebra.ofId_apply, Set.subset_def]

end Map

section Aeval

/-! ### The algebra of multivariate polynomials -/


variable [Algebra R S₁] [CommSemiring S₂]
variable (f : σ → S₁)

@[simp]
theorem algebraMap_apply (r : R) : algebraMap R (MvPolynomial σ S₁) r = C (algebraMap R S₁ r) := rfl

/-- A map `σ → S₁` where `S₁` is an algebra over `R` generates an `R`-algebra homomorphism
from multivariate polynomials over `σ` to `S₁`. -/
def aeval : MvPolynomial σ R →ₐ[R] S₁ :=
  { eval₂Hom (algebraMap R S₁) f with commutes' := fun _r => eval₂_C _ _ _ }

theorem aeval_def (p : MvPolynomial σ R) : aeval f p = eval₂ (algebraMap R S₁) f p :=
  rfl

theorem aeval_eq_eval₂Hom (p : MvPolynomial σ R) : aeval f p = eval₂Hom (algebraMap R S₁) f p :=
  rfl

@[simp]
lemma coe_aeval_eq_eval : RingHomClass.toRingHom (MvPolynomial.aeval f) = MvPolynomial.eval f :=
  rfl

@[simp]
theorem aeval_X (s : σ) : aeval f (X s : MvPolynomial _ R) = f s :=
  eval₂_X _ _ _

theorem aeval_C (r : R) : aeval f (C r) = algebraMap R S₁ r :=
  eval₂_C _ _ _

@[simp] theorem aeval_ofNat (n : Nat) [n.AtLeastTwo] :
    aeval f (ofNat(n) : MvPolynomial σ R) = ofNat(n) :=
  map_ofNat _ _

theorem aeval_unique (φ : MvPolynomial σ R →ₐ[R] S₁) : φ = aeval (φ ∘ X) := by
  ext i
  simp

theorem aeval_X_left : aeval X = AlgHom.id R (MvPolynomial σ R) :=
  (aeval_unique (AlgHom.id R _)).symm

theorem aeval_X_left_apply (p : MvPolynomial σ R) : aeval X p = p :=
  AlgHom.congr_fun aeval_X_left p

theorem comp_aeval {B : Type*} [CommSemiring B] [Algebra R B] (φ : S₁ →ₐ[R] B) :
    φ.comp (aeval f) = aeval fun i => φ (f i) := by
  ext i
  simp

lemma comp_aeval_apply {B : Type*} [CommSemiring B] [Algebra R B] (φ : S₁ →ₐ[R] B)
    (p : MvPolynomial σ R) :
    φ (aeval f p) = aeval (fun i ↦ φ (f i)) p := by
  rw [← comp_aeval, AlgHom.coe_comp, comp_apply]

@[simp]
theorem map_aeval {B : Type*} [CommSemiring B] (g : σ → S₁) (φ : S₁ →+* B) (p : MvPolynomial σ R) :
    φ (aeval g p) = eval₂Hom (φ.comp (algebraMap R S₁)) (fun i => φ (g i)) p := by
  rw [← comp_eval₂Hom]
  rfl

@[simp]
theorem eval₂Hom_zero (f : R →+* S₂) : eval₂Hom f (0 : σ → S₂) = f.comp constantCoeff := by
  ext <;> simp

@[simp]
theorem eval₂Hom_zero' (f : R →+* S₂) : eval₂Hom f (fun _ => 0 : σ → S₂) = f.comp constantCoeff :=
  eval₂Hom_zero f

theorem eval₂Hom_zero_apply (f : R →+* S₂) (p : MvPolynomial σ R) :
    eval₂Hom f (0 : σ → S₂) p = f (constantCoeff p) :=
  RingHom.congr_fun (eval₂Hom_zero f) p

theorem eval₂Hom_zero'_apply (f : R →+* S₂) (p : MvPolynomial σ R) :
    eval₂Hom f (fun _ => 0 : σ → S₂) p = f (constantCoeff p) :=
  eval₂Hom_zero_apply f p

@[simp]
theorem eval₂_zero_apply (f : R →+* S₂) (p : MvPolynomial σ R) :
    eval₂ f (0 : σ → S₂) p = f (constantCoeff p) :=
  eval₂Hom_zero_apply _ _

@[simp]
theorem eval₂_zero'_apply (f : R →+* S₂) (p : MvPolynomial σ R) :
    eval₂ f (fun _ => 0 : σ → S₂) p = f (constantCoeff p) :=
  eval₂_zero_apply f p

@[simp]
theorem aeval_zero (p : MvPolynomial σ R) :
    aeval (0 : σ → S₁) p = algebraMap _ _ (constantCoeff p) :=
  eval₂Hom_zero_apply (algebraMap R S₁) p

@[simp]
theorem aeval_zero' (p : MvPolynomial σ R) :
    aeval (fun _ => 0 : σ → S₁) p = algebraMap _ _ (constantCoeff p) :=
  aeval_zero p

@[simp]
theorem eval_zero : eval (0 : σ → R) = constantCoeff :=
  eval₂Hom_zero _

@[simp]
theorem eval_zero' : eval (fun _ => 0 : σ → R) = constantCoeff :=
  eval₂Hom_zero _

theorem aeval_monomial (g : σ → S₁) (d : σ →₀ ℕ) (r : R) :
    aeval g (monomial d r) = algebraMap _ _ r * d.prod fun i k => g i ^ k :=
  eval₂Hom_monomial _ _ _ _

theorem eval₂Hom_eq_zero (f : R →+* S₂) (g : σ → S₂) (φ : MvPolynomial σ R)
    (h : ∀ d, φ.coeff d ≠ 0 → ∃ i ∈ d.support, g i = 0) : eval₂Hom f g φ = 0 := by
  rw [φ.as_sum, map_sum]
  refine Finset.sum_eq_zero fun d hd => ?_
  obtain ⟨i, hi, hgi⟩ : ∃ i ∈ d.support, g i = 0 := h d (Finsupp.mem_support_iff.mp hd)
  rw [eval₂Hom_monomial, Finsupp.prod, Finset.prod_eq_zero hi, mul_zero]
  rw [hgi, zero_pow]
  rwa [← Finsupp.mem_support_iff]

theorem aeval_eq_zero [Algebra R S₂] (f : σ → S₂) (φ : MvPolynomial σ R)
    (h : ∀ d, φ.coeff d ≠ 0 → ∃ i ∈ d.support, f i = 0) : aeval f φ = 0 :=
  eval₂Hom_eq_zero _ _ _ h

theorem aeval_sum {ι : Type*} (s : Finset ι) (φ : ι → MvPolynomial σ R) :
    aeval f (∑ i ∈ s, φ i) = ∑ i ∈ s, aeval f (φ i) :=
  map_sum (MvPolynomial.aeval f) _ _

theorem aeval_prod {ι : Type*} (s : Finset ι) (φ : ι → MvPolynomial σ R) :
    aeval f (∏ i ∈ s, φ i) = ∏ i ∈ s, aeval f (φ i) :=
  map_prod (MvPolynomial.aeval f) _ _

variable (R)

theorem _root_.Algebra.adjoin_range_eq_range_aeval :
    Algebra.adjoin R (Set.range f) = (MvPolynomial.aeval f).range := by
  simp only [← Algebra.map_top, ← MvPolynomial.adjoin_range_X, AlgHom.map_adjoin, ← Set.range_comp,
    Function.comp_def, MvPolynomial.aeval_X]

theorem _root_.Algebra.adjoin_eq_range (s : Set S₁) :
    Algebra.adjoin R s = (MvPolynomial.aeval ((↑) : s → S₁)).range := by
  rw [← Algebra.adjoin_range_eq_range_aeval, Subtype.range_coe]

end Aeval

section AevalTower

variable {S A B : Type*} [CommSemiring S] [CommSemiring A] [CommSemiring B]
variable [Algebra S R] [Algebra S A] [Algebra S B]

/-- Version of `aeval` for defining algebra homs out of `MvPolynomial σ R` over a smaller base ring
  than `R`. -/
def aevalTower (f : R →ₐ[S] A) (X : σ → A) : MvPolynomial σ R →ₐ[S] A :=
  { eval₂Hom (↑f) X with
    commutes' := fun r => by
      simp [IsScalarTower.algebraMap_eq S R (MvPolynomial σ R), algebraMap_eq] }

variable (g : R →ₐ[S] A) (y : σ → A)

@[simp]
theorem aevalTower_X (i : σ) : aevalTower g y (X i) = y i :=
  eval₂_X _ _ _

@[simp]
theorem aevalTower_C (x : R) : aevalTower g y (C x) = g x :=
  eval₂_C _ _ _

@[simp]
theorem aevalTower_ofNat (n : Nat) [n.AtLeastTwo] :
    aevalTower g y (ofNat(n) : MvPolynomial σ R) = ofNat(n) :=
  _root_.map_ofNat _ _

@[simp]
theorem aevalTower_comp_C : (aevalTower g y : MvPolynomial σ R →+* A).comp C = g :=
  RingHom.ext <| aevalTower_C _ _

theorem aevalTower_algebraMap (x : R) : aevalTower g y (algebraMap R (MvPolynomial σ R) x) = g x :=
  eval₂_C _ _ _

theorem aevalTower_comp_algebraMap :
    (aevalTower g y : MvPolynomial σ R →+* A).comp (algebraMap R (MvPolynomial σ R)) = g :=
  aevalTower_comp_C _ _

theorem aevalTower_toAlgHom (x : R) :
    aevalTower g y (IsScalarTower.toAlgHom S R (MvPolynomial σ R) x) = g x :=
  aevalTower_algebraMap _ _ _

@[simp]
theorem aevalTower_comp_toAlgHom :
    (aevalTower g y).comp (IsScalarTower.toAlgHom S R (MvPolynomial σ R)) = g :=
  AlgHom.coe_ringHom_injective <| aevalTower_comp_algebraMap _ _

@[simp]
theorem aevalTower_id :
    aevalTower (AlgHom.id S S) = (aeval : (σ → S) → MvPolynomial σ S →ₐ[S] S) := by
  ext
  simp only [aevalTower_X, aeval_X]

@[simp]
theorem aevalTower_ofId :
    aevalTower (Algebra.ofId S A) = (aeval : (σ → A) → MvPolynomial σ S →ₐ[S] A) := by
  ext
  simp only [aeval_X, aevalTower_X]

end AevalTower

section EvalMem

variable {S subS : Type*} [CommSemiring S] [SetLike subS S] [SubsemiringClass subS S]

theorem eval₂_mem {f : R →+* S} {p : MvPolynomial σ R} {s : subS}
    (hs : ∀ i ∈ p.support, f (p.coeff i) ∈ s) {v : σ → S} (hv : ∀ i, v i ∈ s) :
    MvPolynomial.eval₂ f v p ∈ s := by
  classical
  replace hs : ∀ i, f (p.coeff i) ∈ s := by
    intro i
    by_cases hi : i ∈ p.support
    · exact hs i hi
    · rw [MvPolynomial.notMem_support_iff.1 hi, f.map_zero]
      exact zero_mem s
  induction p using MvPolynomial.monomial_add_induction_on with
  | C a =>
    simpa using hs 0
  | monomial_add a b f ha _ ih =>
    rw [eval₂_add, eval₂_monomial]
    refine add_mem (mul_mem ?_ <| prod_mem fun i _ => pow_mem (hv _) _) (ih fun i => ?_)
    · have := hs a -- Porting note: was `simpa only [...]`
      rwa [coeff_add, MvPolynomial.notMem_support_iff.1 ha, add_zero, coeff_monomial,
        if_pos rfl] at this
    have := hs i
    rw [coeff_add, coeff_monomial] at this
    split_ifs at this with h
    · subst h
      rw [MvPolynomial.notMem_support_iff.1 ha, map_zero]
      exact zero_mem _
    · rwa [zero_add] at this

theorem eval_mem {p : MvPolynomial σ S} {s : subS} (hs : ∀ i ∈ p.support, p.coeff i ∈ s) {v : σ → S}
    (hv : ∀ i, v i ∈ s) : MvPolynomial.eval v p ∈ s :=
  eval₂_mem hs hv

end EvalMem

variable {S T : Type*} [CommSemiring S] [Algebra R S] [CommSemiring T] [Algebra R T] [Algebra S T]
  [IsScalarTower R S T]

lemma aeval_sumElim {σ τ : Type*} (p : MvPolynomial (σ ⊕ τ) R) (f : τ → S) (g : σ → T) :
    (aeval (Sum.elim g (algebraMap S T ∘ f))) p =
      (aeval g) ((aeval (Sum.elim X (C ∘ f))) p) := by
  induction p using MvPolynomial.induction_on with
  | C r => simp [← IsScalarTower.algebraMap_apply]
  | add p q hp hq => simp [hp, hq]
  | mul_X p i h => cases i <;> simp [h]

@[deprecated (since := "2025-02-21")] alias aeval_sum_elim := aeval_sumElim

end CommSemiring

section Algebra

variable {R S σ : Type*} [CommSemiring R] [CommSemiring S] [Algebra R S]

/--
If `S` is an `R`-algebra, then `MvPolynomial σ S` is a `MvPolynomial σ R` algebra.

Warning: This produces a diamond for
`Algebra (MvPolynomial σ R) (MvPolynomial σ (MvPolynomial σ S))`. That's why it is not a
global instance.
-/
noncomputable def algebraMvPolynomial : Algebra (MvPolynomial σ R) (MvPolynomial σ S) :=
  (MvPolynomial.map (algebraMap R S)).toAlgebra

attribute [local instance] algebraMvPolynomial

@[simp]
lemma algebraMap_def :
    algebraMap (MvPolynomial σ R) (MvPolynomial σ S) = MvPolynomial.map (algebraMap R S) :=
  rfl

instance : IsScalarTower R (MvPolynomial σ R) (MvPolynomial σ S) :=
  IsScalarTower.of_algebraMap_eq' (by ext; simp)

instance [FaithfulSMul R S] : FaithfulSMul (MvPolynomial σ R) (MvPolynomial σ S) :=
  (faithfulSMul_iff_algebraMap_injective ..).mpr
    (map_injective _ <| FaithfulSMul.algebraMap_injective ..)

end Algebra

end MvPolynomial<|MERGE_RESOLUTION|>--- conflicted
+++ resolved
@@ -487,30 +487,6 @@
   apply eq_iff_eq_cancel_right.mpr
   rfl
 
-<<<<<<< HEAD
-lemma mem_range_map_of_coeffs_subset {f : R →+* S₁} {x : MvPolynomial σ S₁}
-    (hx : (x.coeffs : Set _) ⊆ Set.range f) : x ∈ Set.range (MvPolynomial.map f) := by
-  classical
-  induction x using MvPolynomial.induction_on'' with
-  | C a =>
-    by_cases h : a = 0
-    · subst h
-      exact ⟨0, by simp⟩
-    · simp only [coeffs_C, h, reduceIte, Finset.coe_singleton, Set.singleton_subset_iff] at hx
-      obtain ⟨b, rfl⟩ := hx
-      exact ⟨C b, by simp⟩
-  | mul_X p n ih =>
-    rw [coeffs_mul_X] at hx
-    obtain ⟨q, rfl⟩ := ih hx
-    exact ⟨q * X n, by simp⟩
-  | monomial_add a s p ha hs hp ih =>
-    rw [coeffs_add] at hx
-    · simp only [Finset.coe_union, Set.union_subset_iff] at hx
-      obtain ⟨q, hq⟩ := ih hx.1
-      obtain ⟨u, hu⟩ := hp hx.2
-      exact ⟨q + u, by simp [hq, hu]⟩
-    · simpa [support_monomial, hs] using not_mem_support_iff.mp ha
-=======
 lemma coeffs_map (f : R →+* S₁) (p : MvPolynomial σ R) [DecidableEq S₁] :
     (map f p).coeffs ⊆ p.coeffs.image f := by
   classical
@@ -554,7 +530,6 @@
       obtain ⟨q, hq⟩ := ih hx.1
       obtain ⟨u, hu⟩ := hp hx.2
       exact ⟨q + u, by simp [hq, hu]⟩
->>>>>>> 7deb334c
 
 /-- If `f : S₁ →ₐ[R] S₂` is a morphism of `R`-algebras, then so is `MvPolynomial.map f`. -/
 @[simps!]
