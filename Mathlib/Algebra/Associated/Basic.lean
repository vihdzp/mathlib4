--- conflicted
+++ resolved
@@ -407,7 +407,7 @@
   r := Associated
   iseqv := ⟨Associated.refl, Associated.symm, Associated.trans⟩
 
-instance [Monoid α] : IsEquiv α Associated where
+instance [Monoid M] : IsEquiv M Associated where
   refl := refl
   symm _ _ := symm
   trans _ _ _ := .trans
@@ -743,109 +743,62 @@
 
 /-- The quotient of a monoid by the `Associated` relation. Two elements `x` and `y`
   are associated iff there is a unit `u` such that `x * u = y`. There is a natural
-<<<<<<< HEAD
-  monoid structure on `Associates α`. -/
-def Associates (α : Type*) [Monoid α] : Type _ :=
-  Quotient (Associated.setoid α)
-=======
   monoid structure on `Associates M`. -/
-abbrev Associates (M : Type*) [Monoid M] : Type _ :=
+def Associates (M : Type*) [Monoid M] : Type _ :=
   Quotient (Associated.setoid M)
->>>>>>> f4ddcad2
 
 namespace Associates
 
 open Associated
 
-<<<<<<< HEAD
-/-- The canonical quotient map from a monoid `α` into the `Associates` of `α` -/
+/-- The canonical quotient map from a monoid `M` into the `Associates` of `M` -/
 @[deprecated (since := "2024-09-04")]
-protected abbrev mk {α : Type*} [Monoid α] (a : α) : Associates α :=
+protected abbrev mk {M : Type*} [Monoid M] (a : M) : Associates M :=
   Quotient.mk _ a
 
-instance [Monoid α] : QuotLike (Associates α) α Associated where
-scoped instance [Monoid α] : QuotLike.HasQuot (Associates α) α Associated where
-=======
-/-- The canonical quotient map from a monoid `M` into the `Associates` of `M` -/
-protected abbrev mk {M : Type*} [Monoid M] (a : M) : Associates M :=
-  ⟦a⟧
->>>>>>> f4ddcad2
+instance [Monoid M] : QuotLike (Associates M) M Associated where
+scoped instance [Monoid M] : QuotLike.HasQuot (Associates M) M Associated where
 
 instance [Monoid M] : Inhabited (Associates M) :=
   ⟨⟦1⟧⟩
 
-<<<<<<< HEAD
-theorem mk_eq_mk_iff_associated [Monoid α] {a b : α} : ⟦a⟧' = ⟦b⟧' ↔ a ~ᵤ b :=
+theorem mk_eq_mk_iff_associated [Monoid M] {a b : M} : ⟦a⟧' = ⟦b⟧' ↔ a ~ᵤ b :=
   Iff.intro QuotLike.exact Quot.sound
 
 @[deprecated (since := "2024-09-03")]
-theorem quotient_mk_eq_mk [Monoid α] (a : α) : Quotient.mk _ a = ⟦a⟧' :=
+theorem quotient_mk_eq_mk [Monoid M] (a : M) : Quotient.mk _ a = ⟦a⟧' :=
   rfl
 
 @[deprecated (since := "2024-09-03")]
-theorem quot_mk_eq_mk [Monoid α] (a : α) : Quot.mk Setoid.r a = ⟦a⟧' :=
+theorem quot_mk_eq_mk [Monoid M] (a : M) : Quot.mk Setoid.r a = ⟦a⟧' :=
   rfl
 
 @[simp]
-theorem quot_out [Monoid α] (a : Associates α) : ⟦QuotLike.out a⟧ = a := by
+theorem quot_out [Monoid M] (a : Associates M) : ⟦QuotLike.out a⟧ = a := by
   rw [QuotLike.mkQ_out]
 
-theorem mk_quot_out [Monoid α] (a : α) : QuotLike.out ⟦a⟧' ~ᵤ a := by
+theorem mk_quot_out [Monoid M] (a : M) : QuotLike.out ⟦a⟧' ~ᵤ a := by
   rw [← Associates.mk_eq_mk_iff_associated, Associates.quot_out]
 
-theorem forall_associated [Monoid α] {p : Associates α → Prop} :
+theorem forall_associated [Monoid M] {p : Associates M → Prop} :
     (∀ a, p a) ↔ ∀ a, p ⟦a⟧ :=
   Iff.intro (fun h _ => h _) fun h a => QuotLike.inductionOn a h
 
-theorem mk_surjective [Monoid α] : Function.Surjective (mkQ (Q := Associates α)) :=
-=======
-theorem mk_eq_mk_iff_associated [Monoid M] {a b : M} : Associates.mk a = Associates.mk b ↔ a ~ᵤ b :=
-  Iff.intro Quotient.exact Quot.sound
-
-theorem quotient_mk_eq_mk [Monoid M] (a : M) : ⟦a⟧ = Associates.mk a :=
-  rfl
-
-theorem quot_mk_eq_mk [Monoid M] (a : M) : Quot.mk Setoid.r a = Associates.mk a :=
-  rfl
-
-@[simp]
-theorem quot_out [Monoid M] (a : Associates M) : Associates.mk (Quot.out a) = a := by
-  rw [← quot_mk_eq_mk, Quot.out_eq]
-
-theorem mk_quot_out [Monoid M] (a : M) : Quot.out (Associates.mk a) ~ᵤ a := by
-  rw [← Associates.mk_eq_mk_iff_associated, Associates.quot_out]
-
-theorem forall_associated [Monoid M] {p : Associates M → Prop} :
-    (∀ a, p a) ↔ ∀ a, p (Associates.mk a) :=
-  Iff.intro (fun h _ => h _) fun h a => Quotient.inductionOn a h
-
-theorem mk_surjective [Monoid M] : Function.Surjective (@Associates.mk M _) :=
->>>>>>> f4ddcad2
+theorem mk_surjective [Monoid M] : Function.Surjective (mkQ (Q := Associates M)) :=
   forall_associated.2 fun a => ⟨a, rfl⟩
 
 instance [Monoid M] : One (Associates M) :=
   ⟨⟦1⟧⟩
 
 @[simp]
-<<<<<<< HEAD
-theorem mk_one [Monoid α] : ⟦1 : α⟧' = 1 :=
+theorem mk_one [Monoid M] : ⟦1 : M⟧' = 1 :=
   rfl
 
-theorem one_eq_mk_one [Monoid α] : (1 : Associates α) = ⟦1⟧ :=
+theorem one_eq_mk_one [Monoid M] : (1 : Associates M) = ⟦1⟧ :=
   rfl
 
 @[simp]
-theorem mk_eq_one [Monoid α] {a : α} : ⟦a⟧' = 1 ↔ IsUnit a := by
-=======
-theorem mk_one [Monoid M] : Associates.mk (1 : M) = 1 :=
-  rfl
-
-theorem one_eq_mk_one [Monoid M] : (1 : Associates M) = Associates.mk 1 :=
-  rfl
-
-@[simp]
-theorem mk_eq_one [Monoid M] {a : M} : Associates.mk a = 1 ↔ IsUnit a := by
->>>>>>> f4ddcad2
+theorem mk_eq_one [Monoid M] {a : M} : ⟦a⟧' = 1 ↔ IsUnit a := by
   rw [← mk_one, mk_eq_mk_iff_associated, associated_one_iff_isUnit]
 
 instance [Monoid M] : Bot (Associates M) :=
@@ -854,11 +807,7 @@
 theorem bot_eq_one [Monoid M] : (⊥ : Associates M) = 1 :=
   rfl
 
-<<<<<<< HEAD
-theorem exists_rep [Monoid α] (a : Associates α) : ∃ a0 : α, ⟦a0⟧' = a :=
-=======
-theorem exists_rep [Monoid M] (a : Associates M) : ∃ a0 : M, Associates.mk a0 = a :=
->>>>>>> f4ddcad2
+theorem exists_rep [Monoid M] (a : Associates M) : ∃ a0 : M, ⟦a0⟧' = a :=
   Quot.exists_rep a
 
 instance [Monoid M] [Subsingleton M] :
@@ -866,11 +815,7 @@
   default := 1
   uniq := forall_associated.2 fun _ ↦ mk_eq_one.2 <| isUnit_of_subsingleton _
 
-<<<<<<< HEAD
-theorem mk_injective [Monoid α] [Unique (Units α)] : Function.Injective (mkQ (Q := Associates α)) :=
-=======
-theorem mk_injective [Monoid M] [Subsingleton Mˣ] : Function.Injective (@Associates.mk M _) :=
->>>>>>> f4ddcad2
+theorem mk_injective [Monoid M] [Unique (Units M)] : Function.Injective (mkQ (Q := Associates M)) :=
   fun _ _ h => associated_iff_eq.mp (Associates.mk_eq_mk_iff_associated.mp h)
 
 section CommMonoid
@@ -880,11 +825,7 @@
 instance instMul : Mul (Associates M) :=
   ⟨Quotient.map₂ (· * ·) fun _ _ h₁ _ _ h₂ ↦ h₁.mul_mul h₂⟩
 
-<<<<<<< HEAD
-theorem mk_mul_mk {x y : α} : ⟦x⟧' * ⟦y⟧' = ⟦x * y⟧' :=
-=======
-theorem mk_mul_mk {x y : M} : Associates.mk x * Associates.mk y = Associates.mk (x * y) :=
->>>>>>> f4ddcad2
+theorem mk_mul_mk {x y : M} : ⟦x⟧' * ⟦y⟧' = ⟦x * y⟧' :=
   rfl
 
 instance instCommMonoid : CommMonoid (Associates M) where
@@ -904,36 +845,20 @@
   le_trans a b c := dvd_trans
 
 /-- `Associates.mk` as a `MonoidHom`. -/
-<<<<<<< HEAD
-protected def mkMonoidHom : α →* Associates α where
+protected def mkMonoidHom : M →* Associates M where
   toFun := mkQ
-=======
-protected def mkMonoidHom : M →* Associates M where
-  toFun := Associates.mk
->>>>>>> f4ddcad2
   map_one' := mk_one
   map_mul' _ _ := mk_mul_mk
 
 @[simp]
-<<<<<<< HEAD
-theorem mkMonoidHom_apply (a : α) : Associates.mkMonoidHom a = ⟦a⟧ :=
+theorem mkMonoidHom_apply (a : M) : Associates.mkMonoidHom a = ⟦a⟧ :=
   rfl
 
-theorem associated_map_mk {f : Associates α →* α} (hinv : Function.RightInverse f mkQ)
-    (a : α) : a ~ᵤ f ⟦a⟧ :=
+theorem associated_map_mk {f : Associates M →* M} (hinv : Function.RightInverse f mkQ)
+    (a : M) : a ~ᵤ f ⟦a⟧ :=
   Associates.mk_eq_mk_iff_associated.1 (hinv ⟦a⟧).symm
 
-theorem mk_pow (a : α) (n : ℕ) : ⟦a ^ n⟧' = ⟦a⟧' ^ n := by
-=======
-theorem mkMonoidHom_apply (a : M) : Associates.mkMonoidHom a = Associates.mk a :=
-  rfl
-
-theorem associated_map_mk {f : Associates M →* M} (hinv : Function.RightInverse f Associates.mk)
-    (a : M) : a ~ᵤ f (Associates.mk a) :=
-  Associates.mk_eq_mk_iff_associated.1 (hinv (Associates.mk a)).symm
-
-theorem mk_pow (a : M) (n : ℕ) : Associates.mk (a ^ n) = Associates.mk a ^ n := by
->>>>>>> f4ddcad2
+theorem mk_pow (a : M) (n : ℕ) : ⟦a ^ n⟧' = ⟦a⟧' ^ n := by
   induction n <;> simp [*, pow_succ, Associates.mk_mul_mk.symm]
 
 theorem dvd_eq_le : ((· ∣ ·) : Associates M → Associates M → Prop) = (· ≤ ·) :=
@@ -959,11 +884,7 @@
 theorem isUnit_iff_eq_bot {a : Associates M} : IsUnit a ↔ a = ⊥ := by
   rw [Associates.isUnit_iff_eq_one, bot_eq_one]
 
-<<<<<<< HEAD
-theorem isUnit_mk {a : α} : IsUnit ⟦a⟧' ↔ IsUnit a :=
-=======
-theorem isUnit_mk {a : M} : IsUnit (Associates.mk a) ↔ IsUnit a :=
->>>>>>> f4ddcad2
+theorem isUnit_mk {a : M} : IsUnit ⟦a⟧' ↔ IsUnit a :=
   calc
     IsUnit ⟦a⟧' ↔ a ~ᵤ 1 := by
       rw [isUnit_iff_eq_one, one_eq_mk_one, mk_eq_mk_iff_associated]
@@ -991,11 +912,7 @@
 end Order
 
 @[simp]
-<<<<<<< HEAD
-theorem mk_dvd_mk {a b : α} : ⟦a⟧' ∣ ⟦b⟧' ↔ a ∣ b := by
-=======
-theorem mk_dvd_mk {a b : M} : Associates.mk a ∣ Associates.mk b ↔ a ∣ b := by
->>>>>>> f4ddcad2
+theorem mk_dvd_mk {a b : M} : ⟦a⟧' ∣ ⟦b⟧' ↔ a ∣ b := by
   simp only [dvd_def, mk_surjective.exists, mk_mul_mk, mk_eq_mk_iff_associated,
     Associated.comm (x := b)]
   constructor
@@ -1004,32 +921,18 @@
   · rintro ⟨c, rfl⟩
     use c
 
-<<<<<<< HEAD
-theorem dvd_of_mk_le_mk {a b : α} : ⟦a⟧' ≤ ⟦b⟧' → a ∣ b :=
+theorem dvd_of_mk_le_mk {a b : M} : ⟦a⟧' ≤ ⟦b⟧' → a ∣ b :=
   mk_dvd_mk.mp
 
-theorem mk_le_mk_of_dvd {a b : α} : a ∣ b → ⟦a⟧' ≤ ⟦b⟧' :=
+theorem mk_le_mk_of_dvd {a b : M} : a ∣ b → ⟦a⟧' ≤ ⟦b⟧' :=
   mk_dvd_mk.mpr
 
-theorem mk_le_mk_iff_dvd {a b : α} : ⟦a⟧' ≤ ⟦b⟧' ↔ a ∣ b := mk_dvd_mk
-=======
-theorem dvd_of_mk_le_mk {a b : M} : Associates.mk a ≤ Associates.mk b → a ∣ b :=
-  mk_dvd_mk.mp
-
-theorem mk_le_mk_of_dvd {a b : M} : a ∣ b → Associates.mk a ≤ Associates.mk b :=
-  mk_dvd_mk.mpr
-
-theorem mk_le_mk_iff_dvd {a b : M} : Associates.mk a ≤ Associates.mk b ↔ a ∣ b := mk_dvd_mk
->>>>>>> f4ddcad2
+theorem mk_le_mk_iff_dvd {a b : M} : ⟦a⟧' ≤ ⟦b⟧' ↔ a ∣ b := mk_dvd_mk
 
 @[deprecated (since := "2024-03-16")] alias mk_le_mk_iff_dvd_iff := mk_le_mk_iff_dvd
 
 @[simp]
-<<<<<<< HEAD
-theorem isPrimal_mk {a : α} : IsPrimal ⟦a⟧' ↔ IsPrimal a := by
-=======
-theorem isPrimal_mk {a : M} : IsPrimal (Associates.mk a) ↔ IsPrimal a := by
->>>>>>> f4ddcad2
+theorem isPrimal_mk {a : M} : IsPrimal ⟦a⟧' ↔ IsPrimal a := by
   simp_rw [IsPrimal, forall_associated, mk_surjective.exists, mk_mul_mk, mk_dvd_mk]
   constructor <;> intro h b c dvd <;> obtain ⟨a₁, a₂, h₁, h₂, eq⟩ := @h b c dvd
   · obtain ⟨u, rfl⟩ := mk_eq_mk_iff_associated.mp eq.symm
@@ -1046,13 +949,8 @@
   decompositionMonoid_iff.mpr ‹_›
 
 @[simp]
-<<<<<<< HEAD
-theorem mk_isRelPrime_iff {a b : α} :
+theorem mk_isRelPrime_iff {a b : M} :
     IsRelPrime ⟦a⟧' ⟦b⟧' ↔ IsRelPrime a b := by
-=======
-theorem mk_isRelPrime_iff {a b : M} :
-    IsRelPrime (Associates.mk a) (Associates.mk b) ↔ IsRelPrime a b := by
->>>>>>> f4ddcad2
   simp_rw [IsRelPrime, forall_associated, mk_dvd_mk, isUnit_mk]
 
 end CommMonoid
@@ -1063,44 +961,26 @@
 instance [Zero M] [Monoid M] : Top (Associates M) :=
   ⟨0⟩
 
-<<<<<<< HEAD
-@[simp] theorem mk_zero [Zero α] [Monoid α] : ⟦0 : α⟧' = 0 := rfl
-=======
-@[simp] theorem mk_zero [Zero M] [Monoid M] : Associates.mk (0 : M) = 0 := rfl
->>>>>>> f4ddcad2
+@[simp] theorem mk_zero [Zero M] [Monoid M] : ⟦0 : M⟧' = 0 := rfl
 
 section MonoidWithZero
 
 variable [MonoidWithZero M]
 
 @[simp]
-<<<<<<< HEAD
-theorem mk_eq_zero {a : α} : ⟦a⟧' = 0 ↔ a = 0 :=
+theorem mk_eq_zero {a : M} : ⟦a⟧' = 0 ↔ a = 0 :=
   ⟨fun h => (associated_zero_iff_eq_zero a).1 <| Quotient.exact h, fun h => h.symm ▸ rfl⟩
 
 @[simp]
-theorem quot_out_zero : QuotLike.out (0 : Associates α) = 0 := by rw [← mk_eq_zero, quot_out]
-
-theorem mk_ne_zero {a : α} : ⟦a⟧' ≠ 0 ↔ a ≠ 0 :=
-=======
-theorem mk_eq_zero {a : M} : Associates.mk a = 0 ↔ a = 0 :=
-  ⟨fun h => (associated_zero_iff_eq_zero a).1 <| Quotient.exact h, fun h => h.symm ▸ rfl⟩
-
-@[simp]
-theorem quot_out_zero : Quot.out (0 : Associates M) = 0 := by rw [← mk_eq_zero, quot_out]
-
-theorem mk_ne_zero {a : M} : Associates.mk a ≠ 0 ↔ a ≠ 0 :=
->>>>>>> f4ddcad2
+theorem quot_out_zero : QuotLike.out (0 : Associates M) = 0 := by rw [← mk_eq_zero, quot_out]
+
+theorem mk_ne_zero {a : M} : ⟦a⟧' ≠ 0 ↔ a ≠ 0 :=
   not_congr mk_eq_zero
 
 instance [Nontrivial M] : Nontrivial (Associates M) :=
   ⟨⟨1, 0, mk_ne_zero.2 one_ne_zero⟩⟩
 
-<<<<<<< HEAD
-theorem exists_non_zero_rep {a : Associates α} : a ≠ 0 → ∃ a0 : α, a0 ≠ 0 ∧ ⟦a0⟧ = a :=
-=======
-theorem exists_non_zero_rep {a : Associates M} : a ≠ 0 → ∃ a0 : M, a0 ≠ 0 ∧ Associates.mk a0 = a :=
->>>>>>> f4ddcad2
+theorem exists_non_zero_rep {a : Associates M} : a ≠ 0 → ∃ a0 : M, a0 ≠ 0 ∧ ⟦a0⟧ = a :=
   Quotient.inductionOn a fun b nz => ⟨b, mt (congr_arg Quotient.mk'') nz, rfl⟩
 
 end MonoidWithZero
@@ -1130,20 +1010,12 @@
   hp.2.2 a b h
 
 @[simp]
-<<<<<<< HEAD
-theorem prime_mk {p : α} : Prime ⟦p⟧' ↔ Prime p := by
-=======
-theorem prime_mk {p : M} : Prime (Associates.mk p) ↔ Prime p := by
->>>>>>> f4ddcad2
+theorem prime_mk {p : M} : Prime ⟦p⟧' ↔ Prime p := by
   rw [Prime, _root_.Prime, forall_associated]
   simp only [forall_associated, mk_ne_zero, isUnit_mk, mk_mul_mk, mk_dvd_mk]
 
 @[simp]
-<<<<<<< HEAD
-theorem irreducible_mk {a : α} : Irreducible ⟦a⟧' ↔ Irreducible a := by
-=======
-theorem irreducible_mk {a : M} : Irreducible (Associates.mk a) ↔ Irreducible a := by
->>>>>>> f4ddcad2
+theorem irreducible_mk {a : M} : Irreducible ⟦a⟧' ↔ Irreducible a := by
   simp only [irreducible_iff, isUnit_mk, forall_associated, isUnit_mk, mk_mul_mk,
     mk_eq_mk_iff_associated, Associated.comm (x := a)]
   apply Iff.rfl.and
@@ -1154,13 +1026,8 @@
     simpa using h x (y * u) (mul_assoc _ _ _)
 
 @[simp]
-<<<<<<< HEAD
-theorem mk_dvdNotUnit_mk_iff {a b : α} :
+theorem mk_dvdNotUnit_mk_iff {a b : M} :
     DvdNotUnit ⟦a⟧' ⟦b⟧' ↔ DvdNotUnit a b := by
-=======
-theorem mk_dvdNotUnit_mk_iff {a b : M} :
-    DvdNotUnit (Associates.mk a) (Associates.mk b) ↔ DvdNotUnit a b := by
->>>>>>> f4ddcad2
   simp only [DvdNotUnit, mk_ne_zero, mk_surjective.exists, isUnit_mk, mk_mul_mk,
     mk_eq_mk_iff_associated, Associated.comm (x := b)]
   refine Iff.rfl.and ?_
