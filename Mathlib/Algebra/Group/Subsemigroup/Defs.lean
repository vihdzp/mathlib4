/-
Copyright (c) 2018 Johannes Hölzl. All rights reserved.
Released under Apache 2.0 license as described in the file LICENSE.
Authors: Johannes Hölzl, Kenny Lau, Johan Commelin, Mario Carneiro, Kevin Buzzard,
Amelia Livingston, Yury Kudryashov, Yakov Pechersky
-/
import Mathlib.Algebra.Group.Hom.Defs
import Mathlib.Data.SetLike.Basic

/-!
# Subsemigroups: definition

This file defines bundled multiplicative and additive subsemigroups.

## Main definitions

* `Subsemigroup M`: the type of bundled subsemigroup of a magma `M`; the underlying set is given in
  the `carrier` field of the structure, and should be accessed through coercion as in `(S : Set M)`.
* `AddSubsemigroup M` : the type of bundled subsemigroups of an additive magma `M`.

For each of the following definitions in the `Subsemigroup` namespace, there is a corresponding
definition in the `AddSubsemigroup` namespace.

* `Subsemigroup.copy` : copy of a subsemigroup with `carrier` replaced by a set that is equal but
  possibly not definitionally equal to the carrier of the original `Subsemigroup`.

Similarly, for each of these definitions in the `MulHom` namespace, there is a corresponding
definition in the `AddHom` namespace.

* `MulHom.eqLocus f g`: the subsemigroup of those `x` such that `f x = g x`

## Implementation notes

Subsemigroup inclusion is denoted `≤` rather than `⊆`, although `∈` is defined as
membership of a subsemigroup's underlying set.

Note that `Subsemigroup M` does not actually require `Semigroup M`,
instead requiring only the weaker `Mul M`.

This file is designed to have very few dependencies. In particular, it should not use natural
numbers.

## Tags
subsemigroup, subsemigroups
-/

assert_not_exists CompleteLattice
assert_not_exists MonoidWithZero

<<<<<<< HEAD
-- Only needed for notation
=======
>>>>>>> 4092287b
variable {M : Type*} {N : Type*}

section NonAssoc

variable [Mul M] {s : Set M}

/-- `MulMemClass S M` says `S` is a type of sets `s : Set M` that are closed under `(*)` -/
class MulMemClass (S : Type*) (M : outParam Type*) [Mul M] [SetLike S M] : Prop where
  /-- A substructure satisfying `MulMemClass` is closed under multiplication. -/
  mul_mem : ∀ {s : S} {a b : M}, a ∈ s → b ∈ s → a * b ∈ s

export MulMemClass (mul_mem)

/-- `AddMemClass S M` says `S` is a type of sets `s : Set M` that are closed under `(+)` -/
class AddMemClass (S : Type*) (M : outParam Type*) [Add M] [SetLike S M] : Prop where
  /-- A substructure satisfying `AddMemClass` is closed under addition. -/
  add_mem : ∀ {s : S} {a b : M}, a ∈ s → b ∈ s → a + b ∈ s

export AddMemClass (add_mem)

attribute [to_additive] MulMemClass

attribute [aesop safe apply (rule_sets := [SetLike])] mul_mem add_mem

/-- A subsemigroup of a magma `M` is a subset closed under multiplication. -/
structure Subsemigroup (M : Type*) [Mul M] where
  /-- The carrier of a subsemigroup. -/
  carrier : Set M
  /-- The product of two elements of a subsemigroup belongs to the subsemigroup. -/
  mul_mem' {a b} : a ∈ carrier → b ∈ carrier → a * b ∈ carrier

/-- An additive subsemigroup of an additive magma `M` is a subset closed under addition. -/
structure AddSubsemigroup (M : Type*) [Add M] where
  /-- The carrier of an additive subsemigroup. -/
  carrier : Set M
  /-- The sum of two elements of an additive subsemigroup belongs to the subsemigroup. -/
  add_mem' {a b} : a ∈ carrier → b ∈ carrier → a + b ∈ carrier

attribute [to_additive AddSubsemigroup] Subsemigroup

namespace Subsemigroup

@[to_additive]
instance : SetLike (Subsemigroup M) M :=
  ⟨Subsemigroup.carrier, fun p q h => by cases p; cases q; congr⟩

@[to_additive]
instance : MulMemClass (Subsemigroup M) M where mul_mem := fun {_ _ _} => Subsemigroup.mul_mem' _

initialize_simps_projections Subsemigroup (carrier → coe)
initialize_simps_projections AddSubsemigroup (carrier → coe)

@[to_additive (attr := simp)]
theorem mem_carrier {s : Subsemigroup M} {x : M} : x ∈ s.carrier ↔ x ∈ s :=
  Iff.rfl

@[to_additive (attr := simp)]
theorem mem_mk {s : Set M} {x : M} (h_mul) : x ∈ mk s h_mul ↔ x ∈ s :=
  Iff.rfl

@[to_additive (attr := simp, norm_cast)]
theorem coe_set_mk (s : Set M) (h_mul) : (mk s h_mul : Set M) = s :=
  rfl

@[to_additive (attr := simp)]
theorem mk_le_mk {s t : Set M} (h_mul) (h_mul') : mk s h_mul ≤ mk t h_mul' ↔ s ⊆ t :=
  Iff.rfl

/-- Two subsemigroups are equal if they have the same elements. -/
@[to_additive (attr := ext) "Two `AddSubsemigroup`s are equal if they have the same elements."]
theorem ext {S T : Subsemigroup M} (h : ∀ x, x ∈ S ↔ x ∈ T) : S = T :=
  SetLike.ext h

/-- Copy a subsemigroup replacing `carrier` with a set that is equal to it. -/
@[to_additive "Copy an additive subsemigroup replacing `carrier` with a set that is equal to it."]
protected def copy (S : Subsemigroup M) (s : Set M) (hs : s = S) :
    Subsemigroup M where
  carrier := s
  mul_mem' := hs.symm ▸ S.mul_mem'

variable {S : Subsemigroup M}

@[to_additive (attr := simp)]
theorem coe_copy {s : Set M} (hs : s = S) : (S.copy s hs : Set M) = s :=
  rfl

@[to_additive]
theorem copy_eq {s : Set M} (hs : s = S) : S.copy s hs = S :=
  SetLike.coe_injective hs

variable (S)

/-- A subsemigroup is closed under multiplication. -/
@[to_additive "An `AddSubsemigroup` is closed under addition."]
protected theorem mul_mem {x y : M} : x ∈ S → y ∈ S → x * y ∈ S :=
  Subsemigroup.mul_mem' S

/-- The subsemigroup `M` of the magma `M`. -/
@[to_additive "The additive subsemigroup `M` of the magma `M`."]
instance : Top (Subsemigroup M) :=
  ⟨{  carrier := Set.univ
      mul_mem' := fun _ _ => Set.mem_univ _ }⟩

/-- The trivial subsemigroup `∅` of a magma `M`. -/
@[to_additive "The trivial `AddSubsemigroup` `∅` of an additive magma `M`."]
instance : Bot (Subsemigroup M) :=
  ⟨{  carrier := ∅
      mul_mem' := False.elim }⟩

@[to_additive]
instance : Inhabited (Subsemigroup M) :=
  ⟨⊥⟩

@[to_additive]
theorem not_mem_bot {x : M} : x ∉ (⊥ : Subsemigroup M) :=
  Set.not_mem_empty x

@[to_additive (attr := simp)]
theorem mem_top (x : M) : x ∈ (⊤ : Subsemigroup M) :=
  Set.mem_univ x

@[to_additive (attr := simp)]
theorem coe_top : ((⊤ : Subsemigroup M) : Set M) = Set.univ :=
  rfl

@[to_additive (attr := simp)]
theorem coe_bot : ((⊥ : Subsemigroup M) : Set M) = ∅ :=
  rfl

/-- The inf of two subsemigroups is their intersection. -/
@[to_additive "The inf of two `AddSubsemigroup`s is their intersection."]
instance : Inf (Subsemigroup M) :=
  ⟨fun S₁ S₂ =>
    { carrier := S₁ ∩ S₂
      mul_mem' := fun ⟨hx, hx'⟩ ⟨hy, hy'⟩ => ⟨S₁.mul_mem hx hy, S₂.mul_mem hx' hy'⟩ }⟩

@[to_additive (attr := simp)]
theorem coe_inf (p p' : Subsemigroup M) : ((p ⊓ p' : Subsemigroup M) : Set M) = (p : Set M) ∩ p' :=
  rfl

@[to_additive (attr := simp)]
theorem mem_inf {p p' : Subsemigroup M} {x : M} : x ∈ p ⊓ p' ↔ x ∈ p ∧ x ∈ p' :=
  Iff.rfl

@[to_additive]
theorem subsingleton_of_subsingleton [Subsingleton (Subsemigroup M)] : Subsingleton M := by
  constructor; intro x y
  have : ∀ a : M, a ∈ (⊥ : Subsemigroup M) := by simp [Subsingleton.elim (⊥ : Subsemigroup M) ⊤]
  exact absurd (this x) not_mem_bot

@[to_additive]
instance [hn : Nonempty M] : Nontrivial (Subsemigroup M) :=
  ⟨⟨⊥, ⊤, fun h => by
      obtain ⟨x⟩ := id hn
      refine absurd (?_ : x ∈ ⊥) not_mem_bot
      simp [h]⟩⟩

end Subsemigroup

namespace MulHom

variable [Mul N]

open Subsemigroup

/-- The subsemigroup of elements `x : M` such that `f x = g x` -/
@[to_additive "The additive subsemigroup of elements `x : M` such that `f x = g x`"]
def eqLocus (f g : M →ₙ* N) : Subsemigroup M where
  carrier := { x | f x = g x }
  mul_mem' (hx : _ = _) (hy : _ = _) := by simp [*]

@[to_additive]
theorem eq_of_eqOn_top {f g : M →ₙ* N} (h : Set.EqOn f g (⊤ : Subsemigroup M)) : f = g :=
  ext fun _ => h trivial

end MulHom

end NonAssoc<|MERGE_RESOLUTION|>--- conflicted
+++ resolved
@@ -47,10 +47,6 @@
 assert_not_exists CompleteLattice
 assert_not_exists MonoidWithZero
 
-<<<<<<< HEAD
--- Only needed for notation
-=======
->>>>>>> 4092287b
 variable {M : Type*} {N : Type*}
 
 section NonAssoc
