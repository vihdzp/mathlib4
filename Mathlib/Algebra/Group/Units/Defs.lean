/-
Copyright (c) 2017 Kenny Lau. All rights reserved.
Released under Apache 2.0 license as described in the file LICENSE.
Authors: Kenny Lau, Mario Carneiro, Johannes Hölzl, Chris Hughes, Jens Wagemaker, Jon Eugster
-/
import Mathlib.Algebra.Group.Commute.Defs

/-!
# Units (i.e., invertible elements) of a monoid

An element of a `Monoid` is a unit if it has a two-sided inverse.

## Main declarations

* `Units M`: the group of units (i.e., invertible elements) of a monoid.
* `IsUnit x`: a predicate asserting that `x` is a unit (i.e., invertible element) of a monoid.

For both declarations, there is an additive counterpart: `AddUnits` and `IsAddUnit`.
See also `Prime`, `Associated`, and `Irreducible` in `Mathlib.Algebra.Associated`.

## Notation

We provide `Mˣ` as notation for `Units M`,
resembling the notation $R^{\times}$ for the units of a ring, which is common in mathematics.

## TODO

The results here should be used to golf the basic `Group` lemmas.
-/

assert_not_exists Multiplicative MonoidWithZero DenselyOrdered

open Function

universe u

variable {α : Type u}

/-- Units of a `Monoid`, bundled version. Notation: `αˣ`.

An element of a `Monoid` is a unit if it has a two-sided inverse.
This version bundles the inverse element so that it can be computed.
For a predicate see `IsUnit`. -/
structure Units (α : Type u) [Monoid α] where
  /-- The underlying value in the base `Monoid`. -/
  val : α
  /-- The inverse value of `val` in the base `Monoid`. -/
  inv : α
  /-- `inv` is the right inverse of `val` in the base `Monoid`. -/
  val_inv : val * inv = 1
  /-- `inv` is the left inverse of `val` in the base `Monoid`. -/
  inv_val : inv * val = 1

attribute [coe] Units.val

@[inherit_doc]
postfix:1024 "ˣ" => Units

-- We don't provide notation for the additive version, because its use is somewhat rare.
/-- Units of an `AddMonoid`, bundled version.

An element of an `AddMonoid` is a unit if it has a two-sided additive inverse.
This version bundles the inverse element so that it can be computed.
For a predicate see `isAddUnit`. -/
structure AddUnits (α : Type u) [AddMonoid α] where
  /-- The underlying value in the base `AddMonoid`. -/
  val : α
  /-- The additive inverse value of `val` in the base `AddMonoid`. -/
  neg : α
  /-- `neg` is the right additive inverse of `val` in the base `AddMonoid`. -/
  val_neg : val + neg = 0
  /-- `neg` is the left additive inverse of `val` in the base `AddMonoid`. -/
  neg_val : neg + val = 0

attribute [to_additive] Units
attribute [coe] AddUnits.val

namespace Units
section Monoid
variable [Monoid α]

-- Porting note: unclear whether this should be a `CoeHead` or `CoeTail`
/-- A unit can be interpreted as a term in the base `Monoid`. -/
@[to_additive "An additive unit can be interpreted as a term in the base `AddMonoid`."]
instance : CoeHead αˣ α :=
  ⟨val⟩

/-- The inverse of a unit in a `Monoid`. -/
@[to_additive "The additive inverse of an additive unit in an `AddMonoid`."]
instance instInv : Inv αˣ :=
  ⟨fun u => ⟨u.2, u.1, u.4, u.3⟩⟩
attribute [instance] AddUnits.instNeg

/-- See Note [custom simps projection] -/
@[to_additive "See Note [custom simps projection]"]
def Simps.val_inv (u : αˣ) : α := ↑(u⁻¹)

initialize_simps_projections Units (as_prefix val, val_inv → null, inv → val_inv, as_prefix val_inv)

initialize_simps_projections AddUnits
  (as_prefix val, val_neg → null, neg → val_neg, as_prefix val_neg)

@[to_additive]
theorem val_mk (a : α) (b h₁ h₂) : ↑(Units.mk a b h₁ h₂) = a :=
  rfl

@[to_additive (attr := ext)]
theorem ext : Function.Injective (val : αˣ → α)
  | ⟨v, i₁, vi₁, iv₁⟩, ⟨v', i₂, vi₂, iv₂⟩, e => by
    simp only at e; subst v'; congr
    simpa only [iv₂, vi₁, one_mul, mul_one] using mul_assoc i₂ v i₁

@[to_additive (attr := norm_cast)]
theorem eq_iff {a b : αˣ} : (a : α) = b ↔ a = b :=
  ext.eq_iff

/-- Units have decidable equality if the base `Monoid` has decidable equality. -/
@[to_additive "Additive units have decidable equality
if the base `AddMonoid` has deciable equality."]
instance [DecidableEq α] : DecidableEq αˣ := fun _ _ => decidable_of_iff' _ Units.ext_iff

@[to_additive (attr := simp)]
theorem mk_val (u : αˣ) (y h₁ h₂) : mk (u : α) y h₁ h₂ = u :=
  ext rfl

/-- Copy a unit, adjusting definition equalities. -/
@[to_additive (attr := simps) "Copy an `AddUnit`, adjusting definitional equalities."]
def copy (u : αˣ) (val : α) (hv : val = u) (inv : α) (hi : inv = ↑u⁻¹) : αˣ :=
  { val, inv, inv_val := hv.symm ▸ hi.symm ▸ u.inv_val, val_inv := hv.symm ▸ hi.symm ▸ u.val_inv }

@[to_additive]
theorem copy_eq (u : αˣ) (val hv inv hi) : u.copy val hv inv hi = u :=
  ext hv

/-- Units of a monoid have an induced multiplication. -/
@[to_additive "Additive units of an additive monoid have an induced addition."]
instance : Mul αˣ where
  mul u₁ u₂ :=
    ⟨u₁.val * u₂.val, u₂.inv * u₁.inv,
      by rw [mul_assoc, ← mul_assoc u₂.val, val_inv, one_mul, val_inv],
      by rw [mul_assoc, ← mul_assoc u₁.inv, inv_val, one_mul, inv_val]⟩

/-- Units of a monoid have a unit -/
@[to_additive "Additive units of an additive monoid have a zero."]
instance : One αˣ where
  one := ⟨1, 1, one_mul 1, one_mul 1⟩

/-- Units of a monoid have a multiplication and multiplicative identity. -/
@[to_additive "Additive units of an additive monoid have an addition and an additive identity."]
instance instMulOneClass : MulOneClass αˣ where
  one_mul u := ext <| one_mul (u : α)
  mul_one u := ext <| mul_one (u : α)

/-- Units of a monoid are inhabited because `1` is a unit. -/
@[to_additive "Additive units of an additive monoid are inhabited because `0` is an additive unit."]
instance : Inhabited αˣ :=
  ⟨1⟩

/-- Units of a monoid have a representation of the base value in the `Monoid`. -/
@[to_additive "Additive units of an additive monoid have a representation of the base value in
the `AddMonoid`."]
instance [Repr α] : Repr αˣ :=
  ⟨reprPrec ∘ val⟩

variable (a b : αˣ) {u : αˣ}

@[to_additive (attr := simp, norm_cast)]
theorem val_mul : (↑(a * b) : α) = a * b :=
  rfl

@[to_additive (attr := simp, norm_cast)]
theorem val_one : ((1 : αˣ) : α) = 1 :=
  rfl

@[to_additive (attr := simp, norm_cast)]
theorem val_eq_one {a : αˣ} : (a : α) = 1 ↔ a = 1 := by rw [← Units.val_one, eq_iff]

@[to_additive (attr := simp)]
theorem inv_mk (x y : α) (h₁ h₂) : (mk x y h₁ h₂)⁻¹ = mk y x h₂ h₁ :=
  rfl

@[to_additive (attr := simp)]
theorem inv_eq_val_inv : a.inv = ((a⁻¹ : αˣ) : α) :=
  rfl

@[to_additive (attr := simp)]
theorem inv_mul : (↑a⁻¹ * a : α) = 1 :=
  inv_val _

@[to_additive (attr := simp)]
theorem mul_inv : (a * ↑a⁻¹ : α) = 1 :=
  val_inv _

@[to_additive] lemma commute_coe_inv : Commute (a : α) ↑a⁻¹ := by
  rw [Commute, SemiconjBy, inv_mul, mul_inv]

@[to_additive] lemma commute_inv_coe : Commute ↑a⁻¹ (a : α) := a.commute_coe_inv.symm

@[to_additive]
theorem inv_mul_of_eq {a : α} (h : ↑u = a) : ↑u⁻¹ * a = 1 := by rw [← h, u.inv_mul]

@[to_additive]
theorem mul_inv_of_eq {a : α} (h : ↑u = a) : a * ↑u⁻¹ = 1 := by rw [← h, u.mul_inv]

@[to_additive (attr := simp)]
theorem mul_inv_cancel_left (a : αˣ) (b : α) : (a : α) * (↑a⁻¹ * b) = b := by
  rw [← mul_assoc, mul_inv, one_mul]

@[to_additive (attr := simp)]
theorem inv_mul_cancel_left (a : αˣ) (b : α) : (↑a⁻¹ : α) * (a * b) = b := by
  rw [← mul_assoc, inv_mul, one_mul]

@[to_additive]
theorem inv_mul_eq_iff_eq_mul {b c : α} : ↑a⁻¹ * b = c ↔ b = a * c :=
  ⟨fun h => by rw [← h, mul_inv_cancel_left], fun h => by rw [h, inv_mul_cancel_left]⟩

@[to_additive]
instance instMonoid : Monoid αˣ :=
  { (inferInstance : MulOneClass αˣ) with
    mul_assoc := fun _ _ _ => ext <| mul_assoc _ _ _,
    npow := fun n a ↦
      { val := a ^ n
        inv := a⁻¹ ^ n
        val_inv := by rw [← a.commute_coe_inv.mul_pow]; simp
        inv_val := by rw [← a.commute_inv_coe.mul_pow]; simp }
    npow_zero := fun a ↦ by ext; simp
    npow_succ := fun n a ↦ by ext; simp [pow_succ] }

/-- Units of a monoid have division -/
@[to_additive "Additive units of an additive monoid have subtraction."]
instance : Div αˣ where
  div := fun a b ↦
    { val := a * b⁻¹
      inv := b * a⁻¹
      val_inv := by rw [mul_assoc, inv_mul_cancel_left, mul_inv]
      inv_val := by rw [mul_assoc, inv_mul_cancel_left, mul_inv] }

/-- Units of a monoid form a `DivInvMonoid`. -/
@[to_additive "Additive units of an additive monoid form a `SubNegMonoid`."]
instance instDivInvMonoid : DivInvMonoid αˣ where
  zpow := fun n a ↦ match n, a with
    | Int.ofNat n, a => a ^ n
    | Int.negSucc n, a => (a ^ n.succ)⁻¹
  zpow_zero' := fun a ↦ by simp
  zpow_succ' := fun n a ↦ by simp [pow_succ]
  zpow_neg' := fun n a ↦ by simp

/-- Units of a monoid form a group. -/
@[to_additive "Additive units of an additive monoid form an additive group."]
instance instGroup : Group αˣ where
  inv_mul_cancel := fun u => ext u.inv_val

/-- Units of a commutative monoid form a commutative group. -/
@[to_additive "Additive units of an additive commutative monoid form
an additive commutative group."]
instance instCommGroupUnits {α} [CommMonoid α] : CommGroup αˣ where
  mul_comm := fun _ _ => ext <| mul_comm _ _

@[to_additive (attr := simp, norm_cast)]
lemma val_pow_eq_pow_val (n : ℕ) : ↑(a ^ n) = (a ^ n : α) := rfl

end Monoid

section DivisionMonoid
variable [DivisionMonoid α]

@[to_additive (attr := simp, norm_cast)] lemma val_inv_eq_inv_val (u : αˣ) : ↑u⁻¹ = (u⁻¹ : α) :=
  Eq.symm <| inv_eq_of_mul_eq_one_right u.mul_inv

@[to_additive (attr := simp, norm_cast)]
lemma val_div_eq_div_val : ∀ u₁ u₂ : αˣ, ↑(u₁ / u₂) = (u₁ / u₂ : α) := by simp [div_eq_mul_inv]

end DivisionMonoid
end Units

/-- For `a, b` in a `CommMonoid` such that `a * b = 1`, makes a unit out of `a`. -/
@[to_additive
  "For `a, b` in an `AddCommMonoid` such that `a + b = 0`, makes an addUnit out of `a`."]
def Units.mkOfMulEqOne [CommMonoid α] (a b : α) (hab : a * b = 1) : αˣ :=
  ⟨a, b, hab, (mul_comm b a).trans hab⟩

@[to_additive (attr := simp)]
theorem Units.val_mkOfMulEqOne [CommMonoid α] {a b : α} (h : a * b = 1) :
    (Units.mkOfMulEqOne a b h : α) = a :=
  rfl

section Monoid

variable [Monoid α] {a : α}

/-- Partial division, denoted `a /ₚ u`. It is defined when the
  second argument is invertible, and unlike the division operator
  in `DivisionRing` it is not totalized at zero. -/
def divp (a : α) (u : Units α) : α :=
  a * (u⁻¹ : αˣ)

@[inherit_doc]
infixl:70 " /ₚ " => divp

@[simp]
theorem divp_self (u : αˣ) : (u : α) /ₚ u = 1 :=
  Units.mul_inv _

@[simp]
theorem divp_one (a : α) : a /ₚ 1 = a :=
  mul_one _

theorem divp_assoc (a b : α) (u : αˣ) : a * b /ₚ u = a * (b /ₚ u) :=
  mul_assoc _ _ _

/-- `field_simp` needs the reverse direction of `divp_assoc` to move all `/ₚ` to the right. -/
@[field_simps]
theorem divp_assoc' (x y : α) (u : αˣ) : x * (y /ₚ u) = x * y /ₚ u :=
  (divp_assoc _ _ _).symm

@[simp]
theorem divp_inv (u : αˣ) : a /ₚ u⁻¹ = a * u :=
  rfl

@[simp]
theorem divp_mul_cancel (a : α) (u : αˣ) : a /ₚ u * u = a :=
  (mul_assoc _ _ _).trans <| by rw [Units.inv_mul, mul_one]

@[simp]
theorem mul_divp_cancel (a : α) (u : αˣ) : a * u /ₚ u = a :=
  (mul_assoc _ _ _).trans <| by rw [Units.mul_inv, mul_one]

@[field_simps]
theorem divp_divp_eq_divp_mul (x : α) (u₁ u₂ : αˣ) : x /ₚ u₁ /ₚ u₂ = x /ₚ (u₂ * u₁) := by
  simp only [divp, mul_inv_rev, Units.val_mul, mul_assoc]

@[simp]
theorem one_divp (u : αˣ) : 1 /ₚ u = ↑u⁻¹ :=
  one_mul _

/-- Used for `field_simp` to deal with inverses of units. -/
@[field_simps]
theorem inv_eq_one_divp (u : αˣ) : ↑u⁻¹ = 1 /ₚ u := by rw [one_divp]

/-- `field_simp` moves division inside `αˣ` to the right, and this lemma
lifts the calculation to `α`.
-/
@[field_simps]
theorem val_div_eq_divp (u₁ u₂ : αˣ) : ↑(u₁ / u₂) = ↑u₁ /ₚ u₂ := by
  rw [divp, division_def, Units.val_mul]

end Monoid

/-!
### `IsUnit` predicate
-/

section IsUnit

variable {M : Type*} {N : Type*}

/-- An element `a : M` of an `AddMonoid` is an `AddUnit` if it has a two-sided additive inverse.
The actual definition says that `a` is equal to some `u : AddUnits M`,
where `AddUnits M` is a bundled version of `IsAddUnit`.

While we define this predicate as a typeclass, we mostly use it as a non-typeclass predicate.
However, sometimes we use the multiplicative version as a `Prop`-valued version of `Invertible`. -/
class IsAddUnit {M : Type*} [AddMonoid M] (a : M) : Prop where
  exists_addUnits : ∃ u : AddUnits M, ↑u = a

/-- An element `a : M` of a `Monoid` is a unit if it has a two-sided inverse.
The actual definition says that `a` is equal to some `u : Mˣ`, where
<<<<<<< HEAD
`Mˣ` is a bundled version of `IsUnit`.

While we define this predicate as a typeclass, we mostly use it as a non-typeclass predicate.
However, sometimes we use it as a `Prop`-valued version of `Invertible`. -/
@[to_additive, mk_iff]
class IsUnit [Monoid M] (a : M) : Prop where
  /-- There exists a bundled unit equal to a given element satisfying `IsUnit a`.
  See also `IsUnit.unit`. -/
  exists_units : ∃ u : Mˣ, (u : M) = a

attribute [to_additive] isUnit_iff
=======
`Mˣ` is a bundled version of `IsUnit`. -/
@[to_additive "An element `a : M` of an `AddMonoid` is an `AddUnit` if it has a two-sided additive
inverse. The actual definition says that `a` is equal to some `u : AddUnits M`,
where `AddUnits M` is a bundled version of `IsAddUnit`."]
def IsUnit [Monoid M] (a : M) : Prop :=
  ∃ u : Mˣ, (u : M) = a
>>>>>>> c4a97f5f

/-- See `isUnit_iff_exists_and_exists` for a similar lemma with two existentials. -/
@[to_additive "See `isAddUnit_iff_exists_and_exists` for a similar lemma with two existentials."]
lemma isUnit_iff_exists [Monoid M] {x : M} : IsUnit x ↔ ∃ b, x * b = 1 ∧ b * x = 1 := by
  refine ⟨fun ⟨u, hu⟩ => ?_, fun ⟨b, h1b, h2b⟩ => ⟨⟨x, b, h1b, h2b⟩, rfl⟩⟩
  subst x
  exact ⟨u.inv, u.val_inv, u.inv_val⟩

/-- See `isUnit_iff_exists` for a similar lemma with one existential. -/
@[to_additive "See `isAddUnit_iff_exists` for a similar lemma with one existential."]
theorem isUnit_iff_exists_and_exists [Monoid M] {a : M} :
    IsUnit a ↔ (∃ b, a * b = 1) ∧ (∃ c, c * a = 1) :=
  isUnit_iff_exists.trans
    ⟨fun ⟨b, hba, hab⟩ => ⟨⟨b, hba⟩, ⟨b, hab⟩⟩,
      fun ⟨⟨b, hb⟩, ⟨_, hc⟩⟩ => ⟨b, hb, left_inv_eq_right_inv hc hb ▸ hc⟩⟩

@[to_additive (attr := simp)]
protected theorem Units.isUnit [Monoid M] (u : Mˣ) : IsUnit (u : M) :=
  ⟨u, rfl⟩

@[to_additive (attr := simp, instance)]
theorem isUnit_one [Monoid M] : IsUnit (1 : M) :=
  ⟨1, rfl⟩

@[to_additive]
theorem isUnit_of_mul_eq_one [CommMonoid M] (a b : M) (h : a * b = 1) : IsUnit a :=
  ⟨Units.mkOfMulEqOne a b h, rfl⟩

@[to_additive]
theorem isUnit_of_mul_eq_one_right [CommMonoid M] (a b : M) (h : a * b = 1) : IsUnit b := by
  rw [mul_comm] at h
  exact isUnit_of_mul_eq_one b a h

section Monoid
variable [Monoid M] {a b : M}

@[to_additive IsAddUnit.exists_neg]
lemma IsUnit.exists_right_inv (h : IsUnit a) : ∃ b, a * b = 1 := by
  rcases h with ⟨⟨a, b, hab, _⟩, rfl⟩
  exact ⟨b, hab⟩

@[to_additive IsAddUnit.exists_neg']
lemma IsUnit.exists_left_inv {a : M} (h : IsUnit a) : ∃ b, b * a = 1 := by
  rcases h with ⟨⟨a, b, _, hba⟩, rfl⟩
  exact ⟨b, hba⟩

@[to_additive] lemma IsUnit.mul : IsUnit a → IsUnit b → IsUnit (a * b) := by
  rintro ⟨x, rfl⟩ ⟨y, rfl⟩; exact ⟨x * y, rfl⟩

@[to_additive] lemma IsUnit.pow (n : ℕ) : IsUnit a → IsUnit (a ^ n) := by
  rintro ⟨u, rfl⟩; exact ⟨u ^ n, rfl⟩

@[to_additive (attr := simp)]
lemma isUnit_iff_eq_one [Subsingleton Mˣ] {x : M} : IsUnit x ↔ x = 1 :=
  ⟨fun ⟨u, hu⟩ ↦ by rw [← hu, Subsingleton.elim u 1, Units.val_one], fun h ↦ h ▸ isUnit_one⟩

end Monoid

@[to_additive]
theorem isUnit_iff_exists_inv [CommMonoid M] {a : M} : IsUnit a ↔ ∃ b, a * b = 1 :=
  ⟨fun h => h.exists_right_inv, fun ⟨b, hab⟩ => isUnit_of_mul_eq_one _ b hab⟩

@[to_additive]
theorem isUnit_iff_exists_inv' [CommMonoid M] {a : M} : IsUnit a ↔ ∃ b, b * a = 1 := by
  simp [isUnit_iff_exists_inv, mul_comm]

/-- Multiplication by a `u : Mˣ` on the right doesn't affect `IsUnit`. -/
@[to_additive (attr := simp)
"Addition of a `u : AddUnits M` on the right doesn't affect `IsAddUnit`."]
theorem Units.isUnit_mul_units [Monoid M] (a : M) (u : Mˣ) : IsUnit (a * u) ↔ IsUnit a :=
  Iff.intro
    (fun ⟨v, hv⟩ => by
      have : IsUnit (a * ↑u * ↑u⁻¹) := by exists v * u⁻¹; rw [← hv, Units.val_mul]
      rwa [mul_assoc, Units.mul_inv, mul_one] at this)
    fun v => v.mul u.isUnit

/-- Multiplication by a `u : Mˣ` on the left doesn't affect `IsUnit`. -/
@[to_additive (attr := simp)
"Addition of a `u : AddUnits M` on the left doesn't affect `IsAddUnit`."]
theorem Units.isUnit_units_mul {M : Type*} [Monoid M] (u : Mˣ) (a : M) :
    IsUnit (↑u * a) ↔ IsUnit a :=
  Iff.intro
    (fun ⟨v, hv⟩ => by
      have : IsUnit (↑u⁻¹ * (↑u * a)) := by exists u⁻¹ * v; rw [← hv, Units.val_mul]
      rwa [← mul_assoc, Units.inv_mul, one_mul] at this)
    u.isUnit.mul

@[to_additive]
theorem isUnit_of_mul_isUnit_left [CommMonoid M] {x y : M} (hu : IsUnit (x * y)) : IsUnit x :=
  let ⟨z, hz⟩ := isUnit_iff_exists_inv.1 hu
  isUnit_iff_exists_inv.2 ⟨y * z, by rwa [← mul_assoc]⟩

@[to_additive]
theorem isUnit_of_mul_isUnit_right [CommMonoid M] {x y : M} (hu : IsUnit (x * y)) : IsUnit y :=
  @isUnit_of_mul_isUnit_left _ _ y x <| by rwa [mul_comm]

namespace IsUnit

@[to_additive (attr := simp)]
theorem mul_iff [CommMonoid M] {x y : M} : IsUnit (x * y) ↔ IsUnit x ∧ IsUnit y :=
  ⟨fun h => ⟨isUnit_of_mul_isUnit_left h, isUnit_of_mul_isUnit_right h⟩,
   fun h => IsUnit.mul h.1 h.2⟩

section Monoid

variable [Monoid M] {a : M}

<<<<<<< HEAD
/-- The element of the group of units, corresponding to an element of a monoid which is a unit.
When the monoid is a `DivisionMonoid`, use `IsUnit.unit'` instead. -/
@[to_additive "The element of the additive group of additive units,
corresponding to an element of an additive monoid which is an additive unit.
When the additive monoid is a `SubtractionMonoid`, use `IsAddUnit.addUnit'` instead."]
protected noncomputable def unit (h : IsUnit a) : Mˣ :=
  (Classical.choose h.1).copy a (Classical.choose_spec h.1).symm _ rfl
=======
/-- The element of the group of units, corresponding to an element of a monoid which is a unit. When
`α` is a `DivisionMonoid`, use `IsUnit.unit'` instead. -/
@[to_additive "The element of the additive group of additive units, corresponding to an element of
an additive monoid which is an additive unit. When `α` is a `SubtractionMonoid`, use
`IsAddUnit.addUnit'` instead."]
protected noncomputable def unit (h : IsUnit a) : Mˣ :=
  (Classical.choose h).copy a (Classical.choose_spec h).symm _ rfl
>>>>>>> c4a97f5f

@[to_additive (attr := simp)]
theorem unit_of_val_units {a : Mˣ} (h : IsUnit (a : M)) : h.unit = a :=
  Units.ext <| rfl

@[to_additive (attr := simp)]
theorem unit_spec (h : IsUnit a) : ↑h.unit = a :=
  rfl

@[to_additive (attr := simp)]
theorem unit_one (h : IsUnit (1 : M)) : h.unit = 1 :=
  Units.eq_iff.1 rfl

@[to_additive (attr := simp)]
theorem val_inv_mul (h : IsUnit a) : ↑h.unit⁻¹ * a = 1 :=
  Units.mul_inv _

@[to_additive (attr := simp)]
theorem mul_val_inv (h : IsUnit a) : a * ↑h.unit⁻¹ = 1 := by
  rw [← h.unit.mul_inv]; congr

/-- `IsUnit x` is decidable if we can decide if `x` comes from `Mˣ`. -/
@[to_additive "`IsAddUnit x` is decidable if we can decide if `x` comes from `AddUnits M`."]
instance (x : M) [Decidable (∃ u : Mˣ, ↑u = x)] : Decidable (IsUnit x) :=
  decidable_of_iff _ (isUnit_iff x).symm

end Monoid

section DivisionMonoid
variable [DivisionMonoid α] {a b c : α}

@[to_additive (attr := simp)]
protected theorem inv_mul_cancel : IsUnit a → a⁻¹ * a = 1 := by
  rintro ⟨u, rfl⟩
  rw [← Units.val_inv_eq_inv_val, Units.inv_mul]

@[to_additive (attr := simp)]
protected theorem mul_inv_cancel : IsUnit a → a * a⁻¹ = 1 := by
  rintro ⟨u, rfl⟩
  rw [← Units.val_inv_eq_inv_val, Units.mul_inv]

/-- The element of the group of units, corresponding to an element of a monoid which is a unit. As
opposed to `IsUnit.unit`, the inverse is computable and comes from the inversion on `α`. This is
useful to transfer properties of inversion in `Units α` to `α`. See also `toUnits`. -/
@[to_additive (attr := simps val)
"The element of the additive group of additive units, corresponding to an element of
an additive monoid which is an additive unit. As opposed to `IsAddUnit.addUnit`, the negation is
computable and comes from the negation on `α`. This is useful to transfer properties of negation
in `AddUnits α` to `α`. See also `toAddUnits`."]
def unit' (h : IsUnit a) : αˣ := ⟨a, a⁻¹, h.mul_inv_cancel, h.inv_mul_cancel⟩

@[to_additive] lemma val_inv_unit' (h : IsUnit a) : ↑(h.unit'⁻¹) = a⁻¹ := rfl

@[to_additive (attr := simp)]
protected lemma mul_inv_cancel_left (h : IsUnit a) : ∀ b, a * (a⁻¹ * b) = b :=
  h.unit'.mul_inv_cancel_left

@[to_additive (attr := simp)]
protected lemma inv_mul_cancel_left (h : IsUnit a) : ∀ b, a⁻¹ * (a * b) = b :=
  h.unit'.inv_mul_cancel_left

@[to_additive]
protected lemma div_self (h : IsUnit a) : a / a = 1 := by rw [div_eq_mul_inv, h.mul_inv_cancel]

@[to_additive]
lemma inv (h : IsUnit a) : IsUnit a⁻¹ := by
  obtain ⟨u, hu⟩ := h
  rw [← hu, ← Units.val_inv_eq_inv_val]
  exact Units.isUnit _

@[to_additive] lemma div (ha : IsUnit a) (hb : IsUnit b) : IsUnit (a / b) := by
  rw [div_eq_mul_inv]; exact ha.mul hb.inv

@[to_additive]
protected lemma div_mul_cancel_right (h : IsUnit b) (a : α) : b / (a * b) = a⁻¹ := by
  rw [div_eq_mul_inv, mul_inv_rev, h.mul_inv_cancel_left]

@[to_additive]
protected lemma mul_div_mul_right (h : IsUnit c) (a b : α) : a * c / (b * c) = a / b := by
  simp only [div_eq_mul_inv, mul_inv_rev, mul_assoc, h.mul_inv_cancel_left]

end DivisionMonoid

section DivisionCommMonoid
variable [DivisionCommMonoid α] {a c : α}

@[to_additive]
protected lemma div_mul_cancel_left (h : IsUnit a) (b : α) : a / (a * b) = b⁻¹ := by
  rw [mul_comm, h.div_mul_cancel_right]

@[to_additive]
protected lemma mul_div_mul_left (h : IsUnit c) (a b : α) : c * a / (c * b) = a / b := by
  rw [mul_comm c, mul_comm c, h.mul_div_mul_right]

end DivisionCommMonoid
end IsUnit

@[field_simps]
lemma divp_eq_div [DivisionMonoid α] (a : α) (u : αˣ) : a /ₚ u = a / u := by
  rw [div_eq_mul_inv, divp, u.val_inv_eq_inv_val]

@[to_additive (attr := instance)]
lemma Group.isUnit [Group α] (a : α) : IsUnit a :=
  ⟨⟨a, a⁻¹, mul_inv_cancel _, inv_mul_cancel _⟩, rfl⟩

-- namespace
end IsUnit

-- section
section NoncomputableDefs

variable {M : Type*}

/-- Constructs an inv operation for a `Monoid` consisting only of units. -/
noncomputable def invOfIsUnit [Monoid M] (h : ∀ a : M, IsUnit a) : Inv M where
  inv := fun a => ↑(h a).unit⁻¹

/-- Constructs a `Group` structure on a `Monoid` consisting only of units. -/
noncomputable def groupOfIsUnit [hM : Monoid M] (h : ∀ a : M, IsUnit a) : Group M :=
  { hM with
    toInv := invOfIsUnit h,
    inv_mul_cancel := fun a => by
      change ↑(h a).unit⁻¹ * a = 1
      rw [Units.inv_mul_eq_iff_eq_mul, (h a).unit_spec, mul_one] }

/-- Constructs a `CommGroup` structure on a `CommMonoid` consisting only of units. -/
noncomputable def commGroupOfIsUnit [hM : CommMonoid M] (h : ∀ a : M, IsUnit a) : CommGroup M :=
  { hM with
    toInv := invOfIsUnit h,
    inv_mul_cancel := fun a => by
      change ↑(h a).unit⁻¹ * a = 1
      rw [Units.inv_mul_eq_iff_eq_mul, (h a).unit_spec, mul_one] }

end NoncomputableDefs<|MERGE_RESOLUTION|>--- conflicted
+++ resolved
@@ -365,26 +365,12 @@
 
 /-- An element `a : M` of a `Monoid` is a unit if it has a two-sided inverse.
 The actual definition says that `a` is equal to some `u : Mˣ`, where
-<<<<<<< HEAD
-`Mˣ` is a bundled version of `IsUnit`.
-
-While we define this predicate as a typeclass, we mostly use it as a non-typeclass predicate.
-However, sometimes we use it as a `Prop`-valued version of `Invertible`. -/
-@[to_additive, mk_iff]
-class IsUnit [Monoid M] (a : M) : Prop where
-  /-- There exists a bundled unit equal to a given element satisfying `IsUnit a`.
-  See also `IsUnit.unit`. -/
-  exists_units : ∃ u : Mˣ, (u : M) = a
-
-attribute [to_additive] isUnit_iff
-=======
 `Mˣ` is a bundled version of `IsUnit`. -/
 @[to_additive "An element `a : M` of an `AddMonoid` is an `AddUnit` if it has a two-sided additive
 inverse. The actual definition says that `a` is equal to some `u : AddUnits M`,
 where `AddUnits M` is a bundled version of `IsAddUnit`."]
 def IsUnit [Monoid M] (a : M) : Prop :=
   ∃ u : Mˣ, (u : M) = a
->>>>>>> c4a97f5f
 
 /-- See `isUnit_iff_exists_and_exists` for a similar lemma with two existentials. -/
 @[to_additive "See `isAddUnit_iff_exists_and_exists` for a similar lemma with two existentials."]
@@ -492,23 +478,13 @@
 
 variable [Monoid M] {a : M}
 
-<<<<<<< HEAD
 /-- The element of the group of units, corresponding to an element of a monoid which is a unit.
 When the monoid is a `DivisionMonoid`, use `IsUnit.unit'` instead. -/
 @[to_additive "The element of the additive group of additive units,
 corresponding to an element of an additive monoid which is an additive unit.
 When the additive monoid is a `SubtractionMonoid`, use `IsAddUnit.addUnit'` instead."]
 protected noncomputable def unit (h : IsUnit a) : Mˣ :=
-  (Classical.choose h.1).copy a (Classical.choose_spec h.1).symm _ rfl
-=======
-/-- The element of the group of units, corresponding to an element of a monoid which is a unit. When
-`α` is a `DivisionMonoid`, use `IsUnit.unit'` instead. -/
-@[to_additive "The element of the additive group of additive units, corresponding to an element of
-an additive monoid which is an additive unit. When `α` is a `SubtractionMonoid`, use
-`IsAddUnit.addUnit'` instead."]
-protected noncomputable def unit (h : IsUnit a) : Mˣ :=
   (Classical.choose h).copy a (Classical.choose_spec h).symm _ rfl
->>>>>>> c4a97f5f
 
 @[to_additive (attr := simp)]
 theorem unit_of_val_units {a : Mˣ} (h : IsUnit (a : M)) : h.unit = a :=
