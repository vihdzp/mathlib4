--- conflicted
+++ resolved
@@ -141,17 +141,6 @@
   rw [Finsupp.unique_single (AddEquiv.finsuppUnique.symm d), Finsupp.unique_single_eq_iff]
   simp [AddEquiv.finsuppUnique]
 
-<<<<<<< HEAD
-theorem add_comm_of_disjoint {M} {f g : M →₀ N} (h : Disjoint f.support g.support) :
-    f + g = g + f := by
-  classical
-  rw [Finset.disjoint_iff_inter_eq_empty, ← Finset.coe_inj,
-    Finset.coe_inter, Finset.coe_empty, ← compl_inj_iff,
-    Set.compl_empty, Set.compl_inter, Set.eq_univ_iff_forall] at h
-  ext x
-  specialize h x
-  aesop
-=======
 theorem addCommute_iff_inter {M} [DecidableEq M] {f g : M →₀ N} :
     AddCommute f g ↔ ∀ x ∈ f.support ∩ g.support, AddCommute (f x) (g x) where
   mp h := fun x _ ↦ Finsupp.ext_iff.1 h x
@@ -166,7 +155,6 @@
 theorem addCommute_of_disjoint {M} {f g : M →₀ N} (h : Disjoint f.support g.support) :
     AddCommute f g := by
   classical simp_all [addCommute_iff_inter, Finset.disjoint_iff_inter_eq_empty]
->>>>>>> 2a60da0c
 
 /-- `Finsupp.single` as an `AddMonoidHom`.
 
@@ -236,14 +224,9 @@
       a ∉ f.support → b ≠ 0 → motive f → motive (f + single a b)) : motive f := by
   classical
   refine f.induction zero ?_
-<<<<<<< HEAD
-  simp_all [add_comm_of_disjoint, disjoint_iff_inter_eq_empty, eq_empty_iff_forall_notMem,
-    single_apply]
-=======
   convert add_single using 7
   apply (addCommute_of_disjoint _).eq
   simp_all [disjoint_iff_inter_eq_empty, eq_empty_iff_forall_notMem, single_apply]
->>>>>>> 2a60da0c
 
 @[elab_as_elim]
 lemma induction_linear {motive : (ι →₀ M) → Prop} (f : ι →₀ M) (zero : motive 0)
@@ -289,13 +272,8 @@
   refine f.induction_on_max zero ?_
   convert add_single using 7 with _ _ _ H
   have := fun c hc ↦ (H c hc).ne
-<<<<<<< HEAD
-  simp_all [add_comm_of_disjoint, disjoint_iff_inter_eq_empty, eq_empty_iff_forall_notMem,
-    single_apply, not_imp_not]
-=======
   apply (addCommute_of_disjoint _).eq
   simp_all [disjoint_iff_inter_eq_empty, eq_empty_iff_forall_notMem, single_apply, not_imp_not]
->>>>>>> 2a60da0c
 
 /-- A finitely supported function can be built by adding up `single a b` for decreasing `a`.
 
