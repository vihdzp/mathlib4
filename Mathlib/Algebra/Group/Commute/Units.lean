--- conflicted
+++ resolved
@@ -120,33 +120,16 @@
 end Monoid
 
 namespace Commute
-<<<<<<< HEAD
-
-@[to_additive]
-lemma div_eq_div_iff_of_isUnit [DivisionMonoid M] {a b c d : M} (hbd : Commute b d) (hb : IsUnit b)
-    (hd : IsUnit d) : a / b = c / d ↔ a * d = c * b := by
-=======
 
 variable [DivisionMonoid M] {a b c d : M}
 
 @[to_additive]
 lemma div_eq_div_iff_of_isUnit (hbd : Commute b d) (hb : IsUnit b) (hd : IsUnit d) :
     a / b = c / d ↔ a * d = c * b := by
->>>>>>> 536e7365
   rw [← (hb.mul hd).mul_left_inj, ← mul_assoc, hb.div_mul_cancel, ← mul_assoc, hbd.right_comm,
     hd.div_mul_cancel]
 
 @[to_additive]
-<<<<<<< HEAD
-lemma mul_inv_eq_mul_inv_iff_of_isUnit [DivisionMonoid M] {a b c d : M} (hbd : Commute b d)
-    (hb : IsUnit b) (hd : IsUnit d) : a * b⁻¹ = c * d⁻¹ ↔ a * d = c * b := by
-  rw [← div_eq_mul_inv, ← div_eq_mul_inv, hbd.div_eq_div_iff_of_isUnit hb hd]
-
-@[to_additive]
-lemma inv_mul_eq_inv_mul_iff_of_isUnit [DivisionCommMonoid M] {a b c d : M} (hbd : Commute b d)
-    (hb : IsUnit b) (hd : IsUnit d) : b⁻¹ * a = d⁻¹ * c ↔ a * d = c * b := by
-  rw [← div_eq_inv_mul, ← div_eq_inv_mul, hbd.div_eq_div_iff_of_isUnit hb hd]
-=======
 lemma mul_inv_eq_mul_inv_iff_of_isUnit (hbd : Commute b d) (hb : IsUnit b) (hd : IsUnit d) :
     a * b⁻¹ = c * d⁻¹ ↔ a * d = c * b := by
   rw [← div_eq_mul_inv, ← div_eq_mul_inv, hbd.div_eq_div_iff_of_isUnit hb hd]
@@ -156,6 +139,5 @@
     b⁻¹ * a = d⁻¹ * c ↔ d * a = b * c := by
   rw [← (hd.mul hb).mul_right_inj, ← mul_assoc, mul_assoc d, hb.mul_inv_cancel, mul_one,
     ← mul_assoc, mul_assoc d, hbd.symm.left_comm, hd.mul_inv_cancel, mul_one]
->>>>>>> 536e7365
 
 end Commute