/-
Copyright (c) 2021 Damiano Testa. All rights reserved.
Released under Apache 2.0 license as described in the file LICENSE.
Authors: Damiano Testa, Ruben Van de Velde
-/
import Mathlib.Order.Atoms
import Mathlib.Algebra.Group.Subgroup.Basic
import Mathlib.Algebra.Group.Subsemigroup.Operations
import Mathlib.Algebra.Order.Group.InjSurj
import Mathlib.Algebra.Order.Group.Unbundled.Abs

/-!
# Facts about ordered structures and ordered instances on subgroups
-/

open Subgroup

@[to_additive (attr := simp)]
theorem mabs_mem_iff {S G} [Group G] [LinearOrder G] {_ : SetLike S G}
    [InvMemClass S G] {H : S} {x : G} : |x|ₘ ∈ H ↔ x ∈ H := by
  cases mabs_choice x <;> simp [*]

section ModularLattice

variable {C : Type*} [CommGroup C]

@[to_additive]
instance : IsModularLattice (Subgroup C) :=
  ⟨fun {x} y z xz a ha => by
    rw [mem_inf, mem_sup] at ha
    rcases ha with ⟨⟨b, hb, c, hc, rfl⟩, haz⟩
    rw [mem_sup]
    exact ⟨b, hb, c, mem_inf.2 ⟨hc, (mul_mem_cancel_left (xz hb)).1 haz⟩, rfl⟩⟩

end ModularLattice

section Coatom
namespace Subgroup

variable {G : Type*} [Group G] (H : Subgroup G)

/-- In a group that satisfies the normalizer condition, every maximal subgroup is normal -/
theorem NormalizerCondition.normal_of_coatom (hnc : NormalizerCondition G) (hmax : IsCoatom H) :
    H.Normal :=
  normalizer_eq_top_iff.mp (hmax.2 _ (hnc H (lt_top_iff_ne_top.mpr hmax.1)))

@[simp]
theorem isCoatom_comap {H : Type*} [Group H] (f : G ≃* H) {K : Subgroup H} :
    IsCoatom (Subgroup.comap (f : G →* H) K) ↔ IsCoatom K :=
  OrderIso.isCoatom_iff (f.comapSubgroup) K

@[simp]
theorem isCoatom_map (f : G ≃* H) {K : Subgroup G} :
    IsCoatom (Subgroup.map (f : G →* H) K) ↔ IsCoatom K :=
  OrderIso.isCoatom_iff (f.mapSubgroup) K

lemma isCoatom_comap_of_surjective
    {H : Type*} [Group H] {φ : G →* H} (hφ : Function.Surjective φ)
    {M : Subgroup H} (hM : IsCoatom M) : IsCoatom (M.comap φ) := by
  refine And.imp (fun hM ↦ ?_) (fun hM ↦ ?_) hM
  · rwa [← (comap_injective hφ).ne_iff, comap_top] at hM
  · intro K hK
    specialize hM (K.map φ)
    rw [← comap_lt_comap_of_surjective hφ, ← (comap_injective hφ).eq_iff] at hM
    rw [comap_map_eq_self ((M.ker_le_comap φ).trans hK.le), comap_top] at hM
    exact hM hK

end Subgroup
end Coatom

namespace SubgroupClass
variable {G S : Type*} [SetLike S G]

-- Prefer subclasses of `Group` over subclasses of `SubgroupClass`.
/-- A subgroup of an `OrderedCommGroup` is an `OrderedCommGroup`. -/
@[to_additive "An additive subgroup of an `AddOrderedCommGroup` is an `AddOrderedCommGroup`."]
instance (priority := 75) toOrderedCommGroup [OrderedCommGroup G]
    [SubgroupClass S G] (H : S) : OrderedCommGroup H :=
  Subtype.coe_injective.orderedCommGroup _ rfl (fun _ _ => rfl) (fun _ => rfl) (fun _ _ => rfl)
    (fun _ _ => rfl) fun _ _ => rfl

-- Prefer subclasses of `Group` over subclasses of `SubgroupClass`.
/-- A subgroup of a `LinearOrderedCommGroup` is a `LinearOrderedCommGroup`. -/
@[to_additive
      "An additive subgroup of a `LinearOrderedAddCommGroup` is a
        `LinearOrderedAddCommGroup`."]
instance (priority := 75) toLinearOrderedCommGroup [LinearOrderedCommGroup G]
    [SubgroupClass S G] (H : S) : LinearOrderedCommGroup H :=
  Subtype.coe_injective.linearOrderedCommGroup _ rfl (fun _ _ => rfl) (fun _ => rfl)
    (fun _ _ => rfl) (fun _ _ => rfl) (fun _ _ => rfl) (fun _ _ => rfl) fun _ _ => rfl

end SubgroupClass

namespace Subgroup

variable {G : Type*}

/-- A subgroup of an `OrderedCommGroup` is an `OrderedCommGroup`. -/
@[to_additive "An `AddSubgroup` of an `AddOrderedCommGroup` is an `AddOrderedCommGroup`."]
instance toOrderedCommGroup [OrderedCommGroup G] (H : Subgroup G) :
    OrderedCommGroup H :=
  Subtype.coe_injective.orderedCommGroup _ rfl (fun _ _ => rfl) (fun _ => rfl) (fun _ _ => rfl)
    (fun _ _ => rfl) fun _ _ => rfl

/-- A subgroup of a `LinearOrderedCommGroup` is a `LinearOrderedCommGroup`. -/
@[to_additive
      "An `AddSubgroup` of a `LinearOrderedAddCommGroup` is a
        `LinearOrderedAddCommGroup`."]
instance toLinearOrderedCommGroup [LinearOrderedCommGroup G] (H : Subgroup G) :
    LinearOrderedCommGroup H :=
  Subtype.coe_injective.linearOrderedCommGroup _ rfl (fun _ _ => rfl) (fun _ => rfl)
    (fun _ _ => rfl) (fun _ _ => rfl) (fun _ _ => rfl) (fun _ _ => rfl) fun _ _ => rfl

end Subgroup

@[to_additive]
lemma Subsemigroup.strictMono_topEquiv {G : Type*} [CommMonoid G] [PartialOrder G] :
    StrictMono (topEquiv (M := G)) := fun _ _ ↦ id

@[to_additive]
lemma MulEquiv.strictMono_subsemigroupCongr {G : Type*}
    [CommMonoid G] [PartialOrder G] {S T : Subsemigroup G}
    (h : S = T) : StrictMono (subsemigroupCongr h) := fun _ _ ↦ id

@[to_additive]
<<<<<<< HEAD
lemma MulEquiv.strictMono_symm {G G' : Type*} [CommMonoid G] [LinearOrder G]
    [CommMonoid G'] [LinearOrder G'] {e : G ≃* G'} (he : StrictMono e) :
    StrictMono e.symm := by
=======
lemma MulEquiv.strictMono_symm {G G' : Type*} [LinearOrderedCommMonoid G]
    [OrderedCommMonoid G'] {e : G ≃* G'} (he : StrictMono e) : StrictMono e.symm := by
>>>>>>> 1d7003d6
  intro
  simp [← he.lt_iff_lt]<|MERGE_RESOLUTION|>--- conflicted
+++ resolved
@@ -123,13 +123,7 @@
     (h : S = T) : StrictMono (subsemigroupCongr h) := fun _ _ ↦ id
 
 @[to_additive]
-<<<<<<< HEAD
 lemma MulEquiv.strictMono_symm {G G' : Type*} [CommMonoid G] [LinearOrder G]
-    [CommMonoid G'] [LinearOrder G'] {e : G ≃* G'} (he : StrictMono e) :
-    StrictMono e.symm := by
-=======
-lemma MulEquiv.strictMono_symm {G G' : Type*} [LinearOrderedCommMonoid G]
-    [OrderedCommMonoid G'] {e : G ≃* G'} (he : StrictMono e) : StrictMono e.symm := by
->>>>>>> 1d7003d6
+    [CommMonoid G'] [PartialOrder G'] {e : G ≃* G'} (he : StrictMono e) : StrictMono e.symm := by
   intro
   simp [← he.lt_iff_lt]