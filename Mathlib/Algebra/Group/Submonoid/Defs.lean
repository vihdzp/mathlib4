/-
Copyright (c) 2018 Johannes Hölzl. All rights reserved.
Released under Apache 2.0 license as described in the file LICENSE.
Authors: Johannes Hölzl, Kenny Lau, Johan Commelin, Mario Carneiro, Kevin Buzzard,
Amelia Livingston, Yury Kudryashov
-/
import Mathlib.Algebra.Group.Hom.Defs
import Mathlib.Algebra.Group.Subsemigroup.Defs
import Mathlib.Tactic.FastInstance
import Mathlib.Data.Set.Insert

/-!
# Submonoids: definition

This file defines bundled multiplicative and additive submonoids. We also define
a `CompleteLattice` structure on `Submonoid`s, define the closure of a set as the minimal submonoid
that includes this set, and prove a few results about extending properties from a dense set (i.e.
a set with `closure s = ⊤`) to the whole monoid, see `Submonoid.dense_induction` and
`MonoidHom.ofClosureEqTopLeft`/`MonoidHom.ofClosureEqTopRight`.

## Main definitions

* `Submonoid M`: the type of bundled submonoids of a monoid `M`; the underlying set is given in
  the `carrier` field of the structure, and should be accessed through coercion as in `(S : Set M)`.
* `AddSubmonoid M` : the type of bundled submonoids of an additive monoid `M`.

For each of the following definitions in the `Submonoid` namespace, there is a corresponding
definition in the `AddSubmonoid` namespace.

* `Submonoid.copy` : copy of a submonoid with `carrier` replaced by a set that is equal but possibly
  not definitionally equal to the carrier of the original `Submonoid`.
* `MonoidHom.eqLocusM`: the submonoid of elements `x : M` such that `f x = g x`;

## Implementation notes

Submonoid inclusion is denoted `≤` rather than `⊆`, although `∈` is defined as
membership of a submonoid's underlying set.

Note that `Submonoid M` does not actually require `Monoid M`, instead requiring only the weaker
`MulOneClass M`.

This file is designed to have very few dependencies. In particular, it should not use natural
numbers. `Submonoid` is implemented by extending `Subsemigroup` requiring `one_mem'`.

## Tags
submonoid, submonoids
-/

assert_not_exists RelIso CompleteLattice MonoidWithZero

variable {M : Type*} {N : Type*}

section NonAssoc

variable [MulOneClass M] {s : Set M}

/-- `OneMemClass S M` says `S` is a type of subsets `s ≤ M`, such that `1 ∈ s` for all `s`. -/
class OneMemClass (S : Type*) (M : outParam Type*) [One M] [SetLike S M] : Prop where
  /-- By definition, if we have `OneMemClass S M`, we have `1 ∈ s` for all `s : S`. -/
  one_mem : ∀ s : S, (1 : M) ∈ s

export OneMemClass (one_mem)

/-- `ZeroMemClass S M` says `S` is a type of subsets `s ≤ M`, such that `0 ∈ s` for all `s`. -/
class ZeroMemClass (S : Type*) (M : outParam Type*) [Zero M] [SetLike S M] : Prop where
  /-- By definition, if we have `ZeroMemClass S M`, we have `0 ∈ s` for all `s : S`. -/
  zero_mem : ∀ s : S, (0 : M) ∈ s

export ZeroMemClass (zero_mem)

attribute [to_additive] OneMemClass

<<<<<<< HEAD
/-
Aesop attribute is for closing goals of the form `?x ∈ s`, allowing Aesop to show
`[SetLike S M] [Zero/OneMemClass S M] (s : S) → ∃ x : M, x ∈ s`
-/
attribute [simp, aesop safe apply (rule_sets := [SetLike])] one_mem zero_mem
=======
attribute [simp, aesop safe (rule_sets := [SetLike])] one_mem zero_mem
>>>>>>> 01e7adaa

section

/-- A submonoid of a monoid `M` is a subset containing 1 and closed under multiplication. -/
structure Submonoid (M : Type*) [MulOneClass M] extends Subsemigroup M where
  /-- A submonoid contains `1`. -/
  one_mem' : (1 : M) ∈ carrier

end

/-- A submonoid of a monoid `M` can be considered as a subsemigroup of that monoid. -/
add_decl_doc Submonoid.toSubsemigroup

/-- `SubmonoidClass S M` says `S` is a type of subsets `s ≤ M` that contain `1`
and are closed under `(*)` -/
class SubmonoidClass (S : Type*) (M : outParam Type*) [MulOneClass M] [SetLike S M] : Prop
    extends MulMemClass S M, OneMemClass S M

section

/-- An additive submonoid of an additive monoid `M` is a subset containing 0 and
  closed under addition. -/
structure AddSubmonoid (M : Type*) [AddZeroClass M] extends AddSubsemigroup M where
  /-- An additive submonoid contains `0`. -/
  zero_mem' : (0 : M) ∈ carrier

end

/-- An additive submonoid of an additive monoid `M` can be considered as an
additive subsemigroup of that additive monoid. -/
add_decl_doc AddSubmonoid.toAddSubsemigroup

/-- `AddSubmonoidClass S M` says `S` is a type of subsets `s ≤ M` that contain `0`
and are closed under `(+)` -/
class AddSubmonoidClass (S : Type*) (M : outParam Type*) [AddZeroClass M] [SetLike S M] : Prop
  extends AddMemClass S M, ZeroMemClass S M

attribute [to_additive] Submonoid SubmonoidClass

<<<<<<< HEAD
@[to_additive (attr := aesop unsafe 90% apply (rule_sets := [SetLike]))]
=======
@[to_additive (attr := aesop 90% (rule_sets := [SetLike]))]
>>>>>>> 01e7adaa
theorem pow_mem {M A} [Monoid M] [SetLike A M] [SubmonoidClass A M] {S : A} {x : M}
    (hx : x ∈ S) : ∀ n : ℕ, x ^ n ∈ S
  | 0 => by
    rw [pow_zero]
    exact OneMemClass.one_mem S
  | n + 1 => by
    rw [pow_succ]
    exact mul_mem (pow_mem hx n) hx

namespace Submonoid

@[to_additive]
instance : SetLike (Submonoid M) M where
  coe s := s.carrier
  coe_injective' p q h := by cases p; cases q; congr; exact SetLike.coe_injective' h

initialize_simps_projections Submonoid (carrier → coe, as_prefix coe)
initialize_simps_projections AddSubmonoid (carrier → coe, as_prefix coe)

/-- The actual `Submonoid` obtained from an element of a `SubmonoidClass` -/
@[to_additive (attr := simps) "The actual `AddSubmonoid` obtained from an element of a
`AddSubmonoidClass`"]
def ofClass {S M : Type*} [Monoid M] [SetLike S M] [SubmonoidClass S M] (s : S) : Submonoid M :=
  ⟨⟨s, MulMemClass.mul_mem⟩, OneMemClass.one_mem s⟩

@[to_additive]
instance (priority := 100) : CanLift (Set M) (Submonoid M) (↑)
    (fun s ↦ 1 ∈ s ∧ ∀ {x y}, x ∈ s → y ∈ s → x * y ∈ s) where
  prf s h := ⟨{ carrier := s, one_mem' := h.1, mul_mem' := h.2 }, rfl⟩

@[to_additive]
instance : SubmonoidClass (Submonoid M) M where
  one_mem := Submonoid.one_mem'
  mul_mem {s} := s.mul_mem'

@[to_additive (attr := simp)]
theorem mem_toSubsemigroup {s : Submonoid M} {x : M} : x ∈ s.toSubsemigroup ↔ x ∈ s :=
  Iff.rfl

@[to_additive]
theorem mem_carrier {s : Submonoid M} {x : M} : x ∈ s.carrier ↔ x ∈ s :=
  Iff.rfl

@[to_additive (attr := simp)]
theorem mem_mk {s : Subsemigroup M} {x : M} (h_one) : x ∈ mk s h_one ↔ x ∈ s :=
  Iff.rfl

@[to_additive (attr := simp)]
theorem coe_set_mk {s : Subsemigroup M} (h_one) : (mk s h_one : Set M) = s :=
  rfl

@[to_additive (attr := simp)]
theorem mk_le_mk {s t : Subsemigroup M} (h_one) (h_one') : mk s h_one ≤ mk t h_one' ↔ s ≤ t :=
  Iff.rfl

/-- Two submonoids are equal if they have the same elements. -/
@[to_additive (attr := ext) "Two `AddSubmonoid`s are equal if they have the same elements."]
theorem ext {S T : Submonoid M} (h : ∀ x, x ∈ S ↔ x ∈ T) : S = T :=
  SetLike.ext h

/-- Copy a submonoid replacing `carrier` with a set that is equal to it. -/
@[to_additive "Copy an additive submonoid replacing `carrier` with a set that is equal to it."]
protected def copy (S : Submonoid M) (s : Set M) (hs : s = S) : Submonoid M where
  carrier := s
  one_mem' := show 1 ∈ s from hs.symm ▸ S.one_mem'
  mul_mem' := hs.symm ▸ S.mul_mem'

variable {S : Submonoid M}

@[to_additive (attr := simp)]
theorem coe_copy {s : Set M} (hs : s = S) : (S.copy s hs : Set M) = s :=
  rfl

@[to_additive]
theorem copy_eq {s : Set M} (hs : s = S) : S.copy s hs = S :=
  SetLike.coe_injective hs

variable (S)

/-- A submonoid contains the monoid's 1. -/
@[to_additive "An `AddSubmonoid` contains the monoid's 0."]
protected theorem one_mem : (1 : M) ∈ S :=
  one_mem S

/-- A submonoid is closed under multiplication. -/
@[to_additive "An `AddSubmonoid` is closed under addition."]
protected theorem mul_mem {x y : M} : x ∈ S → y ∈ S → x * y ∈ S :=
  mul_mem

/-- The submonoid `M` of the monoid `M`. -/
@[to_additive "The additive submonoid `M` of the `AddMonoid M`."]
instance : Top (Submonoid M) :=
  ⟨{  carrier := Set.univ
      one_mem' := Set.mem_univ 1
      mul_mem' := fun _ _ => Set.mem_univ _ }⟩

/-- The trivial submonoid `{1}` of a monoid `M`. -/
@[to_additive "The trivial `AddSubmonoid` `{0}` of an `AddMonoid` `M`."]
instance : Bot (Submonoid M) :=
  ⟨{  carrier := {1}
      one_mem' := Set.mem_singleton 1
      mul_mem' := fun ha hb => by
        simp only [Set.mem_singleton_iff] at *
        rw [ha, hb, mul_one] }⟩

@[to_additive]
instance : Inhabited (Submonoid M) :=
  ⟨⊥⟩

@[to_additive (attr := simp)]
theorem mem_bot {x : M} : x ∈ (⊥ : Submonoid M) ↔ x = 1 :=
  Set.mem_singleton_iff

@[to_additive (attr := simp)]
theorem mem_top (x : M) : x ∈ (⊤ : Submonoid M) :=
  Set.mem_univ x

@[to_additive (attr := simp)]
theorem coe_top : ((⊤ : Submonoid M) : Set M) = Set.univ :=
  rfl

@[to_additive (attr := simp)]
theorem coe_bot : ((⊥ : Submonoid M) : Set M) = {1} :=
  rfl

/-- The inf of two submonoids is their intersection. -/
@[to_additive "The inf of two `AddSubmonoid`s is their intersection."]
instance : Min (Submonoid M) :=
  ⟨fun S₁ S₂ =>
    { carrier := S₁ ∩ S₂
      one_mem' := ⟨S₁.one_mem, S₂.one_mem⟩
      mul_mem' := fun ⟨hx, hx'⟩ ⟨hy, hy'⟩ => ⟨S₁.mul_mem hx hy, S₂.mul_mem hx' hy'⟩ }⟩

@[to_additive (attr := simp)]
theorem coe_inf (p p' : Submonoid M) : ((p ⊓ p' : Submonoid M) : Set M) = (p : Set M) ∩ p' :=
  rfl

@[to_additive (attr := simp)]
theorem mem_inf {p p' : Submonoid M} {x : M} : x ∈ p ⊓ p' ↔ x ∈ p ∧ x ∈ p' :=
  Iff.rfl

@[to_additive (attr := simp)]
theorem subsingleton_iff : Subsingleton (Submonoid M) ↔ Subsingleton M :=
  ⟨fun _ =>
    ⟨fun x y =>
      have : ∀ i : M, i = 1 := fun i =>
        mem_bot.mp <| Subsingleton.elim (⊤ : Submonoid M) ⊥ ▸ mem_top i
      (this x).trans (this y).symm⟩,
    fun _ =>
    ⟨fun x y => Submonoid.ext fun i => Subsingleton.elim 1 i ▸ by simp [Submonoid.one_mem]⟩⟩

@[to_additive (attr := simp)]
theorem nontrivial_iff : Nontrivial (Submonoid M) ↔ Nontrivial M :=
  not_iff_not.mp
    ((not_nontrivial_iff_subsingleton.trans subsingleton_iff).trans
      not_nontrivial_iff_subsingleton.symm)

@[to_additive]
instance [Subsingleton M] : Unique (Submonoid M) :=
  ⟨⟨⊥⟩, fun a => @Subsingleton.elim _ (subsingleton_iff.mpr ‹_›) a _⟩

@[to_additive]
instance [Nontrivial M] : Nontrivial (Submonoid M) :=
  nontrivial_iff.mpr ‹_›

end Submonoid

namespace MonoidHom

variable [MulOneClass N]

open Submonoid

/-- The submonoid of elements `x : M` such that `f x = g x` -/
@[to_additive "The additive submonoid of elements `x : M` such that `f x = g x`"]
def eqLocusM (f g : M →* N) : Submonoid M where
  carrier := { x | f x = g x }
  one_mem' := by rw [Set.mem_setOf_eq, f.map_one, g.map_one]
  mul_mem' (hx : _ = _) (hy : _ = _) := by simp [*]

@[to_additive (attr := simp)]
theorem eqLocusM_same (f : M →* N) : f.eqLocusM f = ⊤ :=
  SetLike.ext fun _ => eq_self_iff_true _

@[to_additive]
theorem eq_of_eqOn_topM {f g : M →* N} (h : Set.EqOn f g (⊤ : Submonoid M)) : f = g :=
  ext fun _ => h trivial

end MonoidHom

end NonAssoc

namespace OneMemClass

variable {A M₁ : Type*} [SetLike A M₁] [One M₁] [hA : OneMemClass A M₁] (S' : A)

/-- A submonoid of a monoid inherits a 1. -/
@[to_additive "An `AddSubmonoid` of an `AddMonoid` inherits a zero."]
instance one : One S' :=
  ⟨⟨1, OneMemClass.one_mem S'⟩⟩

@[to_additive (attr := simp, norm_cast)]
theorem coe_one : ((1 : S') : M₁) = 1 :=
  rfl

variable {S'}

@[to_additive (attr := simp, norm_cast)]
theorem coe_eq_one {x : S'} : (↑x : M₁) = 1 ↔ x = 1 :=
  (Subtype.ext_iff.symm : (x : M₁) = (1 : S') ↔ x = 1)

variable (S')

@[to_additive]
theorem one_def : (1 : S') = ⟨1, OneMemClass.one_mem S'⟩ :=
  rfl

end OneMemClass

variable {A : Type*} [MulOneClass M] [SetLike A M] [hA : SubmonoidClass A M] (S' : A)

/-- An `AddSubmonoid` of an `AddMonoid` inherits a scalar multiplication. -/
instance AddSubmonoidClass.nSMul {M} [AddMonoid M] {A : Type*} [SetLike A M]
    [AddSubmonoidClass A M] (S : A) : SMul ℕ S :=
  ⟨fun n a => ⟨n • a.1, nsmul_mem a.2 n⟩⟩

namespace SubmonoidClass

/-- A submonoid of a monoid inherits a power operator. -/
instance nPow {M} [Monoid M] {A : Type*} [SetLike A M] [SubmonoidClass A M] (S : A) : Pow S ℕ :=
  ⟨fun a n => ⟨a.1 ^ n, pow_mem a.2 n⟩⟩

attribute [to_additive existing nSMul] nPow

@[to_additive (attr := simp, norm_cast)]
theorem coe_pow {M} [Monoid M] {A : Type*} [SetLike A M] [SubmonoidClass A M] {S : A} (x : S)
    (n : ℕ) : ↑(x ^ n) = (x : M) ^ n :=
  rfl

@[to_additive (attr := simp)]
theorem mk_pow {M} [Monoid M] {A : Type*} [SetLike A M] [SubmonoidClass A M] {S : A} (x : M)
    (hx : x ∈ S) (n : ℕ) : (⟨x, hx⟩ : S) ^ n = ⟨x ^ n, pow_mem hx n⟩ :=
  rfl

-- Prefer subclasses of `Monoid` over subclasses of `SubmonoidClass`.
/-- A submonoid of a unital magma inherits a unital magma structure. -/
@[to_additive
      "An `AddSubmonoid` of a unital additive magma inherits a unital additive magma structure."]
instance (priority := 75) toMulOneClass {M : Type*} [MulOneClass M] {A : Type*} [SetLike A M]
    [SubmonoidClass A M] (S : A) : MulOneClass S := fast_instance%
  Subtype.coe_injective.mulOneClass Subtype.val rfl (fun _ _ => rfl)

-- Prefer subclasses of `Monoid` over subclasses of `SubmonoidClass`.
/-- A submonoid of a monoid inherits a monoid structure. -/
@[to_additive "An `AddSubmonoid` of an `AddMonoid` inherits an `AddMonoid` structure."]
instance (priority := 75) toMonoid {M : Type*} [Monoid M] {A : Type*} [SetLike A M]
    [SubmonoidClass A M] (S : A) : Monoid S := fast_instance%
  Subtype.coe_injective.monoid Subtype.val rfl (fun _ _ => rfl) (fun _ _ => rfl)

-- Prefer subclasses of `Monoid` over subclasses of `SubmonoidClass`.
/-- A submonoid of a `CommMonoid` is a `CommMonoid`. -/
@[to_additive "An `AddSubmonoid` of an `AddCommMonoid` is an `AddCommMonoid`."]
instance (priority := 75) toCommMonoid {M} [CommMonoid M] {A : Type*} [SetLike A M]
    [SubmonoidClass A M] (S : A) : CommMonoid S := fast_instance%
  Subtype.coe_injective.commMonoid Subtype.val rfl (fun _ _ => rfl) fun _ _ => rfl

/-- The natural monoid hom from a submonoid of monoid `M` to `M`. -/
@[to_additive "The natural monoid hom from an `AddSubmonoid` of `AddMonoid` `M` to `M`."]
def subtype : S' →* M where
  toFun := Subtype.val; map_one' := rfl; map_mul' _ _ := by simp

variable {S'} in
@[to_additive (attr := simp)]
lemma subtype_apply (x : S') :
    SubmonoidClass.subtype S' x = x := rfl

@[to_additive]
lemma subtype_injective :
    Function.Injective (SubmonoidClass.subtype S') :=
  Subtype.coe_injective

@[to_additive (attr := simp)]
theorem coe_subtype : (SubmonoidClass.subtype S' : S' → M) = Subtype.val :=
  rfl

end SubmonoidClass

namespace Submonoid

variable {M : Type*} [MulOneClass M] (S : Submonoid M)

/-- A submonoid of a monoid inherits a multiplication. -/
@[to_additive "An `AddSubmonoid` of an `AddMonoid` inherits an addition."]
instance mul : Mul S :=
  ⟨fun a b => ⟨a.1 * b.1, S.mul_mem a.2 b.2⟩⟩

/-- A submonoid of a monoid inherits a 1. -/
@[to_additive "An `AddSubmonoid` of an `AddMonoid` inherits a zero."]
instance one : One S :=
  ⟨⟨_, S.one_mem⟩⟩

@[to_additive (attr := simp, norm_cast)]
theorem coe_mul (x y : S) : (↑(x * y) : M) = ↑x * ↑y :=
  rfl

@[to_additive (attr := simp, norm_cast)]
theorem coe_one : ((1 : S) : M) = 1 :=
  rfl

@[to_additive (attr := simp)]
lemma mk_eq_one {a : M} {ha} : (⟨a, ha⟩ : S) = 1 ↔ a = 1 := by simp [← SetLike.coe_eq_coe]

@[to_additive (attr := simp)]
theorem mk_mul_mk (x y : M) (hx : x ∈ S) (hy : y ∈ S) :
    (⟨x, hx⟩ : S) * ⟨y, hy⟩ = ⟨x * y, S.mul_mem hx hy⟩ :=
  rfl

@[to_additive]
theorem mul_def (x y : S) : x * y = ⟨x * y, S.mul_mem x.2 y.2⟩ :=
  rfl

@[to_additive]
theorem one_def : (1 : S) = ⟨1, S.one_mem⟩ :=
  rfl

/-- A submonoid of a unital magma inherits a unital magma structure. -/
@[to_additive
      "An `AddSubmonoid` of a unital additive magma inherits a unital additive magma structure."]
instance toMulOneClass {M : Type*} [MulOneClass M] (S : Submonoid M) :
    MulOneClass S := fast_instance%
  Subtype.coe_injective.mulOneClass Subtype.val rfl fun _ _ => rfl

@[to_additive]
protected theorem pow_mem {M : Type*} [Monoid M] (S : Submonoid M) {x : M} (hx : x ∈ S) (n : ℕ) :
    x ^ n ∈ S :=
  pow_mem hx n

/-- A submonoid of a monoid inherits a monoid structure. -/
@[to_additive "An `AddSubmonoid` of an `AddMonoid` inherits an `AddMonoid` structure."]
instance toMonoid {M : Type*} [Monoid M] (S : Submonoid M) : Monoid S := fast_instance%
  Subtype.coe_injective.monoid Subtype.val rfl (fun _ _ => rfl) fun _ _ => rfl

/-- A submonoid of a `CommMonoid` is a `CommMonoid`. -/
@[to_additive "An `AddSubmonoid` of an `AddCommMonoid` is an `AddCommMonoid`."]
instance toCommMonoid {M} [CommMonoid M] (S : Submonoid M) : CommMonoid S := fast_instance%
  Subtype.coe_injective.commMonoid Subtype.val rfl (fun _ _ => rfl) fun _ _ => rfl

/-- The natural monoid hom from a submonoid of monoid `M` to `M`. -/
@[to_additive "The natural monoid hom from an `AddSubmonoid` of `AddMonoid` `M` to `M`."]
def subtype : S →* M where
  toFun := Subtype.val; map_one' := rfl; map_mul' _ _ := by simp

@[to_additive (attr := simp)]
lemma subtype_apply {s : Submonoid M} (x : s) :
    s.subtype x = x := rfl

@[to_additive]
lemma subtype_injective (s : Submonoid M) :
    Function.Injective s.subtype :=
  Subtype.coe_injective

@[to_additive (attr := simp)]
theorem coe_subtype : ⇑S.subtype = Subtype.val :=
  rfl

end Submonoid<|MERGE_RESOLUTION|>--- conflicted
+++ resolved
@@ -70,15 +70,7 @@
 
 attribute [to_additive] OneMemClass
 
-<<<<<<< HEAD
-/-
-Aesop attribute is for closing goals of the form `?x ∈ s`, allowing Aesop to show
-`[SetLike S M] [Zero/OneMemClass S M] (s : S) → ∃ x : M, x ∈ s`
--/
-attribute [simp, aesop safe apply (rule_sets := [SetLike])] one_mem zero_mem
-=======
 attribute [simp, aesop safe (rule_sets := [SetLike])] one_mem zero_mem
->>>>>>> 01e7adaa
 
 section
 
@@ -118,11 +110,7 @@
 
 attribute [to_additive] Submonoid SubmonoidClass
 
-<<<<<<< HEAD
-@[to_additive (attr := aesop unsafe 90% apply (rule_sets := [SetLike]))]
-=======
 @[to_additive (attr := aesop 90% (rule_sets := [SetLike]))]
->>>>>>> 01e7adaa
 theorem pow_mem {M A} [Monoid M] [SetLike A M] [SubmonoidClass A M] {S : A} {x : M}
     (hx : x ∈ S) : ∀ n : ℕ, x ^ n ∈ S
   | 0 => by
