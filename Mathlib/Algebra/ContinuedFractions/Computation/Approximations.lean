--- conflicted
+++ resolved
@@ -144,13 +144,8 @@
     ∃ ifp, IntFractPair.stream v (n + 1) = some ifp ∧ (ifp.b : K) = gp_n.b
   exact IntFractPair.exists_succ_get?_stream_of_gcf_of_get?_eq_some nth_s_eq
   rw [← ifp_n_b_eq_gp_n_b]
-<<<<<<< HEAD
-  exact_mod_cast IntFractPair.one_le_succ_nth_stream_b succ_nth_stream_eq
+  exact mod_cast IntFractPair.one_le_succ_nth_stream_b succ_nth_stream_eq
 #align generalized_continued_fraction.of_one_le_nth_part_denom GeneralizedContinuedFraction.of_one_le_get?_partDenom
-=======
-  exact mod_cast IntFractPair.one_le_succ_nth_stream_b succ_nth_stream_eq
-#align generalized_continued_fraction.of_one_le_nth_part_denom GeneralizedContinuedFraction.of_one_le_get?_part_denom
->>>>>>> 83d4f222
 
 /--
 Shows that the partial numerators `aᵢ` of the continued fraction are equal to one and the partial
@@ -244,18 +239,12 @@
         solve_by_elim [_root_.add_le_add ppred_nth_fib_le_ppconts_B]
         -- finally use the fact that `1 ≤ gp.b` to solve the goal
         suffices 1 * (fib (n + 1) : K) ≤ gp.b * pconts.b by rwa [one_mul] at this
-<<<<<<< HEAD
         have one_le_gp_b : (1 : K) ≤ gp.b := by
           rcases IsIntegerContinuedFraction.partDenom_eq_int (partDenom_eq_s_b s_ppred_nth_eq)
             with ⟨m, hm⟩
           have hgpb := IsContinuedFraction.zero_lt_partDenom (partDenom_eq_s_b s_ppred_nth_eq)
           rw [hm] at hgpb ⊢; norm_cast0 at hgpb ⊢; rwa [← Int.sub_one_lt_iff, Int.sub_self]
-        have : (0 : K) ≤ fib (n + 1) := by exact_mod_cast (fib (n + 1)).zero_le
-=======
-        have one_le_gp_b : (1 : K) ≤ gp.b :=
-          of_one_le_get?_part_denom (part_denom_eq_s_b s_ppred_nth_eq)
         have : (0 : K) ≤ fib (n + 1) := mod_cast (fib (n + 1)).zero_le
->>>>>>> 83d4f222
         have : (0 : K) ≤ gp.b := le_trans zero_le_one one_le_gp_b
         mono
         · norm_num
@@ -272,7 +261,6 @@
     cases' n with n
     case zero => exact Or.inl <| le_refl 1
     case succ => exact Or.inr (Or.resolve_left hyp n.succ_ne_zero)
-<<<<<<< HEAD
   exact fib_le_continuantsAux_b this
 #align generalized_continued_fraction.succ_nth_fib_le_of_nth_denom GeneralizedContinuedFraction.succ_nth_fib_le_of_nth_denomₓ
 
@@ -309,31 +297,6 @@
   | zero => rfl
   | succ n => apply le_of_lt; apply zero_lt_continuantsAux_b; linarith only
 #align generalized_continued_fraction.zero_le_of_continuants_aux_b GeneralizedContinuedFraction.zero_le_continuantsAux_bₓ
-=======
-  exact fib_le_of_continuantsAux_b this
-#align generalized_continued_fraction.succ_nth_fib_le_of_nth_denom GeneralizedContinuedFraction.succ_nth_fib_le_of_nth_denom
-
-/-! As a simple consequence, we can now derive that all denominators are nonnegative. -/
-
-
-theorem zero_le_of_continuantsAux_b : 0 ≤ ((of v).continuantsAux n).b := by
-  let g := of v
-  induction' n with n IH
-  case zero => rfl
-  case succ =>
-    cases' Decidable.em <| g.TerminatedAt (n - 1) with terminated not_terminated
-    · -- terminating case
-      cases' n with n
-      · simp [succ_eq_add_one, zero_le_one]
-      · have : g.continuantsAux (n + 2) = g.continuantsAux (n + 1) :=
-          continuantsAux_stable_step_of_terminated terminated
-        simp only [this, IH]
-    · -- non-terminating case
-      calc
-        (0 : K) ≤ fib (n + 1) := mod_cast (n + 1).fib.zero_le
-        _ ≤ ((of v).continuantsAux (n + 1)).b := fib_le_of_continuantsAux_b (Or.inr not_terminated)
-#align generalized_continued_fraction.zero_le_of_continuants_aux_b GeneralizedContinuedFraction.zero_le_of_continuantsAux_b
->>>>>>> 83d4f222
 
 /-- Shows that all denominators are nonnegative. -/
 theorem zero_le_denom [g.IsContinuedFraction] : 0 ≤ g.denominators n := by
@@ -590,15 +553,9 @@
         have : 0 ≤ pred_conts.b :=
           haveI : (fib n : K) ≤ pred_conts.b :=
             haveI : ¬g.TerminatedAt (n - 2) :=
-<<<<<<< HEAD
               mt (terminated_stable (n.sub_le 2)) not_terminatedAt_n
             fib_le_continuantsAux_b <| Or.inr this
-          le_trans (by exact_mod_cast (fib n).zero_le) this
-=======
-              mt (terminated_stable (n.sub_le 2)) not_terminated_at_n
-            fib_le_of_continuantsAux_b <| Or.inr this
           le_trans (mod_cast (fib n).zero_le) this
->>>>>>> 83d4f222
         have : 0 < ifp_n.fr⁻¹ :=
           haveI zero_le_ifp_n_fract : 0 ≤ ifp_n.fr :=
             IntFractPair.nth_stream_fr_nonneg stream_nth_eq
