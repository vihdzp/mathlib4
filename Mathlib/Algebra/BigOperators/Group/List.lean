--- conflicted
+++ resolved
@@ -652,15 +652,6 @@
     (∃ s ∈ l.ranges, n ∈ s) ↔ n < l.sum := by simp [mem_mem_ranges_iff_lt_natSum]
 
 @[simp]
-<<<<<<< HEAD
-theorem length_bind (l : List α) (f : α → List β) :
-    length (List.bind l f) = sum (map (length ∘ f) l) := by
-  rw [List.bind, length_flatten, map_map]
-
-lemma countP_bind (p : β → Bool) (l : List α) (f : α → List β) :
-    countP p (l.bind f) = sum (map (countP p ∘ f) l) := by
-  rw [List.bind, countP_flatten, map_map]
-=======
 theorem length_flatMap (l : List α) (f : α → List β) :
     length (List.flatMap l f) = sum (map (length ∘ f) l) := by
   rw [List.flatMap, length_flatten, map_map, Nat.sum_eq_listSum]
@@ -671,7 +662,6 @@
     countP p (l.flatMap f) = sum (map (countP p ∘ f) l) := by
   rw [List.flatMap, countP_flatten, map_map]
   simp
->>>>>>> 27f2bb61
 
 @[deprecated (since := "2024-10-16")] alias countP_bind := countP_flatMap
 
