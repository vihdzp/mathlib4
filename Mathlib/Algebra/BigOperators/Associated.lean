/-
Copyright (c) 2018 Johannes Hölzl. All rights reserved.
Released under Apache 2.0 license as described in the file LICENSE.
Authors: Johannes Hölzl, Jens Wagemaker, Anne Baanen
-/
import Mathlib.Algebra.Associated
import Mathlib.Algebra.BigOperators.Finsupp

#align_import algebra.big_operators.associated from "leanprover-community/mathlib"@"f7fc89d5d5ff1db2d1242c7bb0e9062ce47ef47c"

/-!
# Products of associated, prime, and irreducible elements.

This file contains some theorems relating definitions in `Algebra.Associated`
and products of multisets, finsets, and finsupps.

-/


variable {α β γ δ : Type*}

-- the same local notation used in `Algebra.Associated`
local infixl:50 " ~ᵤ " => Associated

namespace Prime

variable [CommMonoidWithZero α] {p : α} (hp : Prime p)

theorem exists_mem_multiset_dvd {s : Multiset α} : p ∣ s.prod → ∃ a ∈ s, p ∣ a :=
  Multiset.induction_on s (fun h => (hp.not_dvd_one h).elim) fun a s ih h =>
    have : p ∣ a * s.prod := by simpa using h
    match hp.dvd_or_dvd this with
    | Or.inl h => ⟨a, Multiset.mem_cons_self a s, h⟩
    | Or.inr h =>
      let ⟨a, has, h⟩ := ih h
      ⟨a, Multiset.mem_cons_of_mem has, h⟩
#align prime.exists_mem_multiset_dvd Prime.exists_mem_multiset_dvd

theorem exists_mem_multiset_map_dvd {s : Multiset β} {f : β → α} :
    p ∣ (s.map f).prod → ∃ a ∈ s, p ∣ f a := fun h => by
  simpa only [exists_prop, Multiset.mem_map, exists_exists_and_eq_and] using
    hp.exists_mem_multiset_dvd h
#align prime.exists_mem_multiset_map_dvd Prime.exists_mem_multiset_map_dvd

theorem exists_mem_finset_dvd {s : Finset β} {f : β → α} : p ∣ s.prod f → ∃ i ∈ s, p ∣ f i :=
  hp.exists_mem_multiset_map_dvd
#align prime.exists_mem_finset_dvd Prime.exists_mem_finset_dvd

end Prime

theorem Prod.associated_iff {M N : Type*} [Monoid M] [Monoid N] {x z : M × N} :
    x ~ᵤ z ↔ x.1 ~ᵤ z.1 ∧ x.2 ~ᵤ z.2 :=
  ⟨fun ⟨u, hu⟩ => ⟨⟨(MulEquiv.prodUnits.toFun u).1, (Prod.eq_iff_fst_eq_snd_eq.1 hu).1⟩,
    ⟨(MulEquiv.prodUnits.toFun u).2, (Prod.eq_iff_fst_eq_snd_eq.1 hu).2⟩⟩,
  fun ⟨⟨u₁, h₁⟩, ⟨u₂, h₂⟩⟩ =>
    ⟨MulEquiv.prodUnits.invFun (u₁, u₂), Prod.eq_iff_fst_eq_snd_eq.2 ⟨h₁, h₂⟩⟩⟩

theorem Associated.prod {M : Type*} [CommMonoid M] {ι : Type*} (s : Finset ι) (f : ι → M)
<<<<<<< HEAD
    (g : ι → M) (h : ∀ i, i ∈ s → (f i) ~ᵤ (g i)) : (∏ i in s, f i) ~ᵤ (∏ i in s, g i) := by
  induction s with
=======
    (g : ι → M) (h : ∀ i, i ∈ s → (f i) ~ᵤ (g i)) : (∏ i ∈ s, f i) ~ᵤ (∏ i ∈ s, g i) := by
  induction s using Finset.induction with
>>>>>>> e512aa98
  | empty =>
    simp only [Finset.prod_empty]
    rfl
  | @insert j s hjs IH =>
    classical
    convert_to (∏ i ∈ insert j s, f i) ~ᵤ (∏ i ∈ insert j s, g i)
    rw [Finset.prod_insert hjs, Finset.prod_insert hjs]
    exact Associated.mul_mul (h j (Finset.mem_insert_self j s))
      (IH (fun i hi ↦ h i (Finset.mem_insert_of_mem hi)))

theorem exists_associated_mem_of_dvd_prod [CancelCommMonoidWithZero α] {p : α} (hp : Prime p)
    {s : Multiset α} : (∀ r ∈ s, Prime r) → p ∣ s.prod → ∃ q ∈ s, p ~ᵤ q :=
  Multiset.induction_on s (by simp [mt isUnit_iff_dvd_one.2 hp.not_unit]) fun a s ih hs hps => by
    rw [Multiset.prod_cons] at hps
    cases' hp.dvd_or_dvd hps with h h
    · have hap := hs a (Multiset.mem_cons.2 (Or.inl rfl))
      exact ⟨a, Multiset.mem_cons_self a _, hp.associated_of_dvd hap h⟩
    · rcases ih (fun r hr => hs _ (Multiset.mem_cons.2 (Or.inr hr))) h with ⟨q, hq₁, hq₂⟩
      exact ⟨q, Multiset.mem_cons.2 (Or.inr hq₁), hq₂⟩
#align exists_associated_mem_of_dvd_prod exists_associated_mem_of_dvd_prod

theorem Multiset.prod_primes_dvd [CancelCommMonoidWithZero α]
    [∀ a : α, DecidablePred (Associated a)] {s : Multiset α} (n : α) (h : ∀ a ∈ s, Prime a)
    (div : ∀ a ∈ s, a ∣ n) (uniq : ∀ a, s.countP (Associated a) ≤ 1) : s.prod ∣ n := by
  induction' s with a s induct n primes divs generalizing n
  · simp only [Multiset.prod_zero, one_dvd]
  · rw [Multiset.prod_cons]
    obtain ⟨k, rfl⟩ : a ∣ n := div a (Multiset.mem_cons_self a s)
    apply mul_dvd_mul_left a
    refine induct _ (fun a ha => h a (Multiset.mem_cons_of_mem ha)) (fun b b_in_s => ?_)
      fun a => (Multiset.countP_le_of_le _ (Multiset.le_cons_self _ _)).trans (uniq a)
    have b_div_n := div b (Multiset.mem_cons_of_mem b_in_s)
    have a_prime := h a (Multiset.mem_cons_self a s)
    have b_prime := h b (Multiset.mem_cons_of_mem b_in_s)
    refine (b_prime.dvd_or_dvd b_div_n).resolve_left fun b_div_a => ?_
    have assoc := b_prime.associated_of_dvd a_prime b_div_a
    have := uniq a
    rw [Multiset.countP_cons_of_pos _ (Associated.refl _), Nat.succ_le_succ_iff, ← not_lt,
      Multiset.countP_pos] at this
    exact this ⟨b, b_in_s, assoc.symm⟩
#align multiset.prod_primes_dvd Multiset.prod_primes_dvd

theorem Finset.prod_primes_dvd [CancelCommMonoidWithZero α] [Unique αˣ] {s : Finset α} (n : α)
    (h : ∀ a ∈ s, Prime a) (div : ∀ a ∈ s, a ∣ n) : (∏ p ∈ s, p) ∣ n := by
  classical
    exact
      Multiset.prod_primes_dvd n (by simpa only [Multiset.map_id', Finset.mem_def] using h)
        (by simpa only [Multiset.map_id', Finset.mem_def] using div)
        (by
          simp only [Multiset.map_id', associated_eq_eq, Multiset.countP_eq_card_filter,
            ← s.val.count_eq_card_filter_eq, ← Multiset.nodup_iff_count_le_one, s.nodup])
#align finset.prod_primes_dvd Finset.prod_primes_dvd

namespace Associates

section CommMonoid

variable [CommMonoid α]

theorem prod_mk {p : Multiset α} : (p.map Associates.mk).prod = Associates.mk p.prod :=
  Multiset.induction_on p (by simp) fun a s ih => by simp [ih, Associates.mk_mul_mk]
#align associates.prod_mk Associates.prod_mk

theorem finset_prod_mk {p : Finset β} {f : β → α} :
    (∏ i ∈ p, Associates.mk (f i)) = Associates.mk (∏ i ∈ p, f i) := by
  -- Porting note: added
  have : (fun i => Associates.mk (f i)) = Associates.mk ∘ f :=
    funext fun x => Function.comp_apply
  rw [Finset.prod_eq_multiset_prod, this, ← Multiset.map_map, prod_mk,
    ← Finset.prod_eq_multiset_prod]
#align associates.finset_prod_mk Associates.finset_prod_mk

theorem rel_associated_iff_map_eq_map {p q : Multiset α} :
    Multiset.Rel Associated p q ↔ p.map Associates.mk = q.map Associates.mk := by
  rw [← Multiset.rel_eq, Multiset.rel_map]
  simp only [mk_eq_mk_iff_associated]
#align associates.rel_associated_iff_map_eq_map Associates.rel_associated_iff_map_eq_map

theorem prod_eq_one_iff {p : Multiset (Associates α)} :
    p.prod = 1 ↔ ∀ a ∈ p, (a : Associates α) = 1 :=
  Multiset.induction_on p (by simp)
    (by simp (config := { contextual := true }) [mul_eq_one_iff, or_imp, forall_and])
#align associates.prod_eq_one_iff Associates.prod_eq_one_iff

theorem prod_le_prod {p q : Multiset (Associates α)} (h : p ≤ q) : p.prod ≤ q.prod := by
  haveI := Classical.decEq (Associates α)
  haveI := Classical.decEq α
  suffices p.prod ≤ (p + (q - p)).prod by rwa [add_tsub_cancel_of_le h] at this
  suffices p.prod * 1 ≤ p.prod * (q - p).prod by simpa
  exact mul_mono (le_refl p.prod) one_le
#align associates.prod_le_prod Associates.prod_le_prod

end CommMonoid

section CancelCommMonoidWithZero

variable [CancelCommMonoidWithZero α]

theorem exists_mem_multiset_le_of_prime {s : Multiset (Associates α)} {p : Associates α}
    (hp : Prime p) : p ≤ s.prod → ∃ a ∈ s, p ≤ a :=
  Multiset.induction_on s (fun ⟨d, Eq⟩ => (hp.ne_one (mul_eq_one_iff.1 Eq.symm).1).elim)
    fun a s ih h =>
    have : p ≤ a * s.prod := by simpa using h
    match Prime.le_or_le hp this with
    | Or.inl h => ⟨a, Multiset.mem_cons_self a s, h⟩
    | Or.inr h =>
      let ⟨a, has, h⟩ := ih h
      ⟨a, Multiset.mem_cons_of_mem has, h⟩
#align associates.exists_mem_multiset_le_of_prime Associates.exists_mem_multiset_le_of_prime

end CancelCommMonoidWithZero

end Associates

namespace Multiset

theorem prod_ne_zero_of_prime [CancelCommMonoidWithZero α] [Nontrivial α] (s : Multiset α)
    (h : ∀ x ∈ s, Prime x) : s.prod ≠ 0 :=
  Multiset.prod_ne_zero fun h0 => Prime.ne_zero (h 0 h0) rfl
#align multiset.prod_ne_zero_of_prime Multiset.prod_ne_zero_of_prime

end Multiset

open Finset Finsupp

section CommMonoidWithZero

variable {M : Type*} [CommMonoidWithZero M]

theorem Prime.dvd_finset_prod_iff {S : Finset α} {p : M} (pp : Prime p) (g : α → M) :
    p ∣ S.prod g ↔ ∃ a ∈ S, p ∣ g a :=
  ⟨pp.exists_mem_finset_dvd, fun ⟨_, ha1, ha2⟩ => dvd_trans ha2 (dvd_prod_of_mem g ha1)⟩
#align prime.dvd_finset_prod_iff Prime.dvd_finset_prod_iff

theorem Prime.not_dvd_finset_prod {S : Finset α} {p : M} (pp : Prime p) {g : α → M}
    (hS : ∀ a ∈ S, ¬p ∣ g a) : ¬p ∣ S.prod g := by
  exact mt (Prime.dvd_finset_prod_iff pp _).1 <| not_exists.2 fun a => not_and.2 (hS a)

theorem Prime.dvd_finsupp_prod_iff {f : α →₀ M} {g : α → M → ℕ} {p : ℕ} (pp : Prime p) :
    p ∣ f.prod g ↔ ∃ a ∈ f.support, p ∣ g a (f a) :=
  Prime.dvd_finset_prod_iff pp _
#align prime.dvd_finsupp_prod_iff Prime.dvd_finsupp_prod_iff

theorem Prime.not_dvd_finsupp_prod {f : α →₀ M} {g : α → M → ℕ} {p : ℕ} (pp : Prime p)
    (hS : ∀ a ∈ f.support, ¬p ∣ g a (f a)) : ¬p ∣ f.prod g :=
  Prime.not_dvd_finset_prod pp hS

end CommMonoidWithZero<|MERGE_RESOLUTION|>--- conflicted
+++ resolved
@@ -56,13 +56,8 @@
     ⟨MulEquiv.prodUnits.invFun (u₁, u₂), Prod.eq_iff_fst_eq_snd_eq.2 ⟨h₁, h₂⟩⟩⟩
 
 theorem Associated.prod {M : Type*} [CommMonoid M] {ι : Type*} (s : Finset ι) (f : ι → M)
-<<<<<<< HEAD
-    (g : ι → M) (h : ∀ i, i ∈ s → (f i) ~ᵤ (g i)) : (∏ i in s, f i) ~ᵤ (∏ i in s, g i) := by
+    (g : ι → M) (h : ∀ i, i ∈ s → (f i) ~ᵤ (g i)) : (∏ i ∈ s, f i) ~ᵤ (∏ i ∈ s, g i) := by
   induction s with
-=======
-    (g : ι → M) (h : ∀ i, i ∈ s → (f i) ~ᵤ (g i)) : (∏ i ∈ s, f i) ~ᵤ (∏ i ∈ s, g i) := by
-  induction s using Finset.induction with
->>>>>>> e512aa98
   | empty =>
     simp only [Finset.prod_empty]
     rfl
