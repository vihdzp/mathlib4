--- conflicted
+++ resolved
@@ -94,16 +94,6 @@
     obtain ⟨ha₁ | ha₂, hs⟩ := hm
     · rcases ha₁.exists_right_inv with ⟨k, hk⟩
       refine hind x (y*k) ?_ hs ?_
-<<<<<<< HEAD
-      simp only [← mul_assoc, ← hprod, ← Multiset.prod_cons, mul_comm]
-      refine multiset_prod_mem _ _ (Multiset.forall_mem_cons.2 ⟨subset_closure (Set.mem_def.2 ?_),
-        Multiset.forall_mem_cons.2 ⟨subset_closure (Set.mem_def.2 ?_), (fun t ht =>
-        subset_closure (hs t ht))⟩⟩)
-      · left; exact isUnit_of_mul_eq_one_right _ _ hk
-      · left; exact ha₁
-      rw [← mul_one s.prod, ← hk, ← mul_assoc, ← mul_assoc, mul_eq_mul_right_iff, mul_comm]
-      left; exact hprod
-=======
       · simp only [← mul_assoc, ← hprod, ← Multiset.prod_cons, mul_comm]
         refine multiset_prod_mem _ _ (Multiset.forall_mem_cons.2 ⟨subset_closure (Set.mem_def.2 ?_),
           Multiset.forall_mem_cons.2 ⟨subset_closure (Set.mem_def.2 ?_), (fun t ht =>
@@ -112,7 +102,6 @@
         · left; exact ha₁
       · rw [← mul_one s.prod, ← hk, ← mul_assoc, ← mul_assoc, mul_eq_mul_right_iff, mul_comm]
         left; exact hprod
->>>>>>> d0df76bd
     · rcases ha₂.dvd_mul.1 (Dvd.intro _ hprod) with ⟨c, hc⟩ | ⟨c, hc⟩
       · rw [hc]; rw [hc, mul_assoc] at hprod
         refine Submonoid.mul_mem _ (subset_closure (Set.mem_def.2 ?_))
@@ -181,11 +170,7 @@
 theorem prod_eq_one_iff {p : Multiset (Associates α)} :
     p.prod = 1 ↔ ∀ a ∈ p, (a : Associates α) = 1 :=
   Multiset.induction_on p (by simp)
-<<<<<<< HEAD
-    (by simp (config := { contextual := true }) [mul_eq_one, or_imp, forall_and])
-=======
     (by simp +contextual [mul_eq_one, or_imp, forall_and])
->>>>>>> d0df76bd
 
 theorem prod_le_prod {p q : Multiset (Associates α)} (h : p ≤ q) : p.prod ≤ q.prod := by
   haveI := Classical.decEq (Associates α)
@@ -202,11 +187,7 @@
 
 theorem exists_mem_multiset_le_of_prime {s : Multiset (Associates α)} {p : Associates α}
     (hp : Prime p) : p ≤ s.prod → ∃ a ∈ s, p ≤ a :=
-<<<<<<< HEAD
-  Multiset.induction_on s (fun ⟨d, Eq⟩ => (hp.ne_one (mul_eq_one.1 Eq.symm).1).elim)
-=======
   Multiset.induction_on s (fun ⟨_, Eq⟩ => (hp.ne_one (mul_eq_one.1 Eq.symm).1).elim)
->>>>>>> d0df76bd
     fun a s ih h =>
     have : p ≤ a * s.prod := by simpa using h
     match Prime.le_or_le hp this with
