/-
Copyright (c) 2020 Johan Commelin. All rights reserved.
Released under Apache 2.0 license as described in the file LICENSE.
Authors: Johan Commelin
-/
import Mathlib.Algebra.Group.Units.Hom
import Mathlib.Algebra.GroupWithZero.Commute
import Mathlib.Algebra.GroupWithZero.Hom

/-!
# Further lemmas about units in a `MonoidWithZero` or a `GroupWithZero`.

-/

assert_not_exists DenselyOrdered MulAction Ring

variable {M M₀ G₀ M₀' G₀' F F' : Type*}
variable [MonoidWithZero M₀]

section Monoid

variable [Monoid M] [GroupWithZero G₀]

lemma isLocalHom_of_exists_map_ne_one [FunLike F G₀ M] [MonoidHomClass F G₀ M] {f : F}
    (hf : ∃ x : G₀, f x ≠ 1) : IsLocalHom f where
  map_nonunit a h := by
    rcases eq_or_ne a 0 with (rfl | h)
    · obtain ⟨t, ht⟩ := hf
      refine (ht ?_).elim
      have := map_mul f t 0
      rw [← one_mul (f (t * 0)), mul_zero] at this
      exact (h.mul_right_cancel this).symm
    · exact ⟨⟨a, a⁻¹, mul_inv_cancel₀ h, inv_mul_cancel₀ h⟩, rfl⟩

instance [GroupWithZero G₀] [FunLike F G₀ M₀] [MonoidWithZeroHomClass F G₀ M₀] [Nontrivial M₀]
    (f : F) : IsLocalHom f :=
  isLocalHom_of_exists_map_ne_one ⟨0, by simp⟩

end Monoid

section GroupWithZero

namespace Commute

/-- The `MonoidWithZero` version of `div_eq_div_iff_mul_eq_mul`. -/
<<<<<<< HEAD
protected lemma div_eq_div_iff [GroupWithZero G₀] {a b c d : G₀} (hbd : Commute b d) (hb : b ≠ 0)
    (hd : d ≠ 0) : a / b = c / d ↔ a * d = c * b :=
  hbd.div_eq_div_iff_of_isUnit hb.isUnit hd.isUnit

protected lemma mul_inv_eq_mul_inv_iff [GroupWithZero G₀] {a b c d : G₀} (hbd : Commute b d)
    (hb : b ≠ 0) (hd : d ≠ 0) : a * b⁻¹ = c * d⁻¹ ↔ a * d = c * b :=
  hbd.mul_inv_eq_mul_inv_iff_of_isUnit hb.isUnit hd.isUnit

protected lemma inv_mul_eq_inv_mul_iff [CommGroupWithZero G₀] {a b c d : G₀} (hbd : Commute b d)
    (hb : b ≠ 0) (hd : d ≠ 0) : b⁻¹ * a = d⁻¹ * c ↔ a * d = c * b :=
=======
protected lemma div_eq_div_iff (hbd : Commute b d) (hb : b ≠ 0) (hd : d ≠ 0) :
    a / b = c / d ↔ a * d = c * b :=
  hbd.div_eq_div_iff_of_isUnit hb.isUnit hd.isUnit

/-- The `MonoidWithZero` version of `mul_inv_eq_mul_inv_iff_mul_eq_mul`. -/
protected lemma mul_inv_eq_mul_inv_iff (hbd : Commute b d) (hb : b ≠ 0) (hd : d ≠ 0) :
    a * b⁻¹ = c * d⁻¹ ↔ a * d = c * b :=
  hbd.mul_inv_eq_mul_inv_iff_of_isUnit hb.isUnit hd.isUnit

/-- The `MonoidWithZero` version of `inv_mul_eq_inv_mul_iff_mul_eq_mul`. -/
protected lemma inv_mul_eq_inv_mul_iff (hbd : Commute b d) (hb : b ≠ 0) (hd : d ≠ 0) :
    b⁻¹ * a = d⁻¹ * c ↔ d * a = b * c :=
>>>>>>> 536e7365
  hbd.inv_mul_eq_inv_mul_iff_of_isUnit hb.isUnit hd.isUnit

end Commute

section MonoidWithZero

variable [GroupWithZero G₀] [Nontrivial M₀] [MonoidWithZero M₀'] [FunLike F G₀ M₀]
  [MonoidWithZeroHomClass F G₀ M₀] [FunLike F' G₀ M₀']
  (f : F) {a : G₀}

theorem map_ne_zero : f a ≠ 0 ↔ a ≠ 0 :=
  ⟨fun hfa ha => hfa <| ha.symm ▸ map_zero f, fun ha => ((IsUnit.mk0 a ha).map f).ne_zero⟩

@[simp]
theorem map_eq_zero : f a = 0 ↔ a = 0 :=
  not_iff_not.1 (map_ne_zero f)

theorem eq_on_inv₀ [MonoidWithZeroHomClass F' G₀ M₀'] (f g : F') (h : f a = g a) :
    f a⁻¹ = g a⁻¹ := by
  rcases eq_or_ne a 0 with (rfl | ha)
  · rw [inv_zero, map_zero, map_zero]
  · exact (IsUnit.mk0 a ha).eq_on_inv f g h

end MonoidWithZero

section GroupWithZero

variable [GroupWithZero G₀] [GroupWithZero G₀'] [FunLike F G₀ G₀']
  [MonoidWithZeroHomClass F G₀ G₀'] (f : F) (a b : G₀)

/-- A monoid homomorphism between groups with zeros sending `0` to `0` sends `a⁻¹` to `(f a)⁻¹`. -/
@[simp]
theorem map_inv₀ : f a⁻¹ = (f a)⁻¹ := by
  by_cases h : a = 0
  · simp [h, map_zero f]
  · apply eq_inv_of_mul_eq_one_left
    rw [← map_mul, inv_mul_cancel₀ h, map_one]

@[simp]
theorem map_div₀ : f (a / b) = f a / f b :=
  map_div' f (map_inv₀ f) a b

end GroupWithZero

/-- We define the inverse as a `MonoidWithZeroHom` by extending the inverse map by zero
on non-units. -/
noncomputable def MonoidWithZero.inverse {M : Type*} [CommMonoidWithZero M] :
    M →*₀ M where
  toFun := Ring.inverse
  map_zero' := Ring.inverse_zero _
  map_one' := Ring.inverse_one _
  map_mul' x y := (Ring.mul_inverse_rev x y).trans (mul_comm _ _)

@[simp]
theorem MonoidWithZero.coe_inverse {M : Type*} [CommMonoidWithZero M] :
    (MonoidWithZero.inverse : M → M) = Ring.inverse :=
  rfl

@[simp]
theorem MonoidWithZero.inverse_apply {M : Type*} [CommMonoidWithZero M] (a : M) :
    MonoidWithZero.inverse a = Ring.inverse a :=
  rfl

/-- Inversion on a commutative group with zero, considered as a monoid with zero homomorphism. -/
def invMonoidWithZeroHom {G₀ : Type*} [CommGroupWithZero G₀] : G₀ →*₀ G₀ :=
  { invMonoidHom with map_zero' := inv_zero }

/-- If a monoid homomorphism `f` between two `GroupWithZero`s maps `0` to `0`, then it maps `x^n`,
`n : ℤ`, to `(f x)^n`. -/
@[simp]
theorem map_zpow₀ {F G₀ G₀' : Type*} [GroupWithZero G₀] [GroupWithZero G₀'] [FunLike F G₀ G₀']
    [MonoidWithZeroHomClass F G₀ G₀'] (f : F) (x : G₀) (n : ℤ) : f (x ^ n) = f x ^ n :=
  map_zpow' f (map_inv₀ f) x n

end GroupWithZero<|MERGE_RESOLUTION|>--- conflicted
+++ resolved
@@ -43,18 +43,6 @@
 namespace Commute
 
 /-- The `MonoidWithZero` version of `div_eq_div_iff_mul_eq_mul`. -/
-<<<<<<< HEAD
-protected lemma div_eq_div_iff [GroupWithZero G₀] {a b c d : G₀} (hbd : Commute b d) (hb : b ≠ 0)
-    (hd : d ≠ 0) : a / b = c / d ↔ a * d = c * b :=
-  hbd.div_eq_div_iff_of_isUnit hb.isUnit hd.isUnit
-
-protected lemma mul_inv_eq_mul_inv_iff [GroupWithZero G₀] {a b c d : G₀} (hbd : Commute b d)
-    (hb : b ≠ 0) (hd : d ≠ 0) : a * b⁻¹ = c * d⁻¹ ↔ a * d = c * b :=
-  hbd.mul_inv_eq_mul_inv_iff_of_isUnit hb.isUnit hd.isUnit
-
-protected lemma inv_mul_eq_inv_mul_iff [CommGroupWithZero G₀] {a b c d : G₀} (hbd : Commute b d)
-    (hb : b ≠ 0) (hd : d ≠ 0) : b⁻¹ * a = d⁻¹ * c ↔ a * d = c * b :=
-=======
 protected lemma div_eq_div_iff (hbd : Commute b d) (hb : b ≠ 0) (hd : d ≠ 0) :
     a / b = c / d ↔ a * d = c * b :=
   hbd.div_eq_div_iff_of_isUnit hb.isUnit hd.isUnit
@@ -67,7 +55,6 @@
 /-- The `MonoidWithZero` version of `inv_mul_eq_inv_mul_iff_mul_eq_mul`. -/
 protected lemma inv_mul_eq_inv_mul_iff (hbd : Commute b d) (hb : b ≠ 0) (hd : d ≠ 0) :
     b⁻¹ * a = d⁻¹ * c ↔ d * a = b * c :=
->>>>>>> 536e7365
   hbd.inv_mul_eq_inv_mul_iff_of_isUnit hb.isUnit hd.isUnit
 
 end Commute
