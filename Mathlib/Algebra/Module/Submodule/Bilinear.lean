--- conflicted
+++ resolved
@@ -69,14 +69,11 @@
     apply @span_induction' R N _ _ _ t
     intro b hb
     exact subset_span ⟨_, _, ‹_›, ‹_›, rfl⟩
-<<<<<<< HEAD
-    all_goals intros; simp [*, add_mem, smul_mem, zero_mem, _root_.map_zero, map_add,
-      LinearMap.zero_apply, LinearMap.add_apply, LinearMap.smul_apply, map_smulₛₗ]
-=======
     all_goals intros; simp only [*, add_mem, smul_mem, zero_mem, _root_.map_zero, map_add,
                                  LinearMap.zero_apply, LinearMap.add_apply, LinearMap.smul_apply,
                                  map_smul]
->>>>>>> 07756d1c
+    all_goals intros; simp [*, add_mem, smul_mem, zero_mem, _root_.map_zero, map_add,
+      LinearMap.zero_apply, LinearMap.add_apply, LinearMap.smul_apply, map_smulₛₗ]
   · rw [span_le]
     rintro _ ⟨a, b, ha, hb, rfl⟩
     exact apply_mem_map₂ _ (subset_span ha) (subset_span hb)
