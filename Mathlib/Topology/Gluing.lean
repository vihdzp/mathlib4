--- conflicted
+++ resolved
@@ -210,21 +210,8 @@
     rw [← (InvImage.equivalence _ _ D.rel_equiv).eqvGen_iff]
     refine' EqvGen.mono _ (D.eqvGen_of_π_eq h : _)
     rintro _ _ ⟨x⟩
-<<<<<<< HEAD
-    rw [← show (sigmaIsoSigma.{u, u} _).inv _ = x from
-        ConcreteCategory.congr_hom (sigmaIsoSigma.{u, u} _).hom_inv_id x]
-    -- Adaption note: v4.7.0-rc1
-    -- The behaviour of `generalize` was changed in https://github.com/leanprover/lean4/pull/3575
-    -- to use transparancy `instances` (rather than `default`)
-    -- `generalize'` is a temporary backwards compatibility shim.
-    -- Hopefully we will be able to refactor this proof to use `generalize` again, and then drop
-    -- `generalize'`.
-    generalize' h : (sigmaIsoSigma.{u, u} D.V).hom x = x'
-    obtain ⟨⟨i, j⟩, y⟩ := x'
-=======
     obtain ⟨⟨⟨i, j⟩, y⟩, rfl⟩ :=
       (ConcreteCategory.bijective_of_isIso (sigmaIsoSigma.{u, u} _).inv).2 x
->>>>>>> ea26fdaf
     unfold InvImage MultispanIndex.fstSigmaMap MultispanIndex.sndSigmaMap
     simp only [forget_map_eq_coe, Opens.inclusion_apply, TopCat.comp_app, sigmaIsoSigma_inv_apply,
       Cofan.mk_ι_app]
