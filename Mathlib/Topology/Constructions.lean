/-
Copyright (c) 2017 Johannes Hölzl. All rights reserved.
Released under Apache 2.0 license as described in the file LICENSE.
Authors: Johannes Hölzl, Mario Carneiro, Patrick Massot
-/
import Mathlib.Algebra.Group.TypeTags.Basic
import Mathlib.Data.Fin.VecNotation
import Mathlib.Data.Finset.Piecewise
import Mathlib.Order.Filter.Cofinite
import Mathlib.Order.Filter.Curry
import Mathlib.Topology.Maps.Basic
import Mathlib.Topology.NhdsSet

/-!
# Constructions of new topological spaces from old ones

This file constructs products, sums, subtypes and quotients of topological spaces
and sets up their basic theory, such as criteria for maps into or out of these
constructions to be continuous; descriptions of the open sets, neighborhood filters,
and generators of these constructions; and their behavior with respect to embeddings
and other specific classes of maps.

## Implementation note

The constructed topologies are defined using induced and coinduced topologies
along with the complete lattice structure on topologies. Their universal properties
(for example, a map `X → Y × Z` is continuous if and only if both projections
`X → Y`, `X → Z` are) follow easily using order-theoretic descriptions of
continuity. With more work we can also extract descriptions of the open sets,
neighborhood filters and so on.

## Tags

product, sum, disjoint union, subspace, quotient space

-/

noncomputable section

open Topology TopologicalSpace Set Filter Function
open scoped Set.Notation

universe u v u' v'

variable {X : Type u} {Y : Type v} {Z W ε ζ : Type*}

section Constructions

instance {r : X → X → Prop} [t : TopologicalSpace X] : TopologicalSpace (Quot r) :=
  coinduced (Quot.mk r) t

instance instTopologicalSpaceQuotient {s : Setoid X} [t : TopologicalSpace X] :
    TopologicalSpace (Quotient s) :=
  coinduced Quotient.mk' t

instance instTopologicalSpaceProd [t₁ : TopologicalSpace X] [t₂ : TopologicalSpace Y] :
    TopologicalSpace (X × Y) :=
  induced Prod.fst t₁ ⊓ induced Prod.snd t₂

instance instTopologicalSpaceSum [t₁ : TopologicalSpace X] [t₂ : TopologicalSpace Y] :
    TopologicalSpace (X ⊕ Y) :=
  coinduced Sum.inl t₁ ⊔ coinduced Sum.inr t₂

instance instTopologicalSpaceSigma {ι : Type*} {X : ι → Type v} [t₂ : ∀ i, TopologicalSpace (X i)] :
    TopologicalSpace (Sigma X) :=
  ⨆ i, coinduced (Sigma.mk i) (t₂ i)

instance Pi.topologicalSpace {ι : Type*} {Y : ι → Type v} [t₂ : (i : ι) → TopologicalSpace (Y i)] :
    TopologicalSpace ((i : ι) → Y i) :=
  ⨅ i, induced (fun f => f i) (t₂ i)

instance ULift.topologicalSpace [t : TopologicalSpace X] : TopologicalSpace (ULift.{v, u} X) :=
  t.induced ULift.down

/-!
### `Additive`, `Multiplicative`

The topology on those type synonyms is inherited without change.
-/

section

variable [TopologicalSpace X]

open Additive Multiplicative

instance : TopologicalSpace (Additive X) := ‹TopologicalSpace X›
instance : TopologicalSpace (Multiplicative X) := ‹TopologicalSpace X›

instance [DiscreteTopology X] : DiscreteTopology (Additive X) := ‹DiscreteTopology X›
instance [DiscreteTopology X] : DiscreteTopology (Multiplicative X) := ‹DiscreteTopology X›

theorem continuous_ofMul : Continuous (ofMul : X → Additive X) := continuous_id

theorem continuous_toMul : Continuous (toMul : Additive X → X) := continuous_id

theorem continuous_ofAdd : Continuous (ofAdd : X → Multiplicative X) := continuous_id

theorem continuous_toAdd : Continuous (toAdd : Multiplicative X → X) := continuous_id

theorem isOpenMap_ofMul : IsOpenMap (ofMul : X → Additive X) := IsOpenMap.id

theorem isOpenMap_toMul : IsOpenMap (toMul : Additive X → X) := IsOpenMap.id

theorem isOpenMap_ofAdd : IsOpenMap (ofAdd : X → Multiplicative X) := IsOpenMap.id

theorem isOpenMap_toAdd : IsOpenMap (toAdd : Multiplicative X → X) := IsOpenMap.id

theorem isClosedMap_ofMul : IsClosedMap (ofMul : X → Additive X) := IsClosedMap.id

theorem isClosedMap_toMul : IsClosedMap (toMul : Additive X → X) := IsClosedMap.id

theorem isClosedMap_ofAdd : IsClosedMap (ofAdd : X → Multiplicative X) := IsClosedMap.id

theorem isClosedMap_toAdd : IsClosedMap (toAdd : Multiplicative X → X) := IsClosedMap.id

theorem nhds_ofMul (x : X) : 𝓝 (ofMul x) = map ofMul (𝓝 x) := rfl

theorem nhds_ofAdd (x : X) : 𝓝 (ofAdd x) = map ofAdd (𝓝 x) := rfl

theorem nhds_toMul (x : Additive X) : 𝓝 x.toMul = map toMul (𝓝 x) := rfl

theorem nhds_toAdd (x : Multiplicative X) : 𝓝 x.toAdd = map toAdd (𝓝 x) := rfl

end

/-!
### Order dual

The topology on this type synonym is inherited without change.
-/


section

variable [TopologicalSpace X]

open OrderDual

instance OrderDual.instTopologicalSpace : TopologicalSpace Xᵒᵈ := ‹_›
instance OrderDual.instDiscreteTopology [DiscreteTopology X] : DiscreteTopology Xᵒᵈ := ‹_›

theorem continuous_toDual : Continuous (toDual : X → Xᵒᵈ) := continuous_id

theorem continuous_ofDual : Continuous (ofDual : Xᵒᵈ → X) := continuous_id

theorem isOpenMap_toDual : IsOpenMap (toDual : X → Xᵒᵈ) := IsOpenMap.id

theorem isOpenMap_ofDual : IsOpenMap (ofDual : Xᵒᵈ → X) := IsOpenMap.id

theorem isClosedMap_toDual : IsClosedMap (toDual : X → Xᵒᵈ) := IsClosedMap.id

theorem isClosedMap_ofDual : IsClosedMap (ofDual : Xᵒᵈ → X) := IsClosedMap.id

theorem nhds_toDual (x : X) : 𝓝 (toDual x) = map toDual (𝓝 x) := rfl

theorem nhds_ofDual (x : X) : 𝓝 (ofDual x) = map ofDual (𝓝 x) := rfl

variable [Preorder X] {x : X}

instance OrderDual.instNeBotNhdsWithinIoi [(𝓝[<] x).NeBot] : (𝓝[>] toDual x).NeBot := ‹_›
instance OrderDual.instNeBotNhdsWithinIio [(𝓝[>] x).NeBot] : (𝓝[<] toDual x).NeBot := ‹_›

end

theorem Quotient.preimage_mem_nhds [TopologicalSpace X] [s : Setoid X] {V : Set <| Quotient s}
    {x : X} (hs : V ∈ 𝓝 (Quotient.mk' x)) : Quotient.mk' ⁻¹' V ∈ 𝓝 x :=
  preimage_nhds_coinduced hs

/-- The image of a dense set under `Quotient.mk'` is a dense set. -/
theorem Dense.quotient [Setoid X] [TopologicalSpace X] {s : Set X} (H : Dense s) :
    Dense (Quotient.mk' '' s) :=
  Quotient.mk''_surjective.denseRange.dense_image continuous_coinduced_rng H

/-- The composition of `Quotient.mk'` and a function with dense range has dense range. -/
theorem DenseRange.quotient [Setoid X] [TopologicalSpace X] {f : Y → X} (hf : DenseRange f) :
    DenseRange (Quotient.mk' ∘ f) :=
  Quotient.mk''_surjective.denseRange.comp hf continuous_coinduced_rng

theorem continuous_map_of_le {α : Type*} [TopologicalSpace α]
    {s t : Setoid α} (h : s ≤ t) : Continuous (Setoid.map_of_le h) :=
  continuous_coinduced_rng

theorem continuous_map_sInf {α : Type*} [TopologicalSpace α]
    {S : Set (Setoid α)} {s : Setoid α} (h : s ∈ S) : Continuous (Setoid.map_sInf h) :=
  continuous_coinduced_rng

instance {p : X → Prop} [TopologicalSpace X] [DiscreteTopology X] : DiscreteTopology (Subtype p) :=
  ⟨bot_unique fun s _ => ⟨(↑) '' s, isOpen_discrete _, preimage_image_eq _ Subtype.val_injective⟩⟩

instance Sum.discreteTopology [TopologicalSpace X] [TopologicalSpace Y] [h : DiscreteTopology X]
    [hY : DiscreteTopology Y] : DiscreteTopology (X ⊕ Y) :=
  ⟨sup_eq_bot_iff.2 <| by simp [h.eq_bot, hY.eq_bot]⟩

instance Sigma.discreteTopology {ι : Type*} {Y : ι → Type v} [∀ i, TopologicalSpace (Y i)]
    [h : ∀ i, DiscreteTopology (Y i)] : DiscreteTopology (Sigma Y) :=
  ⟨iSup_eq_bot.2 fun _ => by simp only [(h _).eq_bot, coinduced_bot]⟩

@[simp] lemma comap_nhdsWithin_range {α β} [TopologicalSpace β] (f : α → β) (y : β) :
    comap f (𝓝[range f] y) = comap f (𝓝 y) := comap_inf_principal_range

section Top

variable [TopologicalSpace X]

/-
The 𝓝 filter and the subspace topology.
-/
theorem mem_nhds_subtype (s : Set X) (x : { x // x ∈ s }) (t : Set { x // x ∈ s }) :
    t ∈ 𝓝 x ↔ ∃ u ∈ 𝓝 (x : X), Subtype.val ⁻¹' u ⊆ t :=
  mem_nhds_induced _ x t

theorem nhds_subtype (s : Set X) (x : { x // x ∈ s }) : 𝓝 x = comap (↑) (𝓝 (x : X)) :=
  nhds_induced _ x

lemma nhds_subtype_eq_comap_nhdsWithin (s : Set X) (x : { x // x ∈ s }) :
    𝓝 x = comap (↑) (𝓝[s] (x : X)) := by
  rw [nhds_subtype, ← comap_nhdsWithin_range, Subtype.range_val]

theorem nhdsWithin_subtype_eq_bot_iff {s t : Set X} {x : s} :
    𝓝[((↑) : s → X) ⁻¹' t] x = ⊥ ↔ 𝓝[t] (x : X) ⊓ 𝓟 s = ⊥ := by
  rw [inf_principal_eq_bot_iff_comap, nhdsWithin, nhdsWithin, comap_inf, comap_principal,
    nhds_induced]

theorem nhds_ne_subtype_eq_bot_iff {S : Set X} {x : S} :
    𝓝[≠] x = ⊥ ↔ 𝓝[≠] (x : X) ⊓ 𝓟 S = ⊥ := by
  rw [← nhdsWithin_subtype_eq_bot_iff, preimage_compl, ← image_singleton,
    Subtype.coe_injective.preimage_image]

theorem nhds_ne_subtype_neBot_iff {S : Set X} {x : S} :
    (𝓝[≠] x).NeBot ↔ (𝓝[≠] (x : X) ⊓ 𝓟 S).NeBot := by
  rw [neBot_iff, neBot_iff, not_iff_not, nhds_ne_subtype_eq_bot_iff]

theorem discreteTopology_subtype_iff {S : Set X} :
    DiscreteTopology S ↔ ∀ x ∈ S, 𝓝[≠] x ⊓ 𝓟 S = ⊥ := by
  simp_rw [discreteTopology_iff_nhds_ne, SetCoe.forall', nhds_ne_subtype_eq_bot_iff]

end Top

/-- A type synonym equipped with the topology whose open sets are the empty set and the sets with
finite complements. -/
def CofiniteTopology (X : Type*) := X

namespace CofiniteTopology

/-- The identity equivalence between `` and `CofiniteTopology `. -/
def of : X ≃ CofiniteTopology X :=
  Equiv.refl X

instance [Inhabited X] : Inhabited (CofiniteTopology X) where default := of default

instance : TopologicalSpace (CofiniteTopology X) where
  IsOpen s := s.Nonempty → Set.Finite sᶜ
  isOpen_univ := by simp
  isOpen_inter s t := by
    rintro hs ht ⟨x, hxs, hxt⟩
    rw [compl_inter]
    exact (hs ⟨x, hxs⟩).union (ht ⟨x, hxt⟩)
  isOpen_sUnion := by
    rintro s h ⟨x, t, hts, hzt⟩
    rw [compl_sUnion]
    exact Finite.sInter (mem_image_of_mem _ hts) (h t hts ⟨x, hzt⟩)

theorem isOpen_iff {s : Set (CofiniteTopology X)} : IsOpen s ↔ s.Nonempty → sᶜ.Finite :=
  Iff.rfl

theorem isOpen_iff' {s : Set (CofiniteTopology X)} : IsOpen s ↔ s = ∅ ∨ sᶜ.Finite := by
  simp only [isOpen_iff, nonempty_iff_ne_empty, or_iff_not_imp_left]

theorem isClosed_iff {s : Set (CofiniteTopology X)} : IsClosed s ↔ s = univ ∨ s.Finite := by
  simp only [← isOpen_compl_iff, isOpen_iff', compl_compl, compl_empty_iff]

theorem nhds_eq (x : CofiniteTopology X) : 𝓝 x = pure x ⊔ cofinite := by
  ext U
  rw [mem_nhds_iff]
  constructor
  · rintro ⟨V, hVU, V_op, haV⟩
    exact mem_sup.mpr ⟨hVU haV, mem_of_superset (V_op ⟨_, haV⟩) hVU⟩
  · rintro ⟨hU : x ∈ U, hU' : Uᶜ.Finite⟩
    exact ⟨U, Subset.rfl, fun _ => hU', hU⟩

theorem mem_nhds_iff {x : CofiniteTopology X} {s : Set (CofiniteTopology X)} :
    s ∈ 𝓝 x ↔ x ∈ s ∧ sᶜ.Finite := by simp [nhds_eq]

end CofiniteTopology

end Constructions

section Prod

variable [TopologicalSpace X] [TopologicalSpace Y] [TopologicalSpace Z] [TopologicalSpace W]
  [TopologicalSpace ε] [TopologicalSpace ζ]

-- Porting note (https://github.com/leanprover-community/mathlib4/issues/11215): TODO: Lean 4 fails to deduce implicit args
@[simp] theorem continuous_prod_mk {f : X → Y} {g : X → Z} :
    (Continuous fun x => (f x, g x)) ↔ Continuous f ∧ Continuous g :=
  (@continuous_inf_rng X (Y × Z) _ _ (TopologicalSpace.induced Prod.fst _)
    (TopologicalSpace.induced Prod.snd _)).trans <|
    continuous_induced_rng.and continuous_induced_rng

@[continuity]
theorem continuous_fst : Continuous (@Prod.fst X Y) :=
  (continuous_prod_mk.1 continuous_id).1

/-- Postcomposing `f` with `Prod.fst` is continuous -/
@[fun_prop]
theorem Continuous.fst {f : X → Y × Z} (hf : Continuous f) : Continuous fun x : X => (f x).1 :=
  continuous_fst.comp hf

/-- Precomposing `f` with `Prod.fst` is continuous -/
theorem Continuous.fst' {f : X → Z} (hf : Continuous f) : Continuous fun x : X × Y => f x.fst :=
  hf.comp continuous_fst

theorem continuousAt_fst {p : X × Y} : ContinuousAt Prod.fst p :=
  continuous_fst.continuousAt

/-- Postcomposing `f` with `Prod.fst` is continuous at `x` -/
@[fun_prop]
theorem ContinuousAt.fst {f : X → Y × Z} {x : X} (hf : ContinuousAt f x) :
    ContinuousAt (fun x : X => (f x).1) x :=
  continuousAt_fst.comp hf

/-- Precomposing `f` with `Prod.fst` is continuous at `(x, y)` -/
theorem ContinuousAt.fst' {f : X → Z} {x : X} {y : Y} (hf : ContinuousAt f x) :
    ContinuousAt (fun x : X × Y => f x.fst) (x, y) :=
  ContinuousAt.comp hf continuousAt_fst

/-- Precomposing `f` with `Prod.fst` is continuous at `x : X × Y` -/
theorem ContinuousAt.fst'' {f : X → Z} {x : X × Y} (hf : ContinuousAt f x.fst) :
    ContinuousAt (fun x : X × Y => f x.fst) x :=
  hf.comp continuousAt_fst

theorem Filter.Tendsto.fst_nhds {X} {l : Filter X} {f : X → Y × Z} {p : Y × Z}
    (h : Tendsto f l (𝓝 p)) : Tendsto (fun a ↦ (f a).1) l (𝓝 <| p.1) :=
  continuousAt_fst.tendsto.comp h

@[continuity]
theorem continuous_snd : Continuous (@Prod.snd X Y) :=
  (continuous_prod_mk.1 continuous_id).2

/-- Postcomposing `f` with `Prod.snd` is continuous -/
@[fun_prop]
theorem Continuous.snd {f : X → Y × Z} (hf : Continuous f) : Continuous fun x : X => (f x).2 :=
  continuous_snd.comp hf

/-- Precomposing `f` with `Prod.snd` is continuous -/
theorem Continuous.snd' {f : Y → Z} (hf : Continuous f) : Continuous fun x : X × Y => f x.snd :=
  hf.comp continuous_snd

theorem continuousAt_snd {p : X × Y} : ContinuousAt Prod.snd p :=
  continuous_snd.continuousAt

/-- Postcomposing `f` with `Prod.snd` is continuous at `x` -/
@[fun_prop]
theorem ContinuousAt.snd {f : X → Y × Z} {x : X} (hf : ContinuousAt f x) :
    ContinuousAt (fun x : X => (f x).2) x :=
  continuousAt_snd.comp hf

/-- Precomposing `f` with `Prod.snd` is continuous at `(x, y)` -/
theorem ContinuousAt.snd' {f : Y → Z} {x : X} {y : Y} (hf : ContinuousAt f y) :
    ContinuousAt (fun x : X × Y => f x.snd) (x, y) :=
  ContinuousAt.comp hf continuousAt_snd

/-- Precomposing `f` with `Prod.snd` is continuous at `x : X × Y` -/
theorem ContinuousAt.snd'' {f : Y → Z} {x : X × Y} (hf : ContinuousAt f x.snd) :
    ContinuousAt (fun x : X × Y => f x.snd) x :=
  hf.comp continuousAt_snd

theorem Filter.Tendsto.snd_nhds {X} {l : Filter X} {f : X → Y × Z} {p : Y × Z}
    (h : Tendsto f l (𝓝 p)) : Tendsto (fun a ↦ (f a).2) l (𝓝 <| p.2) :=
  continuousAt_snd.tendsto.comp h

@[continuity, fun_prop]
theorem Continuous.prod_mk {f : Z → X} {g : Z → Y} (hf : Continuous f) (hg : Continuous g) :
    Continuous fun x => (f x, g x) :=
  continuous_prod_mk.2 ⟨hf, hg⟩

@[continuity]
theorem Continuous.Prod.mk (x : X) : Continuous fun y : Y => (x, y) :=
  continuous_const.prod_mk continuous_id

@[continuity]
theorem Continuous.Prod.mk_left (y : Y) : Continuous fun x : X => (x, y) :=
  continuous_id.prod_mk continuous_const

/-- If `f x y` is continuous in `x` for all `y ∈ s`,
then the set of `x` such that `f x` maps `s` to `t` is closed. -/
lemma IsClosed.setOf_mapsTo {α : Type*} {f : X → α → Z} {s : Set α} {t : Set Z} (ht : IsClosed t)
    (hf : ∀ a ∈ s, Continuous (f · a)) : IsClosed {x | MapsTo (f x) s t} := by
  simpa only [MapsTo, setOf_forall] using isClosed_biInter fun y hy ↦ ht.preimage (hf y hy)

theorem Continuous.comp₂ {g : X × Y → Z} (hg : Continuous g) {e : W → X} (he : Continuous e)
    {f : W → Y} (hf : Continuous f) : Continuous fun w => g (e w, f w) :=
  hg.comp <| he.prod_mk hf

theorem Continuous.comp₃ {g : X × Y × Z → ε} (hg : Continuous g) {e : W → X} (he : Continuous e)
    {f : W → Y} (hf : Continuous f) {k : W → Z} (hk : Continuous k) :
    Continuous fun w => g (e w, f w, k w) :=
  hg.comp₂ he <| hf.prod_mk hk

theorem Continuous.comp₄ {g : X × Y × Z × ζ → ε} (hg : Continuous g) {e : W → X} (he : Continuous e)
    {f : W → Y} (hf : Continuous f) {k : W → Z} (hk : Continuous k) {l : W → ζ}
    (hl : Continuous l) : Continuous fun w => g (e w, f w, k w, l w) :=
  hg.comp₃ he hf <| hk.prod_mk hl

@[continuity]
theorem Continuous.prodMap {f : Z → X} {g : W → Y} (hf : Continuous f) (hg : Continuous g) :
    Continuous (Prod.map f g) :=
  hf.fst'.prod_mk hg.snd'

@[deprecated (since := "2024-10-05")] alias Continuous.prod_map := Continuous.prodMap

/-- A version of `continuous_inf_dom_left` for binary functions -/
theorem continuous_inf_dom_left₂ {X Y Z} {f : X → Y → Z} {ta1 ta2 : TopologicalSpace X}
    {tb1 tb2 : TopologicalSpace Y} {tc1 : TopologicalSpace Z}
    (h : by haveI := ta1; haveI := tb1; exact Continuous fun p : X × Y => f p.1 p.2) : by
    haveI := ta1 ⊓ ta2; haveI := tb1 ⊓ tb2; exact Continuous fun p : X × Y => f p.1 p.2 := by
  have ha := @continuous_inf_dom_left _ _ id ta1 ta2 ta1 (@continuous_id _ (id _))
  have hb := @continuous_inf_dom_left _ _ id tb1 tb2 tb1 (@continuous_id _ (id _))
  have h_continuous_id := @Continuous.prodMap _ _ _ _ ta1 tb1 (ta1 ⊓ ta2) (tb1 ⊓ tb2) _ _ ha hb
  exact @Continuous.comp _ _ _ (id _) (id _) _ _ _ h h_continuous_id

/-- A version of `continuous_inf_dom_right` for binary functions -/
theorem continuous_inf_dom_right₂ {X Y Z} {f : X → Y → Z} {ta1 ta2 : TopologicalSpace X}
    {tb1 tb2 : TopologicalSpace Y} {tc1 : TopologicalSpace Z}
    (h : by haveI := ta2; haveI := tb2; exact Continuous fun p : X × Y => f p.1 p.2) : by
    haveI := ta1 ⊓ ta2; haveI := tb1 ⊓ tb2; exact Continuous fun p : X × Y => f p.1 p.2 := by
  have ha := @continuous_inf_dom_right _ _ id ta1 ta2 ta2 (@continuous_id _ (id _))
  have hb := @continuous_inf_dom_right _ _ id tb1 tb2 tb2 (@continuous_id _ (id _))
  have h_continuous_id := @Continuous.prodMap _ _ _ _ ta2 tb2 (ta1 ⊓ ta2) (tb1 ⊓ tb2) _ _ ha hb
  exact @Continuous.comp _ _ _ (id _) (id _) _ _ _ h h_continuous_id

/-- A version of `continuous_sInf_dom` for binary functions -/
theorem continuous_sInf_dom₂ {X Y Z} {f : X → Y → Z} {tas : Set (TopologicalSpace X)}
    {tbs : Set (TopologicalSpace Y)} {tX : TopologicalSpace X} {tY : TopologicalSpace Y}
    {tc : TopologicalSpace Z} (hX : tX ∈ tas) (hY : tY ∈ tbs)
    (hf : Continuous fun p : X × Y => f p.1 p.2) : by
    haveI := sInf tas; haveI := sInf tbs
    exact @Continuous _ _ _ tc fun p : X × Y => f p.1 p.2 := by
  have hX := continuous_sInf_dom hX continuous_id
  have hY := continuous_sInf_dom hY continuous_id
  have h_continuous_id := @Continuous.prodMap _ _ _ _ tX tY (sInf tas) (sInf tbs) _ _ hX hY
  exact @Continuous.comp _ _ _ (id _) (id _) _ _ _ hf h_continuous_id

theorem Filter.Eventually.prod_inl_nhds {p : X → Prop} {x : X} (h : ∀ᶠ x in 𝓝 x, p x) (y : Y) :
    ∀ᶠ x in 𝓝 (x, y), p (x : X × Y).1 :=
  continuousAt_fst h

theorem Filter.Eventually.prod_inr_nhds {p : Y → Prop} {y : Y} (h : ∀ᶠ x in 𝓝 y, p x) (x : X) :
    ∀ᶠ x in 𝓝 (x, y), p (x : X × Y).2 :=
  continuousAt_snd h

theorem Filter.Eventually.prod_mk_nhds {px : X → Prop} {x} (hx : ∀ᶠ x in 𝓝 x, px x) {py : Y → Prop}
    {y} (hy : ∀ᶠ y in 𝓝 y, py y) : ∀ᶠ p in 𝓝 (x, y), px (p : X × Y).1 ∧ py p.2 :=
  (hx.prod_inl_nhds y).and (hy.prod_inr_nhds x)

theorem continuous_swap : Continuous (Prod.swap : X × Y → Y × X) :=
  continuous_snd.prod_mk continuous_fst

lemma isClosedMap_swap : IsClosedMap (Prod.swap : X × Y → Y × X) := fun s hs ↦ by
  rw [image_swap_eq_preimage_swap]
  exact hs.preimage continuous_swap

theorem Continuous.uncurry_left {f : X → Y → Z} (x : X) (h : Continuous (uncurry f)) :
    Continuous (f x) :=
  h.comp (Continuous.Prod.mk _)

theorem Continuous.uncurry_right {f : X → Y → Z} (y : Y) (h : Continuous (uncurry f)) :
    Continuous fun a => f a y :=
  h.comp (Continuous.Prod.mk_left _)


theorem continuous_curry {g : X × Y → Z} (x : X) (h : Continuous g) : Continuous (curry g x) :=
  Continuous.uncurry_left x h

theorem IsOpen.prod {s : Set X} {t : Set Y} (hs : IsOpen s) (ht : IsOpen t) : IsOpen (s ×ˢ t) :=
  (hs.preimage continuous_fst).inter (ht.preimage continuous_snd)

-- Porting note (https://github.com/leanprover-community/mathlib4/issues/11215): TODO: Lean fails to find `t₁` and `t₂` by unification
theorem nhds_prod_eq {x : X} {y : Y} : 𝓝 (x, y) = 𝓝 x ×ˢ 𝓝 y := by
  rw [prod_eq_inf, instTopologicalSpaceProd, nhds_inf (t₁ := TopologicalSpace.induced Prod.fst _)
    (t₂ := TopologicalSpace.induced Prod.snd _), nhds_induced, nhds_induced]

theorem nhdsWithin_prod_eq (x : X) (y : Y) (s : Set X) (t : Set Y) :
    𝓝[s ×ˢ t] (x, y) = 𝓝[s] x ×ˢ 𝓝[t] y := by
  simp only [nhdsWithin, nhds_prod_eq, ← prod_inf_prod, prod_principal_principal]

instance Prod.instNeBotNhdsWithinIio [Preorder X] [Preorder Y] {x : X × Y}
    [hx₁ : (𝓝[<] x.1).NeBot] [hx₂ : (𝓝[<] x.2).NeBot] : (𝓝[<] x).NeBot := by
  refine (hx₁.prod hx₂).mono ?_
  rw [← nhdsWithin_prod_eq]
  exact nhdsWithin_mono _ fun _ ⟨h₁, h₂⟩ ↦ Prod.lt_iff.2 <| .inl ⟨h₁, h₂.le⟩

instance Prod.instNeBotNhdsWithinIoi [Preorder X] [Preorder Y] {x : X × Y}
    [(𝓝[>] x.1).NeBot] [(𝓝[>] x.2).NeBot] : (𝓝[>] x).NeBot :=
  Prod.instNeBotNhdsWithinIio (X := Xᵒᵈ) (Y := Yᵒᵈ)
    (x := (OrderDual.toDual x.1, OrderDual.toDual x.2))

theorem mem_nhds_prod_iff {x : X} {y : Y} {s : Set (X × Y)} :
    s ∈ 𝓝 (x, y) ↔ ∃ u ∈ 𝓝 x, ∃ v ∈ 𝓝 y, u ×ˢ v ⊆ s := by rw [nhds_prod_eq, mem_prod_iff]

theorem mem_nhdsWithin_prod_iff {x : X} {y : Y} {s : Set (X × Y)} {tx : Set X} {ty : Set Y} :
    s ∈ 𝓝[tx ×ˢ ty] (x, y) ↔ ∃ u ∈ 𝓝[tx] x, ∃ v ∈ 𝓝[ty] y, u ×ˢ v ⊆ s := by
  rw [nhdsWithin_prod_eq, mem_prod_iff]

theorem Filter.HasBasis.prod_nhds {ιX ιY : Type*} {px : ιX → Prop} {py : ιY → Prop}
    {sx : ιX → Set X} {sy : ιY → Set Y} {x : X} {y : Y} (hx : (𝓝 x).HasBasis px sx)
    (hy : (𝓝 y).HasBasis py sy) :
    (𝓝 (x, y)).HasBasis (fun i : ιX × ιY => px i.1 ∧ py i.2) fun i => sx i.1 ×ˢ sy i.2 := by
  rw [nhds_prod_eq]
  exact hx.prod hy

theorem Filter.HasBasis.prod_nhds' {ιX ιY : Type*} {pX : ιX → Prop} {pY : ιY → Prop}
    {sx : ιX → Set X} {sy : ιY → Set Y} {p : X × Y} (hx : (𝓝 p.1).HasBasis pX sx)
    (hy : (𝓝 p.2).HasBasis pY sy) :
    (𝓝 p).HasBasis (fun i : ιX × ιY => pX i.1 ∧ pY i.2) fun i => sx i.1 ×ˢ sy i.2 :=
  hx.prod_nhds hy

theorem MapClusterPt.curry_prodMap {α β : Type*}
    {f : α → X} {g : β → Y} {la : Filter α} {lb : Filter β} {x : X} {y : Y}
    (hf : MapClusterPt x la f) (hg : MapClusterPt y lb g) :
    MapClusterPt (x, y) (la.curry lb) (.map f g) := by
  rw [mapClusterPt_iff] at hf hg
  rw [((𝓝 x).basis_sets.prod_nhds (𝓝 y).basis_sets).mapClusterPt_iff_frequently]
  rintro ⟨s, t⟩ ⟨hs, ht⟩
  rw [frequently_curry_iff]
  exact (hf s hs).mono fun x hx ↦ (hg t ht).mono fun y hy ↦ ⟨hx, hy⟩

theorem MapClusterPt.prodMap {α β : Type*}
    {f : α → X} {g : β → Y} {la : Filter α} {lb : Filter β} {x : X} {y : Y}
    (hf : MapClusterPt x la f) (hg : MapClusterPt y lb g) :
    MapClusterPt (x, y) (la ×ˢ lb) (.map f g) :=
  (hf.curry_prodMap hg).mono <| map_mono curry_le_prod

theorem mem_nhds_prod_iff' {x : X} {y : Y} {s : Set (X × Y)} :
    s ∈ 𝓝 (x, y) ↔ ∃ u v, IsOpen u ∧ x ∈ u ∧ IsOpen v ∧ y ∈ v ∧ u ×ˢ v ⊆ s :=
  ((nhds_basis_opens x).prod_nhds (nhds_basis_opens y)).mem_iff.trans <| by
    simp only [Prod.exists, and_comm, and_assoc, and_left_comm]

theorem Prod.tendsto_iff {X} (seq : X → Y × Z) {f : Filter X} (p : Y × Z) :
    Tendsto seq f (𝓝 p) ↔
      Tendsto (fun n => (seq n).fst) f (𝓝 p.fst) ∧ Tendsto (fun n => (seq n).snd) f (𝓝 p.snd) := by
  rw [nhds_prod_eq, Filter.tendsto_prod_iff']

instance [DiscreteTopology X] [DiscreteTopology Y] : DiscreteTopology (X × Y) :=
  discreteTopology_iff_nhds.2 fun (a, b) => by
    rw [nhds_prod_eq, nhds_discrete X, nhds_discrete Y, prod_pure_pure]

theorem prod_mem_nhds_iff {s : Set X} {t : Set Y} {x : X} {y : Y} :
    s ×ˢ t ∈ 𝓝 (x, y) ↔ s ∈ 𝓝 x ∧ t ∈ 𝓝 y := by rw [nhds_prod_eq, prod_mem_prod_iff]

theorem prod_mem_nhds {s : Set X} {t : Set Y} {x : X} {y : Y} (hx : s ∈ 𝓝 x) (hy : t ∈ 𝓝 y) :
    s ×ˢ t ∈ 𝓝 (x, y) :=
  prod_mem_nhds_iff.2 ⟨hx, hy⟩

theorem isOpen_setOf_disjoint_nhds_nhds : IsOpen { p : X × X | Disjoint (𝓝 p.1) (𝓝 p.2) } := by
  simp only [isOpen_iff_mem_nhds, Prod.forall, mem_setOf_eq]
  intro x y h
  obtain ⟨U, hU, V, hV, hd⟩ := ((nhds_basis_opens x).disjoint_iff (nhds_basis_opens y)).mp h
  exact mem_nhds_prod_iff'.mpr ⟨U, V, hU.2, hU.1, hV.2, hV.1, fun ⟨x', y'⟩ ⟨hx', hy'⟩ =>
    disjoint_of_disjoint_of_mem hd (hU.2.mem_nhds hx') (hV.2.mem_nhds hy')⟩

theorem Filter.Eventually.prod_nhds {p : X → Prop} {q : Y → Prop} {x : X} {y : Y}
    (hx : ∀ᶠ x in 𝓝 x, p x) (hy : ∀ᶠ y in 𝓝 y, q y) : ∀ᶠ z : X × Y in 𝓝 (x, y), p z.1 ∧ q z.2 :=
  prod_mem_nhds hx hy

theorem nhds_swap (x : X) (y : Y) : 𝓝 (x, y) = (𝓝 (y, x)).map Prod.swap := by
  rw [nhds_prod_eq, Filter.prod_comm, nhds_prod_eq]; rfl

theorem Filter.Tendsto.prod_mk_nhds {γ} {x : X} {y : Y} {f : Filter γ} {mx : γ → X} {my : γ → Y}
    (hx : Tendsto mx f (𝓝 x)) (hy : Tendsto my f (𝓝 y)) :
    Tendsto (fun c => (mx c, my c)) f (𝓝 (x, y)) := by
  rw [nhds_prod_eq]; exact Filter.Tendsto.prod_mk hx hy

theorem Filter.Eventually.curry_nhds {p : X × Y → Prop} {x : X} {y : Y}
    (h : ∀ᶠ x in 𝓝 (x, y), p x) : ∀ᶠ x' in 𝓝 x, ∀ᶠ y' in 𝓝 y, p (x', y') := by
  rw [nhds_prod_eq] at h
  exact h.curry

@[fun_prop]
theorem ContinuousAt.prod {f : X → Y} {g : X → Z} {x : X} (hf : ContinuousAt f x)
    (hg : ContinuousAt g x) : ContinuousAt (fun x => (f x, g x)) x :=
  hf.prod_mk_nhds hg

theorem ContinuousAt.prodMap {f : X → Z} {g : Y → W} {p : X × Y} (hf : ContinuousAt f p.fst)
    (hg : ContinuousAt g p.snd) : ContinuousAt (Prod.map f g) p :=
  hf.fst''.prod hg.snd''

@[deprecated (since := "2024-10-05")] alias ContinuousAt.prod_map := ContinuousAt.prodMap

/-- A version of `ContinuousAt.prodMap` that avoids `Prod.fst`/`Prod.snd`
by assuming that the point is `(x, y)`. -/
theorem ContinuousAt.prodMap' {f : X → Z} {g : Y → W} {x : X} {y : Y} (hf : ContinuousAt f x)
    (hg : ContinuousAt g y) : ContinuousAt (Prod.map f g) (x, y) :=
  hf.prodMap hg

@[deprecated (since := "2024-10-05")] alias ContinuousAt.prod_map' := ContinuousAt.prodMap'

theorem ContinuousAt.comp₂ {f : Y × Z → W} {g : X → Y} {h : X → Z} {x : X}
    (hf : ContinuousAt f (g x, h x)) (hg : ContinuousAt g x) (hh : ContinuousAt h x) :
    ContinuousAt (fun x ↦ f (g x, h x)) x :=
  ContinuousAt.comp hf (hg.prod hh)

theorem ContinuousAt.comp₂_of_eq {f : Y × Z → W} {g : X → Y} {h : X → Z} {x : X} {y : Y × Z}
    (hf : ContinuousAt f y) (hg : ContinuousAt g x) (hh : ContinuousAt h x) (e : (g x, h x) = y) :
    ContinuousAt (fun x ↦ f (g x, h x)) x := by
  rw [← e] at hf
  exact hf.comp₂ hg hh

/-- Continuous functions on products are continuous in their first argument -/
theorem Continuous.curry_left {f : X × Y → Z} (hf : Continuous f) {y : Y} :
    Continuous fun x ↦ f (x, y) :=
  hf.comp (continuous_id.prod_mk continuous_const)
alias Continuous.along_fst := Continuous.curry_left

/-- Continuous functions on products are continuous in their second argument -/
theorem Continuous.curry_right {f : X × Y → Z} (hf : Continuous f) {x : X} :
    Continuous fun y ↦ f (x, y) :=
  hf.comp (continuous_const.prod_mk continuous_id)
alias Continuous.along_snd := Continuous.curry_right

-- todo: prove a version of `generateFrom_union` with `image2 (∩) s t` in the LHS and use it here
theorem prod_generateFrom_generateFrom_eq {X Y : Type*} {s : Set (Set X)} {t : Set (Set Y)}
    (hs : ⋃₀ s = univ) (ht : ⋃₀ t = univ) :
    @instTopologicalSpaceProd X Y (generateFrom s) (generateFrom t) =
      generateFrom (image2 (·  ×ˢ ·) s t) :=
  let G := generateFrom (image2  (·  ×ˢ ·) s t)
  le_antisymm
    (le_generateFrom fun _ ⟨_, hu, _, hv, g_eq⟩ =>
      g_eq.symm ▸
        @IsOpen.prod _ _ (generateFrom s) (generateFrom t) _ _ (GenerateOpen.basic _ hu)
          (GenerateOpen.basic _ hv))
    (le_inf
      (coinduced_le_iff_le_induced.mp <|
        le_generateFrom fun u hu =>
          have : ⋃ v ∈ t, u ×ˢ v = Prod.fst ⁻¹' u := by
            simp_rw [← prod_iUnion, ← sUnion_eq_biUnion, ht, prod_univ]
          show G.IsOpen (Prod.fst ⁻¹' u) by
            rw [← this]
            exact
              isOpen_iUnion fun v =>
                isOpen_iUnion fun hv => GenerateOpen.basic _ ⟨_, hu, _, hv, rfl⟩)
      (coinduced_le_iff_le_induced.mp <|
        le_generateFrom fun v hv =>
          have : ⋃ u ∈ s, u ×ˢ v = Prod.snd ⁻¹' v := by
            simp_rw [← iUnion_prod_const, ← sUnion_eq_biUnion, hs, univ_prod]
          show G.IsOpen (Prod.snd ⁻¹' v) by
            rw [← this]
            exact
              isOpen_iUnion fun u =>
                isOpen_iUnion fun hu => GenerateOpen.basic _ ⟨_, hu, _, hv, rfl⟩))

-- todo: use the previous lemma?
theorem prod_eq_generateFrom :
    instTopologicalSpaceProd =
      generateFrom { g | ∃ (s : Set X) (t : Set Y), IsOpen s ∧ IsOpen t ∧ g = s ×ˢ t } :=
  le_antisymm (le_generateFrom fun _ ⟨_, _, hs, ht, g_eq⟩ => g_eq.symm ▸ hs.prod ht)
    (le_inf
      (forall_mem_image.2 fun t ht =>
        GenerateOpen.basic _ ⟨t, univ, by simpa [Set.prod_eq] using ht⟩)
      (forall_mem_image.2 fun t ht =>
        GenerateOpen.basic _ ⟨univ, t, by simpa [Set.prod_eq] using ht⟩))

-- Porting note (https://github.com/leanprover-community/mathlib4/issues/11215): TODO: align with `mem_nhds_prod_iff'`
theorem isOpen_prod_iff {s : Set (X × Y)} :
    IsOpen s ↔ ∀ a b, (a, b) ∈ s →
      ∃ u v, IsOpen u ∧ IsOpen v ∧ a ∈ u ∧ b ∈ v ∧ u ×ˢ v ⊆ s :=
  isOpen_iff_mem_nhds.trans <| by simp_rw [Prod.forall, mem_nhds_prod_iff', and_left_comm]

/-- A product of induced topologies is induced by the product map -/
theorem prod_induced_induced {X Z} (f : X → Y) (g : Z → W) :
    @instTopologicalSpaceProd X Z (induced f ‹_›) (induced g ‹_›) =
      induced (fun p => (f p.1, g p.2)) instTopologicalSpaceProd := by
  delta instTopologicalSpaceProd
  simp_rw [induced_inf, induced_compose]
  rfl

/-- Given a neighborhood `s` of `(x, x)`, then `(x, x)` has a square open neighborhood
  that is a subset of `s`. -/
theorem exists_nhds_square {s : Set (X × X)} {x : X} (hx : s ∈ 𝓝 (x, x)) :
    ∃ U : Set X, IsOpen U ∧ x ∈ U ∧ U ×ˢ U ⊆ s := by
  simpa [nhds_prod_eq, (nhds_basis_opens x).prod_self.mem_iff, and_assoc, and_left_comm] using hx

/-- `Prod.fst` maps neighborhood of `x : X × Y` within the section `Prod.snd ⁻¹' {x.2}`
to `𝓝 x.1`. -/
theorem map_fst_nhdsWithin (x : X × Y) : map Prod.fst (𝓝[Prod.snd ⁻¹' {x.2}] x) = 𝓝 x.1 := by
  refine le_antisymm (continuousAt_fst.mono_left inf_le_left) fun s hs => ?_
  rcases x with ⟨x, y⟩
  rw [mem_map, nhdsWithin, mem_inf_principal, mem_nhds_prod_iff] at hs
  rcases hs with ⟨u, hu, v, hv, H⟩
  simp only [prod_subset_iff, mem_singleton_iff, mem_setOf_eq, mem_preimage] at H
  exact mem_of_superset hu fun z hz => H _ hz _ (mem_of_mem_nhds hv) rfl

@[simp]
theorem map_fst_nhds (x : X × Y) : map Prod.fst (𝓝 x) = 𝓝 x.1 :=
  le_antisymm continuousAt_fst <| (map_fst_nhdsWithin x).symm.trans_le (map_mono inf_le_left)

/-- The first projection in a product of topological spaces sends open sets to open sets. -/
theorem isOpenMap_fst : IsOpenMap (@Prod.fst X Y) :=
  isOpenMap_iff_nhds_le.2 fun x => (map_fst_nhds x).ge

/-- `Prod.snd` maps neighborhood of `x : X × Y` within the section `Prod.fst ⁻¹' {x.1}`
to `𝓝 x.2`. -/
theorem map_snd_nhdsWithin (x : X × Y) : map Prod.snd (𝓝[Prod.fst ⁻¹' {x.1}] x) = 𝓝 x.2 := by
  refine le_antisymm (continuousAt_snd.mono_left inf_le_left) fun s hs => ?_
  rcases x with ⟨x, y⟩
  rw [mem_map, nhdsWithin, mem_inf_principal, mem_nhds_prod_iff] at hs
  rcases hs with ⟨u, hu, v, hv, H⟩
  simp only [prod_subset_iff, mem_singleton_iff, mem_setOf_eq, mem_preimage] at H
  exact mem_of_superset hv fun z hz => H _ (mem_of_mem_nhds hu) _ hz rfl

@[simp]
theorem map_snd_nhds (x : X × Y) : map Prod.snd (𝓝 x) = 𝓝 x.2 :=
  le_antisymm continuousAt_snd <| (map_snd_nhdsWithin x).symm.trans_le (map_mono inf_le_left)

/-- The second projection in a product of topological spaces sends open sets to open sets. -/
theorem isOpenMap_snd : IsOpenMap (@Prod.snd X Y) :=
  isOpenMap_iff_nhds_le.2 fun x => (map_snd_nhds x).ge

/-- A product set is open in a product space if and only if each factor is open, or one of them is
empty -/
theorem isOpen_prod_iff' {s : Set X} {t : Set Y} :
    IsOpen (s ×ˢ t) ↔ IsOpen s ∧ IsOpen t ∨ s = ∅ ∨ t = ∅ := by
  rcases (s ×ˢ t).eq_empty_or_nonempty with h | h
  · simp [h, prod_eq_empty_iff.1 h]
  · have st : s.Nonempty ∧ t.Nonempty := prod_nonempty_iff.1 h
    constructor
    · intro (H : IsOpen (s ×ˢ t))
      refine Or.inl ⟨?_, ?_⟩
      · simpa only [fst_image_prod _ st.2] using isOpenMap_fst _ H
      · simpa only [snd_image_prod st.1 t] using isOpenMap_snd _ H
    · intro H
      simp only [st.1.ne_empty, st.2.ne_empty, not_false_iff, or_false] at H
      exact H.1.prod H.2

theorem isQuotientMap_fst [Nonempty Y] : IsQuotientMap (Prod.fst : X × Y → X) :=
  isOpenMap_fst.isQuotientMap continuous_fst Prod.fst_surjective

@[deprecated (since := "2024-10-22")]
alias quotientMap_fst := isQuotientMap_fst

theorem isQuotientMap_snd [Nonempty X] : IsQuotientMap (Prod.snd : X × Y → Y) :=
  isOpenMap_snd.isQuotientMap continuous_snd Prod.snd_surjective

@[deprecated (since := "2024-10-22")]
alias quotientMap_snd := isQuotientMap_snd

theorem closure_prod_eq {s : Set X} {t : Set Y} : closure (s ×ˢ t) = closure s ×ˢ closure t :=
  ext fun ⟨a, b⟩ => by
    simp_rw [mem_prod, mem_closure_iff_nhdsWithin_neBot, nhdsWithin_prod_eq, prod_neBot]

theorem interior_prod_eq (s : Set X) (t : Set Y) : interior (s ×ˢ t) = interior s ×ˢ interior t :=
  ext fun ⟨a, b⟩ => by simp only [mem_interior_iff_mem_nhds, mem_prod, prod_mem_nhds_iff]

theorem frontier_prod_eq (s : Set X) (t : Set Y) :
    frontier (s ×ˢ t) = closure s ×ˢ frontier t ∪ frontier s ×ˢ closure t := by
  simp only [frontier, closure_prod_eq, interior_prod_eq, prod_diff_prod]

@[simp]
theorem frontier_prod_univ_eq (s : Set X) :
    frontier (s ×ˢ (univ : Set Y)) = frontier s ×ˢ univ := by
  simp [frontier_prod_eq]

@[simp]
theorem frontier_univ_prod_eq (s : Set Y) :
    frontier ((univ : Set X) ×ˢ s) = univ ×ˢ frontier s := by
  simp [frontier_prod_eq]

theorem map_mem_closure₂ {f : X → Y → Z} {x : X} {y : Y} {s : Set X} {t : Set Y} {u : Set Z}
    (hf : Continuous (uncurry f)) (hx : x ∈ closure s) (hy : y ∈ closure t)
    (h : ∀ a ∈ s, ∀ b ∈ t, f a b ∈ u) : f x y ∈ closure u :=
  have H₁ : (x, y) ∈ closure (s ×ˢ t) := by simpa only [closure_prod_eq] using mk_mem_prod hx hy
  have H₂ : MapsTo (uncurry f) (s ×ˢ t) u := forall_prod_set.2 h
  H₂.closure hf H₁

theorem IsClosed.prod {s₁ : Set X} {s₂ : Set Y} (h₁ : IsClosed s₁) (h₂ : IsClosed s₂) :
    IsClosed (s₁ ×ˢ s₂) :=
  closure_eq_iff_isClosed.mp <| by simp only [h₁.closure_eq, h₂.closure_eq, closure_prod_eq]

/-- The product of two dense sets is a dense set. -/
theorem Dense.prod {s : Set X} {t : Set Y} (hs : Dense s) (ht : Dense t) : Dense (s ×ˢ t) :=
  fun x => by
  rw [closure_prod_eq]
  exact ⟨hs x.1, ht x.2⟩

/-- If `f` and `g` are maps with dense range, then `Prod.map f g` has dense range. -/
theorem DenseRange.prodMap {ι : Type*} {κ : Type*} {f : ι → Y} {g : κ → Z} (hf : DenseRange f)
    (hg : DenseRange g) : DenseRange (Prod.map f g) := by
  simpa only [DenseRange, prod_range_range_eq] using hf.prod hg

@[deprecated (since := "2024-10-05")] alias DenseRange.prod_map := DenseRange.prodMap

lemma Topology.IsInducing.prodMap {f : X → Y} {g : Z → W} (hf : IsInducing f) (hg : IsInducing g) :
    IsInducing (Prod.map f g) :=
  isInducing_iff_nhds.2 fun (x, z) => by simp_rw [Prod.map_def, nhds_prod_eq, hf.nhds_eq_comap,
    hg.nhds_eq_comap, prod_comap_comap_eq]

@[deprecated (since := "2024-10-28")] alias Inducing.prodMap := IsInducing.prodMap

@[deprecated (since := "2024-10-05")] alias Inducing.prod_map := IsInducing.prodMap

@[simp]
lemma Topology.isInducing_const_prod {x : X} {f : Y → Z} :
    IsInducing (fun x' => (x, f x')) ↔ IsInducing f := by
  simp_rw [isInducing_iff, instTopologicalSpaceProd, induced_inf, induced_compose,
    Function.comp_def, induced_const, top_inf_eq]

@[deprecated (since := "2024-10-28")] alias inducing_const_prod := isInducing_const_prod

@[simp]
lemma Topology.isInducing_prod_const {y : Y} {f : X → Z} :
    IsInducing (fun x => (f x, y)) ↔ IsInducing f := by
  simp_rw [isInducing_iff, instTopologicalSpaceProd, induced_inf, induced_compose,
    Function.comp_def, induced_const, inf_top_eq]

@[deprecated (since := "2024-10-28")] alias inducing_prod_const := isInducing_prod_const

lemma Topology.IsEmbedding.prodMap {f : X → Y} {g : Z → W} (hf : IsEmbedding f)
    (hg : IsEmbedding g) : IsEmbedding (Prod.map f g) where
  toIsInducing := hf.isInducing.prodMap hg.isInducing
  injective := hf.injective.prodMap hg.injective

@[deprecated (since := "2024-10-08")] alias Embedding.prodMap := Topology.IsEmbedding.prodMap
@[deprecated (since := "2024-10-05")] alias Embedding.prod_map := Topology.IsEmbedding.prodMap

protected theorem IsOpenMap.prodMap {f : X → Y} {g : Z → W} (hf : IsOpenMap f) (hg : IsOpenMap g) :
    IsOpenMap (Prod.map f g) := by
  rw [isOpenMap_iff_nhds_le]
  rintro ⟨a, b⟩
  rw [nhds_prod_eq, nhds_prod_eq, ← Filter.prod_map_map_eq']
  exact Filter.prod_mono (hf.nhds_le a) (hg.nhds_le b)

@[deprecated (since := "2024-10-05")] alias IsOpenMap.prod := IsOpenMap.prodMap

protected lemma Topology.IsOpenEmbedding.prodMap {f : X → Y} {g : Z → W} (hf : IsOpenEmbedding f)
    (hg : IsOpenEmbedding g) : IsOpenEmbedding (Prod.map f g) :=
  .of_isEmbedding_isOpenMap (hf.1.prodMap hg.1) (hf.isOpenMap.prodMap hg.isOpenMap)

@[deprecated (since := "2024-10-18")]
alias OpenEmbedding.prodMap := IsOpenEmbedding.prodMap

@[deprecated (since := "2024-10-05")] alias IsOpenEmbedding.prod := IsOpenEmbedding.prodMap

lemma isEmbedding_graph {f : X → Y} (hf : Continuous f) : IsEmbedding fun x => (x, f x) :=
  .of_comp (continuous_id.prod_mk hf) continuous_fst .id

@[deprecated (since := "2024-10-26")]
alias embedding_graph := isEmbedding_graph

lemma isEmbedding_prodMk (x : X) : IsEmbedding (Prod.mk x : Y → X × Y) :=
  .of_comp (Continuous.Prod.mk x) continuous_snd .id

@[deprecated (since := "2024-10-26")]
alias embedding_prod_mk := isEmbedding_prodMk

theorem IsOpenQuotientMap.prodMap {f : X → Y} {g : Z → W} (hf : IsOpenQuotientMap f)
    (hg : IsOpenQuotientMap g) : IsOpenQuotientMap (Prod.map f g) :=
  ⟨.prodMap hf.1 hg.1, .prodMap hf.2 hg.2, .prodMap hf.3 hg.3⟩

end Prod

section Bool

lemma continuous_bool_rng [TopologicalSpace X] {f : X → Bool} (b : Bool) :
    Continuous f ↔ IsClopen (f ⁻¹' {b}) := by
  rw [continuous_discrete_rng, Bool.forall_bool' b, IsClopen, ← isOpen_compl_iff, ← preimage_compl,
    Bool.compl_singleton, and_comm]

end Bool

section Sum

open Sum

variable [TopologicalSpace X] [TopologicalSpace Y] [TopologicalSpace Z] [TopologicalSpace W]

theorem continuous_sum_dom {f : X ⊕ Y → Z} :
    Continuous f ↔ Continuous (f ∘ Sum.inl) ∧ Continuous (f ∘ Sum.inr) :=
  (continuous_sup_dom (t₁ := TopologicalSpace.coinduced Sum.inl _)
    (t₂ := TopologicalSpace.coinduced Sum.inr _)).trans <|
    continuous_coinduced_dom.and continuous_coinduced_dom

theorem continuous_sum_elim {f : X → Z} {g : Y → Z} :
    Continuous (Sum.elim f g) ↔ Continuous f ∧ Continuous g :=
  continuous_sum_dom

@[continuity, fun_prop]
theorem Continuous.sum_elim {f : X → Z} {g : Y → Z} (hf : Continuous f) (hg : Continuous g) :
    Continuous (Sum.elim f g) :=
  continuous_sum_elim.2 ⟨hf, hg⟩

@[continuity, fun_prop]
theorem continuous_isLeft : Continuous (isLeft : X ⊕ Y → Bool) :=
  continuous_sum_dom.2 ⟨continuous_const, continuous_const⟩

@[continuity, fun_prop]
theorem continuous_isRight : Continuous (isRight : X ⊕ Y → Bool) :=
  continuous_sum_dom.2 ⟨continuous_const, continuous_const⟩

@[continuity, fun_prop]
theorem continuous_inl : Continuous (@inl X Y) := ⟨fun _ => And.left⟩

@[continuity, fun_prop]
theorem continuous_inr : Continuous (@inr X Y) := ⟨fun _ => And.right⟩

@[fun_prop, continuity]
lemma continuous_sum_swap : Continuous (@Sum.swap X Y) :=
  Continuous.sum_elim continuous_inr continuous_inl

theorem isOpen_sum_iff {s : Set (X ⊕ Y)} : IsOpen s ↔ IsOpen (inl ⁻¹' s) ∧ IsOpen (inr ⁻¹' s) :=
  Iff.rfl

theorem isClosed_sum_iff {s : Set (X ⊕ Y)} :
    IsClosed s ↔ IsClosed (inl ⁻¹' s) ∧ IsClosed (inr ⁻¹' s) := by
  simp only [← isOpen_compl_iff, isOpen_sum_iff, preimage_compl]

theorem isOpenMap_inl : IsOpenMap (@inl X Y) := fun u hu => by
  simpa [isOpen_sum_iff, preimage_image_eq u Sum.inl_injective]

theorem isOpenMap_inr : IsOpenMap (@inr X Y) := fun u hu => by
  simpa [isOpen_sum_iff, preimage_image_eq u Sum.inr_injective]

<<<<<<< HEAD
theorem isClosedMap_inl : IsClosedMap (@Sum.inl X Y) := fun u hu ↦ by
  simpa [isClosed_sum_iff, preimage_image_eq u Sum.inl_injective]

theorem isClosedMap_inr : IsClosedMap (@Sum.inr X Y) := fun u hu ↦ by
=======
theorem isClosedMap_inl : IsClosedMap (@inl X Y) := fun u hu ↦ by
  simpa [isClosed_sum_iff, preimage_image_eq u Sum.inl_injective]

theorem isClosedMap_inr : IsClosedMap (@inr X Y) := fun u hu ↦ by
>>>>>>> cb9cedc7
  simpa [isClosed_sum_iff, preimage_image_eq u Sum.inr_injective]

protected lemma Topology.IsOpenEmbedding.inl : IsOpenEmbedding (@inl X Y) :=
  .of_continuous_injective_isOpenMap continuous_inl inl_injective isOpenMap_inl

@[deprecated (since := "2024-10-30")] alias isOpenEmbedding_inl := IsOpenEmbedding.inl

@[deprecated (since := "2024-10-18")]
alias openEmbedding_inl := IsOpenEmbedding.inl

protected lemma Topology.IsOpenEmbedding.inr : IsOpenEmbedding (@inr X Y) :=
  .of_continuous_injective_isOpenMap continuous_inr inr_injective isOpenMap_inr

@[deprecated (since := "2024-10-30")] alias isOpenEmbedding_inr := IsOpenEmbedding.inr

@[deprecated (since := "2024-10-18")]
alias openEmbedding_inr := IsOpenEmbedding.inr

protected lemma Topology.IsEmbedding.inl : IsEmbedding (@inl X Y) := IsOpenEmbedding.inl.1
protected lemma Topology.IsEmbedding.inr : IsEmbedding (@inr X Y) := IsOpenEmbedding.inr.1

@[deprecated (since := "2024-10-26")]
alias embedding_inr := IsEmbedding.inr

lemma isOpen_range_inl : IsOpen (range (inl : X → X ⊕ Y)) := IsOpenEmbedding.inl.2
lemma isOpen_range_inr : IsOpen (range (inr : Y → X ⊕ Y)) := IsOpenEmbedding.inr.2

theorem isClosed_range_inl : IsClosed (range (inl : X → X ⊕ Y)) := by
  rw [← isOpen_compl_iff, compl_range_inl]
  exact isOpen_range_inr

theorem isClosed_range_inr : IsClosed (range (inr : Y → X ⊕ Y)) := by
  rw [← isOpen_compl_iff, compl_range_inr]
  exact isOpen_range_inl

theorem Topology.IsClosedEmbedding.inl : IsClosedEmbedding (inl : X → X ⊕ Y) :=
  ⟨.inl, isClosed_range_inl⟩

@[deprecated (since := "2024-10-30")] alias isClosedEmbedding_inl := IsClosedEmbedding.inl

@[deprecated (since := "2024-10-20")]
alias closedEmbedding_inl := IsClosedEmbedding.inl

theorem Topology.IsClosedEmbedding.inr : IsClosedEmbedding (inr : Y → X ⊕ Y) :=
  ⟨.inr, isClosed_range_inr⟩

@[deprecated (since := "2024-10-30")] alias isClosedEmbedding_inr := IsClosedEmbedding.inr

@[deprecated (since := "2024-10-20")]
alias closedEmbedding_inr := IsClosedEmbedding.inr

theorem nhds_inl (x : X) : 𝓝 (inl x : X ⊕ Y) = map inl (𝓝 x) :=
  (IsOpenEmbedding.inl.map_nhds_eq _).symm

theorem nhds_inr (y : Y) : 𝓝 (inr y : X ⊕ Y) = map inr (𝓝 y) :=
  (IsOpenEmbedding.inr.map_nhds_eq _).symm

@[simp]
theorem continuous_sum_map {f : X → Y} {g : Z → W} :
    Continuous (Sum.map f g) ↔ Continuous f ∧ Continuous g :=
  continuous_sum_elim.trans <|
    IsEmbedding.inl.continuous_iff.symm.and IsEmbedding.inr.continuous_iff.symm

@[continuity, fun_prop]
theorem Continuous.sum_map {f : X → Y} {g : Z → W} (hf : Continuous f) (hg : Continuous g) :
    Continuous (Sum.map f g) :=
  continuous_sum_map.2 ⟨hf, hg⟩

theorem isOpenMap_sum {f : X ⊕ Y → Z} :
    IsOpenMap f ↔ (IsOpenMap fun a => f (inl a)) ∧ IsOpenMap fun b => f (inr b) := by
  simp only [isOpenMap_iff_nhds_le, Sum.forall, nhds_inl, nhds_inr, Filter.map_map, comp_def]

theorem IsOpenMap.sumMap {f : X → Y} {g : Z → W} (hf : IsOpenMap f) (hg : IsOpenMap g) :
    IsOpenMap (Sum.map f g) :=
  isOpenMap_sum.2 ⟨isOpenMap_inl.comp hf, isOpenMap_inr.comp hg⟩

@[simp]
theorem isOpenMap_sum_elim {f : X → Z} {g : Y → Z} :
    IsOpenMap (Sum.elim f g) ↔ IsOpenMap f ∧ IsOpenMap g := by
  simp only [isOpenMap_sum, elim_inl, elim_inr]

theorem IsOpenMap.sum_elim {f : X → Z} {g : Y → Z} (hf : IsOpenMap f) (hg : IsOpenMap g) :
    IsOpenMap (Sum.elim f g) :=
  isOpenMap_sum_elim.2 ⟨hf, hg⟩

lemma IsOpenEmbedding.sum_elim {f : X → Z} {g : Y → Z}
    (hf : IsOpenEmbedding f) (hg : IsOpenEmbedding g) (h : Injective (Sum.elim f g)) :
    IsOpenEmbedding (Sum.elim f g) := by
  rw [isOpenEmbedding_iff_continuous_injective_isOpenMap] at hf hg ⊢
  exact ⟨hf.1.sum_elim hg.1, h, hf.2.2.sum_elim hg.2.2⟩

theorem isClosedMap_sum {f : X ⊕ Y → Z} :
    IsClosedMap f ↔ (IsClosedMap fun a => f (.inl a)) ∧ IsClosedMap fun b => f (.inr b) := by
  constructor
  · intro h
    exact ⟨h.comp IsClosedEmbedding.inl.isClosedMap, h.comp IsClosedEmbedding.inr.isClosedMap⟩
  · rintro h Z hZ
    rw [isClosed_sum_iff] at hZ
    convert (h.1 _ hZ.1).union (h.2 _ hZ.2)
    ext
    simp only [mem_image, Sum.exists, mem_union, mem_preimage]

theorem IsClosedMap.sumMap {f : X → Y} {g : Z → W} (hf : IsClosedMap f) (hg : IsClosedMap g) :
    IsClosedMap (Sum.map f g) :=
  isClosedMap_sum.2 ⟨isClosedMap_inl.comp hf, isClosedMap_inr.comp hg⟩

@[simp]
theorem isClosedMap_sum_elim {f : X → Z} {g : Y → Z} :
    IsClosedMap (Sum.elim f g) ↔ IsClosedMap f ∧ IsClosedMap g := by
  simp only [isClosedMap_sum, Sum.elim_inl, Sum.elim_inr]

theorem IsClosedMap.sum_elim {f : X → Z} {g : Y → Z} (hf : IsClosedMap f) (hg : IsClosedMap g) :
    IsClosedMap (Sum.elim f g) :=
  isClosedMap_sum_elim.2 ⟨hf, hg⟩

lemma IsClosedEmbedding.sum_elim {f : X → Z} {g : Y → Z}
    (hf : IsClosedEmbedding f) (hg : IsClosedEmbedding g) (h : Injective (Sum.elim f g)) :
    IsClosedEmbedding (Sum.elim f g) := by
  rw [IsClosedEmbedding.isClosedEmbedding_iff_continuous_injective_isClosedMap] at hf hg ⊢
  exact ⟨hf.1.sum_elim hg.1, h, hf.2.2.sum_elim hg.2.2⟩

end Sum

section Subtype

variable [TopologicalSpace X] [TopologicalSpace Y] {p : X → Prop}

lemma Topology.IsInducing.subtypeVal {t : Set Y} : IsInducing ((↑) : t → Y) := ⟨rfl⟩

@[deprecated (since := "2024-10-28")] alias inducing_subtype_val := IsInducing.subtypeVal

lemma Topology.IsInducing.of_codRestrict {f : X → Y} {t : Set Y} (ht : ∀ x, f x ∈ t)
    (h : IsInducing (t.codRestrict f ht)) : IsInducing f := subtypeVal.comp h

@[deprecated (since := "2024-10-28")] alias Inducing.of_codRestrict := IsInducing.of_codRestrict

lemma Topology.IsEmbedding.subtypeVal : IsEmbedding ((↑) : Subtype p → X) :=
  ⟨.subtypeVal, Subtype.coe_injective⟩

@[deprecated (since := "2024-10-26")]
alias embedding_subtype_val := IsEmbedding.subtypeVal

theorem Topology.IsClosedEmbedding.subtypeVal (h : IsClosed {a | p a}) :
    IsClosedEmbedding ((↑) : Subtype p → X) :=
  ⟨.subtypeVal, by rwa [Subtype.range_coe_subtype]⟩

@[deprecated (since := "2024-10-20")]
alias closedEmbedding_subtype_val := IsClosedEmbedding.subtypeVal

@[continuity, fun_prop]
theorem continuous_subtype_val : Continuous (@Subtype.val X p) :=
  continuous_induced_dom

theorem Continuous.subtype_val {f : Y → Subtype p} (hf : Continuous f) :
    Continuous fun x => (f x : X) :=
  continuous_subtype_val.comp hf

theorem IsOpen.isOpenEmbedding_subtypeVal {s : Set X} (hs : IsOpen s) :
    IsOpenEmbedding ((↑) : s → X) :=
  ⟨.subtypeVal, (@Subtype.range_coe _ s).symm ▸ hs⟩

@[deprecated (since := "2024-10-18")]
alias IsOpen.openEmbedding_subtype_val := IsOpen.isOpenEmbedding_subtypeVal

theorem IsOpen.isOpenMap_subtype_val {s : Set X} (hs : IsOpen s) : IsOpenMap ((↑) : s → X) :=
  hs.isOpenEmbedding_subtypeVal.isOpenMap

theorem IsOpenMap.restrict {f : X → Y} (hf : IsOpenMap f) {s : Set X} (hs : IsOpen s) :
    IsOpenMap (s.restrict f) :=
  hf.comp hs.isOpenMap_subtype_val

lemma IsClosed.isClosedEmbedding_subtypeVal {s : Set X} (hs : IsClosed s) :
    IsClosedEmbedding ((↑) : s → X) := .subtypeVal hs

@[deprecated (since := "2024-10-20")]
alias IsClosed.closedEmbedding_subtype_val := IsClosed.isClosedEmbedding_subtypeVal

theorem IsClosed.isClosedMap_subtype_val {s : Set X} (hs : IsClosed s) :
    IsClosedMap ((↑) : s → X) :=
  hs.isClosedEmbedding_subtypeVal.isClosedMap

@[continuity, fun_prop]
theorem Continuous.subtype_mk {f : Y → X} (h : Continuous f) (hp : ∀ x, p (f x)) :
    Continuous fun x => (⟨f x, hp x⟩ : Subtype p) :=
  continuous_induced_rng.2 h

theorem Continuous.subtype_map {f : X → Y} (h : Continuous f) {q : Y → Prop}
    (hpq : ∀ x, p x → q (f x)) : Continuous (Subtype.map f hpq) :=
  (h.comp continuous_subtype_val).subtype_mk _

theorem continuous_inclusion {s t : Set X} (h : s ⊆ t) : Continuous (inclusion h) :=
  continuous_id.subtype_map h

theorem continuousAt_subtype_val {p : X → Prop} {x : Subtype p} :
    ContinuousAt ((↑) : Subtype p → X) x :=
  continuous_subtype_val.continuousAt

theorem Subtype.dense_iff {s : Set X} {t : Set s} : Dense t ↔ s ⊆ closure ((↑) '' t) := by
  rw [IsInducing.subtypeVal.dense_iff, SetCoe.forall]
  rfl

theorem map_nhds_subtype_val {s : Set X} (x : s) : map ((↑) : s → X) (𝓝 x) = 𝓝[s] ↑x := by
  rw [IsInducing.subtypeVal.map_nhds_eq, Subtype.range_val]

theorem map_nhds_subtype_coe_eq_nhds {x : X} (hx : p x) (h : ∀ᶠ x in 𝓝 x, p x) :
    map ((↑) : Subtype p → X) (𝓝 ⟨x, hx⟩) = 𝓝 x :=
  map_nhds_induced_of_mem <| by rw [Subtype.range_val]; exact h

theorem nhds_subtype_eq_comap {x : X} {h : p x} : 𝓝 (⟨x, h⟩ : Subtype p) = comap (↑) (𝓝 x) :=
  nhds_induced _ _

theorem tendsto_subtype_rng {Y : Type*} {p : X → Prop} {l : Filter Y} {f : Y → Subtype p} :
    ∀ {x : Subtype p}, Tendsto f l (𝓝 x) ↔ Tendsto (fun x => (f x : X)) l (𝓝 (x : X))
  | ⟨a, ha⟩ => by rw [nhds_subtype_eq_comap, tendsto_comap_iff]; rfl

theorem closure_subtype {x : { a // p a }} {s : Set { a // p a }} :
    x ∈ closure s ↔ (x : X) ∈ closure (((↑) : _ → X) '' s) :=
  closure_induced

@[simp]
theorem continuousAt_codRestrict_iff {f : X → Y} {t : Set Y} (h1 : ∀ x, f x ∈ t) {x : X} :
    ContinuousAt (codRestrict f t h1) x ↔ ContinuousAt f x :=
  IsInducing.subtypeVal.continuousAt_iff

alias ⟨_, ContinuousAt.codRestrict⟩ := continuousAt_codRestrict_iff

theorem ContinuousAt.restrict {f : X → Y} {s : Set X} {t : Set Y} (h1 : MapsTo f s t) {x : s}
    (h2 : ContinuousAt f x) : ContinuousAt (h1.restrict f s t) x :=
  (h2.comp continuousAt_subtype_val).codRestrict _

theorem ContinuousAt.restrictPreimage {f : X → Y} {s : Set Y} {x : f ⁻¹' s} (h : ContinuousAt f x) :
    ContinuousAt (s.restrictPreimage f) x :=
  h.restrict _

@[continuity, fun_prop]
theorem Continuous.codRestrict {f : X → Y} {s : Set Y} (hf : Continuous f) (hs : ∀ a, f a ∈ s) :
    Continuous (s.codRestrict f hs) :=
  hf.subtype_mk hs

@[continuity, fun_prop]
theorem Continuous.restrict {f : X → Y} {s : Set X} {t : Set Y} (h1 : MapsTo f s t)
    (h2 : Continuous f) : Continuous (h1.restrict f s t) :=
  (h2.comp continuous_subtype_val).codRestrict _

@[continuity, fun_prop]
theorem Continuous.restrictPreimage {f : X → Y} {s : Set Y} (h : Continuous f) :
    Continuous (s.restrictPreimage f) :=
  h.restrict _

theorem Topology.IsInducing.codRestrict {e : X → Y} (he : IsInducing e) {s : Set Y}
    (hs : ∀ x, e x ∈ s) : IsInducing (codRestrict e s hs) :=
  he.of_comp (he.continuous.codRestrict hs) continuous_subtype_val

@[deprecated (since := "2024-10-28")] alias Inducing.codRestrict := IsInducing.codRestrict

protected lemma Topology.IsEmbedding.codRestrict {e : X → Y} (he : IsEmbedding e) (s : Set Y)
    (hs : ∀ x, e x ∈ s) : IsEmbedding (codRestrict e s hs) :=
  he.of_comp (he.continuous.codRestrict hs) continuous_subtype_val

@[deprecated (since := "2024-10-26")]
alias Embedding.codRestrict := IsEmbedding.codRestrict

variable {s t : Set X}

protected lemma Topology.IsEmbedding.inclusion (h : s ⊆ t) :
    IsEmbedding (inclusion h) := IsEmbedding.subtypeVal.codRestrict _ _

protected lemma Topology.IsOpenEmbedding.inclusion (hst : s ⊆ t) (hs : IsOpen (t ↓∩ s)) :
    IsOpenEmbedding (inclusion hst) where
  toIsEmbedding := .inclusion _
  isOpen_range := by rwa [range_inclusion]

protected lemma Topology.IsClosedEmbedding.inclusion (hst : s ⊆ t) (hs : IsClosed (t ↓∩ s)) :
    IsClosedEmbedding (inclusion hst) where
  toIsEmbedding := .inclusion _
  isClosed_range := by rwa [range_inclusion]

@[deprecated (since := "2024-10-26")]
alias embedding_inclusion := IsEmbedding.inclusion

/-- Let `s, t ⊆ X` be two subsets of a topological space `X`.  If `t ⊆ s` and the topology induced
by `X`on `s` is discrete, then also the topology induces on `t` is discrete. -/
theorem DiscreteTopology.of_subset {X : Type*} [TopologicalSpace X] {s t : Set X}
    (_ : DiscreteTopology s) (ts : t ⊆ s) : DiscreteTopology t :=
  (IsEmbedding.inclusion ts).discreteTopology

/-- Let `s` be a discrete subset of a topological space. Then the preimage of `s` by
a continuous injective map is also discrete. -/
theorem DiscreteTopology.preimage_of_continuous_injective {X Y : Type*} [TopologicalSpace X]
    [TopologicalSpace Y] (s : Set Y) [DiscreteTopology s] {f : X → Y} (hc : Continuous f)
    (hinj : Function.Injective f) : DiscreteTopology (f ⁻¹' s) :=
  DiscreteTopology.of_continuous_injective (β := s) (Continuous.restrict
    (by exact fun _ x ↦ x) hc) ((MapsTo.restrict_inj _).mpr hinj.injOn)

/-- If `f : X → Y` is a quotient map,
then its restriction to the preimage of an open set is a quotient map too. -/
theorem Topology.IsQuotientMap.restrictPreimage_isOpen {f : X → Y} (hf : IsQuotientMap f)
    {s : Set Y} (hs : IsOpen s) : IsQuotientMap (s.restrictPreimage f) := by
  refine isQuotientMap_iff.2 ⟨hf.surjective.restrictPreimage _, fun U ↦ ?_⟩
  rw [hs.isOpenEmbedding_subtypeVal.isOpen_iff_image_isOpen, ← hf.isOpen_preimage,
    (hs.preimage hf.continuous).isOpenEmbedding_subtypeVal.isOpen_iff_image_isOpen,
    image_val_preimage_restrictPreimage]

@[deprecated (since := "2024-10-22")]
alias QuotientMap.restrictPreimage_isOpen := IsQuotientMap.restrictPreimage_isOpen

open scoped Set.Notation in
lemma isClosed_preimage_val {s t : Set X} : IsClosed (s ↓∩ t) ↔ s ∩ closure (s ∩ t) ⊆ t := by
  rw [← closure_eq_iff_isClosed, IsEmbedding.subtypeVal.closure_eq_preimage_closure_image,
    ← Subtype.val_injective.image_injective.eq_iff, Subtype.image_preimage_coe,
    Subtype.image_preimage_coe, subset_antisymm_iff, and_iff_left, Set.subset_inter_iff,
    and_iff_right]
  exacts [Set.inter_subset_left, Set.subset_inter Set.inter_subset_left subset_closure]

theorem frontier_inter_open_inter {s t : Set X} (ht : IsOpen t) :
    frontier (s ∩ t) ∩ t = frontier s ∩ t := by
  simp only [Set.inter_comm _ t, ← Subtype.preimage_coe_eq_preimage_coe_iff,
    ht.isOpenMap_subtype_val.preimage_frontier_eq_frontier_preimage continuous_subtype_val,
    Subtype.preimage_coe_self_inter]

end Subtype

section Quotient

variable [TopologicalSpace X] [TopologicalSpace Y]
variable {r : X → X → Prop} {s : Setoid X}

theorem isQuotientMap_quot_mk : IsQuotientMap (@Quot.mk X r) :=
  ⟨Quot.exists_rep, rfl⟩

@[deprecated (since := "2024-10-22")]
alias quotientMap_quot_mk := isQuotientMap_quot_mk

@[continuity, fun_prop]
theorem continuous_quot_mk : Continuous (@Quot.mk X r) :=
  continuous_coinduced_rng

@[continuity, fun_prop]
theorem continuous_quot_lift {f : X → Y} (hr : ∀ a b, r a b → f a = f b) (h : Continuous f) :
    Continuous (Quot.lift f hr : Quot r → Y) :=
  continuous_coinduced_dom.2 h

theorem isQuotientMap_quotient_mk' : IsQuotientMap (@Quotient.mk' X s) :=
  isQuotientMap_quot_mk

@[deprecated (since := "2024-10-22")]
alias quotientMap_quotient_mk' := isQuotientMap_quotient_mk'

theorem continuous_quotient_mk' : Continuous (@Quotient.mk' X s) :=
  continuous_coinduced_rng

theorem Continuous.quotient_lift {f : X → Y} (h : Continuous f) (hs : ∀ a b, a ≈ b → f a = f b) :
    Continuous (Quotient.lift f hs : Quotient s → Y) :=
  continuous_coinduced_dom.2 h

theorem Continuous.quotient_liftOn' {f : X → Y} (h : Continuous f)
    (hs : ∀ a b, s a b → f a = f b) :
    Continuous (fun x => Quotient.liftOn' x f hs : Quotient s → Y) :=
  h.quotient_lift hs

@[continuity, fun_prop]
theorem Continuous.quotient_map' {t : Setoid Y} {f : X → Y} (hf : Continuous f)
    (H : (s.r ⇒ t.r) f f) : Continuous (Quotient.map' f H) :=
  (continuous_quotient_mk'.comp hf).quotient_lift _

end Quotient

section Pi

variable {ι : Type*} {π : ι → Type*} {κ : Type*} [TopologicalSpace X]
  [T : ∀ i, TopologicalSpace (π i)] {f : X → ∀ i : ι, π i}

theorem continuous_pi_iff : Continuous f ↔ ∀ i, Continuous fun a => f a i := by
  simp only [continuous_iInf_rng, continuous_induced_rng, comp_def]

@[continuity, fun_prop]
theorem continuous_pi (h : ∀ i, Continuous fun a => f a i) : Continuous f :=
  continuous_pi_iff.2 h

@[continuity, fun_prop]
theorem continuous_apply (i : ι) : Continuous fun p : ∀ i, π i => p i :=
  continuous_iInf_dom continuous_induced_dom

@[continuity]
theorem continuous_apply_apply {ρ : κ → ι → Type*} [∀ j i, TopologicalSpace (ρ j i)] (j : κ)
    (i : ι) : Continuous fun p : ∀ j, ∀ i, ρ j i => p j i :=
  (continuous_apply i).comp (continuous_apply j)

theorem continuousAt_apply (i : ι) (x : ∀ i, π i) : ContinuousAt (fun p : ∀ i, π i => p i) x :=
  (continuous_apply i).continuousAt

theorem Filter.Tendsto.apply_nhds {l : Filter Y} {f : Y → ∀ i, π i} {x : ∀ i, π i}
    (h : Tendsto f l (𝓝 x)) (i : ι) : Tendsto (fun a => f a i) l (𝓝 <| x i) :=
  (continuousAt_apply i _).tendsto.comp h

@[fun_prop]
protected theorem Continuous.piMap {Y : ι → Type*} [∀ i, TopologicalSpace (Y i)]
    {f : ∀ i, π i → Y i} (hf : ∀ i, Continuous (f i)) : Continuous (Pi.map f) :=
  continuous_pi fun i ↦ (hf i).comp (continuous_apply i)

theorem nhds_pi {a : ∀ i, π i} : 𝓝 a = pi fun i => 𝓝 (a i) := by
  simp only [nhds_iInf, nhds_induced, Filter.pi]

protected theorem IsOpenMap.piMap {Y : ι → Type*} [∀ i, TopologicalSpace (Y i)] {f : ∀ i, π i → Y i}
    (hfo : ∀ i, IsOpenMap (f i)) (hsurj : ∀ᶠ i in cofinite, Surjective (f i)) :
    IsOpenMap (Pi.map f) := by
  refine IsOpenMap.of_nhds_le fun x ↦ ?_
  rw [nhds_pi, nhds_pi, map_piMap_pi hsurj]
  exact Filter.pi_mono fun i ↦ (hfo i).nhds_le _

protected theorem IsOpenQuotientMap.piMap {Y : ι → Type*} [∀ i, TopologicalSpace (Y i)]
    {f : ∀ i, π i → Y i} (hf : ∀ i, IsOpenQuotientMap (f i)) : IsOpenQuotientMap (Pi.map f) :=
  ⟨.piMap fun i ↦ (hf i).1, .piMap fun i ↦ (hf i).2, .piMap (fun i ↦ (hf i).3) <|
    .of_forall fun i ↦ (hf i).1⟩

theorem tendsto_pi_nhds {f : Y → ∀ i, π i} {g : ∀ i, π i} {u : Filter Y} :
    Tendsto f u (𝓝 g) ↔ ∀ x, Tendsto (fun i => f i x) u (𝓝 (g x)) := by
  rw [nhds_pi, Filter.tendsto_pi]

theorem continuousAt_pi {f : X → ∀ i, π i} {x : X} :
    ContinuousAt f x ↔ ∀ i, ContinuousAt (fun y => f y i) x :=
  tendsto_pi_nhds

@[fun_prop]
theorem continuousAt_pi' {f : X → ∀ i, π i} {x : X} (hf : ∀ i, ContinuousAt (fun y => f y i) x) :
    ContinuousAt f x :=
  continuousAt_pi.2 hf

@[fun_prop]
protected theorem ContinuousAt.piMap {Y : ι → Type*} [∀ i, TopologicalSpace (Y i)]
    {f : ∀ i, π i → Y i} {x : ∀ i, π i} (hf : ∀ i, ContinuousAt (f i) (x i)) :
    ContinuousAt (Pi.map f) x :=
  continuousAt_pi.2 fun i ↦ (hf i).comp (continuousAt_apply i x)

theorem Pi.continuous_precomp' {ι' : Type*} (φ : ι' → ι) :
    Continuous (fun (f : (∀ i, π i)) (j : ι') ↦ f (φ j)) :=
  continuous_pi fun j ↦ continuous_apply (φ j)

theorem Pi.continuous_precomp {ι' : Type*} (φ : ι' → ι) :
    Continuous (· ∘ φ : (ι → X) → (ι' → X)) :=
  Pi.continuous_precomp' φ

theorem Pi.continuous_postcomp' {X : ι → Type*} [∀ i, TopologicalSpace (X i)]
    {g : ∀ i, π i → X i} (hg : ∀ i, Continuous (g i)) :
    Continuous (fun (f : (∀ i, π i)) (i : ι) ↦ g i (f i)) :=
  continuous_pi fun i ↦ (hg i).comp <| continuous_apply i

theorem Pi.continuous_postcomp [TopologicalSpace Y] {g : X → Y} (hg : Continuous g) :
    Continuous (g ∘ · : (ι → X) → (ι → Y)) :=
  Pi.continuous_postcomp' fun _ ↦ hg

lemma Pi.induced_precomp' {ι' : Type*} (φ : ι' → ι) :
    induced (fun (f : (∀ i, π i)) (j : ι') ↦ f (φ j)) Pi.topologicalSpace =
    ⨅ i', induced (eval (φ i')) (T (φ i')) := by
  simp [Pi.topologicalSpace, induced_iInf, induced_compose, comp_def]

lemma Pi.induced_precomp [TopologicalSpace Y] {ι' : Type*} (φ : ι' → ι) :
    induced (· ∘ φ) Pi.topologicalSpace =
    ⨅ i', induced (eval (φ i')) ‹TopologicalSpace Y› :=
  induced_precomp' φ

@[continuity, fun_prop]
lemma Pi.continuous_restrict (S : Set ι) :
    Continuous (S.restrict : (∀ i : ι, π i) → (∀ i : S, π i)) :=
  Pi.continuous_precomp' ((↑) : S → ι)

@[continuity, fun_prop]
lemma Pi.continuous_restrict₂ {s t : Set ι} (hst : s ⊆ t) : Continuous (restrict₂ (π := π) hst) :=
  continuous_pi fun _ ↦ continuous_apply _

@[continuity, fun_prop]
theorem Finset.continuous_restrict (s : Finset ι) : Continuous (s.restrict (π := π)) :=
  continuous_pi fun _ ↦ continuous_apply _

@[continuity, fun_prop]
theorem Finset.continuous_restrict₂ {s t : Finset ι} (hst : s ⊆ t) :
    Continuous (Finset.restrict₂ (π := π) hst) :=
  continuous_pi fun _ ↦ continuous_apply _

variable [TopologicalSpace Z]

@[continuity, fun_prop]
theorem Pi.continuous_restrict_apply (s : Set X) {f : X → Z} (hf : Continuous f) :
    Continuous (s.restrict f) := hf.comp continuous_subtype_val

@[continuity, fun_prop]
theorem Pi.continuous_restrict₂_apply {s t : Set X} (hst : s ⊆ t)
    {f : t → Z} (hf : Continuous f) :
    Continuous (restrict₂ (π := fun _ ↦ Z) hst f) := hf.comp (continuous_inclusion hst)

@[continuity, fun_prop]
theorem Finset.continuous_restrict_apply (s : Finset X) {f : X → Z} (hf : Continuous f) :
    Continuous (s.restrict f) := hf.comp continuous_subtype_val

@[continuity, fun_prop]
theorem Finset.continuous_restrict₂_apply {s t : Finset X} (hst : s ⊆ t)
    {f : t → Z} (hf : Continuous f) :
    Continuous (restrict₂ (π := fun _ ↦ Z) hst f) := hf.comp (continuous_inclusion hst)

lemma Pi.induced_restrict (S : Set ι) :
    induced (S.restrict) Pi.topologicalSpace =
    ⨅ i ∈ S, induced (eval i) (T i) := by
  simp (config := { unfoldPartialApp := true }) [← iInf_subtype'', ← induced_precomp' ((↑) : S → ι),
    restrict]

lemma Pi.induced_restrict_sUnion (𝔖 : Set (Set ι)) :
    induced (⋃₀ 𝔖).restrict (Pi.topologicalSpace (Y := fun i : (⋃₀ 𝔖) ↦ π i)) =
    ⨅ S ∈ 𝔖, induced S.restrict Pi.topologicalSpace := by
  simp_rw [Pi.induced_restrict, iInf_sUnion]

theorem Filter.Tendsto.update [DecidableEq ι] {l : Filter Y} {f : Y → ∀ i, π i} {x : ∀ i, π i}
    (hf : Tendsto f l (𝓝 x)) (i : ι) {g : Y → π i} {xi : π i} (hg : Tendsto g l (𝓝 xi)) :
    Tendsto (fun a => update (f a) i (g a)) l (𝓝 <| update x i xi) :=
  tendsto_pi_nhds.2 fun j => by rcases eq_or_ne j i with (rfl | hj) <;> simp [*, hf.apply_nhds]

theorem ContinuousAt.update [DecidableEq ι] {x : X} (hf : ContinuousAt f x) (i : ι) {g : X → π i}
    (hg : ContinuousAt g x) : ContinuousAt (fun a => update (f a) i (g a)) x :=
  hf.tendsto.update i hg

theorem Continuous.update [DecidableEq ι] (hf : Continuous f) (i : ι) {g : X → π i}
    (hg : Continuous g) : Continuous fun a => update (f a) i (g a) :=
  continuous_iff_continuousAt.2 fun _ => hf.continuousAt.update i hg.continuousAt

/-- `Function.update f i x` is continuous in `(f, x)`. -/
@[continuity, fun_prop]
theorem continuous_update [DecidableEq ι] (i : ι) :
    Continuous fun f : (∀ j, π j) × π i => update f.1 i f.2 :=
  continuous_fst.update i continuous_snd

/-- `Pi.mulSingle i x` is continuous in `x`. -/
-- Porting note (https://github.com/leanprover-community/mathlib4/issues/11215): TODO: restore @[continuity]
@[to_additive "`Pi.single i x` is continuous in `x`."]
theorem continuous_mulSingle [∀ i, One (π i)] [DecidableEq ι] (i : ι) :
    Continuous fun x => (Pi.mulSingle i x : ∀ i, π i) :=
  continuous_const.update _ continuous_id

section Fin
variable {n : ℕ} {π : Fin (n + 1) → Type*} [∀ i, TopologicalSpace (π i)]

theorem Filter.Tendsto.finCons
    {f : Y → π 0} {g : Y → ∀ j : Fin n, π j.succ} {l : Filter Y} {x : π 0} {y : ∀ j, π (Fin.succ j)}
    (hf : Tendsto f l (𝓝 x)) (hg : Tendsto g l (𝓝 y)) :
    Tendsto (fun a => Fin.cons (f a) (g a)) l (𝓝 <| Fin.cons x y) :=
  tendsto_pi_nhds.2 fun j => Fin.cases (by simpa) (by simpa using tendsto_pi_nhds.1 hg) j

theorem ContinuousAt.finCons {f : X → π 0} {g : X → ∀ j : Fin n, π (Fin.succ j)} {x : X}
    (hf : ContinuousAt f x) (hg : ContinuousAt g x) :
    ContinuousAt (fun a => Fin.cons (f a) (g a)) x :=
  hf.tendsto.finCons hg

theorem Continuous.finCons {f : X → π 0} {g : X → ∀ j : Fin n, π (Fin.succ j)}
    (hf : Continuous f) (hg : Continuous g) : Continuous fun a => Fin.cons (f a) (g a) :=
  continuous_iff_continuousAt.2 fun _ => hf.continuousAt.finCons hg.continuousAt

theorem Filter.Tendsto.matrixVecCons
    {f : Y → Z} {g : Y → Fin n → Z} {l : Filter Y} {x : Z} {y : Fin n → Z}
    (hf : Tendsto f l (𝓝 x)) (hg : Tendsto g l (𝓝 y)) :
    Tendsto (fun a => Matrix.vecCons (f a) (g a)) l (𝓝 <| Matrix.vecCons x y) :=
  hf.finCons hg

theorem ContinuousAt.matrixVecCons
    {f : X → Z} {g : X → Fin n → Z} {x : X} (hf : ContinuousAt f x) (hg : ContinuousAt g x) :
    ContinuousAt (fun a => Matrix.vecCons (f a) (g a)) x :=
  hf.finCons hg

theorem Continuous.matrixVecCons
    {f : X → Z} {g : X → Fin n → Z} (hf : Continuous f) (hg : Continuous g) :
    Continuous fun a => Matrix.vecCons (f a) (g a) :=
  hf.finCons hg

theorem Filter.Tendsto.finSnoc
    {f : Y → ∀ j : Fin n, π j.castSucc} {g : Y → π (Fin.last _)}
    {l : Filter Y} {x : ∀ j, π (Fin.castSucc j)} {y : π (Fin.last _)}
    (hf : Tendsto f l (𝓝 x)) (hg : Tendsto g l (𝓝 y)) :
    Tendsto (fun a => Fin.snoc (f a) (g a)) l (𝓝 <| Fin.snoc x y) :=
  tendsto_pi_nhds.2 fun j => Fin.lastCases (by simpa) (by simpa using tendsto_pi_nhds.1 hf) j

theorem ContinuousAt.finSnoc {f : X → ∀ j : Fin n, π j.castSucc} {g : X → π (Fin.last _)} {x : X}
    (hf : ContinuousAt f x) (hg : ContinuousAt g x) :
    ContinuousAt (fun a => Fin.snoc (f a) (g a)) x :=
  hf.tendsto.finSnoc hg

theorem Continuous.finSnoc {f : X → ∀ j : Fin n, π j.castSucc} {g : X → π (Fin.last _)}
    (hf : Continuous f) (hg : Continuous g) : Continuous fun a => Fin.snoc (f a) (g a) :=
  continuous_iff_continuousAt.2 fun _ => hf.continuousAt.finSnoc hg.continuousAt

theorem Filter.Tendsto.finInsertNth
    (i : Fin (n + 1)) {f : Y → π i} {g : Y → ∀ j : Fin n, π (i.succAbove j)} {l : Filter Y}
    {x : π i} {y : ∀ j, π (i.succAbove j)} (hf : Tendsto f l (𝓝 x)) (hg : Tendsto g l (𝓝 y)) :
    Tendsto (fun a => i.insertNth (f a) (g a)) l (𝓝 <| i.insertNth x y) :=
  tendsto_pi_nhds.2 fun j => Fin.succAboveCases i (by simpa) (by simpa using tendsto_pi_nhds.1 hg) j

@[deprecated (since := "2025-01-02")]
alias Filter.Tendsto.fin_insertNth := Filter.Tendsto.finInsertNth

theorem ContinuousAt.finInsertNth
    (i : Fin (n + 1)) {f : X → π i} {g : X → ∀ j : Fin n, π (i.succAbove j)} {x : X}
    (hf : ContinuousAt f x) (hg : ContinuousAt g x) :
    ContinuousAt (fun a => i.insertNth (f a) (g a)) x :=
  hf.tendsto.finInsertNth i hg

@[deprecated (since := "2025-01-02")]
alias ContinuousAt.fin_insertNth := ContinuousAt.finInsertNth

theorem Continuous.finInsertNth
    (i : Fin (n + 1)) {f : X → π i} {g : X → ∀ j : Fin n, π (i.succAbove j)}
    (hf : Continuous f) (hg : Continuous g) : Continuous fun a => i.insertNth (f a) (g a) :=
  continuous_iff_continuousAt.2 fun _ => hf.continuousAt.finInsertNth i hg.continuousAt

@[deprecated (since := "2025-01-02")]
alias Continuous.fin_insertNth := Continuous.finInsertNth

end Fin

theorem isOpen_set_pi {i : Set ι} {s : ∀ a, Set (π a)} (hi : i.Finite)
    (hs : ∀ a ∈ i, IsOpen (s a)) : IsOpen (pi i s) := by
  rw [pi_def]; exact hi.isOpen_biInter fun a ha => (hs _ ha).preimage (continuous_apply _)

theorem isOpen_pi_iff {s : Set (∀ a, π a)} :
    IsOpen s ↔
      ∀ f, f ∈ s → ∃ (I : Finset ι) (u : ∀ a, Set (π a)),
        (∀ a, a ∈ I → IsOpen (u a) ∧ f a ∈ u a) ∧ (I : Set ι).pi u ⊆ s := by
  rw [isOpen_iff_nhds]
  simp_rw [le_principal_iff, nhds_pi, Filter.mem_pi', mem_nhds_iff]
  refine forall₂_congr fun a _ => ⟨?_, ?_⟩
  · rintro ⟨I, t, ⟨h1, h2⟩⟩
    refine ⟨I, fun a => eval a '' (I : Set ι).pi fun a => (h1 a).choose, fun i hi => ?_, ?_⟩
    · simp_rw [eval_image_pi (Finset.mem_coe.mpr hi)
          (pi_nonempty_iff.mpr fun i => ⟨_, fun _ => (h1 i).choose_spec.2.2⟩)]
      exact (h1 i).choose_spec.2
    · exact Subset.trans
        (pi_mono fun i hi => (eval_image_pi_subset hi).trans (h1 i).choose_spec.1) h2
  · rintro ⟨I, t, ⟨h1, h2⟩⟩
    classical
    refine ⟨I, fun a => ite (a ∈ I) (t a) univ, fun i => ?_, ?_⟩
    · by_cases hi : i ∈ I
      · use t i
        simp_rw [if_pos hi]
        exact ⟨Subset.rfl, (h1 i) hi⟩
      · use univ
        simp_rw [if_neg hi]
        exact ⟨Subset.rfl, isOpen_univ, mem_univ _⟩
    · rw [← univ_pi_ite]
      simp only [← ite_and, ← Finset.mem_coe, and_self_iff, univ_pi_ite, h2]

theorem isOpen_pi_iff' [Finite ι] {s : Set (∀ a, π a)} :
    IsOpen s ↔
      ∀ f, f ∈ s → ∃ u : ∀ a, Set (π a), (∀ a, IsOpen (u a) ∧ f a ∈ u a) ∧ univ.pi u ⊆ s := by
  cases nonempty_fintype ι
  rw [isOpen_iff_nhds]
  simp_rw [le_principal_iff, nhds_pi, Filter.mem_pi', mem_nhds_iff]
  refine forall₂_congr fun a _ => ⟨?_, ?_⟩
  · rintro ⟨I, t, ⟨h1, h2⟩⟩
    refine
      ⟨fun i => (h1 i).choose,
        ⟨fun i => (h1 i).choose_spec.2,
          (pi_mono fun i _ => (h1 i).choose_spec.1).trans (Subset.trans ?_ h2)⟩⟩
    rw [← pi_inter_compl (I : Set ι)]
    exact inter_subset_left
  · exact fun ⟨u, ⟨h1, _⟩⟩ =>
      ⟨Finset.univ, u, ⟨fun i => ⟨u i, ⟨rfl.subset, h1 i⟩⟩, by rwa [Finset.coe_univ]⟩⟩

theorem isClosed_set_pi {i : Set ι} {s : ∀ a, Set (π a)} (hs : ∀ a ∈ i, IsClosed (s a)) :
    IsClosed (pi i s) := by
  rw [pi_def]; exact isClosed_biInter fun a ha => (hs _ ha).preimage (continuous_apply _)

theorem mem_nhds_of_pi_mem_nhds {I : Set ι} {s : ∀ i, Set (π i)} (a : ∀ i, π i) (hs : I.pi s ∈ 𝓝 a)
    {i : ι} (hi : i ∈ I) : s i ∈ 𝓝 (a i) := by
  rw [nhds_pi] at hs; exact mem_of_pi_mem_pi hs hi

theorem set_pi_mem_nhds {i : Set ι} {s : ∀ a, Set (π a)} {x : ∀ a, π a} (hi : i.Finite)
    (hs : ∀ a ∈ i, s a ∈ 𝓝 (x a)) : pi i s ∈ 𝓝 x := by
  rw [pi_def, biInter_mem hi]
  exact fun a ha => (continuous_apply a).continuousAt (hs a ha)

theorem set_pi_mem_nhds_iff {I : Set ι} (hI : I.Finite) {s : ∀ i, Set (π i)} (a : ∀ i, π i) :
    I.pi s ∈ 𝓝 a ↔ ∀ i : ι, i ∈ I → s i ∈ 𝓝 (a i) := by
  rw [nhds_pi, pi_mem_pi_iff hI]

theorem interior_pi_set {I : Set ι} (hI : I.Finite) {s : ∀ i, Set (π i)} :
    interior (pi I s) = I.pi fun i => interior (s i) := by
  ext a
  simp only [Set.mem_pi, mem_interior_iff_mem_nhds, set_pi_mem_nhds_iff hI]

theorem exists_finset_piecewise_mem_of_mem_nhds [DecidableEq ι] {s : Set (∀ a, π a)} {x : ∀ a, π a}
    (hs : s ∈ 𝓝 x) (y : ∀ a, π a) : ∃ I : Finset ι, I.piecewise x y ∈ s := by
  simp only [nhds_pi, Filter.mem_pi'] at hs
  rcases hs with ⟨I, t, htx, hts⟩
  refine ⟨I, hts fun i hi => ?_⟩
  simpa [Finset.mem_coe.1 hi] using mem_of_mem_nhds (htx i)

theorem pi_generateFrom_eq {π : ι → Type*} {g : ∀ a, Set (Set (π a))} :
    (@Pi.topologicalSpace ι π fun a => generateFrom (g a)) =
      generateFrom
        { t | ∃ (s : ∀ a, Set (π a)) (i : Finset ι), (∀ a ∈ i, s a ∈ g a) ∧ t = pi (↑i) s } := by
  refine le_antisymm ?_ ?_
  · apply le_generateFrom
    rintro _ ⟨s, i, hi, rfl⟩
    letI := fun a => generateFrom (g a)
    exact isOpen_set_pi i.finite_toSet (fun a ha => GenerateOpen.basic _ (hi a ha))
  · classical
    refine le_iInf fun i => coinduced_le_iff_le_induced.1 <| le_generateFrom fun s hs => ?_
    refine GenerateOpen.basic _ ⟨update (fun i => univ) i s, {i}, ?_⟩
    simp [hs]

theorem pi_eq_generateFrom :
    Pi.topologicalSpace =
      generateFrom
        { g | ∃ (s : ∀ a, Set (π a)) (i : Finset ι), (∀ a ∈ i, IsOpen (s a)) ∧ g = pi (↑i) s } :=
  calc Pi.topologicalSpace
  _ = @Pi.topologicalSpace ι π fun _ => generateFrom { s | IsOpen s } := by
    simp only [generateFrom_setOf_isOpen]
  _ = _ := pi_generateFrom_eq

theorem pi_generateFrom_eq_finite {π : ι → Type*} {g : ∀ a, Set (Set (π a))} [Finite ι]
    (hg : ∀ a, ⋃₀ g a = univ) :
    (@Pi.topologicalSpace ι π fun a => generateFrom (g a)) =
      generateFrom { t | ∃ s : ∀ a, Set (π a), (∀ a, s a ∈ g a) ∧ t = pi univ s } := by
  cases nonempty_fintype ι
  rw [pi_generateFrom_eq]
  refine le_antisymm (generateFrom_anti ?_) (le_generateFrom ?_)
  · exact fun s ⟨t, ht, Eq⟩ => ⟨t, Finset.univ, by simp [ht, Eq]⟩
  · rintro s ⟨t, i, ht, rfl⟩
    letI := generateFrom { t | ∃ s : ∀ a, Set (π a), (∀ a, s a ∈ g a) ∧ t = pi univ s }
    refine isOpen_iff_forall_mem_open.2 fun f hf => ?_
    choose c hcg hfc using fun a => sUnion_eq_univ_iff.1 (hg a) (f a)
    refine ⟨pi i t ∩ pi ((↑i)ᶜ : Set ι) c, inter_subset_left, ?_, ⟨hf, fun a _ => hfc a⟩⟩
    classical
    rw [← univ_pi_piecewise]
    refine GenerateOpen.basic _ ⟨_, fun a => ?_, rfl⟩
    by_cases a ∈ i <;> simp [*]

theorem induced_to_pi {X : Type*} (f : X → ∀ i, π i) :
    induced f Pi.topologicalSpace = ⨅ i, induced (f · i) inferInstance := by
  simp_rw [Pi.topologicalSpace, induced_iInf, induced_compose, Function.comp_def]

/-- Suppose `π i` is a family of topological spaces indexed by `i : ι`, and `X` is a type
endowed with a family of maps `f i : X → π i` for every `i : ι`, hence inducing a
map `g : X → Π i, π i`. This lemma shows that infimum of the topologies on `X` induced by
the `f i` as `i : ι` varies is simply the topology on `X` induced by `g : X → Π i, π i`
where `Π i, π i` is endowed with the usual product topology. -/
theorem inducing_iInf_to_pi {X : Type*} (f : ∀ i, X → π i) :
    @IsInducing X (∀ i, π i) (⨅ i, induced (f i) inferInstance) _ fun x i => f i x :=
  letI := ⨅ i, induced (f i) inferInstance; ⟨(induced_to_pi _).symm⟩

variable [Finite ι] [∀ i, DiscreteTopology (π i)]

/-- A finite product of discrete spaces is discrete. -/
instance Pi.discreteTopology : DiscreteTopology (∀ i, π i) :=
  singletons_open_iff_discrete.mp fun x => by
    rw [← univ_pi_singleton]
    exact isOpen_set_pi finite_univ fun i _ => (isOpen_discrete {x i})

end Pi

section Sigma

variable {ι κ : Type*} {σ : ι → Type*} {τ : κ → Type*} [∀ i, TopologicalSpace (σ i)]
  [∀ k, TopologicalSpace (τ k)] [TopologicalSpace X]

@[continuity, fun_prop]
theorem continuous_sigmaMk {i : ι} : Continuous (@Sigma.mk ι σ i) :=
  continuous_iSup_rng continuous_coinduced_rng

theorem isOpen_sigma_iff {s : Set (Sigma σ)} : IsOpen s ↔ ∀ i, IsOpen (Sigma.mk i ⁻¹' s) := by
  rw [isOpen_iSup_iff]
  rfl

theorem isClosed_sigma_iff {s : Set (Sigma σ)} : IsClosed s ↔ ∀ i, IsClosed (Sigma.mk i ⁻¹' s) := by
  simp only [← isOpen_compl_iff, isOpen_sigma_iff, preimage_compl]

theorem isOpenMap_sigmaMk {i : ι} : IsOpenMap (@Sigma.mk ι σ i) := by
  intro s hs
  rw [isOpen_sigma_iff]
  intro j
  rcases eq_or_ne j i with (rfl | hne)
  · rwa [preimage_image_eq _ sigma_mk_injective]
  · rw [preimage_image_sigmaMk_of_ne hne]
    exact isOpen_empty

theorem isOpen_range_sigmaMk {i : ι} : IsOpen (range (@Sigma.mk ι σ i)) :=
  isOpenMap_sigmaMk.isOpen_range

theorem isClosedMap_sigmaMk {i : ι} : IsClosedMap (@Sigma.mk ι σ i) := by
  intro s hs
  rw [isClosed_sigma_iff]
  intro j
  rcases eq_or_ne j i with (rfl | hne)
  · rwa [preimage_image_eq _ sigma_mk_injective]
  · rw [preimage_image_sigmaMk_of_ne hne]
    exact isClosed_empty

theorem isClosed_range_sigmaMk {i : ι} : IsClosed (range (@Sigma.mk ι σ i)) :=
  isClosedMap_sigmaMk.isClosed_range

lemma Topology.IsOpenEmbedding.sigmaMk {i : ι} : IsOpenEmbedding (@Sigma.mk ι σ i) :=
  .of_continuous_injective_isOpenMap continuous_sigmaMk sigma_mk_injective isOpenMap_sigmaMk

@[deprecated (since := "2024-10-30")] alias isOpenEmbedding_sigmaMk := IsOpenEmbedding.sigmaMk

@[deprecated (since := "2024-10-18")]
alias openEmbedding_sigmaMk := IsOpenEmbedding.sigmaMk

lemma Topology.IsClosedEmbedding.sigmaMk {i : ι} : IsClosedEmbedding (@Sigma.mk ι σ i) :=
  .of_continuous_injective_isClosedMap continuous_sigmaMk sigma_mk_injective isClosedMap_sigmaMk

@[deprecated (since := "2024-10-30")] alias isClosedEmbedding_sigmaMk := IsClosedEmbedding.sigmaMk

@[deprecated (since := "2024-10-20")]
alias closedEmbedding_sigmaMk := IsClosedEmbedding.sigmaMk

lemma Topology.IsEmbedding.sigmaMk {i : ι} : IsEmbedding (@Sigma.mk ι σ i) :=
  IsClosedEmbedding.sigmaMk.1

@[deprecated (since := "2024-10-26")]
alias embedding_sigmaMk := IsEmbedding.sigmaMk

theorem Sigma.nhds_mk (i : ι) (x : σ i) : 𝓝 (⟨i, x⟩ : Sigma σ) = Filter.map (Sigma.mk i) (𝓝 x) :=
  (IsOpenEmbedding.sigmaMk.map_nhds_eq x).symm

theorem Sigma.nhds_eq (x : Sigma σ) : 𝓝 x = Filter.map (Sigma.mk x.1) (𝓝 x.2) := by
  cases x
  apply Sigma.nhds_mk

theorem comap_sigmaMk_nhds (i : ι) (x : σ i) : comap (Sigma.mk i) (𝓝 ⟨i, x⟩) = 𝓝 x :=
  (IsEmbedding.sigmaMk.nhds_eq_comap _).symm

theorem isOpen_sigma_fst_preimage (s : Set ι) : IsOpen (Sigma.fst ⁻¹' s : Set (Σ a, σ a)) := by
  rw [← biUnion_of_singleton s, preimage_iUnion₂]
  simp only [← range_sigmaMk]
  exact isOpen_biUnion fun _ _ => isOpen_range_sigmaMk

/-- A map out of a sum type is continuous iff its restriction to each summand is. -/
@[simp]
theorem continuous_sigma_iff {f : Sigma σ → X} :
    Continuous f ↔ ∀ i, Continuous fun a => f ⟨i, a⟩ := by
  delta instTopologicalSpaceSigma
  rw [continuous_iSup_dom]
  exact forall_congr' fun _ => continuous_coinduced_dom

/-- A map out of a sum type is continuous if its restriction to each summand is. -/
@[continuity, fun_prop]
theorem continuous_sigma {f : Sigma σ → X} (hf : ∀ i, Continuous fun a => f ⟨i, a⟩) :
    Continuous f :=
  continuous_sigma_iff.2 hf

/-- A map defined on a sigma type (a.k.a. the disjoint union of an indexed family of topological
spaces) is inducing iff its restriction to each component is inducing and each the image of each
component under `f` can be separated from the images of all other components by an open set. -/
theorem inducing_sigma {f : Sigma σ → X} :
    IsInducing f ↔ (∀ i, IsInducing (f ∘ Sigma.mk i)) ∧
      (∀ i, ∃ U, IsOpen U ∧ ∀ x, f x ∈ U ↔ x.1 = i) := by
  refine ⟨fun h ↦ ⟨fun i ↦ h.comp IsEmbedding.sigmaMk.1, fun i ↦ ?_⟩, ?_⟩
  · rcases h.isOpen_iff.1 (isOpen_range_sigmaMk (i := i)) with ⟨U, hUo, hU⟩
    refine ⟨U, hUo, ?_⟩
    simpa [Set.ext_iff] using hU
  · refine fun ⟨h₁, h₂⟩ ↦ isInducing_iff_nhds.2 fun ⟨i, x⟩ ↦ ?_
    rw [Sigma.nhds_mk, (h₁ i).nhds_eq_comap, comp_apply, ← comap_comap, map_comap_of_mem]
    rcases h₂ i with ⟨U, hUo, hU⟩
    filter_upwards [preimage_mem_comap <| hUo.mem_nhds <| (hU _).2 rfl] with y hy
    simpa [hU] using hy

@[simp 1100]
theorem continuous_sigma_map {f₁ : ι → κ} {f₂ : ∀ i, σ i → τ (f₁ i)} :
    Continuous (Sigma.map f₁ f₂) ↔ ∀ i, Continuous (f₂ i) :=
  continuous_sigma_iff.trans <| by
    simp only [Sigma.map, IsEmbedding.sigmaMk.continuous_iff, comp_def]

@[continuity, fun_prop]
theorem Continuous.sigma_map {f₁ : ι → κ} {f₂ : ∀ i, σ i → τ (f₁ i)} (hf : ∀ i, Continuous (f₂ i)) :
    Continuous (Sigma.map f₁ f₂) :=
  continuous_sigma_map.2 hf

theorem isOpenMap_sigma {f : Sigma σ → X} : IsOpenMap f ↔ ∀ i, IsOpenMap fun a => f ⟨i, a⟩ := by
  simp only [isOpenMap_iff_nhds_le, Sigma.forall, Sigma.nhds_eq, map_map, comp_def]

theorem isOpenMap_sigma_map {f₁ : ι → κ} {f₂ : ∀ i, σ i → τ (f₁ i)} :
    IsOpenMap (Sigma.map f₁ f₂) ↔ ∀ i, IsOpenMap (f₂ i) :=
  isOpenMap_sigma.trans <|
    forall_congr' fun i => (@IsOpenEmbedding.sigmaMk _ _ _ (f₁ i)).isOpenMap_iff.symm

lemma Topology.isInducing_sigmaMap {f₁ : ι → κ} {f₂ : ∀ i, σ i → τ (f₁ i)}
    (h₁ : Injective f₁) : IsInducing (Sigma.map f₁ f₂) ↔ ∀ i, IsInducing (f₂ i) := by
  simp only [isInducing_iff_nhds, Sigma.forall, Sigma.nhds_mk, Sigma.map_mk,
    ← map_sigma_mk_comap h₁, map_inj sigma_mk_injective]

@[deprecated (since := "2024-10-28")] alias inducing_sigma_map := isInducing_sigmaMap

lemma Topology.isEmbedding_sigmaMap {f₁ : ι → κ} {f₂ : ∀ i, σ i → τ (f₁ i)}
    (h : Injective f₁) : IsEmbedding (Sigma.map f₁ f₂) ↔ ∀ i, IsEmbedding (f₂ i) := by
  simp only [isEmbedding_iff, Injective.sigma_map, isInducing_sigmaMap h, forall_and,
    h.sigma_map_iff]

@[deprecated (since := "2024-10-26")]
alias embedding_sigma_map := isEmbedding_sigmaMap

lemma Topology.isOpenEmbedding_sigmaMap {f₁ : ι → κ} {f₂ : ∀ i, σ i → τ (f₁ i)} (h : Injective f₁) :
    IsOpenEmbedding (Sigma.map f₁ f₂) ↔ ∀ i, IsOpenEmbedding (f₂ i) := by
  simp only [isOpenEmbedding_iff_isEmbedding_isOpenMap, isOpenMap_sigma_map, isEmbedding_sigmaMap h,
    forall_and]

@[deprecated (since := "2024-10-30")] alias isOpenEmbedding_sigma_map := isOpenEmbedding_sigmaMap

@[deprecated (since := "2024-10-18")]
alias openEmbedding_sigma_map := isOpenEmbedding_sigmaMap

end Sigma

section ULift

theorem ULift.isOpen_iff [TopologicalSpace X] {s : Set (ULift.{v} X)} :
    IsOpen s ↔ IsOpen (ULift.up ⁻¹' s) := by
  rw [ULift.topologicalSpace, ← Equiv.ulift_apply, ← Equiv.ulift.coinduced_symm, ← isOpen_coinduced]

theorem ULift.isClosed_iff [TopologicalSpace X] {s : Set (ULift.{v} X)} :
    IsClosed s ↔ IsClosed (ULift.up ⁻¹' s) := by
  rw [← isOpen_compl_iff, ← isOpen_compl_iff, isOpen_iff, preimage_compl]

@[continuity]
theorem continuous_uliftDown [TopologicalSpace X] : Continuous (ULift.down : ULift.{v, u} X → X) :=
  continuous_induced_dom

@[continuity]
theorem continuous_uliftUp [TopologicalSpace X] : Continuous (ULift.up : X → ULift.{v, u} X) :=
  continuous_induced_rng.2 continuous_id

@[deprecated (since := "2025-02-10")] alias continuous_uLift_down := continuous_uliftDown
@[deprecated (since := "2025-02-10")] alias continuous_uLift_up := continuous_uliftUp

@[continuity]
theorem continuous_uliftMap [TopologicalSpace X] [TopologicalSpace Y]
    (f : X → Y) (hf : Continuous f) :
    Continuous (ULift.map f : ULift.{u'} X → ULift.{v'} Y) := by
  change Continuous (ULift.up ∘ f ∘ ULift.down)
  continuity

lemma Topology.IsEmbedding.uliftDown [TopologicalSpace X] :
    IsEmbedding (ULift.down : ULift.{v, u} X → X) := ⟨⟨rfl⟩, ULift.down_injective⟩

@[deprecated (since := "2024-10-26")]
alias embedding_uLift_down := IsEmbedding.uliftDown

lemma Topology.IsClosedEmbedding.uliftDown [TopologicalSpace X] :
    IsClosedEmbedding (ULift.down : ULift.{v, u} X → X) :=
  ⟨.uliftDown, by simp only [ULift.down_surjective.range_eq, isClosed_univ]⟩

@[deprecated (since := "2024-10-30")]
alias ULift.isClosedEmbedding_down := IsClosedEmbedding.uliftDown

@[deprecated (since := "2024-10-20")]
alias ULift.closedEmbedding_down := IsClosedEmbedding.uliftDown

instance [TopologicalSpace X] [DiscreteTopology X] : DiscreteTopology (ULift X) :=
  IsEmbedding.uliftDown.discreteTopology

end ULift

section Monad

variable [TopologicalSpace X] {s : Set X} {t : Set s}

theorem IsOpen.trans (ht : IsOpen t) (hs : IsOpen s) : IsOpen (t : Set X) := by
  rcases isOpen_induced_iff.mp ht with ⟨s', hs', rfl⟩
  rw [Subtype.image_preimage_coe]
  exact hs.inter hs'

theorem IsClosed.trans (ht : IsClosed t) (hs : IsClosed s) : IsClosed (t : Set X) := by
  rcases isClosed_induced_iff.mp ht with ⟨s', hs', rfl⟩
  rw [Subtype.image_preimage_coe]
  exact hs.inter hs'

end Monad

section NhdsSet
variable [TopologicalSpace X] [TopologicalSpace Y]
  {s : Set X} {t : Set Y}

/-- The product of a neighborhood of `s` and a neighborhood of `t` is a neighborhood of `s ×ˢ t`,
formulated in terms of a filter inequality. -/
theorem nhdsSet_prod_le (s : Set X) (t : Set Y) : 𝓝ˢ (s ×ˢ t) ≤ 𝓝ˢ s ×ˢ 𝓝ˢ t :=
  ((hasBasis_nhdsSet _).prod (hasBasis_nhdsSet _)).ge_iff.2 fun (_u, _v) ⟨⟨huo, hsu⟩, hvo, htv⟩ ↦
    (huo.prod hvo).mem_nhdsSet.2 <| prod_mono hsu htv

theorem Filter.eventually_nhdsSet_prod_iff {p : X × Y → Prop} :
    (∀ᶠ q in 𝓝ˢ (s ×ˢ t), p q) ↔
      ∀ x ∈ s, ∀ y ∈ t,
          ∃ px : X → Prop, (∀ᶠ x' in 𝓝 x, px x') ∧ ∃ py : Y → Prop, (∀ᶠ y' in 𝓝 y, py y') ∧
            ∀ {x : X}, px x → ∀ {y : Y}, py y → p (x, y) := by
  simp_rw [eventually_nhdsSet_iff_forall, forall_prod_set, nhds_prod_eq, eventually_prod_iff]

theorem Filter.Eventually.prod_nhdsSet {p : X × Y → Prop} {px : X → Prop} {py : Y → Prop}
    (hp : ∀ {x : X}, px x → ∀ {y : Y}, py y → p (x, y)) (hs : ∀ᶠ x in 𝓝ˢ s, px x)
    (ht : ∀ᶠ y in 𝓝ˢ t, py y) : ∀ᶠ q in 𝓝ˢ (s ×ˢ t), p q :=
  nhdsSet_prod_le _ _ (mem_of_superset (prod_mem_prod hs ht) fun _ ⟨hx, hy⟩ ↦ hp hx hy)

end NhdsSet

set_option linter.style.longFile 2100<|MERGE_RESOLUTION|>--- conflicted
+++ resolved
@@ -920,17 +920,10 @@
 theorem isOpenMap_inr : IsOpenMap (@inr X Y) := fun u hu => by
   simpa [isOpen_sum_iff, preimage_image_eq u Sum.inr_injective]
 
-<<<<<<< HEAD
-theorem isClosedMap_inl : IsClosedMap (@Sum.inl X Y) := fun u hu ↦ by
-  simpa [isClosed_sum_iff, preimage_image_eq u Sum.inl_injective]
-
-theorem isClosedMap_inr : IsClosedMap (@Sum.inr X Y) := fun u hu ↦ by
-=======
 theorem isClosedMap_inl : IsClosedMap (@inl X Y) := fun u hu ↦ by
   simpa [isClosed_sum_iff, preimage_image_eq u Sum.inl_injective]
 
 theorem isClosedMap_inr : IsClosedMap (@inr X Y) := fun u hu ↦ by
->>>>>>> cb9cedc7
   simpa [isClosed_sum_iff, preimage_image_eq u Sum.inr_injective]
 
 protected lemma Topology.IsOpenEmbedding.inl : IsOpenEmbedding (@inl X Y) :=
