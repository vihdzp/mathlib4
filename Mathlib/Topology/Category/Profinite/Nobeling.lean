/-
Copyright (c) 2023 Dagur Asgeirsson. All rights reserved.
Released under Apache 2.0 license as described in the file LICENSE.
Authors: Dagur Asgeirsson
-/
import Mathlib.Algebra.Category.ModuleCat.Free
import Mathlib.Topology.Category.Profinite.CofilteredLimit
import Mathlib.Topology.Category.Profinite.Product
import Mathlib.Topology.LocallyConstant.Algebra
import Mathlib.Init.Data.Bool.Lemmas
import Mathlib.Init.IteSimp

/-!

# Nöbeling's theorem

This file proves Nöbeling's theorem.

## Main result

* `LocallyConstant.freeOfProfinite`: Nöbeling's theorem.
  For `S : Profinite`, the `ℤ`-module `LocallyConstant S ℤ` is free.

## Proof idea

We follow the proof of theorem 5.4 in [scholze2019condensed], in which the idea is to embed `S` in
a product of `I` copies of `Bool` for some sufficiently large `I`, and then to choose a
well-ordering on `I` and use ordinal induction over that well-order. Here we can let `I` be
the set of clopen subsets of `S` since `S` is totally separated.

The above means it suffices to prove the following statement: For a closed subset `C` of `I → Bool`,
the `ℤ`-module `LocallyConstant C ℤ` is free.

For `i : I`, let `e C i : LocallyConstant C ℤ` denote the map `fun f ↦ (if f.val i then 1 else 0)`.

The basis will consist of products `e C iᵣ * ⋯ * e C i₁` with `iᵣ > ⋯ > i₁` which cannot be written
as linear combinations of lexicographically smaller products. We call this set `GoodProducts C`

What is proved by ordinal induction is that this set is linearly independent. The fact that it
spans can be proved directly.

## References

- [scholze2019condensed], Theorem 5.4.
-/

universe u

namespace Profinite

namespace NobelingProof

variable {I : Type u} [Inhabited I] [LinearOrder I] [IsWellOrder I (·<·)] (C : Set (I → Bool))

open Profinite ContinuousMap CategoryTheory Limits Opposite Submodule

section Projections
/-!

## Projection maps

The purpose of this section is twofold.

Firstly, in the proof that the set `GoodProducts C` spans the whole module `LocallyConstant C ℤ`,
we need to project `C` down to finite discrete subsets and write `C` as a cofiltered limit of those.

Secondly, in the inductive argument, we need to project `C` down to "smaller" sets satisfying the
inductive hypothesis.

In this section we define the relevant projection maps and prove some compatibility results.

### Main definitions

* Let `J : I → Prop`. Then `Proj J : (I → Bool) → (I → Bool)` is the projection mapping everything
  that satisfies `J i` to itself, and everything else to `false`.

* The image of `C` under `Proj J` is denoted `π C J` and the corresponding map `C → π C J` is called
  `ProjRestrict`. If `J` implies `K` we have a map `ProjRestricts : π C K → π C J`.

* `spanCone_isLimit` establishes that when `C` is compact, it can be written as a limit of its
  images under the maps `Proj (· ∈ s)` where `s : Finset I`.
-/

variable (J K L : I → Prop) [∀ i, Decidable (J i)] [∀ i, Decidable (K i)] [∀ i, Decidable (L i)]

/--
The projection mapping everything that satisfies `J i` to itself, and everything else to `false`
-/
def Proj : (I → Bool) → (I → Bool) :=
  fun c i ↦ if J i then c i else false

@[simp]
theorem continuous_proj :
    Continuous (Proj J : (I → Bool) → (I → Bool)) := by
  dsimp (config := { unfoldPartialApp := true }) [Proj]
  apply continuous_pi
  intro i
  split
  · apply continuous_apply
  · apply continuous_const

/-- The image of `Proj π J` -/
def π : Set (I → Bool) := (Proj J) '' C

/-- The restriction of `Proj π J` to a subset, mapping to its image. -/
@[simps!]
def ProjRestrict : C → π C J :=
  Set.MapsTo.restrict (Proj J) _ _ (Set.mapsTo_image _ _)

@[simp]
theorem continuous_projRestrict : Continuous (ProjRestrict C J) :=
  Continuous.restrict _ (continuous_proj _)

theorem proj_eq_self {x : I → Bool} (h : ∀ i, x i ≠ false → J i) : Proj J x = x := by
  ext i
  simp only [Proj, ite_eq_left_iff]
  contrapose!
  simpa only [ne_comm] using h i

theorem proj_prop_eq_self (hh : ∀ i x, x ∈ C → x i ≠ false → J i) : π C J = C := by
  ext x
  refine ⟨fun ⟨y, hy, h⟩ ↦ ?_, fun h ↦ ⟨x, h, ?_⟩⟩
  · rwa [← h, proj_eq_self]; exact (hh · y hy)
  · rw [proj_eq_self]; exact (hh · x h)

theorem proj_comp_of_subset (h : ∀ i, J i → K i) : (Proj J ∘ Proj K) =
    (Proj J : (I → Bool) → (I → Bool)) := by
  ext x i; dsimp [Proj]; aesop

theorem proj_eq_of_subset (h : ∀ i, J i → K i) : π (π C K) J = π C J := by
  ext x
  refine ⟨fun h ↦ ?_, fun h ↦ ?_⟩
  · obtain ⟨y, ⟨z, hz, rfl⟩, rfl⟩ := h
    refine ⟨z, hz, (?_ : _ = (Proj J ∘ Proj K) z)⟩
    rw [proj_comp_of_subset J K h]
  · obtain ⟨y, hy, rfl⟩ := h
    dsimp [π]
    rw [← Set.image_comp]
    refine ⟨y, hy, ?_⟩
    rw [proj_comp_of_subset J K h]

variable {J K L}

/-- A variant of `ProjRestrict` with domain of the form `π C K` -/
@[simps!]
def ProjRestricts (h : ∀ i, J i → K i) : π C K → π C J :=
  Homeomorph.setCongr (proj_eq_of_subset C J K h) ∘ ProjRestrict (π C K) J

@[simp]
theorem continuous_projRestricts (h : ∀ i, J i → K i) : Continuous (ProjRestricts C h) :=
  Continuous.comp (Homeomorph.continuous _) (continuous_projRestrict _ _)

theorem surjective_projRestricts (h : ∀ i, J i → K i) : Function.Surjective (ProjRestricts C h) :=
  (Homeomorph.surjective _).comp (Set.surjective_mapsTo_image_restrict _ _)

variable (J) in
theorem projRestricts_eq_id : ProjRestricts C (fun i (h : J i) ↦ h) = id := by
  ext ⟨x, y, hy, rfl⟩ i
  simp (config := { contextual := true }) only [π, Proj, ProjRestricts_coe, id_eq, if_true]

theorem projRestricts_eq_comp (hJK : ∀ i, J i → K i) (hKL : ∀ i, K i → L i) :
    ProjRestricts C hJK ∘ ProjRestricts C hKL = ProjRestricts C (fun i ↦ hKL i ∘ hJK i) := by
  ext x i
  simp only [π, Proj, Function.comp_apply, ProjRestricts_coe]
  aesop

theorem projRestricts_comp_projRestrict (h : ∀ i, J i → K i) :
    ProjRestricts C h ∘ ProjRestrict C K = ProjRestrict C J := by
  ext x i
  simp only [π, Proj, Function.comp_apply, ProjRestricts_coe, ProjRestrict_coe]
  aesop

variable (J)

/-- The objectwise map in the isomorphism `spanFunctor ≅ Profinite.indexFunctor`. -/
def iso_map : C(π C J, (IndexFunctor.obj C J)) :=
  ⟨fun x ↦ ⟨fun i ↦ x.val i.val, by
    rcases x with ⟨x, y, hy, rfl⟩
    refine ⟨y, hy, ?_⟩
    ext ⟨i, hi⟩
    simp [precomp, Proj, hi]⟩, by
    refine Continuous.subtype_mk (continuous_pi fun i ↦ ?_) _
    exact (continuous_apply i.val).comp continuous_subtype_val⟩

lemma iso_map_bijective : Function.Bijective (iso_map C J) := by
  refine ⟨fun a b h ↦ ?_, fun a ↦ ?_⟩
  · ext i
    rw [Subtype.ext_iff] at h
    by_cases hi : J i
    · exact congr_fun h ⟨i, hi⟩
    · rcases a with ⟨_, c, hc, rfl⟩
      rcases b with ⟨_, d, hd, rfl⟩
      simp only [Proj, if_neg hi]
  · refine ⟨⟨fun i ↦ if hi : J i then a.val ⟨i, hi⟩ else false, ?_⟩, ?_⟩
    · rcases a with ⟨_, y, hy, rfl⟩
      exact ⟨y, hy, rfl⟩
    · ext i
      exact dif_pos i.prop

variable {C} (hC : IsCompact C)

/--
For a given compact subset `C` of `I → Bool`, `spanFunctor` is the functor from the poset of finsets
of `I` to `Profinite`, sending a finite subset set `J` to the image of `C` under the projection
`Proj J`.
-/
noncomputable
def spanFunctor [∀ (s : Finset I) (i : I), Decidable (i ∈ s)] :
    (Finset I)ᵒᵖ ⥤ Profinite.{u} where
  obj s := @Profinite.of (π C (· ∈ (unop s))) _
    (by rw [← isCompact_iff_compactSpace]; exact hC.image (continuous_proj _)) _ _
  map h := ⟨(ProjRestricts C (leOfHom h.unop)), continuous_projRestricts _ _⟩
  map_id J := by simp only [projRestricts_eq_id C (· ∈ (unop J))]; rfl
  map_comp _ _ := by dsimp; congr; dsimp; rw [projRestricts_eq_comp]

/-- The limit cone on `spanFunctor` with point `C`. -/
noncomputable
def spanCone [∀ (s : Finset I) (i : I), Decidable (i ∈ s)] : Cone (spanFunctor hC) where
  pt := @Profinite.of C _ (by rwa [← isCompact_iff_compactSpace]) _ _
  π :=
  { app := fun s ↦ ⟨ProjRestrict C (· ∈ unop s), continuous_projRestrict _ _⟩
    naturality := by
      intro X Y h
      simp only [Functor.const_obj_obj, Homeomorph.setCongr, Homeomorph.homeomorph_mk_coe,
        Functor.const_obj_map, Category.id_comp, ← projRestricts_comp_projRestrict C
        (leOfHom h.unop)]
      rfl }

/-- `spanCone` is a limit cone. -/
noncomputable
def spanCone_isLimit [∀ (s : Finset I) (i : I), Decidable (i ∈ s)] :
    CategoryTheory.Limits.IsLimit (spanCone hC) := by
  refine (IsLimit.postcomposeHomEquiv (NatIso.ofComponents
    (fun s ↦ (Profinite.isoOfBijective _ (iso_map_bijective C (· ∈ unop s)))) ?_) (spanCone hC))
    (IsLimit.ofIsoLimit (indexCone_isLimit hC) (Cones.ext (Iso.refl _) ?_))
  · intro ⟨s⟩ ⟨t⟩ ⟨⟨⟨f⟩⟩⟩
    ext x
    have : iso_map C (· ∈ t) ∘ ProjRestricts C f = IndexFunctor.map C f ∘ iso_map C (· ∈ s) := by
      ext _ i; exact dif_pos i.prop
    exact congr_fun this x
  · intro ⟨s⟩
    ext x
    have : iso_map C (· ∈ s) ∘ ProjRestrict C (· ∈ s) = IndexFunctor.π_app C (· ∈ s) := by
      ext _ i; exact dif_pos i.prop
    erw [← this]
    rfl

end Projections

section Products
/-!

## Defining the basis

Our proposed basis consists of products `e C iᵣ * ⋯ * e C i₁` with `iᵣ > ⋯ > i₁` which cannot be
written as linear combinations of lexicographically smaller products. See below for the definition
of `e`.

### Main definitions

* For `i : I`, we let `e C i : LocallyConstant C ℤ` denote the map
  `fun f ↦ (if f.val i then 1 else 0)`.

* `Products I` is the type of lists of decreasing elements of `I`, so a typical element is
  `[i₁, i₂,..., iᵣ]` with `i₁ > i₂ > ... > iᵣ`.

* `Products.eval C` is the `C`-evaluation of a list. It takes a term `[i₁, i₂,..., iᵣ] : Products I`
  and returns the actual product `e C i₁ ··· e C iᵣ : LocallyConstant C ℤ`.

* `GoodProducts C` is the set of `Products I` such that their `C`-evaluation cannot be written as
  a linear combination of evaluations of lexicographically smaller lists.

### Main results

* `Products.evalFacProp` and `Products.evalFacProps` establish the fact that `Products.eval` 
  interacts nicely with the projection maps from the previous section.

* `GoodProducts.span_iff_products`: the good products span `LocallyConstant C ℤ` iff all the
  products span `LocallyConstant C ℤ`.

-/

/--
`e C i` is the locally constant map from `C : Set (I → Bool)` to `ℤ` sending `f` to 1 if
`f.val i = true`, and 0 otherwise.
-/
def e (i : I) : LocallyConstant C ℤ where
  toFun := fun f ↦ (if f.val i then 1 else 0)
  isLocallyConstant := by
    rw [IsLocallyConstant.iff_continuous]
    exact (continuous_of_discreteTopology (f := fun (a : Bool) ↦ (if a then (1 : ℤ) else 0))).comp
      ((continuous_apply i).comp continuous_subtype_val)

/--
`Products I` is the type of lists of decreasing elements of `I`, so a typical element is
`[i₁, i₂, ...]` with `i₁ > i₂ > ...`. We order `Products I` lexicographically, so `[] < [i₁, ...]`,
and `[i₁, i₂, ...] < [j₁, j₂, ...]` if either `i₁ < j₁`, or `i₁ = j₁` and `[i₂, ...] < [j₂, ...]`.

Terms `m = [i₁, i₂, ..., iᵣ]` of this type will be used to represent products of the form
`e C i₁ ··· e C iᵣ : LocallyConstant C ℤ` . The function associated to `m` is `m.eval`.
-/
def Products (I : Type*) [LinearOrder I] := {l : List I // l.Chain' (·>·)}

namespace Products

instance : LinearOrder (Products I) :=
  inferInstanceAs (LinearOrder {l : List I // l.Chain' (·>·)})

@[simp]
theorem lt_iff_lex_lt (l m : Products I) : l < m ↔ List.Lex (·<·) l.val m.val := by
  cases l; cases m; rw [Subtype.mk_lt_mk]; exact Iff.rfl

instance : IsWellFounded (Products I) (·<·) := by
  have : (· < · : Products I → _ → _) = (fun l m ↦ List.Lex (·<·) l.val m.val) := by
    ext; exact lt_iff_lex_lt _ _
  rw [this]
  dsimp [Products]
  rw [(by rfl : (·>· : I → _) = flip (·<·))]
  infer_instance

/-- The evaluation `e C i₁ ··· e C iᵣ : C → ℤ`  of a formal product `[i₁, i₂, ..., iᵣ]`. -/
def eval (l : Products I) := (l.1.map (e C)).prod

/--
The predicate on products which we prove picks out a basis of `LocallyConstant C ℤ`. We call such a
product "good".
-/
def isGood (l : Products I) : Prop :=
  l.eval C ∉ Submodule.span ℤ ((Products.eval C) '' {m | m < l})

theorem rel_head!_of_mem {i : I} {l : Products I} (hi : i ∈ l.val) : i ≤ l.val.head! :=
  List.Sorted.le_head! (List.chain'_iff_pairwise.mp l.prop) hi

theorem head!_le_of_lt {q l : Products I} (h : q < l) (hq : q.val ≠ []) :
    q.val.head! ≤ l.val.head! :=
  List.head!_le_of_lt l.val q.val h hq

end Products

/-- The set of good products. -/
def GoodProducts := {l : Products I | l.isGood C}

namespace GoodProducts

/-- Evaluation of good products. -/
def eval (l : {l : Products I // l.isGood C}) : LocallyConstant C ℤ :=
  Products.eval C l.1

theorem injective : Function.Injective (eval C) := by
  intro ⟨a, ha⟩ ⟨b, hb⟩ h
  dsimp [eval] at h
  rcases lt_trichotomy a b with (h'|rfl|h')
  · exfalso; apply hb; rw [← h]
    exact Submodule.subset_span ⟨a, h', rfl⟩
  · rfl
  · exfalso; apply ha; rw [h]
    exact Submodule.subset_span ⟨b, ⟨h',rfl⟩⟩

/-- The image of the good products in the module `LocallyConstant C ℤ`. -/
def range := Set.range (GoodProducts.eval C)

/-- The type of good products is equivalent to its image. -/
noncomputable
def equiv_range : GoodProducts C ≃ range C :=
  Equiv.ofInjective (eval C) (injective C)

theorem equiv_toFun_eq_eval : (equiv_range C).toFun = Set.rangeFactorization (eval C) := rfl

theorem linearIndependent_iff_range : LinearIndependent ℤ (GoodProducts.eval C) ↔
    LinearIndependent ℤ (fun (p : range C) ↦ p.1) := by
  rw [← @Set.rangeFactorization_eq _ _ (GoodProducts.eval C), ← equiv_toFun_eq_eval C]
  exact linearIndependent_equiv (equiv_range C)

end GoodProducts

namespace Products

theorem eval_eq (l : Products I) (x : C) :
    l.eval C x = if ∀ i, i ∈ l.val → (x.val i = true) then 1 else 0 := by
  change LocallyConstant.evalMonoidHom x (l.eval C) = _
  rw [eval, map_list_prod]
  split_ifs with h
  · simp only [List.map_map]
    apply List.prod_eq_one
    simp only [List.mem_map, Function.comp_apply]
    rintro _ ⟨i, hi, rfl⟩
    exact if_pos (h i hi)
  · simp only [List.map_map, List.prod_eq_zero_iff, List.mem_map, Function.comp_apply]
    push_neg at h
    convert h with i
    dsimp [LocallyConstant.evalMonoidHom, e]
    simp only [ite_eq_right_iff, one_ne_zero]

theorem evalFacProp {l : Products I} (J : I → Prop)
    (h : ∀ a, a ∈ l.val → J a) [∀ j, Decidable (J j)] :
    l.eval (π C J) ∘ ProjRestrict C J = l.eval C := by
  ext x
  dsimp [ProjRestrict]
  rw [Products.eval_eq, Products.eval_eq]
  congr
  apply forall_congr; intro i
  apply forall_congr; intro hi
  simp [h i hi, Proj]

theorem evalFacProps {l : Products I} (J K : I → Prop)
    (h : ∀ a, a ∈ l.val → J a) [∀ j, Decidable (J j)] [∀ j, Decidable (K j)]
    (hJK : ∀ i, J i → K i) :
    l.eval (π C J) ∘ ProjRestricts C hJK = l.eval (π C K) := by
  have : l.eval (π C J) ∘ Homeomorph.setCongr (proj_eq_of_subset C J K hJK) =
      l.eval (π (π C K) J) := by
    ext; simp [Homeomorph.setCongr, Products.eval_eq]
  rw [ProjRestricts, ← Function.comp.assoc, this, ← evalFacProp (π C K) J h]

theorem prop_of_isGood  {l : Products I} (J : I → Prop) [∀ j, Decidable (J j)]
    (h : l.isGood (π C J)) : ∀ a, a ∈ l.val → J a := by
  intro i hi
  by_contra h'
  apply h
  suffices : eval (π C J) l = 0
  · rw [this]
    exact Submodule.zero_mem _
  ext ⟨_, ⟨_, ⟨_, rfl⟩⟩⟩
  rw [eval_eq, if_neg]
  · rfl
  · intro h
    specialize h i hi
    simp only [Proj, Bool.ite_eq_true_distrib, if_false_right_eq_and] at h
    exact h' h.1

/-- An arbitrary product `e C i₁ * e C i₂ * ... * e C iᵣ` is in the ℤ-span of the good products. -/
theorem eval_mem_span_goodProducts (l : Products I) :
    l.eval C ∈ span ℤ (Set.range (GoodProducts.eval C)) := by
  let L : Products I → Prop := fun m ↦ m.eval C ∈ span ℤ (Set.range (GoodProducts.eval C))
  suffices L l by assumption
  apply IsWellFounded.induction (·<· : Products I → Products I → Prop)
  intro l h
  dsimp
  by_cases hl : l.isGood C
  · apply subset_span
    exact ⟨⟨l, hl⟩, rfl⟩
  · simp only [Products.isGood, not_not] at hl
    suffices : Products.eval C '' {m | m < l} ⊆ span ℤ (Set.range (GoodProducts.eval C))
    · rw [← span_le] at this
      exact this hl
    rintro a ⟨m, hm, rfl⟩
    exact h m hm

end Products

/-- The good products span `LocallyConstant C ℤ` if and only all the products do. -/
theorem GoodProducts.span_iff_products : ⊤ ≤ span ℤ (Set.range (eval C)) ↔
    ⊤ ≤ span ℤ (Set.range (Products.eval C)) := by
  refine ⟨fun h ↦ le_trans h (span_mono (fun a ⟨b, hb⟩ ↦ ⟨b.val, hb⟩)), fun h ↦ le_trans h ?_⟩
  rw [span_le]
  rintro f ⟨l, rfl⟩
  let L : Products I → Prop := fun m ↦ m.eval C ∈ span ℤ (Set.range (GoodProducts.eval C))
  suffices L l by assumption
  apply IsWellFounded.induction (·<· : Products I → Products I → Prop)
  intro l h
  dsimp
  by_cases hl : l.isGood C
  · apply subset_span
    exact ⟨⟨l, hl⟩, rfl⟩
  · simp only [Products.isGood, not_not] at hl
    suffices : Products.eval C '' {m | m < l} ⊆ span ℤ (Set.range (GoodProducts.eval C))
    · rw [← span_le] at this
      exact this hl
    rintro a ⟨m, hm, rfl⟩
    exact h m hm

end Products

section Span
/-!
## The good products span

Most of the argument is developing an API for `π C (· ∈ s)` when `s : Finset I`; then the image
of `C` is finite with the discrete topology. In this case, there is a direct argument that the good
products span. The general result is deduced from this.

### Main theorems

* `GoodProducts.spanFin` : The good products span the locally constant functions on `π C (· ∈ s)`
  if `s` is finite.

* `GoodProducts.span` : The good products span `LocallyConstant C ℤ` for every closed subset `C`.
-/

section Fin

variable (s : Finset I)

/-- The `ℤ`-linear map induced by precomposition of the projection `C → π C (· ∈ s)`. -/
noncomputable
def πJ : LocallyConstant (π C (· ∈ s)) ℤ →ₗ[ℤ] LocallyConstant C ℤ :=
  LocallyConstant.comapₗ ℤ _ (continuous_projRestrict C (· ∈ s))

theorem eval_eq_πJ (l : Products I) (hl : l.isGood (π C (· ∈ s))) :
    l.eval C = πJ C s (l.eval (π C (· ∈ s))) := by
  ext f
  simp only [πJ, LocallyConstant.comapₗ, LinearMap.coe_mk, AddHom.coe_mk,
    (continuous_projRestrict C (· ∈ s)), LocallyConstant.coe_comap, Function.comp_apply]
  exact (congr_fun (Products.evalFacProp C (· ∈ s) (Products.prop_of_isGood  C (· ∈ s) hl)) _).symm

/-- `π C (· ∈ s)` is finite for a finite set `s`. -/
noncomputable
instance : Fintype (π C (· ∈ s)) := by
  let f : π C (· ∈ s) → (s → Bool) := fun x j ↦ x.val j.val
  refine Fintype.ofInjective f ?_
  intro ⟨_, x, hx, rfl⟩ ⟨_, y, hy, rfl⟩ h
  ext i
  by_cases hi : i ∈ s
  · exact congrFun h ⟨i, hi⟩
  · simp only [Proj, if_neg hi]


open Classical in
/-- The Kronecker delta as a locally constant map from `π C (· ∈ s)` to `ℤ`. -/
noncomputable
def spanFinBasis (x : π C (· ∈ s)) : LocallyConstant (π C (· ∈ s)) ℤ where
  toFun := fun y ↦ if y = x then 1 else 0
  isLocallyConstant :=
    haveI : DiscreteTopology (π C (· ∈ s)) := discrete_of_t1_of_finite
    IsLocallyConstant.of_discrete _

open Classical in
theorem spanFinBasis.span : ⊤ ≤ Submodule.span ℤ (Set.range (spanFinBasis C s)) := by
  intro f _
  rw [Finsupp.mem_span_range_iff_exists_finsupp]
  use Finsupp.onFinset (Finset.univ) f.toFun (fun _ _ ↦ Finset.mem_univ _)
  ext x
  change LocallyConstant.evalₗ ℤ x _ = _
  simp only [zsmul_eq_mul, map_finsupp_sum, LocallyConstant.evalₗ_apply,
    LocallyConstant.coe_mul, Pi.mul_apply, spanFinBasis, LocallyConstant.coe_mk, mul_ite, mul_one,
    mul_zero, Finsupp.sum_ite_eq, Finsupp.mem_support_iff, ne_eq, ite_not]
  split_ifs with h <;> [exact h.symm; rfl]

/--
A certain explicit list of locally constant maps. The theorem `factors_prod_eq_basis` shows that the
product of the elements in this list is the delta function `spanFinBasis C s x`.
-/
def factors (x : π C (· ∈ s)) : List (LocallyConstant (π C (· ∈ s)) ℤ) :=
  List.map (fun i ↦ if x.val i = true then e (π C (· ∈ s)) i else (1 - (e (π C (· ∈ s)) i)))
    (s.sort (·≥·))

theorem list_prod_apply (x : C) (l : List (LocallyConstant C ℤ)) :
    l.prod x = (l.map (LocallyConstant.evalMonoidHom x)).prod := by
  rw [← map_list_prod (LocallyConstant.evalMonoidHom x) l]
  rfl

theorem factors_prod_eq_basis_of_eq {x y : (π C fun x ↦ x ∈ s)} (h : y = x) :
    (factors C s x).prod y = 1 := by
  rw [list_prod_apply (π C (· ∈ s)) y _]
  apply List.prod_eq_one
  simp only [h, List.mem_map, LocallyConstant.evalMonoidHom, factors]
  rintro _ ⟨a, ⟨b, _, rfl⟩, rfl⟩
  dsimp
  split_ifs with hh
  · rw [e, LocallyConstant.coe_mk, if_pos hh]
  · rw [LocallyConstant.sub_apply, e, LocallyConstant.coe_mk, LocallyConstant.coe_mk, if_neg hh]
    simp only [LocallyConstant.toFun_eq_coe, LocallyConstant.coe_one, Pi.one_apply, sub_zero]

theorem e_mem_of_eq_true {x : (π C (· ∈ s))} {a : I} (hx : x.val a = true) :
    e (π C (· ∈ s)) a ∈ factors C s x := by
  rcases x with ⟨_, z, hz, rfl⟩
  simp only [factors, List.mem_map, Finset.mem_sort]
  refine ⟨a, ⟨?_, if_pos hx⟩⟩
  simp only [Proj, Bool.ite_eq_true_distrib, if_false_right_eq_and] at hx
  exact hx.1

theorem one_sub_e_mem_of_false {x y : (π C (· ∈ s))} {a : I} (ha : y.val a = true)
    (hx : x.val a = false) : 1 - e (π C (· ∈ s)) a ∈ factors C s x := by
  simp only [factors, List.mem_map, Finset.mem_sort]
  use a
  simp only [hx, ite_false, and_true]
  rcases y with ⟨_, z, hz, rfl⟩
  simp only [Proj, Bool.ite_eq_true_distrib, if_false_right_eq_and] at ha
  exact ha.1

theorem factors_prod_eq_basis_of_ne {x y : (π C (· ∈ s))} (h : y ≠ x) :
    (factors C s x).prod y = 0 := by
  rw [list_prod_apply (π C (· ∈ s)) y _]
  apply List.prod_eq_zero
  simp only [List.mem_map]
  obtain ⟨a, ha⟩ : ∃ a, y.val a ≠ x.val a
  · contrapose! h; ext; apply h
  cases hx : x.val a
  · rw [hx, ne_eq, Bool.not_eq_false] at ha
    refine ⟨1 - (e (π C (· ∈ s)) a), ⟨one_sub_e_mem_of_false _ _ ha hx, ?_⟩⟩
    rw [e, LocallyConstant.evalMonoidHom_apply, LocallyConstant.sub_apply,
      LocallyConstant.coe_one, Pi.one_apply, LocallyConstant.coe_mk, if_pos ha, sub_self]
  · refine ⟨e (π C (· ∈ s)) a, ⟨e_mem_of_eq_true _ _ hx, ?_⟩⟩
    rw [hx] at ha
    rw [LocallyConstant.evalMonoidHom_apply, e, LocallyConstant.coe_mk, if_neg ha]

/-- If `s` is finite, the product of the elements of the list `factors C s x`
is the delta function at `x`. -/
theorem factors_prod_eq_basis (x : π C (· ∈ s)) :
    (factors C s x).prod = spanFinBasis C s x := by
  ext y
  dsimp [spanFinBasis]
  split_ifs with h <;> [exact factors_prod_eq_basis_of_eq _ _ h;
    exact factors_prod_eq_basis_of_ne _ _ h]

theorem GoodProducts.finsupp_sum_mem_span_eval {a : I} {as : List I}
    (ha : List.Chain' (· > ·) (a :: as)) {c : Products I →₀ ℤ}
    (hc : (c.support : Set (Products I)) ⊆ {m | m.val ≤ as}) :
    (Finsupp.sum c fun a_1 b ↦ e (π C (· ∈ s)) a * b • Products.eval (π C (· ∈ s)) a_1) ∈
      Submodule.span ℤ (Products.eval (π C (· ∈ s)) '' {m | m.val ≤ a :: as}) := by
  apply Submodule.finsupp_sum_mem
  intro m hm
  have hsm := (LinearMap.mulLeft ℤ (e (π C (· ∈ s)) a)).map_smul
  dsimp at hsm
  rw [hsm]
  apply Submodule.smul_mem
  apply Submodule.subset_span
  have hmas : m.val ≤ as
  · apply hc
    simpa only [Finset.mem_coe, Finsupp.mem_support_iff] using hm
  refine ⟨⟨a :: m.val, ha.cons_of_le m.prop hmas⟩, ⟨List.cons_le_cons a hmas, ?_⟩⟩
  simp only [Products.eval, List.map, List.prod_cons]

/-- If `s` is a finite subset of `I`, then the good products span. -/
theorem GoodProducts.spanFin : ⊤ ≤ Submodule.span ℤ (Set.range (eval (π C (· ∈ s)))) := by
  rw [span_iff_products]
  refine le_trans (spanFinBasis.span C s) ?_
  rw [Submodule.span_le]
  rintro _ ⟨x, rfl⟩
  rw [← factors_prod_eq_basis]
  let l := s.sort (·≥·)
  dsimp [factors]
  suffices : l.Chain' (·>·) → (l.map (fun i ↦ if x.val i = true then e (π C (· ∈ s)) i
      else (1 - (e (π C (· ∈ s)) i)))).prod ∈
      Submodule.span ℤ ((Products.eval (π C (· ∈ s))) '' {m | m.val ≤ l})
  · exact Submodule.span_mono (Set.image_subset_range _ _) (this (Finset.sort_sorted_gt _).chain')
  induction l with
  | nil =>
    intro _
    apply Submodule.subset_span
    exact ⟨⟨[], List.chain'_nil⟩,⟨Or.inl rfl, rfl⟩⟩
  | cons a as ih =>
    rw [List.map_cons, List.prod_cons]
    intro ha
    specialize ih (by rw [List.chain'_cons'] at ha; exact ha.2)
    rw [Finsupp.mem_span_image_iff_total] at ih
    simp only [Finsupp.mem_supported, Finsupp.total_apply] at ih
    obtain ⟨c, hc, hc'⟩ := ih
    rw [← hc']; clear hc'
    have hmap := fun g ↦ map_finsupp_sum (LinearMap.mulLeft ℤ (e (π C (· ∈ s)) a)) c g
    dsimp at hmap ⊢
    split_ifs
    · rw [hmap]
      exact finsupp_sum_mem_span_eval _ _ ha hc
    · ring_nf
      rw [hmap]
      apply Submodule.add_mem
      · apply Submodule.neg_mem
        exact finsupp_sum_mem_span_eval _ _ ha hc
      · apply Submodule.finsupp_sum_mem
        intro m hm
        apply Submodule.smul_mem
        apply Submodule.subset_span
        refine ⟨m, ⟨?_, rfl⟩⟩
        simp only [Set.mem_setOf_eq]
        have hmas : m.val ≤ as :=
          hc (by simpa only [Finset.mem_coe, Finsupp.mem_support_iff] using hm)
        refine le_trans hmas ?_
        cases as with
        | nil => exact (List.nil_lt_cons a []).le
        | cons b bs =>
          apply le_of_lt
          rw [List.chain'_cons] at ha
          have hlex := List.lt.head bs (b :: bs) ha.1
          exact (List.lt_iff_lex_lt _ _).mp hlex

end Fin

theorem fin_comap_jointlySurjective
    (hC : IsClosed C)
    (f : LocallyConstant C ℤ) : ∃ (s : Finset I)
    (g : LocallyConstant (π C (· ∈ s)) ℤ), f = g.comap (ProjRestrict C (· ∈ s)) := by
  obtain ⟨J, g, h⟩ := @Profinite.exists_locallyConstant.{0, u, u} (Finset I)ᵒᵖ _ _ _
    (spanCone hC.isCompact) ℤ
    (spanCone_isLimit hC.isCompact) f
  exact ⟨(Opposite.unop J), g, h⟩

/-- The good products span all of `LocallyConstant C ℤ` if `C` is closed. -/
theorem GoodProducts.span (hC : IsClosed C) :
    ⊤ ≤ Submodule.span ℤ (Set.range (eval C)) := by
  rw [span_iff_products]
  intro f _
  obtain ⟨K, f', rfl⟩ : ∃ K f', f = πJ C K f' := fin_comap_jointlySurjective C hC f
  refine Submodule.span_mono ?_ <| Submodule.apply_mem_span_image_of_mem_span (πJ C K) <|
    spanFin C K (Submodule.mem_top : f' ∈ ⊤)
  rintro l ⟨y, ⟨m, rfl⟩, rfl⟩
  exact ⟨m.val, eval_eq_πJ C K m.val m.prop⟩

end Span

section Ordinal
/-!

## Relating elements of the well-order `I` with ordinals

We choose a well-ordering on `I`. This amounts to regarding `I` as an ordinal, and as such it
can be regarded as the set of all strictly smaller ordinals, allowing to apply ordinal induction.

### Main definitions

* `ord I i` is the term `i` of `I` regarded as an ordinal.

* `term I ho` is a sufficiently small ordinal regarded as a term of `I`.

* `contained C o` is a predicate saying that `C` is "small" enough in relation to the ordinal `o`
  to satisfy the inductive hypothesis.

* `P I` is the predicate on ordinals about linear independence of good products, which the rest of
  this file is spent on proving by induction.
-/

variable (I)

/-- A term of `I` regarded as an ordinal. -/
def ord (i : I) : Ordinal := Ordinal.typein ((·<·) : I → I → Prop) i

/-- An ordinal regarded as a term of `I`. -/
noncomputable
def term {o : Ordinal} (ho : o < Ordinal.type ((·<·) : I → I → Prop)) : I :=
  Ordinal.enum ((·<·) : I → I → Prop) o ho

variable {I}

theorem term_ord_aux {i : I} (ho : ord I i < Ordinal.type ((·<·) : I → I → Prop)) :
    term I ho = i := by
  simp only [term, ord, Ordinal.enum_typein]

@[simp]
theorem ord_term_aux {o : Ordinal} (ho : o < Ordinal.type ((·<·) : I → I → Prop)) :
    ord I (term I ho) = o := by
  simp only [ord, term, Ordinal.typein_enum]

theorem ord_term {o : Ordinal} (ho : o < Ordinal.type ((·<·) : I → I → Prop)) (i : I) :
    ord I i = o ↔ term I ho = i := by
  refine ⟨fun h ↦ ?_, fun h ↦ ?_⟩
  · subst h
    exact term_ord_aux ho
  · subst h
    exact ord_term_aux ho

/-- A predicate saying that `C` is "small" enough to satisfy the inductive hypothesis. -/
def contained (o : Ordinal) : Prop := ∀ f, f ∈ C → ∀ (i : I), f i = true → ord I i < o

variable (I) in
/--
The predicate on ordinals which we prove by induction, see `GoodProducts.P0`,
`GoodProducts.Plimit` and `GoodProducts.linearIndependentAux` in the section `Induction` below
-/
def P (o : Ordinal) : Prop :=
  o ≤ Ordinal.type (·<· : I → I → Prop) →
  (∀ (C : Set (I → Bool)), IsClosed C → contained C o →
    LinearIndependent ℤ (GoodProducts.eval C))

theorem Products.prop_of_isGood_of_contained  {l : Products I} (o : Ordinal) (h : l.isGood C)
    (hsC : contained C o) (i : I) (hi : i ∈ l.val) : ord I i < o := by
  by_contra h'
  apply h
  suffices : eval C l = 0
  · simp [this, Submodule.zero_mem]
  ext x
  simp only [eval_eq, LocallyConstant.coe_zero, Pi.zero_apply, ite_eq_right_iff, one_ne_zero]
  contrapose! h'
  exact hsC x.val x.prop i (h'.1 i hi)

end Ordinal

section Zero
/-!

## The zero case of the induction

In this case, we have `contained C 0` which means that `C` is either empty or a singleton.
-/

instance : Subsingleton (LocallyConstant (∅ : Set (I → Bool)) ℤ) :=
  subsingleton_iff.mpr (fun _ _ ↦ LocallyConstant.ext isEmptyElim)

instance : IsEmpty { l // Products.isGood (∅ : Set (I → Bool)) l } :=
  isEmpty_iff.mpr fun ⟨l, hl⟩ ↦ hl <| by
    rw [subsingleton_iff.mp inferInstance (Products.eval ∅ l) 0]
    exact Submodule.zero_mem _

theorem GoodProducts.linearIndependentEmpty :
    LinearIndependent ℤ (eval (∅ : Set (I → Bool))) := linearIndependent_empty_type

/-- The empty list as a `Products` -/
def Products.nil : Products I := ⟨[], by simp only [List.chain'_nil]⟩

theorem Products.lt_nil_empty : { m : Products I | m < Products.nil } = ∅ := by
  ext ⟨m, hm⟩
  refine ⟨fun h ↦ ?_, by tauto⟩
  simp only [Set.mem_setOf_eq, lt_iff_lex_lt, nil, List.Lex.not_nil_right] at h

instance {α : Type*} [TopologicalSpace α] [Inhabited α] : Nontrivial (LocallyConstant α ℤ) := by
  refine ⟨0, 1, fun h ↦ ?_⟩
  apply @zero_ne_one ℤ
  exact DFunLike.congr_fun h default

theorem Products.isGood_nil : Products.isGood ({fun _ ↦ false} : Set (I → Bool)) Products.nil := by
  intro h
  simp only [Products.lt_nil_empty, Products.eval, List.map, List.prod_nil, Set.image_empty,
    Submodule.span_empty, Submodule.mem_bot, one_ne_zero] at h

theorem Products.span_nil_eq_top :
    Submodule.span ℤ (eval ({fun _ ↦ false} : Set (I → Bool)) '' {nil}) = ⊤ := by
  rw [Set.image_singleton, eq_top_iff]
  intro f _
  rw [Submodule.mem_span_singleton]
  refine ⟨f default, ?_⟩
  simp only [eval, List.map, List.prod_nil, zsmul_eq_mul, mul_one]
  ext x
  obtain rfl : x = default := by simp only [Set.default_coe_singleton, eq_iff_true_of_subsingleton]
  rfl

/-- There is a unique `GoodProducts` for the singleton `{fun _ ↦ false}`. -/
noncomputable
instance : Unique { l // Products.isGood ({fun _ ↦ false} : Set (I → Bool)) l } where
  default := ⟨Products.nil, Products.isGood_nil⟩
  uniq := by
    intro ⟨⟨l, hl⟩, hll⟩
    ext
    apply Subtype.ext
    apply (List.Lex.nil_left_or_eq_nil l (r := (·<·))).resolve_left
    intro _
    apply hll
    have he : {Products.nil} ⊆ {m | m < ⟨l,hl⟩}
    · simpa only [Products.nil, Products.lt_iff_lex_lt, Set.singleton_subset_iff, Set.mem_setOf_eq]
    apply Submodule.span_mono (Set.image_subset _ he)
    rw [Products.span_nil_eq_top]
    exact Submodule.mem_top

instance (α : Type*) [TopologicalSpace α] : NoZeroSMulDivisors ℤ (LocallyConstant α ℤ) := by
  constructor
  intro c f h
  rw [or_iff_not_imp_left]
  intro hc
  ext x
  apply mul_right_injective₀ hc
  simp [LocallyConstant.ext_iff] at h ⊢
  exact h x

theorem GoodProducts.linearIndependentSingleton :
    LinearIndependent ℤ (eval ({fun _ ↦ false} : Set (I → Bool))) := by
  refine linearIndependent_unique (eval ({fun _ ↦ false} : Set (I → Bool))) ?_
  simp only [eval, Products.eval, List.map, List.prod_nil, ne_eq, one_ne_zero, not_false_eq_true]

end Zero

section Maps
/-!

## `ℤ`-linear maps induced by projections

We define injective `ℤ`-linear maps between modules of the form `LocallyConstant C ℤ` induced by
precomposition with the projections defined in the section `Projections`.

### Main definitions

* `πs` and `πs'` are the `ℤ`-linear maps corresponding to `ProjRestrict` and `ProjRestricts` 
  respectively.

### Main result

* We prove that `πs` and `πs'` interact well with `Products.eval` and the main application is the
  theorem `isGood_mono` which says that the property `isGood` is "monotone" on ordinals.
-/

theorem contained_eq_proj (o : Ordinal) (h : contained C o) :
    C = π C (ord I · < o) := by
  have := proj_prop_eq_self C (ord I · < o)
  simp [π, Bool.not_eq_false] at this
  exact (this (fun i x hx ↦ h x hx i)).symm

theorem isClosed_proj (o : Ordinal) (hC : IsClosed C) : IsClosed (π C (ord I · < o)) :=
  (continuous_proj (ord I · < o)).isClosedMap C hC

theorem contained_proj (o : Ordinal) : contained (π C (ord I · < o)) o := by
  intro x ⟨_, ⟨_, h⟩⟩ j hj
  dsimp (config := { unfoldPartialApp := true }) [Proj] at h
  simp only [← congr_fun h j, Bool.ite_eq_true_distrib, if_false_right_eq_and] at hj
  exact hj.1

/-- The `ℤ`-linear map induced by precomposition of the projection `C → π C (ord I · < o)`. -/
@[simps!]
noncomputable
def πs (o : Ordinal) : LocallyConstant (π C (ord I · < o)) ℤ →ₗ[ℤ] LocallyConstant C ℤ :=
  LocallyConstant.comapₗ ℤ (ProjRestrict C (ord I · < o)) (continuous_projRestrict _ _)

theorem coe_πs (o : Ordinal) (f : LocallyConstant (π C (ord I · < o)) ℤ) :
    πs C o f = f ∘ ProjRestrict C (ord I · < o) := by
  simp only [πs_apply, continuous_projRestrict, LocallyConstant.coe_comap]

theorem injective_πs (o : Ordinal) : Function.Injective (πs C o) :=
  LocallyConstant.comap_injective _ (continuous_projRestrict _ _)
  (Set.surjective_mapsTo_image_restrict _ _)

/-- The `ℤ`-linear map induced by precomposition of the projection
    `π C (ord I · < o₂) → π C (ord I · < o₁)` for `o₁ ≤ o₂`. -/
@[simps!]
noncomputable
def πs' {o₁ o₂ : Ordinal} (h : o₁ ≤ o₂) :
    LocallyConstant (π C (ord I · < o₁)) ℤ →ₗ[ℤ] LocallyConstant (π C (ord I · < o₂)) ℤ :=
  LocallyConstant.comapₗ ℤ (ProjRestricts C (fun _ hh ↦ lt_of_lt_of_le hh h))
    (continuous_projRestricts _ _)

theorem coe_πs' {o₁ o₂ : Ordinal} (h : o₁ ≤ o₂) (f : LocallyConstant (π C (ord I · < o₁)) ℤ) :
    (πs' C h f).toFun = f.toFun ∘ (ProjRestricts C (fun _ hh ↦ lt_of_lt_of_le hh h)) := by
  simp only [πs'_apply, LocallyConstant.toFun_eq_coe, continuous_projRestricts,
    LocallyConstant.coe_comap]

theorem injective_πs' {o₁ o₂ : Ordinal} (h : o₁ ≤ o₂) : Function.Injective (πs' C h) :=
  LocallyConstant.comap_injective _ (continuous_projRestricts _ _) (surjective_projRestricts _ _)

namespace Products

theorem lt_ord_of_lt {l m : Products I} {o : Ordinal} (h₁ : m < l)
    (h₂ : ∀ i ∈ l.val, ord I i < o) : ∀ i ∈ m.val, ord I i < o :=
  List.Sorted.lt_ord_of_lt (List.chain'_iff_pairwise.mp l.2) (List.chain'_iff_pairwise.mp m.2) h₁ h₂

theorem eval_πs {l : Products I} {o : Ordinal} (hlt : ∀ i ∈ l.val, ord I i < o) :
    πs C o (l.eval (π C (ord I · < o))) = l.eval C := by
  simpa only [← LocallyConstant.coe_inj, πs_apply, continuous_projRestrict,
    LocallyConstant.coe_comap] using evalFacProp C (ord I · < o) hlt

theorem eval_πs' {l : Products I} {o₁ o₂ : Ordinal} (h : o₁ ≤ o₂)
    (hlt : ∀ i ∈ l.val, ord I i < o₁) :
    πs' C h (l.eval (π C (ord I · < o₁))) = l.eval (π C (ord I · < o₂)) := by
  rw [← LocallyConstant.coe_inj, ← LocallyConstant.toFun_eq_coe]
  simp only [πs'_apply, LocallyConstant.toFun_eq_coe, continuous_projRestricts,
    LocallyConstant.coe_comap]
  exact evalFacProps C (fun (i : I) ↦ ord I i < o₁) (fun (i : I) ↦ ord I i < o₂) hlt _

theorem eval_πs_image {l : Products I} {o : Ordinal}
    (hl : ∀ i ∈ l.val, ord I i < o) : eval C '' { m | m < l } =
    (πs C o) '' (eval (π C (ord I · < o)) '' { m | m < l }) := by
  ext f
  simp only [Set.mem_image, Set.mem_setOf_eq, exists_exists_and_eq_and]
  apply exists_congr; intro m
  apply and_congr_right; intro hm
  rw [eval_πs C (lt_ord_of_lt hm hl)]

theorem eval_πs_image' {l : Products I} {o₁ o₂ : Ordinal} (h : o₁ ≤ o₂)
    (hl : ∀ i ∈ l.val, ord I i < o₁) : eval (π C (ord I · < o₂)) '' { m | m < l } =
    (πs' C h) '' (eval (π C (ord I · < o₁)) '' { m | m < l }) := by
  ext f
  simp only [Set.mem_image, Set.mem_setOf_eq, exists_exists_and_eq_and]
  apply exists_congr; intro m
  apply and_congr_right; intro hm
  rw [eval_πs' C h (lt_ord_of_lt hm hl)]

theorem head_lt_ord_of_isGood {l : Products I} {o : Ordinal}
    (h : l.isGood (π C (ord I · < o))) (hn : l.val ≠ []) : ord I (l.val.head!) < o :=
  prop_of_isGood C (ord I · < o) h l.val.head! (List.head!_mem_self hn)

/--
If `l` is good w.r.t. `π C (ord I · < o₁)` and `o₁ ≤ o₂`, then it is good w.r.t.
`π C (ord I · < o₂)`
-/
theorem isGood_mono {l : Products I} {o₁ o₂ : Ordinal} (h : o₁ ≤ o₂)
    (hl : l.isGood (π C (ord I · < o₁))) : l.isGood (π C (ord I · < o₂)) := by
  intro hl'
  apply hl
  rwa [eval_πs_image' C h (prop_of_isGood  C _ hl), ← eval_πs' C h (prop_of_isGood  C _ hl),
    Submodule.apply_mem_span_image_iff_mem_span (injective_πs' C h)] at hl'

end Products

end Maps

section Limit
/-!

## The limit case of the induction

We relate linear independence in `LocallyConstant (π C (ord I · < o')) ℤ` with linear independence
in `LocallyConstant C ℤ`, where `contained C o` and `o' < o`.

When `o` is a limit ordinal, we prove that the good products in `LocallyConstant C ℤ` are linearly
independent if and only if a certain directed union is linearly independent. Each term in this
directed union is in bijection with the good products w.r.t. `π C (ord I · < o')` for an ordinal
`o' < o`, and these are linearly independent by the inductive hypothesis.

### Main definitions

* `GoodProducts.smaller` is the image of good products coming from a smaller ordinal.

* `GoodProducts.range_equiv`: The image of the `GoodProducts` in `C` is equivalent to the union of
  `smaller C o'` over all ordinals `o' < o`.

### Main results

* `Products.limitOrdinal`: for `o` a limit ordinal such that `contained C o`, a product `l` is good
  w.r.t. `C` iff it there exists an ordinal `o' < o` such that `l` is good w.r.t.
  `π C (ord I · < o')`.

* `GoodProducts.linearIndependent_iff_union_smaller` is the result mentioned above, that the good
  products are linearly independent iff a directed union is.
-/

namespace GoodProducts

/--
The image of the `GoodProducts` for `π C (ord I · < o)` in `LocallyConstant C ℤ`. The name `smaller`
refers to the setting in which we will use this, when we are mapping in `GoodProducts` from a
smaller set, i.e. when `o` is a smaller ordinal than the one `C` is "contained" in.
-/
def smaller (o : Ordinal) : Set (LocallyConstant C ℤ) :=
  (πs C o) '' (range (π C (ord I · < o)))

/--
The map from the image of the `GoodProducts` in `LocallyConstant (π C (ord I · < o)) ℤ` to
`smaller C o`
-/
noncomputable
def range_equiv_smaller_toFun (o : Ordinal) (x : range (π C (ord I · < o))) : smaller C o :=
  ⟨πs C o ↑x, x.val, x.property, rfl⟩

theorem range_equiv_smaller_toFun_bijective (o : Ordinal) :
    Function.Bijective (range_equiv_smaller_toFun C o) := by
  dsimp (config := { unfoldPartialApp := true }) [range_equiv_smaller_toFun]
  refine ⟨fun a b hab ↦ ?_, fun ⟨a, b, hb⟩ ↦ ?_⟩
  · ext1
    simp only [Subtype.mk.injEq] at hab
    exact injective_πs C o hab
  · use ⟨b, hb.1⟩
    simpa only [Subtype.mk.injEq] using hb.2

/--
The equivalence from the image of the `GoodProducts` in `LocallyConstant (π C (ord I · < o)) ℤ` to
`smaller C o`
-/
noncomputable
def range_equiv_smaller (o : Ordinal) : range (π C (ord I · < o)) ≃ smaller C o :=
  Equiv.ofBijective (range_equiv_smaller_toFun C o) (range_equiv_smaller_toFun_bijective C o)

theorem smaller_factorization (o : Ordinal) :
    (fun (p : smaller C o) ↦ p.1) ∘ (range_equiv_smaller C o).toFun =
    (πs C o) ∘ (fun (p : range (π C (ord I · < o))) ↦ p.1) := by rfl

theorem linearIndependent_iff_smaller (o : Ordinal) :
    LinearIndependent ℤ (GoodProducts.eval (π C (ord I · < o))) ↔
    LinearIndependent ℤ (fun (p : smaller C o) ↦ p.1) := by
  rw [GoodProducts.linearIndependent_iff_range,
    ← LinearMap.linearIndependent_iff (πs C o)
    (LinearMap.ker_eq_bot_of_injective (injective_πs _ _)), ← smaller_factorization C o]
  exact linearIndependent_equiv _

theorem smaller_mono {o₁ o₂ : Ordinal} (h : o₁ ≤ o₂) : smaller C o₁ ⊆ smaller C o₂ := by
  rintro f ⟨g, hg, rfl⟩
  simp only [smaller, Set.mem_image]
  use πs' C h g
  obtain ⟨⟨l, gl⟩, rfl⟩ := hg
  refine ⟨?_, ?_⟩
  · use ⟨l, Products.isGood_mono C h gl⟩
    ext x
    rw [eval, ← Products.eval_πs' _ h (Products.prop_of_isGood  C _ gl), eval]
  · rw [← LocallyConstant.coe_inj, coe_πs C o₂, ← LocallyConstant.toFun_eq_coe, coe_πs',
      Function.comp.assoc, projRestricts_comp_projRestrict C _, coe_πs]
    rfl

end GoodProducts

variable {o : Ordinal} (ho : o.IsLimit) (hsC : contained C o)

theorem Products.limitOrdinal (l : Products I) : l.isGood (π C (ord I · < o)) ↔
    ∃ (o' : Ordinal), o' < o ∧ l.isGood (π C (ord I · < o')) := by
  refine ⟨fun h ↦ ?_, fun ⟨o', ⟨ho', hl⟩⟩ ↦ isGood_mono C (le_of_lt ho') hl⟩
  use Finset.sup l.val.toFinset (fun a ↦ Order.succ (ord I a))
  have ha : ⊥ < o := by rw [Ordinal.bot_eq_zero, Ordinal.pos_iff_ne_zero]; exact ho.1
  have hslt : Finset.sup l.val.toFinset (fun a ↦ Order.succ (ord I a)) < o
  · simp only [Finset.sup_lt_iff ha, List.mem_toFinset]
    exact fun b hb ↦ ho.2 _ (prop_of_isGood C (ord I · < o) h b hb)
  refine ⟨hslt, fun he ↦ h ?_⟩
  have hlt : ∀ i ∈ l.val, ord I i < Finset.sup l.val.toFinset (fun a ↦ Order.succ (ord I a))
  · intro i hi
    simp only [Finset.lt_sup_iff, List.mem_toFinset, Order.lt_succ_iff]
    exact ⟨i, hi, le_rfl⟩
  rwa [eval_πs_image' C (le_of_lt hslt) hlt, ← eval_πs' C (le_of_lt hslt) hlt,
    Submodule.apply_mem_span_image_iff_mem_span (injective_πs' C _)]

theorem GoodProducts.union : range C = ⋃ (e : {o' // o' < o}), (smaller C e.val) := by
  ext p
  simp only [smaller, range, Set.mem_iUnion, Set.mem_image, Set.mem_range, Subtype.exists]
  refine ⟨fun hp ↦ ?_, fun hp ↦ ?_⟩
  · obtain ⟨l, hl, rfl⟩ := hp
    rw [contained_eq_proj C o hsC, Products.limitOrdinal C ho] at hl
    obtain ⟨o', ho'⟩ := hl
    refine ⟨o', ho'.1, eval (π C (ord I · < o')) ⟨l, ho'.2⟩, ⟨l, ho'.2, rfl⟩, ?_⟩
    exact Products.eval_πs C (Products.prop_of_isGood  C _ ho'.2)
  · obtain ⟨o', h, _, ⟨l, hl, rfl⟩, rfl⟩ := hp
    refine ⟨l, ?_, (Products.eval_πs C (Products.prop_of_isGood  C _ hl)).symm⟩
    rw [contained_eq_proj C o hsC]
    exact Products.isGood_mono C (le_of_lt h) hl

/--
The image of the `GoodProducts` in `C` is equivalent to the union of `smaller C o'` over all
ordinals `o' < o`.
-/
def GoodProducts.range_equiv : range C ≃ ⋃ (e : {o' // o' < o}), (smaller C e.val) :=
  Equiv.Set.ofEq (union C ho hsC)

theorem GoodProducts.range_equiv_factorization :
    (fun (p : ⋃ (e : {o' // o' < o}), (smaller C e.val)) ↦ p.1) ∘ (range_equiv C ho hsC).toFun =
    (fun (p : range C) ↦ (p.1 : LocallyConstant C ℤ)) := rfl

theorem GoodProducts.linearIndependent_iff_union_smaller {o : Ordinal} (ho : o.IsLimit)
    (hsC : contained C o) : LinearIndependent ℤ (GoodProducts.eval C) ↔
    LinearIndependent ℤ (fun (p : ⋃ (e : {o' // o' < o}), (smaller C e.val)) ↦ p.1) := by
  rw [GoodProducts.linearIndependent_iff_range, ← range_equiv_factorization C ho hsC]
  exact linearIndependent_equiv (range_equiv C ho hsC)

end Limit

section Successor
/-!

## The successor case in the induction

Here we assume that `o` is an ordinal such that `contained C (o+1)` and `o < I`. The element in `I`
corresponding to `o` is called `term I ho`, but in this informal docstring we refer to it simply as
`o`.

This section follows the proof in [scholze2019condensed] quite closely. A translation of the
notation there is as follows:

```
[scholze2019condensed]                  | This file
`S₀`                                    |`C0`
`S₁`                                    |`C1`
`\overline{S}`                          |`π C (ord I · < o)
`\overline{S}'`                         |`C'`
The left map in the exact sequence      |`πs`
The right map in the exact sequence     |`Linear_CC'`
```

When comparing the proof of the successor case in Theorem 5.4 in [scholze2019condensed] with this
proof, one should read the phrase "is a basis" as "is linearly independent". Also, the short exact
sequence in [scholze2019condensed] is only proved to be left exact here (indeed, that is enough
since we are only proving linear independence).

This section is split into two sections. The first one, `ExactSequence` defines the left exact
sequence mentioned in the previous paragraph (see `succ_mono` and `succ_exact`). It corresponds to
the penultimate paragraph of the proof in [scholze2019condensed]. The second one, `GoodProducts`
corresponds to the last paragraph in the proof in [scholze2019condensed].

### Main definitions

The main definitions in the section `ExactSequence` are all just notation explained in the table
above.

The main definitions in the section `GoodProducts` are as follows:

* `MaxProducts`: the set of good products that contain the ordinal `o` (since we have
  `contained C (o+1)`, these all start with `o`).

* `GoodProducts.sum_equiv`: the equivalence between `GoodProducts C` and the disjoint union of
  `MaxProducts C` and `GoodProducts (π C (ord I · < o))`.

### Main results

* The main results in the section `ExactSequence` are `succ_mono` and `succ_exact` which together
  say that the secuence given by `πs` and `Linear_CC'` is left exact:
  ```
                                              f                        g
  0 --→ LocallyConstant (π C (ord I · < o)) ℤ --→ LocallyConstant C ℤ --→ LocallyConstant C' ℤ
  ```
  where `f` is `πs` and `g` is `Linear_CC'`.

The main results in the section `GoodProducts` are as follows:

* `Products.max_eq_eval` says that the linear map on the right in the exact sequence, i.e.
  `Linear_CC'`, takes the evaluation of a term of `MaxProducts` to the evaluation of the
  corresponding list with the leading `o` removed.

* `GoodProducts.maxTail_isGood` says that removing the leading `o` from a term of `MaxProducts C` 
  yields a list which `isGood` with respect to `C'`.
-/

variable {o : Ordinal} (hC : IsClosed C) (hsC : contained C (Order.succ o))
  (ho : o < Ordinal.type (·<· : I → I → Prop))

section ExactSequence

/-- The subset of `C` consisting of those elements whose `o`-th entry is `false`. -/
def C0 := C ∩ {f | f (term I ho) = false}

/-- The subset of `C` consisting of those elements whose `o`-th entry is `true`. -/
def C1 := C ∩ {f | f (term I ho) = true}

theorem isClosed_C0 : IsClosed (C0 C ho) := by
  refine hC.inter ?_
  have h : Continuous (fun (f : I → Bool) ↦ f (term I ho)) := continuous_apply (term I ho)
  exact IsClosed.preimage h (t := {false}) (isClosed_discrete _)

theorem isClosed_C1 : IsClosed (C1 C ho) := by
  refine hC.inter ?_
  have h : Continuous (fun (f : I → Bool) ↦ f (term I ho)) := continuous_apply (term I ho)
  exact IsClosed.preimage h (t := {true}) (isClosed_discrete _)

theorem contained_C1 : contained (π (C1 C ho) (ord I · < o)) o :=
  contained_proj _ _

theorem union_C0C1_eq : (C0 C ho) ∪ (C1 C ho) = C := by
  ext x
  simp only [C0, C1, Set.mem_union, Set.mem_inter_iff, Set.mem_setOf_eq,
    ← and_or_left, and_iff_left_iff_imp, Bool.dichotomy (x (term I ho)), implies_true]

/--
The intersection of `C0` and the projection of `C1`. We will apply the inductive hypothesis to
this set.
-/
def C' := C0 C ho ∩ π (C1 C ho) (ord I · < o)

theorem isClosed_C' : IsClosed (C' C ho) :=
  IsClosed.inter (isClosed_C0 _ hC _) (isClosed_proj _ _ (isClosed_C1 _ hC _))

theorem contained_C' : contained (C' C ho) o := fun f hf i hi ↦ contained_C1 C ho f hf.2 i hi

variable (o)

/-- Swapping the `o`-th coordinate to `true`. -/
noncomputable
def SwapTrue : (I → Bool) → I → Bool :=
  fun f i ↦ if ord I i = o then true else f i

theorem continuous_swapTrue  :
    Continuous (SwapTrue o : (I → Bool) → I → Bool) := by
  dsimp (config := { unfoldPartialApp := true }) [SwapTrue]
  apply continuous_pi
  intro i
  apply Continuous.comp'
  · apply continuous_bot
  · apply continuous_apply

variable {o}

theorem swapTrue_mem_C1 (f : π (C1 C ho) (ord I · < o)) :
    SwapTrue o f.val ∈ C1 C ho := by
  obtain ⟨f, g, hg, rfl⟩ := f
  convert hg
  dsimp (config := { unfoldPartialApp := true }) [SwapTrue]
  ext i
  split_ifs with h
  · rw [ord_term ho] at h
    simpa only [← h] using hg.2.symm
  · simp only [Proj, ite_eq_left_iff, not_lt, @eq_comm _ false, ← Bool.not_eq_true]
    specialize hsC g hg.1 i
    intro h'
    contrapose! hsC
    exact ⟨hsC, Order.succ_le_of_lt (h'.lt_of_ne' h)⟩

/-- The first way to map `C'` into `C`. -/
def CC'₀ : C' C ho → C := fun g ↦ ⟨g.val,g.prop.1.1⟩

/-- The second way to map `C'` into `C`. -/
noncomputable
def CC'₁ : C' C ho → C :=
  fun g ↦ ⟨SwapTrue o g.val, (swapTrue_mem_C1 C hsC ho ⟨g.val,g.prop.2⟩).1⟩

theorem continuous_CC'₀ : Continuous (CC'₀ C ho) := Continuous.subtype_mk continuous_subtype_val _

theorem continuous_CC'₁ : Continuous (CC'₁ C hsC ho) :=
  Continuous.subtype_mk (Continuous.comp (continuous_swapTrue o) continuous_subtype_val) _

/-- The `ℤ`-linear map induced by precomposing with `CC'₀` -/
noncomputable
def Linear_CC'₀ : LocallyConstant C ℤ →ₗ[ℤ] LocallyConstant (C' C ho) ℤ :=
  LocallyConstant.comapₗ ℤ (CC'₀ C ho) (continuous_CC'₀ C ho)

/-- The `ℤ`-linear map induced by precomposing with `CC'₁` -/
noncomputable
def Linear_CC'₁ : LocallyConstant C ℤ →ₗ[ℤ] LocallyConstant (C' C ho) ℤ :=
  LocallyConstant.comapₗ ℤ (CC'₁ C hsC ho) (continuous_CC'₁ C hsC ho)

/-- The difference between `Linear_CC'₁` and `Linear_CC'₀`. -/
noncomputable
def Linear_CC' : LocallyConstant C ℤ →ₗ[ℤ] LocallyConstant (C' C ho) ℤ :=
  Linear_CC'₁ C hsC ho - Linear_CC'₀ C ho

theorem CC_comp_zero : ∀ y, (Linear_CC' C hsC ho) ((πs C o) y) = 0 := by
  intro y
  ext x
  dsimp [Linear_CC', Linear_CC'₀, Linear_CC'₁, LocallyConstant.sub_apply]
  simp only [continuous_CC'₀, continuous_CC'₁, LocallyConstant.coe_comap, continuous_projRestrict,
    Function.comp_apply, sub_eq_zero]
  congr 1
  ext i
  dsimp [CC'₀, CC'₁, ProjRestrict, Proj]
  apply if_ctx_congr Iff.rfl _ (fun _ ↦ rfl)
  simp only [SwapTrue, ite_eq_right_iff]
  intro h₁ h₂
  exact (h₁.ne h₂).elim

theorem C0_projOrd {x : I → Bool} (hx : x ∈ C0 C ho) : Proj (ord I · < o) x = x := by
  ext i
  simp only [Proj, Set.mem_setOf, ite_eq_left_iff, not_lt]
  intro hi
  rw [le_iff_lt_or_eq] at hi
  cases' hi with hi hi
  · specialize hsC x hx.1 i
    rw [← not_imp_not] at hsC
    simp only [not_lt, Bool.not_eq_true, Order.succ_le_iff] at hsC
    exact (hsC hi).symm
  · simp only [C0, Set.mem_inter_iff, Set.mem_setOf_eq] at hx
    rw [eq_comm, ord_term ho] at hi
    rw [← hx.2, hi]

theorem C1_projOrd {x : I → Bool} (hx : x ∈ C1 C ho) : SwapTrue o (Proj (ord I · < o) x) = x := by
  ext i
  dsimp [SwapTrue, Proj]
  split_ifs with hi h
  · rw [ord_term ho] at hi
    rw [← hx.2, hi]
  · rfl
  · simp only [not_lt] at h
    have h' : o < ord I i := lt_of_le_of_ne h (Ne.symm hi)
    specialize hsC x hx.1 i
    rw [← not_imp_not] at hsC
    simp only [not_lt, Bool.not_eq_true, Order.succ_le_iff] at hsC
    exact (hsC h').symm

open Classical in
theorem CC_exact {f : LocallyConstant C ℤ} (hf : Linear_CC' C hsC ho f = 0) :
    ∃ y, πs C o y = f := by
  dsimp [Linear_CC', Linear_CC'₀, Linear_CC'₁] at hf
  simp only [sub_eq_zero, ← LocallyConstant.coe_inj, LocallyConstant.coe_comap,
    continuous_CC'₀, continuous_CC'₁] at hf
  let C₀C : C0 C ho → C := fun x ↦ ⟨x.val, x.prop.1⟩
  have h₀ : Continuous C₀C := Continuous.subtype_mk continuous_induced_dom _
  let C₁C : π (C1 C ho) (ord I · < o) → C :=
    fun x ↦ ⟨SwapTrue o x.val, (swapTrue_mem_C1 C hsC ho x).1⟩
  have h₁ : Continuous C₁C := Continuous.subtype_mk
    ((continuous_swapTrue o).comp continuous_subtype_val) _
  refine ⟨LocallyConstant.piecewise' ?_ (isClosed_C0 C hC ho)
      (isClosed_proj _ o (isClosed_C1 C hC ho)) (f.comap C₀C) (f.comap C₁C) ?_, ?_⟩
  · rintro _ ⟨y, hyC, rfl⟩
    simp only [Set.mem_union, Set.mem_setOf_eq, Set.mem_univ, iff_true]
    rw [← union_C0C1_eq C ho] at hyC
    refine hyC.imp (fun hyC ↦ ?_) (fun hyC ↦ ⟨y, hyC, rfl⟩)
    rwa [C0_projOrd C hsC ho hyC]
  · intro x hx
    simpa only [h₀, h₁, LocallyConstant.coe_comap] using (congrFun hf ⟨x, hx⟩).symm
  · ext ⟨x, hx⟩
    rw [← union_C0C1_eq C ho] at hx
    cases' hx with hx₀ hx₁
    · have hx₀' : ProjRestrict C (ord I · < o) ⟨x, hx⟩ = x
      · simpa only [ProjRestrict, Set.MapsTo.val_restrict_apply] using C0_projOrd C hsC ho hx₀
      simp only [hx₀', hx₀, h₀, LocallyConstant.piecewise'_apply_left, LocallyConstant.coe_comap,
        Function.comp_apply, πs_apply, continuous_projRestrict]
    · have hx₁' : (ProjRestrict C (ord I · < o) ⟨x, hx⟩).val ∈ π (C1 C ho) (ord I · < o)
      · simpa only [ProjRestrict, Set.MapsTo.val_restrict_apply] using ⟨x, hx₁, rfl⟩
      simp only [πs_apply, continuous_projRestrict, LocallyConstant.coe_comap, Function.comp_apply,
        hx₁', LocallyConstant.piecewise'_apply_right, h₁]
      congr
      exact C1_projOrd C hsC ho hx₁

variable (o) in
theorem succ_mono : CategoryTheory.Mono (ModuleCat.ofHom (πs C o)) := by
  rw [ModuleCat.mono_iff_injective]
  exact injective_πs _ _

theorem succ_exact :
<<<<<<< HEAD
  (ShortComplex.mk (ModuleCat.ofHom (πs C o)) (ModuleCat.ofHom (Linear_CC' C hsC ho))
    (by ext; apply CC_comp_zero)).Exact := by
  rw [ShortComplex.moduleCat_exact_iff]
  rintro f
=======
    (ShortComplex.mk (ModuleCat.ofHom (πs C o)) (ModuleCat.ofHom (Linear_CC' C hsC ho))
    (by ext; apply CC_comp_zero)).Exact := by
  rw [ShortComplex.moduleCat_exact_iff]
  intro f
>>>>>>> e8bfb678
  exact CC_exact C hC hsC ho

end ExactSequence

section GoodProducts

namespace GoodProducts

/--
The `GoodProducts` in `C` that contain `o` (they necessarily start with `o`, see
`GoodProducts.head!_eq_o_of_maxProducts`)
-/
def MaxProducts : Set (Products I) := {l | l.isGood C ∧ term I ho ∈ l.val}

theorem union_succ : GoodProducts C = GoodProducts (π C (ord I · < o)) ∪ MaxProducts C ho := by
  ext l
  simp only [GoodProducts, MaxProducts, Set.mem_union, Set.mem_setOf_eq]
  refine ⟨fun h ↦ ?_, fun h ↦ ?_⟩
  · by_cases hh : term I ho ∈ l.val
    · exact Or.inr ⟨h, hh⟩
    · left
      intro he
      apply h
      have h' := Products.prop_of_isGood_of_contained C _ h hsC
      simp only [Order.lt_succ_iff] at h'
      simp only [not_imp_not] at hh
      have hh' : ∀ a ∈ l.val, ord I a < o
      · intro a ha
        refine (h' a ha).lt_of_ne ?_
        rw [ne_eq, ord_term ho a]
        rintro rfl
        contradiction
      rwa [Products.eval_πs_image C hh', ← Products.eval_πs C hh',
        Submodule.apply_mem_span_image_iff_mem_span (injective_πs _ _)]
  · refine h.elim (fun hh ↦ ?_) And.left
    have := Products.isGood_mono C (Order.lt_succ o).le hh
    rwa [contained_eq_proj C (Order.succ o) hsC]

/-- The inclusion map from the sum of `GoodProducts (π C (ord I · < o))` and
    `(MaxProducts C ho)` to `Products I`. -/
def sum_to : (GoodProducts (π C (ord I · < o))) ⊕ (MaxProducts C ho) → Products I :=
  Sum.elim Subtype.val Subtype.val

theorem injective_sum_to : Function.Injective (sum_to C ho) := by
  refine Function.Injective.sum_elim Subtype.val_injective Subtype.val_injective
    (fun ⟨a,ha⟩ ⟨b,hb⟩  ↦ (fun (hab : a = b) ↦ ?_))
  rw [← hab] at hb
  have ha' := Products.prop_of_isGood  C _ ha (term I ho) hb.2
  simp only [ord_term_aux, lt_self_iff_false] at ha'

theorem sum_to_range :
    Set.range (sum_to C ho) = GoodProducts (π C (ord I · < o)) ∪ MaxProducts C ho := by
  have h : Set.range (sum_to C ho) = _ ∪ _ := Set.Sum.elim_range _ _; rw [h]; congr<;> ext l
  · exact ⟨fun ⟨m,hm⟩ ↦ by rw [← hm]; exact m.prop, fun hl ↦ ⟨⟨l,hl⟩, rfl⟩⟩
  · exact ⟨fun ⟨m,hm⟩ ↦ by rw [← hm]; exact m.prop, fun hl ↦ ⟨⟨l,hl⟩, rfl⟩⟩

/-- The equivalence from the sum of `GoodProducts (π C (ord I · < o))` and
    `(MaxProducts C ho)` to `GoodProducts C`. -/
noncomputable
def sum_equiv : GoodProducts (π C (ord I · < o)) ⊕ (MaxProducts C ho) ≃ GoodProducts C :=
  calc _ ≃ Set.range (sum_to C ho) := Equiv.ofInjective (sum_to C ho) (injective_sum_to C ho)
       _ ≃ _ := Equiv.Set.ofEq <| by rw [sum_to_range C ho, union_succ C hsC ho]

theorem sum_equiv_comp_eval_eq_elim : eval C ∘ (sum_equiv C hsC ho).toFun =
    (Sum.elim (fun (l : GoodProducts (π C (ord I · < o))) ↦ Products.eval C l.1)
    (fun (l : MaxProducts C ho) ↦ Products.eval C l.1)) := by
  ext ⟨_,_⟩ <;> [rfl; rfl]

/-- Let

`N := LocallyConstant (π C (ord I · < o)) ℤ`

`M := LocallyConstant C ℤ`

`P := LocallyConstant (C' C ho) ℤ`

`ι := GoodProducts (π C (ord I · < o))`

`ι' := GoodProducts (C' C ho')`

`v : ι → N := GoodProducts.eval (π C (ord I · < o))`

Then `SumEval C ho` is the map `u` in the diagram below. It is linearly independent if and only if
`GoodProducts.eval C` is, see `linearIndependent_iff_sum`. The top row is the exact sequence given
by `succ_exact` and `succ_mono`. The left square commutes by `GoodProducts.square_commutes`.
```
0 --→ N --→ M --→  P
      ↑     ↑      ↑
     v|    u|      |
      ι → ι ⊕ ι' ← ι'
```
-/
def SumEval : GoodProducts (π C (ord I · < o)) ⊕ MaxProducts C ho →
    LocallyConstant C ℤ :=
  Sum.elim (fun l ↦ l.1.eval C) (fun l ↦ l.1.eval C)

theorem linearIndependent_iff_sum :
    LinearIndependent ℤ (eval C) ↔ LinearIndependent ℤ (SumEval C ho) := by
  rw [← linearIndependent_equiv (sum_equiv C hsC ho), SumEval,
    ← sum_equiv_comp_eval_eq_elim C hsC ho]
  exact Iff.rfl

theorem span_sum : Set.range (eval C) = Set.range (Sum.elim
    (fun (l : GoodProducts (π C (ord I · < o))) ↦ Products.eval C l.1)
    (fun (l : MaxProducts C ho) ↦ Products.eval C l.1)) := by
  rw [← sum_equiv_comp_eval_eq_elim C hsC ho, Equiv.toFun_as_coe,
    EquivLike.range_comp (e := sum_equiv C hsC ho)]


theorem square_commutes : SumEval C ho ∘ Sum.inl =
    ModuleCat.ofHom (πs C o) ∘ eval (π C (ord I · < o)) := by
  ext l
  dsimp [SumEval]
  rw [← Products.eval_πs C (Products.prop_of_isGood  _ _ l.prop)]
  rfl

end GoodProducts

theorem swapTrue_eq_true (x : I → Bool) : SwapTrue o x (term I ho) = true := by
  simp only [SwapTrue, ord_term_aux, ite_true]

theorem mem_C'_eq_false : ∀ x, x ∈ C' C ho → x (term I ho) = false := by
  rintro x ⟨_, y, _, rfl⟩
  simp only [Proj, ord_term_aux, lt_self_iff_false, ite_false]

/-- `List.tail` as a `Products`. -/
def Products.Tail (l : Products I) : Products I :=
  ⟨l.val.tail, List.Chain'.tail l.prop⟩

theorem Products.max_eq_o_cons_tail (l : Products I) (hl : l.val ≠ [])
    (hlh : l.val.head! = term I ho) : l.val = term I ho :: l.Tail.val := by
  rw [← List.cons_head!_tail hl, hlh]
  rfl

theorem Products.max_eq_o_cons_tail' (l : Products I) (hl : l.val ≠ [])
    (hlh : l.val.head! = term I ho) (hlc : List.Chain' (·>·) (term I ho :: l.Tail.val)) :
    l = ⟨term I ho :: l.Tail.val, hlc⟩ := by
  simp_rw [← max_eq_o_cons_tail ho l hl hlh]
  rfl

theorem GoodProducts.head!_eq_o_of_maxProducts (l : ↑(MaxProducts C ho)) :
    l.val.val.head! = term I ho := by
  rw [eq_comm, ← ord_term ho]
  have hm := l.prop.2
  have := Products.prop_of_isGood_of_contained C _ l.prop.1 hsC l.val.val.head!
    (List.head!_mem_self (List.ne_nil_of_mem hm))
  simp only [Order.lt_succ_iff] at this
  refine eq_of_le_of_not_lt this (not_lt.mpr ?_)
  have h : ord I (term I ho) ≤ ord I l.val.val.head!
  · simp only [← ord_term_aux, ord, Ordinal.typein_le_typein, not_lt]
    exact Products.rel_head!_of_mem hm
  rwa [ord_term_aux] at h

theorem GoodProducts.max_eq_o_cons_tail (l : MaxProducts C ho) :
    l.val.val = (term I ho) :: l.val.Tail.val :=
  Products.max_eq_o_cons_tail ho l.val (List.ne_nil_of_mem l.prop.2)
    (head!_eq_o_of_maxProducts _ hsC ho l)

theorem Products.evalCons {l : List I} {a : I}
    (hla : (a::l).Chain' (·>·)) : Products.eval C ⟨a::l,hla⟩ =
    (e C a) * Products.eval C ⟨l,List.Chain'.sublist hla (List.tail_sublist (a::l))⟩ := by
  simp only [eval._eq_1, List.map, List.prod_cons]

theorem Products.max_eq_eval (l : Products I) (hl : l.val ≠ [])
    (hlh : l.val.head! = term I ho) :
    Linear_CC' C hsC ho (l.eval C) = l.Tail.eval (C' C ho) := by
  have hlc : ((term I ho) :: l.Tail.val).Chain' (·>·)
  · rw [← max_eq_o_cons_tail ho l hl hlh]; exact l.prop
  rw [max_eq_o_cons_tail' ho l hl hlh hlc, Products.evalCons]
  ext x
  simp only [Linear_CC', Linear_CC'₀, Linear_CC'₁, LocallyConstant.comapₗ, Subtype.coe_eta,
    LinearMap.sub_apply, LinearMap.coe_mk, AddHom.coe_mk, LocallyConstant.sub_apply,
    continuous_CC'₀, continuous_CC'₁, LocallyConstant.coe_comap, LocallyConstant.coe_mul,
    Function.comp_apply, Pi.mul_apply]
  rw [CC'₁, CC'₀, Products.eval_eq, Products.eval_eq, Products.eval_eq]
  simp only [mul_ite, mul_one, mul_zero]
  have hi' : ∀ i, i ∈ l.Tail.val → (x.val i = SwapTrue o x.val i)
  · intro i hi
    simp only [SwapTrue, @eq_comm _ (x.val i), ite_eq_right_iff, ord_term ho]
    rintro rfl
    exact ((List.Chain.rel hlc hi).ne rfl).elim
  have H :
    (∀ i, i ∈ l.Tail.val → (x.val i = true)) = (∀ i, i ∈ l.Tail.val → (SwapTrue o x.val i = true))
  · apply forall_congr; intro i; apply forall_congr; intro hi; rw [hi' i hi]
  simp only [H]
  split_ifs with h₁ h₂ h₃ <;> try (dsimp [e])
  · rw [if_pos (swapTrue_eq_true _ _), if_neg]
    · rfl
    · simp [mem_C'_eq_false C ho x x.prop, Bool.coe_false]
  · push_neg at h₂; obtain ⟨i, hi⟩ := h₂; exfalso; rw [hi' i hi.1] at hi; exact hi.2 (h₁ i hi.1)
  · push_neg at h₁; obtain ⟨i, hi⟩ := h₁; exfalso; rw [← hi' i hi.1] at hi; exact hi.2 (h₃ i hi.1)
  · rfl

namespace GoodProducts

theorem max_eq_eval (l : MaxProducts C ho) :
    Linear_CC' C hsC ho (l.val.eval C) = l.val.Tail.eval (C' C ho) :=
  Products.max_eq_eval _ _ _ _ (List.ne_nil_of_mem l.prop.2)
    (head!_eq_o_of_maxProducts _ hsC ho l)

theorem max_eq_eval_unapply :
    (Linear_CC' C hsC ho) ∘ (fun (l : MaxProducts C ho) ↦ Products.eval C l.val) =
    (fun l ↦ l.val.Tail.eval (C' C ho)) := by
  ext1 l
  exact max_eq_eval _ _ _ _

theorem chain'_cons_of_lt (l : MaxProducts C ho)
    (q : Products I) (hq : q < l.val.Tail) :
    List.Chain' (fun x x_1 ↦ x > x_1) (term I ho :: q.val) := by
  rw [List.chain'_iff_pairwise]
  simp only [gt_iff_lt, List.pairwise_cons]
  refine ⟨fun a ha ↦ lt_of_le_of_lt (Products.rel_head!_of_mem ha) ?_,
    List.chain'_iff_pairwise.mp q.prop⟩
  refine lt_of_le_of_lt (Products.head!_le_of_lt hq (q.val.ne_nil_of_mem ha)) ?_
  by_cases hM : l.val.Tail.val = []
  · rw [Products.lt_iff_lex_lt, hM] at hq
    simp only [List.Lex.not_nil_right] at hq
  · have := l.val.prop
    rw [max_eq_o_cons_tail C hsC ho l, List.chain'_iff_pairwise] at this
    exact List.rel_of_pairwise_cons this (List.head!_mem_self hM)

theorem good_lt_maxProducts (q : GoodProducts (π C (ord I · < o)))
    (l : MaxProducts C ho) : List.Lex (·<·) q.val.val l.val.val := by
  by_cases h : q.val.val = []
  · rw [h, max_eq_o_cons_tail C hsC ho l]
    exact List.Lex.nil
  · rw [← List.cons_head!_tail h, max_eq_o_cons_tail C hsC ho l]
    apply List.Lex.rel
    rw [← Ordinal.typein_lt_typein (·<·)]
    simp only [term, Ordinal.typein_enum]
    exact Products.prop_of_isGood C _ q.prop q.val.val.head! (List.head!_mem_self h)

/--
Removing the leading `o` from a term of `MaxProducts C` yields a list which `isGood` with respect to
`C'`.
-/
theorem maxTail_isGood (l : MaxProducts C ho)
    (h₁: ⊤ ≤ Submodule.span ℤ (Set.range (eval (π C (ord I · < o))))) :
    l.val.Tail.isGood (C' C ho) := by
  -- Write `l.Tail` as a linear combination of smaller products:
  intro h
  rw [Finsupp.mem_span_image_iff_total, ← max_eq_eval C hsC ho] at h
  obtain ⟨m, ⟨hmmem, hmsum⟩⟩ := h
  rw [Finsupp.total_apply] at hmsum

  -- Write the image of `l` under `Linear_CC'` as `Linear_CC'` applied to the linear combination
  -- above, with leading `term I ho`'s added to each term:
  have : (Linear_CC' C hsC ho) (l.val.eval C) = (Linear_CC' C hsC ho)
    (Finsupp.sum m fun i a ↦ a • ((term I ho :: i.1).map (e C)).prod)
  · rw [← hmsum]
    simp only [map_finsupp_sum]
    apply Finsupp.sum_congr
    intro q hq
    rw [LinearMap.map_smul]
    rw [Finsupp.mem_supported] at hmmem
    have hx'' : q < l.val.Tail := hmmem hq
    have : ∃ (p : Products I), p.val ≠ [] ∧ p.val.head! = term I ho ∧ q = p.Tail :=
      ⟨⟨term I ho :: q.val, chain'_cons_of_lt C hsC ho l q hx''⟩,
        ⟨List.cons_ne_nil _ _, by simp only [List.head!_cons],
        by simp only [Products.Tail, List.tail_cons, Subtype.coe_eta]⟩⟩
    obtain ⟨p, hp⟩ := this
    rw [hp.2.2, ← Products.max_eq_eval C hsC ho p hp.1 hp.2.1]
    dsimp [Products.eval]
    rw [Products.max_eq_o_cons_tail ho p hp.1 hp.2.1]
    rfl
  have hse := succ_exact C hC hsC ho
  rw [ShortComplex.moduleCat_exact_iff_range_eq_ker] at hse
  dsimp [ModuleCat.ofHom] at hse

  -- Rewrite `this` using exact sequence manipulations to conclude that a term is in the range of
  -- the linear map `πs`:
  rw [← LinearMap.sub_mem_ker_iff, ← hse] at this
  obtain ⟨(n : LocallyConstant (π C (ord I · < o)) ℤ), hn⟩ := this
  rw [eq_sub_iff_add_eq] at hn
  have hn' := h₁ (Submodule.mem_top : n ∈ ⊤)
  rw [Finsupp.mem_span_range_iff_exists_finsupp] at hn'
  obtain ⟨w,hc⟩ := hn'
  rw [← hc, map_finsupp_sum] at hn
  apply l.prop.1
  rw [← hn]

  -- Now we just need to prove that a sum of two terms belongs to a span:
  apply Submodule.add_mem
  · apply Submodule.finsupp_sum_mem
    intro q _
    erw [LinearMap.map_smul (fₗ := πs C o) (c := w q) (x := eval (π C (ord I · < o)) q)]
    apply Submodule.smul_mem
    apply Submodule.subset_span
    dsimp only [eval]
    rw [Products.eval_πs C (Products.prop_of_isGood _ _ q.prop)]
    refine ⟨q.val, ⟨?_, rfl⟩⟩
    simp only [Products.lt_iff_lex_lt, Set.mem_setOf_eq]
    exact good_lt_maxProducts C hsC ho q l
  · apply Submodule.finsupp_sum_mem
    intro q hq
    apply Submodule.smul_mem
    apply Submodule.subset_span
    rw [Finsupp.mem_supported] at hmmem
    rw [← Finsupp.mem_support_iff] at hq
    refine ⟨⟨term I ho :: q.val, chain'_cons_of_lt C hsC ho l q (hmmem hq)⟩, ⟨?_, rfl⟩⟩
    simp only [Products.lt_iff_lex_lt, Set.mem_setOf_eq]
    rw [max_eq_o_cons_tail C hsC ho l]
    exact List.Lex.cons ((Products.lt_iff_lex_lt q l.val.Tail).mp (hmmem hq))

/-- Given `l : MaxProducts C ho`, its `Tail` is a `GoodProducts (C' C ho)`. -/
noncomputable
def MaxToGood
    (h₁: ⊤ ≤ Submodule.span ℤ (Set.range (eval (π C (ord I · < o))))) :
    MaxProducts C ho → GoodProducts (C' C ho) :=
  fun l ↦ ⟨l.val.Tail, maxTail_isGood C hC hsC ho l h₁⟩

theorem maxToGood_injective
    (h₁: ⊤ ≤ Submodule.span ℤ (Set.range (eval (π C (ord I · < o))))) :
    (MaxToGood C hC hsC ho h₁).Injective := by
  intro m n h
  apply Subtype.ext ∘ Subtype.ext
  rw [Subtype.ext_iff] at h
  dsimp [MaxToGood] at h
  rw [max_eq_o_cons_tail C hsC ho m, max_eq_o_cons_tail C hsC ho n, h]

theorem linearIndependent_comp_of_eval
    (h₁: ⊤ ≤ Submodule.span ℤ (Set.range (eval (π C (ord I · < o))))) :
    LinearIndependent ℤ (eval (C' C ho)) →
    LinearIndependent ℤ (ModuleCat.ofHom (Linear_CC' C hsC ho) ∘ SumEval C ho ∘ Sum.inr) := by
  dsimp [SumEval, ModuleCat.ofHom]
  erw [max_eq_eval_unapply C hsC ho]
  intro h
  let f := MaxToGood C hC hsC ho h₁
  have hf : f.Injective := maxToGood_injective C hC hsC ho h₁
  have hh : (fun l ↦ Products.eval (C' C ho) l.val.Tail) = eval (C' C ho) ∘ f := rfl
  rw [hh]
  exact h.comp f hf

end GoodProducts

end GoodProducts

end Successor

section Induction
/-!

## The induction

Here we put together the results of the sections `Zero`, `Limit` and `Successor` to prove the
predicate `P I o` holds for all ordinals `o`, and conclude with the main result:

* `GoodProducts.linearIndependent` which says that `GoodProducts C` is linearly independent when `C`
  is closed.

We also define

* `GoodProducts.Basis` which uses `GoodProducts.linearIndependent` and `GoodProducts.span` to
  define a basis for `LocallyConstant C ℤ` 
-/

theorem GoodProducts.P0 : P I 0 := fun _ C _ hsC ↦ by
  have : C ⊆ {(fun _ ↦ false)} := fun c hc ↦ by
    ext x; exact Bool.eq_false_iff.mpr (fun ht ↦ (Ordinal.not_lt_zero (ord I x)) (hsC c hc x ht))
  rw [Set.subset_singleton_iff_eq] at this
  cases this
  · subst C
    exact linearIndependentEmpty
  · subst C
    exact linearIndependentSingleton

theorem GoodProducts.Plimit (o : Ordinal) (ho : Ordinal.IsLimit o) :
    (∀ (o' : Ordinal), o' < o → P I o') → P I o := by
  intro h hho C hC hsC
  rw [linearIndependent_iff_union_smaller C ho hsC]
  exact linearIndependent_iUnion_of_directed
    (Monotone.directed_le fun _ _ h ↦ GoodProducts.smaller_mono C h) fun ⟨o', ho'⟩ ↦
    (linearIndependent_iff_smaller _ _).mp (h o' ho' (le_of_lt (lt_of_lt_of_le ho' hho))
    (π C (ord I · < o')) (isClosed_proj _ _ hC) (contained_proj _ _))

theorem GoodProducts.linearIndependentAux (μ : Ordinal) : P I μ := by
  refine Ordinal.limitRecOn μ P0 (fun o h ho C hC hsC ↦ ?_)
      (fun o ho h ↦ (GoodProducts.Plimit o ho (fun o' ho' ↦ (h o' ho'))))
  have ho' : o < Ordinal.type (·<· : I → I → Prop) :=
    lt_of_lt_of_le (Order.lt_succ _) ho
  rw [linearIndependent_iff_sum C hsC ho']
  refine' ModuleCat.linearIndependent_leftExact (succ_exact C hC hsC ho') ?_ ?_ (succ_mono C o)
    (square_commutes C ho')
  · exact h (le_of_lt ho') (π C (ord I · < o)) (isClosed_proj C o hC) (contained_proj C o)
  · exact linearIndependent_comp_of_eval C hC hsC ho' (span (π C (ord I · < o))
      (isClosed_proj C o hC)) (h (le_of_lt ho') (C' C ho') (isClosed_C' C hC ho')
      (contained_C' C ho'))

theorem GoodProducts.linearIndependent (hC : IsClosed C) :
    LinearIndependent ℤ (GoodProducts.eval C) :=
  GoodProducts.linearIndependentAux (Ordinal.type (·<· : I → I → Prop)) (le_refl _)
    C hC (fun _ _ _ _ ↦ Ordinal.typein_lt_type _ _)

/-- `GoodProducts C` as a `ℤ`-basis for `LocallyConstant C ℤ`.  -/
noncomputable
def GoodProducts.Basis (hC : IsClosed C) :
    Basis (GoodProducts C) ℤ (LocallyConstant C ℤ) :=
  Basis.mk (GoodProducts.linearIndependent C hC) (GoodProducts.span C hC)

end Induction

variable {S : Profinite} {ι : S → I → Bool} (hι : ClosedEmbedding ι)

/--
Given a profinite set `S` and a closed embedding `S → (I → Bool)`, the `ℤ`-module
`LocallyConstant C ℤ` is free.
-/
theorem Nobeling_aux : Module.Free ℤ (LocallyConstant S ℤ) := Module.Free.of_equiv'
  (Module.Free.of_basis <| GoodProducts.Basis _ hι.closed_range) (LocallyConstant.congrLeftₗ ℤ
  (Homeomorph.ofEmbedding ι hι.toEmbedding)).symm

end NobelingProof

variable (S : Profinite.{u})

open Classical in
/-- The embedding `S → (I → Bool)` where `I` is the set of clopens of `S`. -/
noncomputable
def Nobeling.ι : S → ({C : Set S // IsClopen C} → Bool) := fun s C => decide (s ∈ C.1)

open Classical in
/-- The map `Nobeling.ι` is a closed embedding. -/
theorem Nobeling.embedding : ClosedEmbedding (Nobeling.ι S) := by
  apply Continuous.closedEmbedding
  · dsimp (config := { unfoldPartialApp := true }) [ι]
    refine continuous_pi ?_
    intro C
    rw [← IsLocallyConstant.iff_continuous]
    refine ((IsLocallyConstant.tfae _).out 0 3).mpr ?_
    rintro ⟨⟩
    · refine IsClopen.isOpen (isClopen_compl_iff.mp ?_)
      convert C.2
      ext x
      simp only [Set.mem_compl_iff, Set.mem_preimage, Set.mem_singleton_iff,
        decide_eq_false_iff_not, not_not]
    · refine IsClopen.isOpen ?_
      convert C.2
      ext x
      simp only [Set.mem_preimage, Set.mem_singleton_iff, decide_eq_true_eq]
  · intro a b h
    by_contra hn
    obtain ⟨C, hC, hh⟩ := exists_isClopen_of_totally_separated hn
    apply hh.2 ∘ of_decide_eq_true
    dsimp (config := { unfoldPartialApp := true }) [ι] at h
    rw [← congr_fun h ⟨C, hC⟩]
    exact decide_eq_true hh.1

end Profinite

open Profinite NobelingProof

/-- Nöbeling's theorem: the `ℤ`-module `LocallyConstant S ℤ` is free for every `S : Profinite` -/
instance LocallyConstant.freeOfProfinite (S : Profinite.{u}) :
    Module.Free ℤ (LocallyConstant S ℤ) :=
  @Nobeling_aux {C : Set S // IsClopen C} ⟨⟨∅, isClopen_empty⟩⟩
    (IsWellOrder.linearOrder WellOrderingRel) WellOrderingRel.isWellOrder
    S (Nobeling.ι S) (Nobeling.embedding S)<|MERGE_RESOLUTION|>--- conflicted
+++ resolved
@@ -1369,17 +1369,10 @@
   exact injective_πs _ _
 
 theorem succ_exact :
-<<<<<<< HEAD
-  (ShortComplex.mk (ModuleCat.ofHom (πs C o)) (ModuleCat.ofHom (Linear_CC' C hsC ho))
-    (by ext; apply CC_comp_zero)).Exact := by
-  rw [ShortComplex.moduleCat_exact_iff]
-  rintro f
-=======
     (ShortComplex.mk (ModuleCat.ofHom (πs C o)) (ModuleCat.ofHom (Linear_CC' C hsC ho))
     (by ext; apply CC_comp_zero)).Exact := by
   rw [ShortComplex.moduleCat_exact_iff]
   intro f
->>>>>>> e8bfb678
   exact CC_exact C hC hsC ho
 
 end ExactSequence
