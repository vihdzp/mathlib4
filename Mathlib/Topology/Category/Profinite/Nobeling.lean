/-
Copyright (c) 2023 Dagur Asgeirsson. All rights reserved.
Released under Apache 2.0 license as described in the file LICENSE.
Authors: Dagur Asgeirsson
-/
import Mathlib.Algebra.Category.ModuleCat.Free
import Mathlib.Topology.Category.Profinite.CofilteredLimit
import Mathlib.Topology.Category.Profinite.Product
import Mathlib.Topology.LocallyConstant.Algebra
import Mathlib.Topology.Separation.Profinite
import Mathlib.Data.Bool.Basic

/-!

# Nöbeling's theorem

This file proves Nöbeling's theorem.

## Main result

* `LocallyConstant.freeOfProfinite`: Nöbeling's theorem.
  For `S : Profinite`, the `ℤ`-module `LocallyConstant S ℤ` is free.

## Proof idea

We follow the proof of theorem 5.4 in [scholze2019condensed], in which the idea is to embed `S` in
a product of `I` copies of `Bool` for some sufficiently large `I`, and then to choose a
well-ordering on `I` and use ordinal induction over that well-order. Here we can let `I` be
the set of clopen subsets of `S` since `S` is totally separated.

The above means it suffices to prove the following statement: For a closed subset `C` of `I → Bool`,
the `ℤ`-module `LocallyConstant C ℤ` is free.

For `i : I`, let `e C i : LocallyConstant C ℤ` denote the map `fun f ↦ (if f.val i then 1 else 0)`.

The basis will consist of products `e C iᵣ * ⋯ * e C i₁` with `iᵣ > ⋯ > i₁` which cannot be written
as linear combinations of lexicographically smaller products. We call this set `GoodProducts C`

What is proved by ordinal induction is that this set is linearly independent. The fact that it
spans can be proved directly.

## References

- [scholze2019condensed], Theorem 5.4.
-/

open CategoryTheory ContinuousMap Limits Opposite Profinite Submodule Topology

universe u

namespace Profinite

namespace NobelingProof

variable {I : Type u} (C : Set (I → Bool))

section Projections
/-!

## Projection maps

The purpose of this section is twofold.

Firstly, in the proof that the set `GoodProducts C` spans the whole module `LocallyConstant C ℤ`,
we need to project `C` down to finite discrete subsets and write `C` as a cofiltered limit of those.

Secondly, in the inductive argument, we need to project `C` down to "smaller" sets satisfying the
inductive hypothesis.

In this section we define the relevant projection maps and prove some compatibility results.

### Main definitions

* Let `J : I → Prop`. Then `Proj J : (I → Bool) → (I → Bool)` is the projection mapping everything
  that satisfies `J i` to itself, and everything else to `false`.

* The image of `C` under `Proj J` is denoted `π C J` and the corresponding map `C → π C J` is called
  `ProjRestrict`. If `J` implies `K` we have a map `ProjRestricts : π C K → π C J`.

* `spanCone_isLimit` establishes that when `C` is compact, it can be written as a limit of its
  images under the maps `Proj (· ∈ s)` where `s : Finset I`.
-/

variable (J K L : I → Prop) [∀ i, Decidable (J i)] [∀ i, Decidable (K i)] [∀ i, Decidable (L i)]

/--
The projection mapping everything that satisfies `J i` to itself, and everything else to `false`
-/
def Proj : (I → Bool) → (I → Bool) :=
  fun c i ↦ if J i then c i else false

@[simp]
theorem continuous_proj :
    Continuous (Proj J : (I → Bool) → (I → Bool)) := by
  dsimp (config := { unfoldPartialApp := true }) [Proj]
  apply continuous_pi
  intro i
  split
  · apply continuous_apply
  · apply continuous_const

/-- The image of `Proj π J` -/
def π : Set (I → Bool) := (Proj J) '' C

/-- The restriction of `Proj π J` to a subset, mapping to its image. -/
@[simps!]
def ProjRestrict : C → π C J :=
  Set.MapsTo.restrict (Proj J) _ _ (Set.mapsTo_image _ _)

@[simp]
theorem continuous_projRestrict : Continuous (ProjRestrict C J) :=
  Continuous.restrict _ (continuous_proj _)

theorem proj_eq_self {x : I → Bool} (h : ∀ i, x i ≠ false → J i) : Proj J x = x := by
  ext i
  simp only [Proj, ite_eq_left_iff]
  contrapose!
  simpa only [ne_comm] using h i

theorem proj_prop_eq_self (hh : ∀ i x, x ∈ C → x i ≠ false → J i) : π C J = C := by
  ext x
  refine ⟨fun ⟨y, hy, h⟩ ↦ ?_, fun h ↦ ⟨x, h, ?_⟩⟩
  · rwa [← h, proj_eq_self]; exact (hh · y hy)
  · rw [proj_eq_self]; exact (hh · x h)

theorem proj_comp_of_subset (h : ∀ i, J i → K i) : (Proj J ∘ Proj K) =
    (Proj J : (I → Bool) → (I → Bool)) := by
  ext x i; dsimp [Proj]; aesop

theorem proj_eq_of_subset (h : ∀ i, J i → K i) : π (π C K) J = π C J := by
  ext x
  refine ⟨fun h ↦ ?_, fun h ↦ ?_⟩
  · obtain ⟨y, ⟨z, hz, rfl⟩, rfl⟩ := h
    refine ⟨z, hz, (?_ : _ = (Proj J ∘ Proj K) z)⟩
    rw [proj_comp_of_subset J K h]
  · obtain ⟨y, hy, rfl⟩ := h
    dsimp [π]
    rw [← Set.image_comp]
    refine ⟨y, hy, ?_⟩
    rw [proj_comp_of_subset J K h]

variable {J K L}

/-- A variant of `ProjRestrict` with domain of the form `π C K` -/
@[simps!]
def ProjRestricts (h : ∀ i, J i → K i) : π C K → π C J :=
  Homeomorph.setCongr (proj_eq_of_subset C J K h) ∘ ProjRestrict (π C K) J

@[simp]
theorem continuous_projRestricts (h : ∀ i, J i → K i) : Continuous (ProjRestricts C h) :=
  Continuous.comp (Homeomorph.continuous _) (continuous_projRestrict _ _)

theorem surjective_projRestricts (h : ∀ i, J i → K i) : Function.Surjective (ProjRestricts C h) :=
  (Homeomorph.surjective _).comp (Set.surjective_mapsTo_image_restrict _ _)

variable (J) in
theorem projRestricts_eq_id : ProjRestricts C (fun i (h : J i) ↦ h) = id := by
  ext ⟨x, y, hy, rfl⟩ i
  simp +contextual only [π, Proj, ProjRestricts_coe, id_eq, if_true]

theorem projRestricts_eq_comp (hJK : ∀ i, J i → K i) (hKL : ∀ i, K i → L i) :
    ProjRestricts C hJK ∘ ProjRestricts C hKL = ProjRestricts C (fun i ↦ hKL i ∘ hJK i) := by
  ext x i
  simp only [π, Proj, Function.comp_apply, ProjRestricts_coe]
  aesop

theorem projRestricts_comp_projRestrict (h : ∀ i, J i → K i) :
    ProjRestricts C h ∘ ProjRestrict C K = ProjRestrict C J := by
  ext x i
  simp only [π, Proj, Function.comp_apply, ProjRestricts_coe, ProjRestrict_coe]
  aesop

variable (J)

/-- The objectwise map in the isomorphism `spanFunctor ≅ Profinite.indexFunctor`. -/
def iso_map : C(π C J, (IndexFunctor.obj C J)) :=
  ⟨fun x ↦ ⟨fun i ↦ x.val i.val, by
    rcases x with ⟨x, y, hy, rfl⟩
    refine ⟨y, hy, ?_⟩
    ext ⟨i, hi⟩
    simp [precomp, Proj, hi]⟩, by
    refine Continuous.subtype_mk (continuous_pi fun i ↦ ?_) _
    exact (continuous_apply i.val).comp continuous_subtype_val⟩

lemma iso_map_bijective : Function.Bijective (iso_map C J) := by
  refine ⟨fun a b h ↦ ?_, fun a ↦ ?_⟩
  · ext i
    rw [Subtype.ext_iff] at h
    by_cases hi : J i
    · exact congr_fun h ⟨i, hi⟩
    · rcases a with ⟨_, c, hc, rfl⟩
      rcases b with ⟨_, d, hd, rfl⟩
      simp only [Proj, if_neg hi]
  · refine ⟨⟨fun i ↦ if hi : J i then a.val ⟨i, hi⟩ else false, ?_⟩, ?_⟩
    · rcases a with ⟨_, y, hy, rfl⟩
      exact ⟨y, hy, rfl⟩
    · ext i
      exact dif_pos i.prop

variable {C}

/--
For a given compact subset `C` of `I → Bool`, `spanFunctor` is the functor from the poset of finsets
of `I` to `Profinite`, sending a finite subset set `J` to the image of `C` under the projection
`Proj J`.
-/
noncomputable
def spanFunctor [∀ (s : Finset I) (i : I), Decidable (i ∈ s)] (hC : IsCompact C) :
    (Finset I)ᵒᵖ ⥤ Profinite.{u} where
  obj s := @Profinite.of (π C (· ∈ (unop s))) _
    (by rw [← isCompact_iff_compactSpace]; exact hC.image (continuous_proj _)) _ _
  map h := @CompHausLike.ofHom _ _ _ (_) (_) (_) (_) (_) (_) (_) (_)
    ⟨(ProjRestricts C (leOfHom h.unop)), continuous_projRestricts _ _⟩
  map_id J := by simp only [projRestricts_eq_id C (· ∈ (unop J))]; rfl
  map_comp _ _ := by dsimp; rw [← CompHausLike.ofHom_comp]; congr; dsimp; rw [projRestricts_eq_comp]

/-- The limit cone on `spanFunctor` with point `C`. -/
noncomputable
def spanCone [∀ (s : Finset I) (i : I), Decidable (i ∈ s)] (hC : IsCompact C) :
    Cone (spanFunctor hC) where
  pt := @Profinite.of C _ (by rwa [← isCompact_iff_compactSpace]) _ _
  π :=
  { app := fun s ↦ TopCat.ofHom ⟨ProjRestrict C (· ∈ unop s), continuous_projRestrict _ _⟩
    naturality := by
      intro X Y h
      simp only [Functor.const_obj_obj, Homeomorph.setCongr, Homeomorph.homeomorph_mk_coe,
        Functor.const_obj_map, Category.id_comp, ← projRestricts_comp_projRestrict C
        (leOfHom h.unop)]
      rfl }

/-- `spanCone` is a limit cone. -/
noncomputable
def spanCone_isLimit [∀ (s : Finset I) (i : I), Decidable (i ∈ s)] (hC : IsCompact C) :
    CategoryTheory.Limits.IsLimit (spanCone hC) := by
  refine (IsLimit.postcomposeHomEquiv (NatIso.ofComponents
    (fun s ↦ (CompHausLike.isoOfBijective _ (iso_map_bijective C (· ∈ unop s)))) ?_) (spanCone hC))
    (IsLimit.ofIsoLimit (indexCone_isLimit hC) (Cones.ext (Iso.refl _) ?_))
  · intro ⟨s⟩ ⟨t⟩ ⟨⟨⟨f⟩⟩⟩
    ext x
    have : iso_map C (· ∈ t) ∘ ProjRestricts C f = IndexFunctor.map C f ∘ iso_map C (· ∈ s) := by
      ext _ i; exact dif_pos i.prop
    exact congr_fun this x
  · intro ⟨s⟩
    ext x
    have : iso_map C (· ∈ s) ∘ ProjRestrict C (· ∈ s) = IndexFunctor.π_app C (· ∈ s) := by
      ext _ i; exact dif_pos i.prop
    erw [← this]
    rfl

end Projections

section Products
/-!

## Defining the basis

Our proposed basis consists of products `e C iᵣ * ⋯ * e C i₁` with `iᵣ > ⋯ > i₁` which cannot be
written as linear combinations of lexicographically smaller products. See below for the definition
of `e`.

### Main definitions

* For `i : I`, we let `e C i : LocallyConstant C ℤ` denote the map
  `fun f ↦ (if f.val i then 1 else 0)`.

* `Products I` is the type of lists of decreasing elements of `I`, so a typical element is
  `[i₁, i₂,..., iᵣ]` with `i₁ > i₂ > ... > iᵣ`.

* `Products.eval C` is the `C`-evaluation of a list. It takes a term `[i₁, i₂,..., iᵣ] : Products I`
  and returns the actual product `e C i₁ ··· e C iᵣ : LocallyConstant C ℤ`.

* `GoodProducts C` is the set of `Products I` such that their `C`-evaluation cannot be written as
  a linear combination of evaluations of lexicographically smaller lists.

### Main results

* `Products.evalFacProp` and `Products.evalFacProps` establish the fact that `Products.eval`
  interacts nicely with the projection maps from the previous section.

* `GoodProducts.span_iff_products`: the good products span `LocallyConstant C ℤ` iff all the
  products span `LocallyConstant C ℤ`.

-/

/--
`e C i` is the locally constant map from `C : Set (I → Bool)` to `ℤ` sending `f` to 1 if
`f.val i = true`, and 0 otherwise.
-/
def e (i : I) : LocallyConstant C ℤ where
  toFun := fun f ↦ (if f.val i then 1 else 0)
  isLocallyConstant := by
    rw [IsLocallyConstant.iff_continuous]
    exact (continuous_of_discreteTopology (f := fun (a : Bool) ↦ (if a then (1 : ℤ) else 0))).comp
      ((continuous_apply i).comp continuous_subtype_val)

variable [LinearOrder I]

/--
`Products I` is the type of lists of decreasing elements of `I`, so a typical element is
`[i₁, i₂, ...]` with `i₁ > i₂ > ...`. We order `Products I` lexicographically, so `[] < [i₁, ...]`,
and `[i₁, i₂, ...] < [j₁, j₂, ...]` if either `i₁ < j₁`, or `i₁ = j₁` and `[i₂, ...] < [j₂, ...]`.

Terms `m = [i₁, i₂, ..., iᵣ]` of this type will be used to represent products of the form
`e C i₁ ··· e C iᵣ : LocallyConstant C ℤ` . The function associated to `m` is `m.eval`.
-/
def Products (I : Type*) [LinearOrder I] := {l : List I // l.Chain' (· > ·)}

namespace Products

instance : LinearOrder (Products I) :=
  inferInstanceAs (LinearOrder {l : List I // l.Chain' (· > ·)})

@[simp]
theorem lt_iff_lex_lt (l m : Products I) : l < m ↔ List.Lex (· < ·) l.val m.val := by
  cases l; cases m; rw [Subtype.mk_lt_mk]; exact Iff.rfl

instance [WellFoundedLT I] : WellFoundedLT (Products I) := by
  have : (· < · : Products I → _ → _) = (fun l m ↦ List.Lex (· < ·) l.val m.val) := by
    ext; exact lt_iff_lex_lt _ _
  rw [WellFoundedLT, this]
  dsimp [Products]
<<<<<<< HEAD
  rw [(by rfl : (·>· : I → _) = flip (· < ·))]
=======
  rw [(by rfl : (· > · : I → _) = flip (· < ·))]
>>>>>>> 42038074
  infer_instance

/-- The evaluation `e C i₁ ··· e C iᵣ : C → ℤ` of a formal product `[i₁, i₂, ..., iᵣ]`. -/
def eval (l : Products I) := (l.1.map (e C)).prod

/--
The predicate on products which we prove picks out a basis of `LocallyConstant C ℤ`. We call such a
product "good".
-/
def isGood (l : Products I) : Prop :=
  l.eval C ∉ Submodule.span ℤ ((Products.eval C) '' {m | m < l})

theorem rel_head!_of_mem [Inhabited I] {i : I} {l : Products I} (hi : i ∈ l.val) :
    i ≤ l.val.head! :=
  List.Sorted.le_head! (List.chain'_iff_pairwise.mp l.prop) hi

theorem head!_le_of_lt [Inhabited I] {q l : Products I} (h : q < l) (hq : q.val ≠ []) :
    q.val.head! ≤ l.val.head! :=
  List.head!_le_of_lt l.val q.val h hq

end Products

/-- The set of good products. -/
def GoodProducts := {l : Products I | l.isGood C}

namespace GoodProducts

/-- Evaluation of good products. -/
def eval (l : {l : Products I // l.isGood C}) : LocallyConstant C ℤ :=
  Products.eval C l.1

theorem injective : Function.Injective (eval C) := by
  intro ⟨a, ha⟩ ⟨b, hb⟩ h
  dsimp [eval] at h
  rcases lt_trichotomy a b with (h'|rfl|h')
  · exfalso; apply hb; rw [← h]
    exact Submodule.subset_span ⟨a, h', rfl⟩
  · rfl
  · exfalso; apply ha; rw [h]
    exact Submodule.subset_span ⟨b, ⟨h',rfl⟩⟩

/-- The image of the good products in the module `LocallyConstant C ℤ`. -/
def range := Set.range (GoodProducts.eval C)

/-- The type of good products is equivalent to its image. -/
noncomputable
def equiv_range : GoodProducts C ≃ range C :=
  Equiv.ofInjective (eval C) (injective C)

theorem equiv_toFun_eq_eval : (equiv_range C).toFun = Set.rangeFactorization (eval C) := rfl

theorem linearIndependent_iff_range : LinearIndependent ℤ (GoodProducts.eval C) ↔
    LinearIndependent ℤ (fun (p : range C) ↦ p.1) := by
  rw [← @Set.rangeFactorization_eq _ _ (GoodProducts.eval C), ← equiv_toFun_eq_eval C]
  exact linearIndependent_equiv (equiv_range C)

end GoodProducts

namespace Products

theorem eval_eq (l : Products I) (x : C) :
    l.eval C x = if ∀ i, i ∈ l.val → (x.val i = true) then 1 else 0 := by
  change LocallyConstant.evalMonoidHom x (l.eval C) = _
  rw [eval, map_list_prod]
  split_ifs with h
  · simp only [List.map_map]
    apply List.prod_eq_one
    simp only [List.mem_map, Function.comp_apply]
    rintro _ ⟨i, hi, rfl⟩
    exact if_pos (h i hi)
  · simp only [List.map_map, List.prod_eq_zero_iff, List.mem_map, Function.comp_apply]
    push_neg at h
    convert h with i
    dsimp [LocallyConstant.evalMonoidHom, e]
    simp only [ite_eq_right_iff, one_ne_zero]

theorem evalFacProp {l : Products I} (J : I → Prop)
    (h : ∀ a, a ∈ l.val → J a) [∀ j, Decidable (J j)] :
    l.eval (π C J) ∘ ProjRestrict C J = l.eval C := by
  ext x
  dsimp [ProjRestrict]
  rw [Products.eval_eq, Products.eval_eq]
  congr
  apply forall_congr; intro i
  apply forall_congr; intro hi
  simp [h i hi, Proj]

theorem evalFacProps {l : Products I} (J K : I → Prop)
    (h : ∀ a, a ∈ l.val → J a) [∀ j, Decidable (J j)] [∀ j, Decidable (K j)]
    (hJK : ∀ i, J i → K i) :
    l.eval (π C J) ∘ ProjRestricts C hJK = l.eval (π C K) := by
  have : l.eval (π C J) ∘ Homeomorph.setCongr (proj_eq_of_subset C J K hJK) =
      l.eval (π (π C K) J) := by
    ext; simp [Homeomorph.setCongr, Products.eval_eq]
  rw [ProjRestricts, ← Function.comp_assoc, this, ← evalFacProp (π C K) J h]

theorem prop_of_isGood {l : Products I} (J : I → Prop) [∀ j, Decidable (J j)]
    (h : l.isGood (π C J)) : ∀ a, a ∈ l.val → J a := by
  intro i hi
  by_contra h'
  apply h
  suffices eval (π C J) l = 0 by
    rw [this]
    exact Submodule.zero_mem _
  ext ⟨_, _, _, rfl⟩
  rw [eval_eq, if_neg fun h ↦ ?_, LocallyConstant.zero_apply]
  simpa [Proj, h'] using h i hi

end Products

/-- The good products span `LocallyConstant C ℤ` if and only all the products do. -/
theorem GoodProducts.span_iff_products [WellFoundedLT I] :
    ⊤ ≤ Submodule.span ℤ (Set.range (eval C)) ↔
      ⊤ ≤ Submodule.span ℤ (Set.range (Products.eval C)) := by
  refine ⟨fun h ↦ le_trans h (span_mono (fun a ⟨b, hb⟩ ↦ ⟨b.val, hb⟩)), fun h ↦ le_trans h ?_⟩
  rw [span_le]
  rintro f ⟨l, rfl⟩
  let L : Products I → Prop := fun m ↦ m.eval C ∈ span ℤ (Set.range (GoodProducts.eval C))
  suffices L l by assumption
  apply IsWellFounded.induction (· < · : Products I → Products I → Prop)
  intro l h
  dsimp
  by_cases hl : l.isGood C
  · apply subset_span
    exact ⟨⟨l, hl⟩, rfl⟩
  · simp only [Products.isGood, not_not] at hl
    suffices Products.eval C '' {m | m < l} ⊆ span ℤ (Set.range (GoodProducts.eval C)) by
      rw [← span_le] at this
      exact this hl
    rintro a ⟨m, hm, rfl⟩
    exact h m hm

end Products

variable [LinearOrder I]

section Span
/-!
## The good products span

Most of the argument is developing an API for `π C (· ∈ s)` when `s : Finset I`; then the image
of `C` is finite with the discrete topology. In this case, there is a direct argument that the good
products span. The general result is deduced from this.

### Main theorems

* `GoodProducts.spanFin` : The good products span the locally constant functions on `π C (· ∈ s)`
  if `s` is finite.

* `GoodProducts.span` : The good products span `LocallyConstant C ℤ` for every closed subset `C`.
-/

section Fin

variable (s : Finset I)

/-- The `ℤ`-linear map induced by precomposition of the projection `C → π C (· ∈ s)`. -/
noncomputable
def πJ : LocallyConstant (π C (· ∈ s)) ℤ →ₗ[ℤ] LocallyConstant C ℤ :=
  LocallyConstant.comapₗ ℤ ⟨_, (continuous_projRestrict C (· ∈ s))⟩

theorem eval_eq_πJ (l : Products I) (hl : l.isGood (π C (· ∈ s))) :
    l.eval C = πJ C s (l.eval (π C (· ∈ s))) := by
  ext f
  simp only [πJ, LocallyConstant.comapₗ, LinearMap.coe_mk, AddHom.coe_mk,
    (continuous_projRestrict C (· ∈ s)), LocallyConstant.coe_comap, Function.comp_apply]
  exact (congr_fun (Products.evalFacProp C (· ∈ s) (Products.prop_of_isGood  C (· ∈ s) hl)) _).symm

/-- `π C (· ∈ s)` is finite for a finite set `s`. -/
noncomputable
instance : Fintype (π C (· ∈ s)) := by
  let f : π C (· ∈ s) → (s → Bool) := fun x j ↦ x.val j.val
  refine Fintype.ofInjective f ?_
  intro ⟨_, x, hx, rfl⟩ ⟨_, y, hy, rfl⟩ h
  ext i
  by_cases hi : i ∈ s
  · exact congrFun h ⟨i, hi⟩
  · simp only [Proj, if_neg hi]


open scoped Classical in
/-- The Kronecker delta as a locally constant map from `π C (· ∈ s)` to `ℤ`. -/
noncomputable
def spanFinBasis (x : π C (· ∈ s)) : LocallyConstant (π C (· ∈ s)) ℤ where
  toFun := fun y ↦ if y = x then 1 else 0
  isLocallyConstant :=
    haveI : DiscreteTopology (π C (· ∈ s)) := Finite.instDiscreteTopology
    IsLocallyConstant.of_discrete _

open scoped Classical in
theorem spanFinBasis.span : ⊤ ≤ Submodule.span ℤ (Set.range (spanFinBasis C s)) := by
  intro f _
  rw [Finsupp.mem_span_range_iff_exists_finsupp]
  use Finsupp.onFinset (Finset.univ) f.toFun (fun _ _ ↦ Finset.mem_univ _)
  ext x
  change LocallyConstant.evalₗ ℤ x _ = _
  simp only [zsmul_eq_mul, map_finsupp_sum, LocallyConstant.evalₗ_apply,
    LocallyConstant.coe_mul, Pi.mul_apply, spanFinBasis, LocallyConstant.coe_mk, mul_ite, mul_one,
    mul_zero, Finsupp.sum_ite_eq, Finsupp.mem_support_iff, ne_eq, ite_not]
  split_ifs with h <;> [exact h.symm; rfl]

/--
A certain explicit list of locally constant maps. The theorem `factors_prod_eq_basis` shows that the
product of the elements in this list is the delta function `spanFinBasis C s x`.
-/
def factors (x : π C (· ∈ s)) : List (LocallyConstant (π C (· ∈ s)) ℤ) :=
  List.map (fun i ↦ if x.val i = true then e (π C (· ∈ s)) i else (1 - (e (π C (· ∈ s)) i)))
    (s.sort (·≥·))

theorem list_prod_apply {I} (C : Set (I → Bool)) (x : C) (l : List (LocallyConstant C ℤ)) :
    l.prod x = (l.map (LocallyConstant.evalMonoidHom x)).prod := by
  rw [← map_list_prod (LocallyConstant.evalMonoidHom x) l]
  rfl

theorem factors_prod_eq_basis_of_eq {x y : (π C fun x ↦ x ∈ s)} (h : y = x) :
    (factors C s x).prod y = 1 := by
  rw [list_prod_apply (π C (· ∈ s)) y _]
  apply List.prod_eq_one
  simp only [h, List.mem_map, LocallyConstant.evalMonoidHom, factors]
  rintro _ ⟨a, ⟨b, _, rfl⟩, rfl⟩
  dsimp
  split_ifs with hh
  · rw [e, LocallyConstant.coe_mk, if_pos hh]
  · rw [LocallyConstant.sub_apply, e, LocallyConstant.coe_mk, LocallyConstant.coe_mk, if_neg hh]
    simp only [LocallyConstant.toFun_eq_coe, LocallyConstant.coe_one, Pi.one_apply, sub_zero]

theorem e_mem_of_eq_true {x : (π C (· ∈ s))} {a : I} (hx : x.val a = true) :
    e (π C (· ∈ s)) a ∈ factors C s x := by
  rcases x with ⟨_, z, hz, rfl⟩
  simp only [factors, List.mem_map, Finset.mem_sort]
  refine ⟨a, ?_, if_pos hx⟩
  aesop (add simp Proj)

theorem one_sub_e_mem_of_false {x y : (π C (· ∈ s))} {a : I} (ha : y.val a = true)
    (hx : x.val a = false) : 1 - e (π C (· ∈ s)) a ∈ factors C s x := by
  simp only [factors, List.mem_map, Finset.mem_sort]
  use a
  simp only [hx, ite_false, and_true]
  rcases y with ⟨_, z, hz, rfl⟩
  aesop (add simp Proj)

theorem factors_prod_eq_basis_of_ne {x y : (π C (· ∈ s))} (h : y ≠ x) :
    (factors C s x).prod y = 0 := by
  rw [list_prod_apply (π C (· ∈ s)) y _]
  apply List.prod_eq_zero
  simp only [List.mem_map]
  obtain ⟨a, ha⟩ : ∃ a, y.val a ≠ x.val a := by contrapose! h; ext; apply h
  cases hx : x.val a
  · rw [hx, ne_eq, Bool.not_eq_false] at ha
    refine ⟨1 - (e (π C (· ∈ s)) a), ⟨one_sub_e_mem_of_false _ _ ha hx, ?_⟩⟩
    rw [e, LocallyConstant.evalMonoidHom_apply, LocallyConstant.sub_apply,
      LocallyConstant.coe_one, Pi.one_apply, LocallyConstant.coe_mk, if_pos ha, sub_self]
  · refine ⟨e (π C (· ∈ s)) a, ⟨e_mem_of_eq_true _ _ hx, ?_⟩⟩
    rw [hx] at ha
    rw [LocallyConstant.evalMonoidHom_apply, e, LocallyConstant.coe_mk, if_neg ha]

/-- If `s` is finite, the product of the elements of the list `factors C s x`
is the delta function at `x`. -/
theorem factors_prod_eq_basis (x : π C (· ∈ s)) :
    (factors C s x).prod = spanFinBasis C s x := by
  ext y
  dsimp [spanFinBasis]
  split_ifs with h <;> [exact factors_prod_eq_basis_of_eq _ _ h;
    exact factors_prod_eq_basis_of_ne _ _ h]

theorem GoodProducts.finsupp_sum_mem_span_eval {a : I} {as : List I}
    (ha : List.Chain' (· > ·) (a :: as)) {c : Products I →₀ ℤ}
    (hc : (c.support : Set (Products I)) ⊆ {m | m.val ≤ as}) :
    (Finsupp.sum c fun a_1 b ↦ e (π C (· ∈ s)) a * b • Products.eval (π C (· ∈ s)) a_1) ∈
      Submodule.span ℤ (Products.eval (π C (· ∈ s)) '' {m | m.val ≤ a :: as}) := by
  apply Submodule.finsupp_sum_mem
  intro m hm
  have hsm := (LinearMap.mulLeft ℤ (e (π C (· ∈ s)) a)).map_smul
  dsimp at hsm
  rw [hsm]
  apply Submodule.smul_mem
  apply Submodule.subset_span
  have hmas : m.val ≤ as := by
    apply hc
    simpa only [Finset.mem_coe, Finsupp.mem_support_iff] using hm
  refine ⟨⟨a :: m.val, ha.cons_of_le m.prop hmas⟩, ⟨List.cons_le_cons a hmas, ?_⟩⟩
  simp only [Products.eval, List.map, List.prod_cons]

/-- If `s` is a finite subset of `I`, then the good products span. -/
theorem GoodProducts.spanFin [WellFoundedLT I] :
    ⊤ ≤ Submodule.span ℤ (Set.range (eval (π C (· ∈ s)))) := by
  rw [span_iff_products]
  refine le_trans (spanFinBasis.span C s) ?_
  rw [Submodule.span_le]
  rintro _ ⟨x, rfl⟩
  rw [← factors_prod_eq_basis]
  let l := s.sort (·≥·)
  dsimp [factors]
  suffices l.Chain' (· > ·) → (l.map (fun i ↦ if x.val i = true then e (π C (· ∈ s)) i
      else (1 - (e (π C (· ∈ s)) i)))).prod ∈
      Submodule.span ℤ ((Products.eval (π C (· ∈ s))) '' {m | m.val ≤ l}) from
    Submodule.span_mono (Set.image_subset_range _ _) (this (Finset.sort_sorted_gt _).chain')
  induction l with
  | nil =>
    intro _
    apply Submodule.subset_span
    exact ⟨⟨[], List.chain'_nil⟩,⟨Or.inl rfl, rfl⟩⟩
  | cons a as ih =>
    rw [List.map_cons, List.prod_cons]
    intro ha
    specialize ih (by rw [List.chain'_cons'] at ha; exact ha.2)
    rw [Finsupp.mem_span_image_iff_linearCombination] at ih
    simp only [Finsupp.mem_supported, Finsupp.linearCombination_apply] at ih
    obtain ⟨c, hc, hc'⟩ := ih
    rw [← hc']; clear hc'
    have hmap := fun g ↦ map_finsupp_sum (LinearMap.mulLeft ℤ (e (π C (· ∈ s)) a)) c g
    dsimp at hmap ⊢
    split_ifs
    · rw [hmap]
      exact finsupp_sum_mem_span_eval _ _ ha hc
    · ring_nf
      rw [hmap]
      apply Submodule.add_mem
      · apply Submodule.neg_mem
        exact finsupp_sum_mem_span_eval _ _ ha hc
      · apply Submodule.finsupp_sum_mem
        intro m hm
        apply Submodule.smul_mem
        apply Submodule.subset_span
        refine ⟨m, ⟨?_, rfl⟩⟩
        simp only [Set.mem_setOf_eq]
        have hmas : m.val ≤ as :=
          hc (by simpa only [Finset.mem_coe, Finsupp.mem_support_iff] using hm)
        refine le_trans hmas ?_
        cases as with
        | nil => exact (List.nil_lt_cons a []).le
        | cons b bs =>
          apply le_of_lt
          rw [List.chain'_cons] at ha
          exact (List.lt_iff_lex_lt _ _).mp (List.Lex.rel ha.1)

end Fin

theorem fin_comap_jointlySurjective
    (hC : IsClosed C)
    (f : LocallyConstant C ℤ) : ∃ (s : Finset I)
    (g : LocallyConstant (π C (· ∈ s)) ℤ), f = g.comap ⟨(ProjRestrict C (· ∈ s)),
      continuous_projRestrict _ _⟩ := by
  obtain ⟨J, g, h⟩ := @Profinite.exists_locallyConstant (Finset I)ᵒᵖ _ _ _
    (spanCone hC.isCompact) ℤ
    (spanCone_isLimit hC.isCompact) f
  exact ⟨(Opposite.unop J), g, h⟩

/-- The good products span all of `LocallyConstant C ℤ` if `C` is closed. -/
theorem GoodProducts.span [WellFoundedLT I] (hC : IsClosed C) :
    ⊤ ≤ Submodule.span ℤ (Set.range (eval C)) := by
  rw [span_iff_products]
  intro f _
  obtain ⟨K, f', rfl⟩ : ∃ K f', f = πJ C K f' := fin_comap_jointlySurjective C hC f
  refine Submodule.span_mono ?_ <| Submodule.apply_mem_span_image_of_mem_span (πJ C K) <|
    spanFin C K (Submodule.mem_top : f' ∈ ⊤)
  rintro l ⟨y, ⟨m, rfl⟩, rfl⟩
  exact ⟨m.val, eval_eq_πJ C K m.val m.prop⟩

end Span

variable [WellFoundedLT I]

section Ordinal
/-!

## Relating elements of the well-order `I` with ordinals

We choose a well-ordering on `I`. This amounts to regarding `I` as an ordinal, and as such it
can be regarded as the set of all strictly smaller ordinals, allowing to apply ordinal induction.

### Main definitions

* `ord I i` is the term `i` of `I` regarded as an ordinal.

* `term I ho` is a sufficiently small ordinal regarded as a term of `I`.

* `contained C o` is a predicate saying that `C` is "small" enough in relation to the ordinal `o`
  to satisfy the inductive hypothesis.

* `P I` is the predicate on ordinals about linear independence of good products, which the rest of
  this file is spent on proving by induction.
-/

variable (I)

/-- A term of `I` regarded as an ordinal. -/
def ord (i : I) : Ordinal := Ordinal.typein ((· < ·) : I → I → Prop) i

/-- An ordinal regarded as a term of `I`. -/
noncomputable
def term {o : Ordinal} (ho : o < Ordinal.type ((· < ·) : I → I → Prop)) : I :=
  Ordinal.enum ((· < ·) : I → I → Prop) ⟨o, ho⟩

variable {I}

theorem term_ord_aux {i : I} (ho : ord I i < Ordinal.type ((· < ·) : I → I → Prop)) :
    term I ho = i := by
  simp only [term, ord, Ordinal.enum_typein]

@[simp]
theorem ord_term_aux {o : Ordinal} (ho : o < Ordinal.type ((· < ·) : I → I → Prop)) :
    ord I (term I ho) = o := by
  simp only [ord, term, Ordinal.typein_enum]

theorem ord_term {o : Ordinal} (ho : o < Ordinal.type ((· < ·) : I → I → Prop)) (i : I) :
    ord I i = o ↔ term I ho = i := by
  refine ⟨fun h ↦ ?_, fun h ↦ ?_⟩
  · subst h
    exact term_ord_aux ho
  · subst h
    exact ord_term_aux ho

/-- A predicate saying that `C` is "small" enough to satisfy the inductive hypothesis. -/
def contained (o : Ordinal) : Prop := ∀ f, f ∈ C → ∀ (i : I), f i = true → ord I i < o

variable (I) in
/--
The predicate on ordinals which we prove by induction, see `GoodProducts.P0`,
`GoodProducts.Plimit` and `GoodProducts.linearIndependentAux` in the section `Induction` below
-/
def P (o : Ordinal) : Prop :=
  o ≤ Ordinal.type (· < · : I → I → Prop) →
  (∀ (C : Set (I → Bool)), IsClosed C → contained C o →
    LinearIndependent ℤ (GoodProducts.eval C))

theorem Products.prop_of_isGood_of_contained  {l : Products I} (o : Ordinal) (h : l.isGood C)
    (hsC : contained C o) (i : I) (hi : i ∈ l.val) : ord I i < o := by
  by_contra h'
  apply h
  suffices eval C l = 0 by simp [this, Submodule.zero_mem]
  ext x
  simp only [eval_eq, LocallyConstant.coe_zero, Pi.zero_apply, ite_eq_right_iff, one_ne_zero]
  contrapose! h'
  exact hsC x.val x.prop i (h'.1 i hi)

end Ordinal

section Zero
/-!

## The zero case of the induction

In this case, we have `contained C 0` which means that `C` is either empty or a singleton.
-/

instance : Subsingleton (LocallyConstant (∅ : Set (I → Bool)) ℤ) :=
  subsingleton_iff.mpr (fun _ _ ↦ LocallyConstant.ext isEmptyElim)

instance : IsEmpty { l // Products.isGood (∅ : Set (I → Bool)) l } :=
  isEmpty_iff.mpr fun ⟨l, hl⟩ ↦ hl <| by
    rw [subsingleton_iff.mp inferInstance (Products.eval ∅ l) 0]
    exact Submodule.zero_mem _

theorem GoodProducts.linearIndependentEmpty {I} [LinearOrder I] :
    LinearIndependent ℤ (eval (∅ : Set (I → Bool))) := linearIndependent_empty_type

/-- The empty list as a `Products` -/
def Products.nil : Products I := ⟨[], by simp only [List.chain'_nil]⟩

theorem Products.lt_nil_empty {I} [LinearOrder I] : { m : Products I | m < Products.nil } = ∅ := by
  ext ⟨m, hm⟩
  refine ⟨fun h ↦ ?_, by tauto⟩
  simp only [Set.mem_setOf_eq, lt_iff_lex_lt, nil, List.not_lex_nil] at h

instance {α : Type*} [TopologicalSpace α] [Nonempty α] : Nontrivial (LocallyConstant α ℤ) :=
  ⟨0, 1, ne_of_apply_ne DFunLike.coe <| (Function.const_injective (β := ℤ)).ne zero_ne_one⟩

theorem Products.isGood_nil {I} [LinearOrder I] :
    Products.isGood ({fun _ ↦ false} : Set (I → Bool)) Products.nil := by
  intro h
  simp [Products.eval, Products.nil] at h

theorem Products.span_nil_eq_top {I} [LinearOrder I] :
    Submodule.span ℤ (eval ({fun _ ↦ false} : Set (I → Bool)) '' {nil}) = ⊤ := by
  rw [Set.image_singleton, eq_top_iff]
  intro f _
  rw [Submodule.mem_span_singleton]
  refine ⟨f default, ?_⟩
  simp only [eval, List.map, List.prod_nil, zsmul_eq_mul, mul_one, Products.nil]
  ext x
  obtain rfl : x = default := by simp only [Set.default_coe_singleton, eq_iff_true_of_subsingleton]
  rfl

/-- There is a unique `GoodProducts` for the singleton `{fun _ ↦ false}`. -/
noncomputable
instance : Unique { l // Products.isGood ({fun _ ↦ false} : Set (I → Bool)) l } where
  default := ⟨Products.nil, Products.isGood_nil⟩
  uniq := by
    intro ⟨⟨l, hl⟩, hll⟩
    ext
    apply Subtype.ext
    apply (List.Lex.nil_left_or_eq_nil l (r := (· < ·))).resolve_left
    intro _
    apply hll
    have he : {Products.nil} ⊆ {m | m < ⟨l,hl⟩} := by
      simpa only [Products.nil, Products.lt_iff_lex_lt, Set.singleton_subset_iff, Set.mem_setOf_eq]
    apply Submodule.span_mono (Set.image_subset _ he)
    rw [Products.span_nil_eq_top]
    exact Submodule.mem_top

instance (α : Type*) [TopologicalSpace α] : NoZeroSMulDivisors ℤ (LocallyConstant α ℤ) := by
  constructor
  intro c f h
  rw [or_iff_not_imp_left]
  intro hc
  ext x
  apply mul_right_injective₀ hc
  simp [LocallyConstant.ext_iff] at h
  simpa [LocallyConstant.ext_iff] using h x

theorem GoodProducts.linearIndependentSingleton {I} [LinearOrder I] :
    LinearIndependent ℤ (eval ({fun _ ↦ false} : Set (I → Bool))) := by
  refine linearIndependent_unique (eval ({fun _ ↦ false} : Set (I → Bool))) ?_
  simp [eval, Products.eval, Products.nil, default]

end Zero

section Maps
/-!

## `ℤ`-linear maps induced by projections

We define injective `ℤ`-linear maps between modules of the form `LocallyConstant C ℤ` induced by
precomposition with the projections defined in the section `Projections`.

### Main definitions

* `πs` and `πs'` are the `ℤ`-linear maps corresponding to `ProjRestrict` and `ProjRestricts`
  respectively.

### Main result

* We prove that `πs` and `πs'` interact well with `Products.eval` and the main application is the
  theorem `isGood_mono` which says that the property `isGood` is "monotone" on ordinals.
-/

theorem contained_eq_proj (o : Ordinal) (h : contained C o) :
    C = π C (ord I · < o) := by
  have := proj_prop_eq_self C (ord I · < o)
  simp only [ne_eq, Bool.not_eq_false, π] at this
  exact (this (fun i x hx ↦ h x hx i)).symm

theorem isClosed_proj (o : Ordinal) (hC : IsClosed C) : IsClosed (π C (ord I · < o)) :=
  (continuous_proj (ord I · < o)).isClosedMap C hC

theorem contained_proj (o : Ordinal) : contained (π C (ord I · < o)) o := by
  intro x ⟨_, _, h⟩ j hj
  aesop (add simp Proj)

/-- The `ℤ`-linear map induced by precomposition of the projection `C → π C (ord I · < o)`. -/
@[simps!]
noncomputable
def πs (o : Ordinal) : LocallyConstant (π C (ord I · < o)) ℤ →ₗ[ℤ] LocallyConstant C ℤ :=
  LocallyConstant.comapₗ ℤ ⟨(ProjRestrict C (ord I · < o)), (continuous_projRestrict _ _)⟩

theorem coe_πs (o : Ordinal) (f : LocallyConstant (π C (ord I · < o)) ℤ) :
    πs C o f = f ∘ ProjRestrict C (ord I · < o) := by
  rfl

theorem injective_πs (o : Ordinal) : Function.Injective (πs C o) :=
  LocallyConstant.comap_injective ⟨_, (continuous_projRestrict _ _)⟩
    (Set.surjective_mapsTo_image_restrict _ _)

/-- The `ℤ`-linear map induced by precomposition of the projection
    `π C (ord I · < o₂) → π C (ord I · < o₁)` for `o₁ ≤ o₂`. -/
@[simps!]
noncomputable
def πs' {o₁ o₂ : Ordinal} (h : o₁ ≤ o₂) :
    LocallyConstant (π C (ord I · < o₁)) ℤ →ₗ[ℤ] LocallyConstant (π C (ord I · < o₂)) ℤ :=
  LocallyConstant.comapₗ ℤ ⟨(ProjRestricts C (fun _ hh ↦ lt_of_lt_of_le hh h)),
    (continuous_projRestricts _ _)⟩

theorem coe_πs' {o₁ o₂ : Ordinal} (h : o₁ ≤ o₂) (f : LocallyConstant (π C (ord I · < o₁)) ℤ) :
    (πs' C h f).toFun = f.toFun ∘ (ProjRestricts C (fun _ hh ↦ lt_of_lt_of_le hh h)) := by
  rfl

theorem injective_πs' {o₁ o₂ : Ordinal} (h : o₁ ≤ o₂) : Function.Injective (πs' C h) :=
  LocallyConstant.comap_injective ⟨_, (continuous_projRestricts _ _)⟩
    (surjective_projRestricts _ fun _ hi ↦ lt_of_lt_of_le hi h)

namespace Products

theorem lt_ord_of_lt {l m : Products I} {o : Ordinal} (h₁ : m < l)
    (h₂ : ∀ i ∈ l.val, ord I i < o) : ∀ i ∈ m.val, ord I i < o :=
  List.Sorted.lt_ord_of_lt (List.chain'_iff_pairwise.mp l.2) (List.chain'_iff_pairwise.mp m.2) h₁ h₂

theorem eval_πs {l : Products I} {o : Ordinal} (hlt : ∀ i ∈ l.val, ord I i < o) :
    πs C o (l.eval (π C (ord I · < o))) = l.eval C := by
  simpa only [← LocallyConstant.coe_inj] using evalFacProp C (ord I · < o) hlt

theorem eval_πs' {l : Products I} {o₁ o₂ : Ordinal} (h : o₁ ≤ o₂)
    (hlt : ∀ i ∈ l.val, ord I i < o₁) :
    πs' C h (l.eval (π C (ord I · < o₁))) = l.eval (π C (ord I · < o₂)) := by
  rw [← LocallyConstant.coe_inj, ← LocallyConstant.toFun_eq_coe]
  exact evalFacProps C (fun (i : I) ↦ ord I i < o₁) (fun (i : I) ↦ ord I i < o₂) hlt
    (fun _ hh ↦ lt_of_lt_of_le hh h)

theorem eval_πs_image {l : Products I} {o : Ordinal}
    (hl : ∀ i ∈ l.val, ord I i < o) : eval C '' { m | m < l } =
    (πs C o) '' (eval (π C (ord I · < o)) '' { m | m < l }) := by
  ext f
  simp only [Set.mem_image, Set.mem_setOf_eq, exists_exists_and_eq_and]
  apply exists_congr; intro m
  apply and_congr_right; intro hm
  rw [eval_πs C (lt_ord_of_lt hm hl)]

theorem eval_πs_image' {l : Products I} {o₁ o₂ : Ordinal} (h : o₁ ≤ o₂)
    (hl : ∀ i ∈ l.val, ord I i < o₁) : eval (π C (ord I · < o₂)) '' { m | m < l } =
    (πs' C h) '' (eval (π C (ord I · < o₁)) '' { m | m < l }) := by
  ext f
  simp only [Set.mem_image, Set.mem_setOf_eq, exists_exists_and_eq_and]
  apply exists_congr; intro m
  apply and_congr_right; intro hm
  rw [eval_πs' C h (lt_ord_of_lt hm hl)]

theorem head_lt_ord_of_isGood [Inhabited I] {l : Products I} {o : Ordinal}
    (h : l.isGood (π C (ord I · < o))) (hn : l.val ≠ []) : ord I (l.val.head!) < o :=
  prop_of_isGood C (ord I · < o) h l.val.head! (List.head!_mem_self hn)

/--
If `l` is good w.r.t. `π C (ord I · < o₁)` and `o₁ ≤ o₂`, then it is good w.r.t.
`π C (ord I · < o₂)`
-/
theorem isGood_mono {l : Products I} {o₁ o₂ : Ordinal} (h : o₁ ≤ o₂)
    (hl : l.isGood (π C (ord I · < o₁))) : l.isGood (π C (ord I · < o₂)) := by
  intro hl'
  apply hl
  rwa [eval_πs_image' C h (prop_of_isGood  C _ hl), ← eval_πs' C h (prop_of_isGood  C _ hl),
    Submodule.apply_mem_span_image_iff_mem_span (injective_πs' C h)] at hl'

end Products

end Maps

section Limit
/-!

## The limit case of the induction

We relate linear independence in `LocallyConstant (π C (ord I · < o')) ℤ` with linear independence
in `LocallyConstant C ℤ`, where `contained C o` and `o' < o`.

When `o` is a limit ordinal, we prove that the good products in `LocallyConstant C ℤ` are linearly
independent if and only if a certain directed union is linearly independent. Each term in this
directed union is in bijection with the good products w.r.t. `π C (ord I · < o')` for an ordinal
`o' < o`, and these are linearly independent by the inductive hypothesis.

### Main definitions

* `GoodProducts.smaller` is the image of good products coming from a smaller ordinal.

* `GoodProducts.range_equiv`: The image of the `GoodProducts` in `C` is equivalent to the union of
  `smaller C o'` over all ordinals `o' < o`.

### Main results

* `Products.limitOrdinal`: for `o` a limit ordinal such that `contained C o`, a product `l` is good
  w.r.t. `C` iff it there exists an ordinal `o' < o` such that `l` is good w.r.t.
  `π C (ord I · < o')`.

* `GoodProducts.linearIndependent_iff_union_smaller` is the result mentioned above, that the good
  products are linearly independent iff a directed union is.
-/

namespace GoodProducts

/--
The image of the `GoodProducts` for `π C (ord I · < o)` in `LocallyConstant C ℤ`. The name `smaller`
refers to the setting in which we will use this, when we are mapping in `GoodProducts` from a
smaller set, i.e. when `o` is a smaller ordinal than the one `C` is "contained" in.
-/
def smaller (o : Ordinal) : Set (LocallyConstant C ℤ) :=
  (πs C o) '' (range (π C (ord I · < o)))

/--
The map from the image of the `GoodProducts` in `LocallyConstant (π C (ord I · < o)) ℤ` to
`smaller C o`
-/
noncomputable
def range_equiv_smaller_toFun (o : Ordinal) (x : range (π C (ord I · < o))) : smaller C o :=
  ⟨πs C o ↑x, x.val, x.property, rfl⟩

theorem range_equiv_smaller_toFun_bijective (o : Ordinal) :
    Function.Bijective (range_equiv_smaller_toFun C o) := by
  dsimp (config := { unfoldPartialApp := true }) [range_equiv_smaller_toFun]
  refine ⟨fun a b hab ↦ ?_, fun ⟨a, b, hb⟩ ↦ ?_⟩
  · ext1
    simp only [Subtype.mk.injEq] at hab
    exact injective_πs C o hab
  · use ⟨b, hb.1⟩
    simpa only [Subtype.mk.injEq] using hb.2

/--
The equivalence from the image of the `GoodProducts` in `LocallyConstant (π C (ord I · < o)) ℤ` to
`smaller C o`
-/
noncomputable
def range_equiv_smaller (o : Ordinal) : range (π C (ord I · < o)) ≃ smaller C o :=
  Equiv.ofBijective (range_equiv_smaller_toFun C o) (range_equiv_smaller_toFun_bijective C o)

theorem smaller_factorization (o : Ordinal) :
    (fun (p : smaller C o) ↦ p.1) ∘ (range_equiv_smaller C o).toFun =
    (πs C o) ∘ (fun (p : range (π C (ord I · < o))) ↦ p.1) := by rfl

theorem linearIndependent_iff_smaller (o : Ordinal) :
    LinearIndependent ℤ (GoodProducts.eval (π C (ord I · < o))) ↔
    LinearIndependent ℤ (fun (p : smaller C o) ↦ p.1) := by
  rw [GoodProducts.linearIndependent_iff_range,
    ← LinearMap.linearIndependent_iff (πs C o)
    (LinearMap.ker_eq_bot_of_injective (injective_πs _ _)), ← smaller_factorization C o]
  exact linearIndependent_equiv _

theorem smaller_mono {o₁ o₂ : Ordinal} (h : o₁ ≤ o₂) : smaller C o₁ ⊆ smaller C o₂ := by
  rintro f ⟨g, hg, rfl⟩
  simp only [smaller, Set.mem_image]
  use πs' C h g
  obtain ⟨⟨l, gl⟩, rfl⟩ := hg
  refine ⟨?_, ?_⟩
  · use ⟨l, Products.isGood_mono C h gl⟩
    ext x
    rw [eval, ← Products.eval_πs' _ h (Products.prop_of_isGood  C _ gl), eval]
  · rw [← LocallyConstant.coe_inj, coe_πs C o₂, ← LocallyConstant.toFun_eq_coe, coe_πs',
      Function.comp_assoc, projRestricts_comp_projRestrict C _, coe_πs]
    rfl

end GoodProducts

variable {o : Ordinal} (ho : o.IsLimit)
include ho

theorem Products.limitOrdinal (l : Products I) : l.isGood (π C (ord I · < o)) ↔
    ∃ (o' : Ordinal), o' < o ∧ l.isGood (π C (ord I · < o')) := by
  refine ⟨fun h ↦ ?_, fun ⟨o', ⟨ho', hl⟩⟩ ↦ isGood_mono C (le_of_lt ho') hl⟩
  use Finset.sup l.val.toFinset (fun a ↦ Order.succ (ord I a))
  have hslt : Finset.sup l.val.toFinset (fun a ↦ Order.succ (ord I a)) < o := by
    simp only [Finset.sup_lt_iff ho.pos, List.mem_toFinset]
    exact fun b hb ↦ ho.succ_lt (prop_of_isGood C (ord I · < o) h b hb)
  refine ⟨hslt, fun he ↦ h ?_⟩
  have hlt : ∀ i ∈ l.val, ord I i < Finset.sup l.val.toFinset (fun a ↦ Order.succ (ord I a)) := by
    intro i hi
    simp only [Finset.lt_sup_iff, List.mem_toFinset, Order.lt_succ_iff]
    exact ⟨i, hi, le_rfl⟩
  rwa [eval_πs_image' C (le_of_lt hslt) hlt, ← eval_πs' C (le_of_lt hslt) hlt,
    Submodule.apply_mem_span_image_iff_mem_span (injective_πs' C _)]

variable (hsC : contained C o)
include hsC

theorem GoodProducts.union : range C = ⋃ (e : {o' // o' < o}), (smaller C e.val) := by
  ext p
  simp only [smaller, range, Set.mem_iUnion, Set.mem_image, Set.mem_range, Subtype.exists]
  refine ⟨fun hp ↦ ?_, fun hp ↦ ?_⟩
  · obtain ⟨l, hl, rfl⟩ := hp
    rw [contained_eq_proj C o hsC, Products.limitOrdinal C ho] at hl
    obtain ⟨o', ho'⟩ := hl
    refine ⟨o', ho'.1, eval (π C (ord I · < o')) ⟨l, ho'.2⟩, ⟨l, ho'.2, rfl⟩, ?_⟩
    exact Products.eval_πs C (Products.prop_of_isGood  C _ ho'.2)
  · obtain ⟨o', h, _, ⟨l, hl, rfl⟩, rfl⟩ := hp
    refine ⟨l, ?_, (Products.eval_πs C (Products.prop_of_isGood  C _ hl)).symm⟩
    rw [contained_eq_proj C o hsC]
    exact Products.isGood_mono C (le_of_lt h) hl

/--
The image of the `GoodProducts` in `C` is equivalent to the union of `smaller C o'` over all
ordinals `o' < o`.
-/
def GoodProducts.range_equiv : range C ≃ ⋃ (e : {o' // o' < o}), (smaller C e.val) :=
  Equiv.Set.ofEq (union C ho hsC)

theorem GoodProducts.range_equiv_factorization :
    (fun (p : ⋃ (e : {o' // o' < o}), (smaller C e.val)) ↦ p.1) ∘ (range_equiv C ho hsC).toFun =
    (fun (p : range C) ↦ (p.1 : LocallyConstant C ℤ)) := rfl

theorem GoodProducts.linearIndependent_iff_union_smaller :
    LinearIndependent ℤ (GoodProducts.eval C) ↔
      LinearIndependent ℤ (fun (p : ⋃ (e : {o' // o' < o}), (smaller C e.val)) ↦ p.1) := by
  rw [GoodProducts.linearIndependent_iff_range, ← range_equiv_factorization C ho hsC]
  exact linearIndependent_equiv (range_equiv C ho hsC)

end Limit

section Successor
/-!

## The successor case in the induction

Here we assume that `o` is an ordinal such that `contained C (o+1)` and `o < I`. The element in `I`
corresponding to `o` is called `term I ho`, but in this informal docstring we refer to it simply as
`o`.

This section follows the proof in [scholze2019condensed] quite closely. A translation of the
notation there is as follows:

```
[scholze2019condensed]                  | This file
`S₀`                                    |`C0`
`S₁`                                    |`C1`
`\overline{S}`                          |`π C (ord I · < o)
`\overline{S}'`                         |`C'`
The left map in the exact sequence      |`πs`
The right map in the exact sequence     |`Linear_CC'`
```

When comparing the proof of the successor case in Theorem 5.4 in [scholze2019condensed] with this
proof, one should read the phrase "is a basis" as "is linearly independent". Also, the short exact
sequence in [scholze2019condensed] is only proved to be left exact here (indeed, that is enough
since we are only proving linear independence).

This section is split into two sections. The first one, `ExactSequence` defines the left exact
sequence mentioned in the previous paragraph (see `succ_mono` and `succ_exact`). It corresponds to
the penultimate paragraph of the proof in [scholze2019condensed]. The second one, `GoodProducts`
corresponds to the last paragraph in the proof in [scholze2019condensed].

### Main definitions

The main definitions in the section `ExactSequence` are all just notation explained in the table
above.

The main definitions in the section `GoodProducts` are as follows:

* `MaxProducts`: the set of good products that contain the ordinal `o` (since we have
  `contained C (o+1)`, these all start with `o`).

* `GoodProducts.sum_equiv`: the equivalence between `GoodProducts C` and the disjoint union of
  `MaxProducts C` and `GoodProducts (π C (ord I · < o))`.

### Main results

* The main results in the section `ExactSequence` are `succ_mono` and `succ_exact` which together
  say that the sequence given by `πs` and `Linear_CC'` is left exact:
  ```
                                              f                        g
  0 --→ LocallyConstant (π C (ord I · < o)) ℤ --→ LocallyConstant C ℤ --→ LocallyConstant C' ℤ
  ```
  where `f` is `πs` and `g` is `Linear_CC'`.

The main results in the section `GoodProducts` are as follows:

* `Products.max_eq_eval` says that the linear map on the right in the exact sequence, i.e.
  `Linear_CC'`, takes the evaluation of a term of `MaxProducts` to the evaluation of the
  corresponding list with the leading `o` removed.

* `GoodProducts.maxTail_isGood` says that removing the leading `o` from a term of `MaxProducts C`
  yields a list which `isGood` with respect to `C'`.
-/

variable {o : Ordinal} (hC : IsClosed C) (hsC : contained C (Order.succ o))
  (ho : o < Ordinal.type (· < · : I → I → Prop))

section ExactSequence

/-- The subset of `C` consisting of those elements whose `o`-th entry is `false`. -/
def C0 := C ∩ {f | f (term I ho) = false}

/-- The subset of `C` consisting of those elements whose `o`-th entry is `true`. -/
def C1 := C ∩ {f | f (term I ho) = true}

include hC in
theorem isClosed_C0 : IsClosed (C0 C ho) := by
  refine hC.inter ?_
  have h : Continuous (fun (f : I → Bool) ↦ f (term I ho)) := continuous_apply (term I ho)
  exact IsClosed.preimage h (t := {false}) (isClosed_discrete _)

include hC in
theorem isClosed_C1 : IsClosed (C1 C ho) := by
  refine hC.inter ?_
  have h : Continuous (fun (f : I → Bool) ↦ f (term I ho)) := continuous_apply (term I ho)
  exact IsClosed.preimage h (t := {true}) (isClosed_discrete _)

theorem contained_C1 : contained (π (C1 C ho) (ord I · < o)) o :=
  contained_proj _ _

theorem union_C0C1_eq : (C0 C ho) ∪ (C1 C ho) = C := by
  ext x
  simp only [C0, C1, Set.mem_union, Set.mem_inter_iff, Set.mem_setOf_eq,
    ← and_or_left, and_iff_left_iff_imp, Bool.dichotomy (x (term I ho)), implies_true]

/--
The intersection of `C0` and the projection of `C1`. We will apply the inductive hypothesis to
this set.
-/
def C' := C0 C ho ∩ π (C1 C ho) (ord I · < o)

include hC in
theorem isClosed_C' : IsClosed (C' C ho) :=
  IsClosed.inter (isClosed_C0 _ hC _) (isClosed_proj _ _ (isClosed_C1 _ hC _))

theorem contained_C' : contained (C' C ho) o := fun f hf i hi ↦ contained_C1 C ho f hf.2 i hi

variable (o)

/-- Swapping the `o`-th coordinate to `true`. -/
noncomputable
def SwapTrue : (I → Bool) → I → Bool :=
  fun f i ↦ if ord I i = o then true else f i

theorem continuous_swapTrue : Continuous (SwapTrue o : (I → Bool) → I → Bool) := by
  dsimp (config := { unfoldPartialApp := true }) [SwapTrue]
  apply continuous_pi
  intro i
  apply Continuous.comp'
  · apply continuous_bot
  · apply continuous_apply

variable {o}

include hsC in
theorem swapTrue_mem_C1 (f : π (C1 C ho) (ord I · < o)) :
    SwapTrue o f.val ∈ C1 C ho := by
  obtain ⟨f, g, hg, rfl⟩ := f
  convert hg
  dsimp (config := { unfoldPartialApp := true }) [SwapTrue]
  ext i
  split_ifs with h
  · rw [ord_term ho] at h
    simpa only [← h] using hg.2.symm
  · simp only [Proj, ite_eq_left_iff, not_lt, @eq_comm _ false, ← Bool.not_eq_true]
    specialize hsC g hg.1 i
    intro h'
    contrapose! hsC
    exact ⟨hsC, Order.succ_le_of_lt (h'.lt_of_ne' h)⟩

/-- The first way to map `C'` into `C`. -/
def CC'₀ : C' C ho → C := fun g ↦ ⟨g.val,g.prop.1.1⟩

/-- The second way to map `C'` into `C`. -/
noncomputable
def CC'₁ : C' C ho → C :=
  fun g ↦ ⟨SwapTrue o g.val, (swapTrue_mem_C1 C hsC ho ⟨g.val,g.prop.2⟩).1⟩

theorem continuous_CC'₀ : Continuous (CC'₀ C ho) := Continuous.subtype_mk continuous_subtype_val _

theorem continuous_CC'₁ : Continuous (CC'₁ C hsC ho) :=
  Continuous.subtype_mk (Continuous.comp (continuous_swapTrue o) continuous_subtype_val) _

/-- The `ℤ`-linear map induced by precomposing with `CC'₀` -/
noncomputable
def Linear_CC'₀ : LocallyConstant C ℤ →ₗ[ℤ] LocallyConstant (C' C ho) ℤ :=
  LocallyConstant.comapₗ ℤ ⟨(CC'₀ C ho), (continuous_CC'₀ C ho)⟩

/-- The `ℤ`-linear map induced by precomposing with `CC'₁` -/
noncomputable
def Linear_CC'₁ : LocallyConstant C ℤ →ₗ[ℤ] LocallyConstant (C' C ho) ℤ :=
  LocallyConstant.comapₗ ℤ ⟨(CC'₁ C hsC ho), (continuous_CC'₁ C hsC ho)⟩

/-- The difference between `Linear_CC'₁` and `Linear_CC'₀`. -/
noncomputable
def Linear_CC' : LocallyConstant C ℤ →ₗ[ℤ] LocallyConstant (C' C ho) ℤ :=
  Linear_CC'₁ C hsC ho - Linear_CC'₀ C ho

theorem CC_comp_zero : ∀ y, (Linear_CC' C hsC ho) ((πs C o) y) = 0 := by
  intro y
  ext x
  dsimp [Linear_CC', Linear_CC'₀, Linear_CC'₁, LocallyConstant.sub_apply]
  simp only [Pi.zero_apply, sub_eq_zero]
  congr 1
  ext i
  dsimp [CC'₀, CC'₁, ProjRestrict, Proj]
  apply if_ctx_congr Iff.rfl _ (fun _ ↦ rfl)
  simp only [SwapTrue, ite_eq_right_iff]
  intro h₁ h₂
  exact (h₁.ne h₂).elim

include hsC in
theorem C0_projOrd {x : I → Bool} (hx : x ∈ C0 C ho) : Proj (ord I · < o) x = x := by
  ext i
  simp only [Proj, Set.mem_setOf, ite_eq_left_iff, not_lt]
  intro hi
  rw [le_iff_lt_or_eq] at hi
  rcases hi with hi | hi
  · specialize hsC x hx.1 i
    rw [← not_imp_not] at hsC
    simp only [not_lt, Bool.not_eq_true, Order.succ_le_iff] at hsC
    exact (hsC hi).symm
  · simp only [C0, Set.mem_inter_iff, Set.mem_setOf_eq] at hx
    rw [eq_comm, ord_term ho] at hi
    rw [← hx.2, hi]

include hsC in
theorem C1_projOrd {x : I → Bool} (hx : x ∈ C1 C ho) : SwapTrue o (Proj (ord I · < o) x) = x := by
  ext i
  dsimp [SwapTrue, Proj]
  split_ifs with hi h
  · rw [ord_term ho] at hi
    rw [← hx.2, hi]
  · rfl
  · simp only [not_lt] at h
    have h' : o < ord I i := lt_of_le_of_ne h (Ne.symm hi)
    specialize hsC x hx.1 i
    rw [← not_imp_not] at hsC
    simp only [not_lt, Bool.not_eq_true, Order.succ_le_iff] at hsC
    exact (hsC h').symm

include hC in
open scoped Classical in
theorem CC_exact {f : LocallyConstant C ℤ} (hf : Linear_CC' C hsC ho f = 0) :
    ∃ y, πs C o y = f := by
  dsimp [Linear_CC', Linear_CC'₀, Linear_CC'₁] at hf
  simp only [sub_eq_zero, ← LocallyConstant.coe_inj, LocallyConstant.coe_comap,
    continuous_CC'₀, continuous_CC'₁] at hf
  let C₀C : C0 C ho → C := fun x ↦ ⟨x.val, x.prop.1⟩
  have h₀ : Continuous C₀C := Continuous.subtype_mk continuous_induced_dom _
  let C₁C : π (C1 C ho) (ord I · < o) → C :=
    fun x ↦ ⟨SwapTrue o x.val, (swapTrue_mem_C1 C hsC ho x).1⟩
  have h₁ : Continuous C₁C := Continuous.subtype_mk
    ((continuous_swapTrue o).comp continuous_subtype_val) _
  refine ⟨LocallyConstant.piecewise' ?_ (isClosed_C0 C hC ho)
      (isClosed_proj _ o (isClosed_C1 C hC ho)) (f.comap ⟨C₀C, h₀⟩) (f.comap ⟨C₁C, h₁⟩) ?_, ?_⟩
  · rintro _ ⟨y, hyC, rfl⟩
    simp only [Set.mem_union, Set.mem_setOf_eq, Set.mem_univ, iff_true]
    rw [← union_C0C1_eq C ho] at hyC
    refine hyC.imp (fun hyC ↦ ?_) (fun hyC ↦ ⟨y, hyC, rfl⟩)
    rwa [C0_projOrd C hsC ho hyC]
  · intro x hx
    simpa only [h₀, h₁, LocallyConstant.coe_comap] using (congrFun hf ⟨x, hx⟩).symm
  · ext ⟨x, hx⟩
    rw [← union_C0C1_eq C ho] at hx
    rcases hx with hx₀ | hx₁
    · have hx₀' : ProjRestrict C (ord I · < o) ⟨x, hx⟩ = x := by
        simpa only [ProjRestrict, Set.MapsTo.val_restrict_apply] using C0_projOrd C hsC ho hx₀
      simp only [C₀C, πs_apply_apply, hx₀', hx₀, LocallyConstant.piecewise'_apply_left,
        LocallyConstant.coe_comap, ContinuousMap.coe_mk, Function.comp_apply]
    · have hx₁' : (ProjRestrict C (ord I · < o) ⟨x, hx⟩).val ∈ π (C1 C ho) (ord I · < o) := by
        simpa only [ProjRestrict, Set.MapsTo.val_restrict_apply] using ⟨x, hx₁, rfl⟩
      simp only [C₁C, πs_apply_apply, continuous_projRestrict, LocallyConstant.coe_comap,
        Function.comp_apply, hx₁', LocallyConstant.piecewise'_apply_right, h₁]
      congr
      simp only [ContinuousMap.coe_mk, Subtype.mk.injEq]
      exact C1_projOrd C hsC ho hx₁

variable (o) in
theorem succ_mono : CategoryTheory.Mono (ModuleCat.ofHom (πs C o)) := by
  rw [ModuleCat.mono_iff_injective]
  exact injective_πs _ _

include hC in
theorem succ_exact :
    (ShortComplex.mk (ModuleCat.ofHom (πs C o)) (ModuleCat.ofHom (Linear_CC' C hsC ho))
    (by ext : 2; apply CC_comp_zero)).Exact := by
  rw [ShortComplex.moduleCat_exact_iff]
  intro f
  exact CC_exact C hC hsC ho

end ExactSequence

section GoodProducts

namespace GoodProducts

/--
The `GoodProducts` in `C` that contain `o` (they necessarily start with `o`, see
`GoodProducts.head!_eq_o_of_maxProducts`)
-/
def MaxProducts : Set (Products I) := {l | l.isGood C ∧ term I ho ∈ l.val}

include hsC in
theorem union_succ : GoodProducts C = GoodProducts (π C (ord I · < o)) ∪ MaxProducts C ho := by
  ext l
  simp only [GoodProducts, MaxProducts, Set.mem_union, Set.mem_setOf_eq]
  refine ⟨fun h ↦ ?_, fun h ↦ ?_⟩
  · by_cases hh : term I ho ∈ l.val
    · exact Or.inr ⟨h, hh⟩
    · left
      intro he
      apply h
      have h' := Products.prop_of_isGood_of_contained C _ h hsC
      simp only [Order.lt_succ_iff] at h'
      simp only [not_imp_not] at hh
      have hh' : ∀ a ∈ l.val, ord I a < o := by
        intro a ha
        refine (h' a ha).lt_of_ne ?_
        rw [ne_eq, ord_term ho a]
        rintro rfl
        contradiction
      rwa [Products.eval_πs_image C hh', ← Products.eval_πs C hh',
        Submodule.apply_mem_span_image_iff_mem_span (injective_πs _ _)]
  · refine h.elim (fun hh ↦ ?_) And.left
    have := Products.isGood_mono C (Order.lt_succ o).le hh
    rwa [contained_eq_proj C (Order.succ o) hsC]

/-- The inclusion map from the sum of `GoodProducts (π C (ord I · < o))` and
    `(MaxProducts C ho)` to `Products I`. -/
def sum_to : (GoodProducts (π C (ord I · < o))) ⊕ (MaxProducts C ho) → Products I :=
  Sum.elim Subtype.val Subtype.val

theorem injective_sum_to : Function.Injective (sum_to C ho) := by
  refine Function.Injective.sum_elim Subtype.val_injective Subtype.val_injective
    (fun ⟨a,ha⟩ ⟨b,hb⟩  ↦ (fun (hab : a = b) ↦ ?_))
  rw [← hab] at hb
  have ha' := Products.prop_of_isGood  C _ ha (term I ho) hb.2
  simp only [ord_term_aux, lt_self_iff_false] at ha'

theorem sum_to_range :
    Set.range (sum_to C ho) = GoodProducts (π C (ord I · < o)) ∪ MaxProducts C ho := by
  have h : Set.range (sum_to C ho) = _ ∪ _ := Set.Sum.elim_range _ _; rw [h]; congr<;> ext l
  · exact ⟨fun ⟨m,hm⟩ ↦ by rw [← hm]; exact m.prop, fun hl ↦ ⟨⟨l,hl⟩, rfl⟩⟩
  · exact ⟨fun ⟨m,hm⟩ ↦ by rw [← hm]; exact m.prop, fun hl ↦ ⟨⟨l,hl⟩, rfl⟩⟩

/-- The equivalence from the sum of `GoodProducts (π C (ord I · < o))` and
    `(MaxProducts C ho)` to `GoodProducts C`. -/
noncomputable
def sum_equiv (hsC : contained C (Order.succ o)) (ho : o < Ordinal.type (· < · : I → I → Prop)) :
    GoodProducts (π C (ord I · < o)) ⊕ (MaxProducts C ho) ≃ GoodProducts C :=
  calc _ ≃ Set.range (sum_to C ho) := Equiv.ofInjective (sum_to C ho) (injective_sum_to C ho)
       _ ≃ _ := Equiv.Set.ofEq <| by rw [sum_to_range C ho, union_succ C hsC ho]

theorem sum_equiv_comp_eval_eq_elim : eval C ∘ (sum_equiv C hsC ho).toFun =
    (Sum.elim (fun (l : GoodProducts (π C (ord I · < o))) ↦ Products.eval C l.1)
    (fun (l : MaxProducts C ho) ↦ Products.eval C l.1)) := by
  ext ⟨_,_⟩ <;> [rfl; rfl]

/-- Let

`N := LocallyConstant (π C (ord I · < o)) ℤ`

`M := LocallyConstant C ℤ`

`P := LocallyConstant (C' C ho) ℤ`

`ι := GoodProducts (π C (ord I · < o))`

`ι' := GoodProducts (C' C ho')`

`v : ι → N := GoodProducts.eval (π C (ord I · < o))`

Then `SumEval C ho` is the map `u` in the diagram below. It is linearly independent if and only if
`GoodProducts.eval C` is, see `linearIndependent_iff_sum`. The top row is the exact sequence given
by `succ_exact` and `succ_mono`. The left square commutes by `GoodProducts.square_commutes`.
```
0 --→ N --→ M --→  P
      ↑     ↑      ↑
     v|    u|      |
      ι → ι ⊕ ι' ← ι'
```
-/
def SumEval : GoodProducts (π C (ord I · < o)) ⊕ MaxProducts C ho →
    LocallyConstant C ℤ :=
  Sum.elim (fun l ↦ l.1.eval C) (fun l ↦ l.1.eval C)

include hsC in
theorem linearIndependent_iff_sum :
    LinearIndependent ℤ (eval C) ↔ LinearIndependent ℤ (SumEval C ho) := by
  rw [← linearIndependent_equiv (sum_equiv C hsC ho), SumEval,
    ← sum_equiv_comp_eval_eq_elim C hsC ho]
  exact Iff.rfl

include hsC in
theorem span_sum : Set.range (eval C) = Set.range (Sum.elim
    (fun (l : GoodProducts (π C (ord I · < o))) ↦ Products.eval C l.1)
    (fun (l : MaxProducts C ho) ↦ Products.eval C l.1)) := by
  rw [← sum_equiv_comp_eval_eq_elim C hsC ho, Equiv.toFun_as_coe,
    EquivLike.range_comp (e := sum_equiv C hsC ho)]


theorem square_commutes : SumEval C ho ∘ Sum.inl =
    ModuleCat.ofHom (πs C o) ∘ eval (π C (ord I · < o)) := by
  ext l
  dsimp [SumEval]
  rw [← Products.eval_πs C (Products.prop_of_isGood  _ _ l.prop)]
  rfl

end GoodProducts

theorem swapTrue_eq_true (x : I → Bool) : SwapTrue o x (term I ho) = true := by
  simp only [SwapTrue, ord_term_aux, ite_true]

theorem mem_C'_eq_false : ∀ x, x ∈ C' C ho → x (term I ho) = false := by
  rintro x ⟨_, y, _, rfl⟩
  simp only [Proj, ord_term_aux, lt_self_iff_false, ite_false]

/-- `List.tail` as a `Products`. -/
def Products.Tail (l : Products I) : Products I :=
  ⟨l.val.tail, List.Chain'.tail l.prop⟩

theorem Products.max_eq_o_cons_tail [Inhabited I] (l : Products I) (hl : l.val ≠ [])
    (hlh : l.val.head! = term I ho) : l.val = term I ho :: l.Tail.val := by
  rw [← List.cons_head!_tail hl, hlh]
  rfl

theorem Products.max_eq_o_cons_tail' [Inhabited I] (l : Products I) (hl : l.val ≠ [])
    (hlh : l.val.head! = term I ho) (hlc : List.Chain' (· > ·) (term I ho :: l.Tail.val)) :
    l = ⟨term I ho :: l.Tail.val, hlc⟩ := by
  simp_rw [← max_eq_o_cons_tail ho l hl hlh]
  rfl

include hsC in
theorem GoodProducts.head!_eq_o_of_maxProducts [Inhabited I] (l : ↑(MaxProducts C ho)) :
    l.val.val.head! = term I ho := by
  rw [eq_comm, ← ord_term ho]
  have hm := l.prop.2
  have := Products.prop_of_isGood_of_contained C _ l.prop.1 hsC l.val.val.head!
    (List.head!_mem_self (List.ne_nil_of_mem hm))
  simp only [Order.lt_succ_iff] at this
  refine eq_of_le_of_not_lt this (not_lt.mpr ?_)
  have h : ord I (term I ho) ≤ ord I l.val.val.head! := by
    simp only [← ord_term_aux, ord, Ordinal.typein_le_typein, not_lt]
    exact Products.rel_head!_of_mem hm
  rwa [ord_term_aux] at h

include hsC in
theorem GoodProducts.max_eq_o_cons_tail (l : MaxProducts C ho) :
    l.val.val = (term I ho) :: l.val.Tail.val :=
  have : Inhabited I := ⟨term I ho⟩
  Products.max_eq_o_cons_tail ho l.val (List.ne_nil_of_mem l.prop.2)
    (head!_eq_o_of_maxProducts _ hsC ho l)

theorem Products.evalCons {I} [LinearOrder I] {C : Set (I → Bool)} {l : List I} {a : I}
    (hla : (a::l).Chain' (· > ·)) : Products.eval C ⟨a::l,hla⟩ =
    (e C a) * Products.eval C ⟨l,List.Chain'.sublist hla (List.tail_sublist (a::l))⟩ := by
  simp only [eval.eq_1, List.map, List.prod_cons]

theorem Products.max_eq_eval [Inhabited I] (l : Products I) (hl : l.val ≠ [])
    (hlh : l.val.head! = term I ho) :
    Linear_CC' C hsC ho (l.eval C) = l.Tail.eval (C' C ho) := by
  have hlc : ((term I ho) :: l.Tail.val).Chain' (· > ·) := by
    rw [← max_eq_o_cons_tail ho l hl hlh]; exact l.prop
  rw [max_eq_o_cons_tail' ho l hl hlh hlc, Products.evalCons]
  ext x
  simp only [Linear_CC', Linear_CC'₁, LocallyConstant.comapₗ, Linear_CC'₀, Subtype.coe_eta,
    LinearMap.sub_apply, LinearMap.coe_mk, AddHom.coe_mk, LocallyConstant.sub_apply,
    LocallyConstant.coe_comap, LocallyConstant.coe_mul, ContinuousMap.coe_mk, Function.comp_apply,
    Pi.mul_apply]
  rw [CC'₁, CC'₀, Products.eval_eq, Products.eval_eq, Products.eval_eq]
  simp only [mul_ite, mul_one, mul_zero]
  have hi' : ∀ i, i ∈ l.Tail.val → (x.val i = SwapTrue o x.val i) := by
    intro i hi
    simp only [SwapTrue, @eq_comm _ (x.val i), ite_eq_right_iff, ord_term ho]
    rintro rfl
    exact ((List.Chain.rel hlc hi).ne rfl).elim
  have H : (∀ i, i ∈ l.Tail.val → (x.val i = true)) =
      (∀ i, i ∈ l.Tail.val → (SwapTrue o x.val i = true)) := by
    apply forall_congr; intro i; apply forall_congr; intro hi; rw [hi' i hi]
  simp only [H]
  split_ifs with h₁ h₂ h₃ <;> try (dsimp [e])
  · rw [if_pos (swapTrue_eq_true _ _), if_neg]
    · rfl
    · simp [mem_C'_eq_false C ho x x.prop, Bool.coe_false]
  · push_neg at h₂; obtain ⟨i, hi⟩ := h₂; exfalso; rw [hi' i hi.1] at hi; exact hi.2 (h₁ i hi.1)
  · push_neg at h₁; obtain ⟨i, hi⟩ := h₁; exfalso; rw [← hi' i hi.1] at hi; exact hi.2 (h₃ i hi.1)

namespace GoodProducts

theorem max_eq_eval (l : MaxProducts C ho) :
    Linear_CC' C hsC ho (l.val.eval C) = l.val.Tail.eval (C' C ho) :=
  have : Inhabited I := ⟨term I ho⟩
  Products.max_eq_eval _ _ _ _ (List.ne_nil_of_mem l.prop.2)
    (head!_eq_o_of_maxProducts _ hsC ho l)

theorem max_eq_eval_unapply :
    (Linear_CC' C hsC ho) ∘ (fun (l : MaxProducts C ho) ↦ Products.eval C l.val) =
    (fun l ↦ l.val.Tail.eval (C' C ho)) := by
  ext1 l
  exact max_eq_eval _ _ _ _

include hsC in
theorem chain'_cons_of_lt (l : MaxProducts C ho)
    (q : Products I) (hq : q < l.val.Tail) :
    List.Chain' (fun x x_1 ↦ x > x_1) (term I ho :: q.val) := by
  have : Inhabited I := ⟨term I ho⟩
  rw [List.chain'_iff_pairwise]
  simp only [gt_iff_lt, List.pairwise_cons]
  refine ⟨fun a ha ↦ lt_of_le_of_lt (Products.rel_head!_of_mem ha) ?_,
    List.chain'_iff_pairwise.mp q.prop⟩
  refine lt_of_le_of_lt (Products.head!_le_of_lt hq (q.val.ne_nil_of_mem ha)) ?_
  by_cases hM : l.val.Tail.val = []
  · rw [Products.lt_iff_lex_lt, hM] at hq
    simp only [List.not_lex_nil] at hq
  · have := l.val.prop
    rw [max_eq_o_cons_tail C hsC ho l, List.chain'_iff_pairwise] at this
    exact List.rel_of_pairwise_cons this (List.head!_mem_self hM)

include hsC in
theorem good_lt_maxProducts (q : GoodProducts (π C (ord I · < o)))
    (l : MaxProducts C ho) : List.Lex (· < ·) q.val.val l.val.val := by
  have : Inhabited I := ⟨term I ho⟩
  by_cases h : q.val.val = []
  · rw [h, max_eq_o_cons_tail C hsC ho l]
    exact List.Lex.nil
  · rw [← List.cons_head!_tail h, max_eq_o_cons_tail C hsC ho l]
    apply List.Lex.rel
    rw [← Ordinal.typein_lt_typein (· < ·)]
    simp only [term, Ordinal.typein_enum]
    exact Products.prop_of_isGood C _ q.prop q.val.val.head! (List.head!_mem_self h)

include hC hsC in
/--
Removing the leading `o` from a term of `MaxProducts C` yields a list which `isGood` with respect to
`C'`.
-/
theorem maxTail_isGood (l : MaxProducts C ho)
    (h₁ : ⊤ ≤ Submodule.span ℤ (Set.range (eval (π C (ord I · < o))))) :
    l.val.Tail.isGood (C' C ho) := by
  have : Inhabited I := ⟨term I ho⟩
  -- Write `l.Tail` as a linear combination of smaller products:
  intro h
  rw [Finsupp.mem_span_image_iff_linearCombination, ← max_eq_eval C hsC ho] at h
  obtain ⟨m, ⟨hmmem, hmsum⟩⟩ := h
  rw [Finsupp.linearCombination_apply] at hmsum

  -- Write the image of `l` under `Linear_CC'` as `Linear_CC'` applied to the linear combination
  -- above, with leading `term I ho`'s added to each term:
  have : (Linear_CC' C hsC ho) (l.val.eval C) = (Linear_CC' C hsC ho)
      (Finsupp.sum m fun i a ↦ a • ((term I ho :: i.1).map (e C)).prod) := by
    rw [← hmsum]
    simp only [map_finsupp_sum]
    apply Finsupp.sum_congr
    intro q hq
    rw [LinearMap.map_smul]
    rw [Finsupp.mem_supported] at hmmem
    have hx'' : q < l.val.Tail := hmmem hq
    have : ∃ (p : Products I), p.val ≠ [] ∧ p.val.head! = term I ho ∧ q = p.Tail :=
      ⟨⟨term I ho :: q.val, chain'_cons_of_lt C hsC ho l q hx''⟩,
        ⟨List.cons_ne_nil _ _, by simp only [List.head!_cons],
        by simp only [Products.Tail, List.tail_cons, Subtype.coe_eta]⟩⟩
    obtain ⟨p, hp⟩ := this
    rw [hp.2.2, ← Products.max_eq_eval C hsC ho p hp.1 hp.2.1]
    dsimp [Products.eval]
    rw [Products.max_eq_o_cons_tail ho p hp.1 hp.2.1]
    rfl
  have hse := succ_exact C hC hsC ho
  rw [ShortComplex.moduleCat_exact_iff_range_eq_ker] at hse
  dsimp [ModuleCat.ofHom] at hse

  -- Rewrite `this` using exact sequence manipulations to conclude that a term is in the range of
  -- the linear map `πs`:
  rw [← LinearMap.sub_mem_ker_iff, ← hse] at this
  obtain ⟨(n : LocallyConstant (π C (ord I · < o)) ℤ), hn⟩ := this
  rw [eq_sub_iff_add_eq] at hn
  have hn' := h₁ (Submodule.mem_top : n ∈ ⊤)
  rw [Finsupp.mem_span_range_iff_exists_finsupp] at hn'
  obtain ⟨w,hc⟩ := hn'
  rw [← hc, map_finsupp_sum] at hn
  apply l.prop.1
  rw [← hn]

  -- Now we just need to prove that a sum of two terms belongs to a span:
  apply Submodule.add_mem
  · apply Submodule.finsupp_sum_mem
    intro q _
    rw [LinearMap.map_smul]
    apply Submodule.smul_mem
    apply Submodule.subset_span
    dsimp only [eval]
    rw [Products.eval_πs C (Products.prop_of_isGood _ _ q.prop)]
    refine ⟨q.val, ⟨?_, rfl⟩⟩
    simp only [Products.lt_iff_lex_lt, Set.mem_setOf_eq]
    exact good_lt_maxProducts C hsC ho q l
  · apply Submodule.finsupp_sum_mem
    intro q hq
    apply Submodule.smul_mem
    apply Submodule.subset_span
    rw [Finsupp.mem_supported] at hmmem
    rw [← Finsupp.mem_support_iff] at hq
    refine ⟨⟨term I ho :: q.val, chain'_cons_of_lt C hsC ho l q (hmmem hq)⟩, ⟨?_, rfl⟩⟩
    simp only [Products.lt_iff_lex_lt, Set.mem_setOf_eq]
    rw [max_eq_o_cons_tail C hsC ho l]
    exact List.Lex.cons ((Products.lt_iff_lex_lt q l.val.Tail).mp (hmmem hq))

/-- Given `l : MaxProducts C ho`, its `Tail` is a `GoodProducts (C' C ho)`. -/
noncomputable
def MaxToGood
    (h₁ : ⊤ ≤ Submodule.span ℤ (Set.range (eval (π C (ord I · < o))))) :
    MaxProducts C ho → GoodProducts (C' C ho) :=
  fun l ↦ ⟨l.val.Tail, maxTail_isGood C hC hsC ho l h₁⟩

theorem maxToGood_injective
    (h₁ : ⊤ ≤ Submodule.span ℤ (Set.range (eval (π C (ord I · < o))))) :
    (MaxToGood C hC hsC ho h₁).Injective := by
  intro m n h
  apply Subtype.ext ∘ Subtype.ext
  rw [Subtype.ext_iff] at h
  dsimp [MaxToGood] at h
  rw [max_eq_o_cons_tail C hsC ho m, max_eq_o_cons_tail C hsC ho n, h]

include hC in
theorem linearIndependent_comp_of_eval
    (h₁ : ⊤ ≤ Submodule.span ℤ (Set.range (eval (π C (ord I · < o))))) :
    LinearIndependent ℤ (eval (C' C ho)) →
    LinearIndependent ℤ (ModuleCat.ofHom (Linear_CC' C hsC ho) ∘ SumEval C ho ∘ Sum.inr) := by
  dsimp [SumEval, ModuleCat.ofHom]
  rw [max_eq_eval_unapply C hsC ho]
  intro h
  let f := MaxToGood C hC hsC ho h₁
  have hf : f.Injective := maxToGood_injective C hC hsC ho h₁
  have hh : (fun l ↦ Products.eval (C' C ho) l.val.Tail) = eval (C' C ho) ∘ f := rfl
  rw [hh]
  exact h.comp f hf

end GoodProducts

end GoodProducts

end Successor

section Induction
/-!

## The induction

Here we put together the results of the sections `Zero`, `Limit` and `Successor` to prove the
predicate `P I o` holds for all ordinals `o`, and conclude with the main result:

* `GoodProducts.linearIndependent` which says that `GoodProducts C` is linearly independent when `C`
  is closed.

We also define

* `GoodProducts.Basis` which uses `GoodProducts.linearIndependent` and `GoodProducts.span` to
  define a basis for `LocallyConstant C ℤ`
-/

theorem GoodProducts.P0 : P I 0 := fun _ C _ hsC ↦ by
  have : C ⊆ {(fun _ ↦ false)} := fun c hc ↦ by
    ext x; exact Bool.eq_false_iff.mpr (fun ht ↦ (Ordinal.not_lt_zero (ord I x)) (hsC c hc x ht))
  rw [Set.subset_singleton_iff_eq] at this
  cases this
  · subst C
    exact linearIndependentEmpty
  · subst C
    exact linearIndependentSingleton

theorem GoodProducts.Plimit (o : Ordinal) (ho : Ordinal.IsLimit o) :
    (∀ (o' : Ordinal), o' < o → P I o') → P I o := by
  intro h hho C hC hsC
  rw [linearIndependent_iff_union_smaller C ho hsC]
  exact linearIndependent_iUnion_of_directed
    (Monotone.directed_le fun _ _ h ↦ GoodProducts.smaller_mono C h) fun ⟨o', ho'⟩ ↦
    (linearIndependent_iff_smaller _ _).mp (h o' ho' (le_of_lt (lt_of_lt_of_le ho' hho))
    (π C (ord I · < o')) (isClosed_proj _ _ hC) (contained_proj _ _))

theorem GoodProducts.linearIndependentAux (μ : Ordinal) : P I μ := by
  refine Ordinal.limitRecOn μ P0 (fun o h ho C hC hsC ↦ ?_)
      (fun o ho h ↦ (GoodProducts.Plimit o ho (fun o' ho' ↦ (h o' ho'))))
  have ho' : o < Ordinal.type (· < · : I → I → Prop) :=
    lt_of_lt_of_le (Order.lt_succ _) ho
  rw [linearIndependent_iff_sum C hsC ho']
  refine ModuleCat.linearIndependent_leftExact (succ_exact C hC hsC ho') ?_ ?_ (succ_mono C o)
    (square_commutes C ho')
  · exact h (le_of_lt ho') (π C (ord I · < o)) (isClosed_proj C o hC) (contained_proj C o)
  · exact linearIndependent_comp_of_eval C hC hsC ho' (span (π C (ord I · < o))
      (isClosed_proj C o hC)) (h (le_of_lt ho') (C' C ho') (isClosed_C' C hC ho')
      (contained_C' C ho'))

theorem GoodProducts.linearIndependent (hC : IsClosed C) :
    LinearIndependent ℤ (GoodProducts.eval C) :=
  GoodProducts.linearIndependentAux (Ordinal.type (· < · : I → I → Prop)) (le_refl _)
    C hC (fun _ _ _ _ ↦ Ordinal.typein_lt_type _ _)

/-- `GoodProducts C` as a `ℤ`-basis for `LocallyConstant C ℤ`. -/
noncomputable
def GoodProducts.Basis (hC : IsClosed C) :
    Basis (GoodProducts C) ℤ (LocallyConstant C ℤ) :=
  Basis.mk (GoodProducts.linearIndependent C hC) (GoodProducts.span C hC)

end Induction

variable {S : Profinite} {ι : S → I → Bool} (hι : IsClosedEmbedding ι)
include hι

/--
Given a profinite set `S` and a closed embedding `S → (I → Bool)`, the `ℤ`-module
`LocallyConstant C ℤ` is free.
-/
theorem Nobeling_aux : Module.Free ℤ (LocallyConstant S ℤ) := Module.Free.of_equiv'
  (Module.Free.of_basis <| GoodProducts.Basis _ hι.isClosed_range) (LocallyConstant.congrLeftₗ ℤ
    (.ofIsEmbedding ι hι.isEmbedding)).symm

end NobelingProof

variable (S : Profinite.{u})

open scoped Classical in
/-- The embedding `S → (I → Bool)` where `I` is the set of clopens of `S`. -/
noncomputable
def Nobeling.ι : S → ({C : Set S // IsClopen C} → Bool) := fun s C => decide (s ∈ C.1)

open scoped Classical in
/-- The map `Nobeling.ι` is a closed embedding. -/
theorem Nobeling.isClosedEmbedding : IsClosedEmbedding (Nobeling.ι S) := by
  apply Continuous.isClosedEmbedding
  · dsimp (config := { unfoldPartialApp := true }) [ι]
    refine continuous_pi ?_
    intro C
    rw [← IsLocallyConstant.iff_continuous]
    refine ((IsLocallyConstant.tfae _).out 0 3).mpr ?_
    rintro ⟨⟩
    · refine IsClopen.isOpen (isClopen_compl_iff.mp ?_)
      convert C.2
      ext x
      simp only [Set.mem_compl_iff, Set.mem_preimage, Set.mem_singleton_iff,
        decide_eq_false_iff_not, not_not]
    · refine IsClopen.isOpen ?_
      convert C.2
      ext x
      simp only [Set.mem_preimage, Set.mem_singleton_iff, decide_eq_true_eq]
  · intro a b h
    by_contra hn
    obtain ⟨C, hC, hh⟩ := exists_isClopen_of_totally_separated hn
    apply hh.2 ∘ of_decide_eq_true
    dsimp (config := { unfoldPartialApp := true }) [ι] at h
    rw [← congr_fun h ⟨C, hC⟩]
    exact decide_eq_true hh.1

@[deprecated (since := "2024-10-26")]
alias Nobeling.embedding := Nobeling.isClosedEmbedding

end Profinite

open Profinite NobelingProof

/-- Nöbeling's theorem: the `ℤ`-module `LocallyConstant S ℤ` is free for every `S : Profinite` -/
instance LocallyConstant.freeOfProfinite (S : Profinite.{u}) :
    Module.Free ℤ (LocallyConstant S ℤ) := by
  obtain ⟨_, _⟩ := exists_wellOrder {C : Set S // IsClopen C}
  exact @Nobeling_aux {C : Set S // IsClopen C} _ _ S (Nobeling.ι S) (Nobeling.isClosedEmbedding S)

set_option linter.style.longFile 2000<|MERGE_RESOLUTION|>--- conflicted
+++ resolved
@@ -319,11 +319,7 @@
     ext; exact lt_iff_lex_lt _ _
   rw [WellFoundedLT, this]
   dsimp [Products]
-<<<<<<< HEAD
-  rw [(by rfl : (·>· : I → _) = flip (· < ·))]
-=======
   rw [(by rfl : (· > · : I → _) = flip (· < ·))]
->>>>>>> 42038074
   infer_instance
 
 /-- The evaluation `e C i₁ ··· e C iᵣ : C → ℤ` of a formal product `[i₁, i₂, ..., iᵣ]`. -/
