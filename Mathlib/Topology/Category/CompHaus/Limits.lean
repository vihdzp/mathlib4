--- conflicted
+++ resolved
@@ -33,11 +33,7 @@
 open CategoryTheory Limits CompHausLike
 
 instance : HasExplicitPullbacks (fun _ ↦ True) where
-<<<<<<< HEAD
-  hasExplicitPullbacks _ _ := inferInstance
-=======
   hasProp _ _ := inferInstance
->>>>>>> c6d8940b
 
 instance : HasExplicitFiniteCoproducts (fun _ ↦ True) where
   hasProp _ := inferInstance
