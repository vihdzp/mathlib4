--- conflicted
+++ resolved
@@ -38,13 +38,8 @@
 @[simp, nolint simpNF] lemma ofEquiv_inj {a b : Specialization α} : ofEquiv a = ofEquiv b ↔ a = b :=
 Iff.rfl
 
-<<<<<<< HEAD
-/-- A recursor for `Specialization`. -/
-@[induction_eliminator]
-=======
 /-- A recursor for `Specialization`. Use as `induction x`. -/
 @[elab_as_elim, cases_eliminator, induction_eliminator]
->>>>>>> d4652840
 protected def rec {β : Specialization α → Sort*} (h : ∀ a, β (toEquiv a)) (a : Specialization α) :
     β a :=
   h (ofEquiv a)
