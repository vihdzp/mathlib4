--- conflicted
+++ resolved
@@ -27,15 +27,8 @@
 
 -/
 
-<<<<<<< HEAD
-open Set Filter Function
-
-open Topology
-
-=======
 open Filter Function Set Topology
 
->>>>>>> d0df76bd
 variable {X Y W Z : Type*}
 
 -- not all spaces are homeomorphic to each other
@@ -456,14 +449,6 @@
     ⇑(homeomorphOfContinuousOpen e h₁ h₂).symm = e.symm := rfl
 
 @[simp]
-theorem homeomorphOfContinuousOpen_apply (e : X ≃ Y) (h₁ : Continuous e) (h₂ : IsOpenMap e) :
-    ⇑(homeomorphOfContinuousOpen e h₁ h₂) = e := rfl
-
-@[simp]
-theorem homeomorphOfContinuousOpen_symm_apply (e : X ≃ Y) (h₁ : Continuous e) (h₂ : IsOpenMap e) :
-    ⇑(homeomorphOfContinuousOpen e h₁ h₂).symm = e.symm := rfl
-
-@[simp]
 theorem comp_continuousOn_iff (h : X ≃ₜ Y) (f : Z → X) (s : Set Z) :
     ContinuousOn (h ∘ f) s ↔ ContinuousOn f s :=
   h.isInducing.continuousOn_iff.symm
@@ -550,7 +535,6 @@
 -- Commutativity and associativity of the disjoint union of topological spaces,
 -- and the sum with an empty space.
 section sum
-<<<<<<< HEAD
 
 variable (X Y W Z)
 
@@ -599,56 +583,6 @@
     have : Continuous (Sum.map (Sum.map (@id X) (Equiv.sumComm Y W).symm) (@id Z)) := by continuity
     fun_prop
 
-=======
-
-variable (X Y W Z)
-
-/-- `X ⊕ Y` is homeomorphic to `Y ⊕ X`. -/
-def sumComm : X ⊕ Y ≃ₜ Y ⊕ X where
-  toEquiv := Equiv.sumComm X Y
-  continuous_toFun := continuous_sum_swap
-  continuous_invFun := continuous_sum_swap
-
-@[simp]
-theorem sumComm_symm : (sumComm X Y).symm = sumComm Y X :=
-  rfl
-
-@[simp]
-theorem coe_sumComm : ⇑(sumComm X Y) = Sum.swap :=
-  rfl
-
-@[continuity, fun_prop]
-lemma continuous_sumAssoc : Continuous (Equiv.sumAssoc X Y Z) :=
-  Continuous.sum_elim (by fun_prop) (by fun_prop)
-
-@[continuity, fun_prop]
-lemma continuous_sumAssoc_symm : Continuous (Equiv.sumAssoc X Y Z).symm :=
-  Continuous.sum_elim (by fun_prop) (by fun_prop)
-
-/-- `(X ⊕ Y) ⊕ Z` is homeomorphic to `X ⊕ (Y ⊕ Z)`. -/
-def sumAssoc : (X ⊕ Y) ⊕ Z ≃ₜ X ⊕ Y ⊕ Z where
-  toEquiv := Equiv.sumAssoc X Y Z
-  continuous_toFun := continuous_sumAssoc X Y Z
-  continuous_invFun := continuous_sumAssoc_symm X Y Z
-
-@[simp]
-lemma sumAssoc_toEquiv : (sumAssoc X Y Z).toEquiv = Equiv.sumAssoc X Y Z := rfl
-
-/-- Four-way commutativity of the disjoint union. The name matches `add_add_add_comm`. -/
-def sumSumSumComm : (X ⊕ Y) ⊕ W ⊕ Z ≃ₜ (X ⊕ W) ⊕ Y ⊕ Z where
-  toEquiv := Equiv.sumSumSumComm X Y W Z
-  continuous_toFun := by
-    unfold Equiv.sumSumSumComm
-    dsimp only
-    have : Continuous (Sum.map (Sum.map (@id X) ⇑(Equiv.sumComm Y W)) (@id Z)) := by continuity
-    fun_prop
-  continuous_invFun := by
-    unfold Equiv.sumSumSumComm
-    dsimp only
-    have : Continuous (Sum.map (Sum.map (@id X) (Equiv.sumComm Y W).symm) (@id Z)) := by continuity
-    fun_prop
-
->>>>>>> d0df76bd
 @[simp]
 lemma sumSumSumComm_toEquiv : (sumSumSumComm X Y W Z).toEquiv = (Equiv.sumSumSumComm X Y W Z) := rfl
 
@@ -1031,14 +965,6 @@
   toEquiv := Equiv.ofBijective f hf.bijective
 
 protected lemma isClosedMap : IsClosedMap f := (hf.homeomorph f).isClosedMap
-<<<<<<< HEAD
-protected lemma inducing : Inducing f := (hf.homeomorph f).inducing
-protected lemma quotientMap : QuotientMap f := (hf.homeomorph f).quotientMap
-protected lemma embedding : Embedding f := (hf.homeomorph f).embedding
-protected lemma openEmbedding : OpenEmbedding f := (hf.homeomorph f).openEmbedding
-protected lemma closedEmbedding : ClosedEmbedding f := (hf.homeomorph f).closedEmbedding
-protected lemma denseEmbedding : DenseEmbedding f := (hf.homeomorph f).denseEmbedding
-=======
 lemma isInducing : IsInducing f := (hf.homeomorph f).isInducing
 lemma isQuotientMap : IsQuotientMap f := (hf.homeomorph f).isQuotientMap
 lemma isEmbedding : IsEmbedding f := (hf.homeomorph f).isEmbedding
@@ -1060,7 +986,6 @@
 
 @[deprecated (since := "2024-09-30")]
 alias denseEmbedding := isDenseEmbedding
->>>>>>> d0df76bd
 
 end IsHomeomorph
 
@@ -1077,12 +1002,6 @@
   · exact (Homeomorph.mk ⟨f, g, hg.1, hg.2.1⟩ hf hg.2.2).isHomeomorph
 
 /-- A map is a homeomorphism iff it is a surjective embedding. -/
-<<<<<<< HEAD
-lemma isHomeomorph_iff_embedding_surjective : IsHomeomorph f ↔ Embedding f ∧ Surjective f where
-  mp hf := ⟨hf.embedding, hf.surjective⟩
-  mpr h := ⟨h.1.continuous, ((openEmbedding_iff f).2 ⟨h.1, h.2.range_eq ▸ isOpen_univ⟩).isOpenMap,
-    h.1.inj, h.2⟩
-=======
 lemma isHomeomorph_iff_isEmbedding_surjective : IsHomeomorph f ↔ IsEmbedding f ∧ Surjective f where
   mp hf := ⟨hf.isEmbedding, hf.surjective⟩
   mpr h := ⟨h.1.continuous, ((isOpenEmbedding_iff f).2 ⟨h.1, h.2.range_eq ▸ isOpen_univ⟩).isOpenMap,
@@ -1090,7 +1009,6 @@
 
 @[deprecated (since := "2024-10-26")]
 alias isHomeomorph_iff_embedding_surjective := isHomeomorph_iff_isEmbedding_surjective
->>>>>>> d0df76bd
 
 /-- A map is a homeomorphism iff it is continuous, closed and bijective. -/
 lemma isHomeomorph_iff_continuous_isClosedMap_bijective  : IsHomeomorph f ↔
@@ -1115,23 +1033,14 @@
     IsHomeomorph (Sum.map f g) := ⟨hf.1.sum_map hg.1, hf.2.sumMap hg.2, hf.3.sum_map hg.3⟩
 
 lemma IsHomeomorph.prodMap {g : Z → W} (hf : IsHomeomorph f) (hg : IsHomeomorph g) :
-<<<<<<< HEAD
-    IsHomeomorph (Prod.map f g) := ⟨hf.1.prod_map hg.1, hf.2.prod hg.2, hf.3.prodMap hg.3⟩
-=======
     IsHomeomorph (Prod.map f g) := ⟨hf.1.prodMap hg.1, hf.2.prodMap hg.2, hf.3.prodMap hg.3⟩
->>>>>>> d0df76bd
 
 lemma IsHomeomorph.sigmaMap {ι κ : Type*} {X : ι → Type*} {Y : κ → Type*}
     [∀ i, TopologicalSpace (X i)] [∀ i, TopologicalSpace (Y i)] {f : ι → κ}
     (hf : Bijective f) {g : (i : ι) → X i → Y (f i)} (hg : ∀ i, IsHomeomorph (g i)) :
     IsHomeomorph (Sigma.map f g) := by
-<<<<<<< HEAD
-  simp_rw [isHomeomorph_iff_embedding_surjective,] at hg ⊢
-  exact ⟨(embedding_sigma_map hf.1).2 fun i ↦ (hg i).1, hf.2.sigma_map fun i ↦ (hg i).2⟩
-=======
   simp_rw [isHomeomorph_iff_isEmbedding_surjective,] at hg ⊢
   exact ⟨(isEmbedding_sigmaMap hf.1).2 fun i ↦ (hg i).1, hf.2.sigma_map fun i ↦ (hg i).2⟩
->>>>>>> d0df76bd
 
 lemma IsHomeomorph.pi_map {ι : Type*} {X Y : ι → Type*} [∀ i, TopologicalSpace (X i)]
     [∀ i, TopologicalSpace (Y i)] {f : (i : ι) → X i → Y i} (h : ∀ i, IsHomeomorph (f i)) :
