--- conflicted
+++ resolved
@@ -139,7 +139,6 @@
         exact ⟨fun a b hab => lt_of_lt_of_le hab (min_le_left _ _), fun a b hab =>
             lt_of_lt_of_le hab (min_le_right _ _)⟩ }
 
-<<<<<<< HEAD
 variable {L} {Γ₀}
 
 namespace toNormedField
@@ -207,7 +206,6 @@
       simp only [map_inv₀, inv_le_one₀ <| zero_lt_iff.mpr hx.1] at h
       simp only [toNormedField.one_lt_norm_iff, lt_of_le_of_ne h hx.2.symm]
 }
-=======
 -- When a field is valued, one inherits a `NormedField`.
 -- Scoped instance to avoid a typeclass loop or non-defeq topology or norms.
 scoped[Valued] attribute [instance] Valued.toNormedField
@@ -228,6 +226,5 @@
 lemma coe_valuation_eq_rankOne_hom_comp_valuation : ⇑NormedField.valuation = hv.hom ∘ val.v := rfl
 
 end NormedField
->>>>>>> 52e1bb93
 
 end Valued