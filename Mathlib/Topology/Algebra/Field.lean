--- conflicted
+++ resolved
@@ -101,47 +101,27 @@
     exact mul_div_cancel_left₀ x h
   right_inv y := by simp [mul_div_cancel₀ _ h]
 
-<<<<<<< HEAD
 theorem affineHomeomorph_image_Icc {𝕜 : Type*}
     [Field 𝕜] [LinearOrder 𝕜] [IsStrictOrderedRing 𝕜] [TopologicalSpace 𝕜]
-    [TopologicalRing 𝕜] (a b c d : 𝕜) (h : 0 < a) :
+    [IsTopologicalRing 𝕜] (a b c d : 𝕜) (h : 0 < a) :
     affineHomeomorph a b h.ne' '' Set.Icc c d = Set.Icc (a * c + b) (a * d + b) := by
   simp [h]
 
 theorem affineHomeomorph_image_Ico {𝕜 : Type*}
     [Field 𝕜] [LinearOrder 𝕜] [IsStrictOrderedRing 𝕜] [TopologicalSpace 𝕜]
-    [TopologicalRing 𝕜] (a b c d : 𝕜) (h : 0 < a) :
+    [IsTopologicalRing 𝕜] (a b c d : 𝕜) (h : 0 < a) :
     affineHomeomorph a b h.ne' '' Set.Ico c d = Set.Ico (a * c + b) (a * d + b) := by
   simp [h]
 
 theorem affineHomeomorph_image_Ioc {𝕜 : Type*}
     [Field 𝕜] [LinearOrder 𝕜] [IsStrictOrderedRing 𝕜] [TopologicalSpace 𝕜]
-    [TopologicalRing 𝕜] (a b c d : 𝕜) (h : 0 < a) :
+    [IsTopologicalRing 𝕜] (a b c d : 𝕜) (h : 0 < a) :
     affineHomeomorph a b h.ne' '' Set.Ioc c d = Set.Ioc (a * c + b) (a * d + b) := by
   simp [h]
 
 theorem affineHomeomorph_image_Ioo {𝕜 : Type*}
     [Field 𝕜] [LinearOrder 𝕜] [IsStrictOrderedRing 𝕜] [TopologicalSpace 𝕜]
-    [TopologicalRing 𝕜] (a b c d : 𝕜) (h : 0 < a) :
-=======
-theorem affineHomeomorph_image_Icc {𝕜 : Type*} [LinearOrderedField 𝕜] [TopologicalSpace 𝕜]
     [IsTopologicalRing 𝕜] (a b c d : 𝕜) (h : 0 < a) :
-    affineHomeomorph a b h.ne' '' Set.Icc c d = Set.Icc (a * c + b) (a * d + b) := by
-  simp [h]
-
-theorem affineHomeomorph_image_Ico {𝕜 : Type*} [LinearOrderedField 𝕜] [TopologicalSpace 𝕜]
-    [IsTopologicalRing 𝕜] (a b c d : 𝕜) (h : 0 < a) :
-    affineHomeomorph a b h.ne' '' Set.Ico c d = Set.Ico (a * c + b) (a * d + b) := by
-  simp [h]
-
-theorem affineHomeomorph_image_Ioc {𝕜 : Type*} [LinearOrderedField 𝕜] [TopologicalSpace 𝕜]
-    [IsTopologicalRing 𝕜] (a b c d : 𝕜) (h : 0 < a) :
-    affineHomeomorph a b h.ne' '' Set.Ioc c d = Set.Ioc (a * c + b) (a * d + b) := by
-  simp [h]
-
-theorem affineHomeomorph_image_Ioo {𝕜 : Type*} [LinearOrderedField 𝕜] [TopologicalSpace 𝕜]
-    [IsTopologicalRing 𝕜] (a b c d : 𝕜) (h : 0 < a) :
->>>>>>> 1d7003d6
     affineHomeomorph a b h.ne' '' Set.Ioo c d = Set.Ioo (a * c + b) (a * d + b) := by
   simp [h]
 
