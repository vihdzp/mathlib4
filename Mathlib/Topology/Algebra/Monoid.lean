/-
Copyright (c) 2017 Johannes Hölzl. All rights reserved.
Released under Apache 2.0 license as described in the file LICENSE.
Authors: Johannes Hölzl, Mario Carneiro
-/
import Mathlib.Algebra.BigOperators.Finprod
import Mathlib.Order.Filter.Pointwise
import Mathlib.Topology.Algebra.MulAction
import Mathlib.Algebra.BigOperators.Pi
import Mathlib.Topology.ContinuousFunction.Basic
import Mathlib.Algebra.Group.ULift

/-!
# Theory of topological monoids

In this file we define mixin classes `ContinuousMul` and `ContinuousAdd`. While in many
applications the underlying type is a monoid (multiplicative or additive), we do not require this in
the definitions.
-/


universe u v

open scoped Classical
open Set Filter TopologicalSpace

open scoped Classical
open Topology Pointwise

variable {ι α M N X : Type*} [TopologicalSpace X]

@[to_additive (attr := continuity, fun_prop)]
theorem continuous_one [TopologicalSpace M] [One M] : Continuous (1 : X → M) :=
  @continuous_const _ _ _ _ 1

/-- Basic hypothesis to talk about a topological additive monoid or a topological additive
semigroup. A topological additive monoid over `M`, for example, is obtained by requiring both the
instances `AddMonoid M` and `ContinuousAdd M`.

Continuity in only the left/right argument can be stated using
`ContinuousConstVAdd α α`/`ContinuousConstVAdd αᵐᵒᵖ α`. -/
class ContinuousAdd (M : Type u) [TopologicalSpace M] [Add M] : Prop where
  continuous_add : Continuous fun p : M × M => p.1 + p.2

/-- Basic hypothesis to talk about a topological monoid or a topological semigroup.
A topological monoid over `M`, for example, is obtained by requiring both the instances `Monoid M`
and `ContinuousMul M`.

Continuity in only the left/right argument can be stated using
`ContinuousConstSMul α α`/`ContinuousConstSMul αᵐᵒᵖ α`. -/
@[to_additive]
class ContinuousMul (M : Type u) [TopologicalSpace M] [Mul M] : Prop where
  continuous_mul : Continuous fun p : M × M => p.1 * p.2

section ContinuousMul

variable [TopologicalSpace M] [Mul M] [ContinuousMul M]

@[to_additive]
instance : ContinuousMul Mᵒᵈ :=
  ‹ContinuousMul M›

@[to_additive (attr := continuity, fun_prop)]
theorem continuous_mul : Continuous fun p : M × M => p.1 * p.2 :=
  ContinuousMul.continuous_mul

@[to_additive]
instance : ContinuousMul (ULift.{u} M) := by
  constructor
  apply continuous_uLift_up.comp
  exact continuous_mul.comp₂ (continuous_uLift_down.comp continuous_fst)
    (continuous_uLift_down.comp continuous_snd)

@[to_additive]
instance ContinuousMul.to_continuousSMul : ContinuousSMul M M :=
  ⟨continuous_mul⟩

@[to_additive]
instance ContinuousMul.to_continuousSMul_op : ContinuousSMul Mᵐᵒᵖ M :=
  ⟨show Continuous ((fun p : M × M => p.1 * p.2) ∘ Prod.swap ∘ Prod.map MulOpposite.unop id) from
      continuous_mul.comp <|
        continuous_swap.comp <| Continuous.prod_map MulOpposite.continuous_unop continuous_id⟩

@[to_additive]
theorem ContinuousMul.induced {α : Type*} {β : Type*} {F : Type*} [FunLike F α β] [MulOneClass α]
    [MulOneClass β] [MonoidHomClass F α β] [tβ : TopologicalSpace β] [ContinuousMul β] (f : F) :
    @ContinuousMul α (tβ.induced f) _ := by
  let tα := tβ.induced f
  refine ⟨continuous_induced_rng.2 ?_⟩
  simp only [Function.comp, map_mul]
  fun_prop

@[to_additive (attr := continuity, fun_prop)]
theorem Continuous.mul {f g : X → M} (hf : Continuous f) (hg : Continuous g) :
    Continuous fun x => f x * g x :=
  continuous_mul.comp (hf.prod_mk hg : _)

@[to_additive (attr := continuity)]
theorem continuous_mul_left (a : M) : Continuous fun b : M => a * b :=
  continuous_const.mul continuous_id

@[to_additive (attr := continuity)]
theorem continuous_mul_right (a : M) : Continuous fun b : M => b * a :=
  continuous_id.mul continuous_const

@[to_additive (attr := fun_prop)]
theorem ContinuousOn.mul {f g : X → M} {s : Set X} (hf : ContinuousOn f s) (hg : ContinuousOn g s) :
    ContinuousOn (fun x => f x * g x) s :=
  (continuous_mul.comp_continuousOn (hf.prod hg) : _)

@[to_additive]
theorem tendsto_mul {a b : M} : Tendsto (fun p : M × M => p.fst * p.snd) (𝓝 (a, b)) (𝓝 (a * b)) :=
  continuous_iff_continuousAt.mp ContinuousMul.continuous_mul (a, b)

@[to_additive]
theorem Filter.Tendsto.mul {f g : α → M} {x : Filter α} {a b : M} (hf : Tendsto f x (𝓝 a))
    (hg : Tendsto g x (𝓝 b)) : Tendsto (fun x => f x * g x) x (𝓝 (a * b)) :=
  tendsto_mul.comp (hf.prod_mk_nhds hg)

@[to_additive]
theorem Filter.Tendsto.const_mul (b : M) {c : M} {f : α → M} {l : Filter α}
    (h : Tendsto (fun k : α => f k) l (𝓝 c)) : Tendsto (fun k : α => b * f k) l (𝓝 (b * c)) :=
  tendsto_const_nhds.mul h

@[to_additive]
theorem Filter.Tendsto.mul_const (b : M) {c : M} {f : α → M} {l : Filter α}
    (h : Tendsto (fun k : α => f k) l (𝓝 c)) : Tendsto (fun k : α => f k * b) l (𝓝 (c * b)) :=
  h.mul tendsto_const_nhds

@[to_additive]
theorem le_nhds_mul (a b : M) : 𝓝 a * 𝓝 b ≤ 𝓝 (a * b) := by
  rw [← map₂_mul, ← map_uncurry_prod, ← nhds_prod_eq]
  exact continuous_mul.tendsto _

@[to_additive (attr := simp)]
theorem nhds_one_mul_nhds {M} [MulOneClass M] [TopologicalSpace M] [ContinuousMul M] (a : M) :
    𝓝 (1 : M) * 𝓝 a = 𝓝 a :=
  ((le_nhds_mul _ _).trans_eq <| congr_arg _ (one_mul a)).antisymm <|
    le_mul_of_one_le_left' <| pure_le_nhds 1

@[to_additive (attr := simp)]
theorem nhds_mul_nhds_one {M} [MulOneClass M] [TopologicalSpace M] [ContinuousMul M] (a : M) :
    𝓝 a * 𝓝 1 = 𝓝 a :=
  ((le_nhds_mul _ _).trans_eq <| congr_arg _ (mul_one a)).antisymm <|
    le_mul_of_one_le_right' <| pure_le_nhds 1

section tendsto_nhds

variable {𝕜 : Type*} [Preorder 𝕜] [Zero 𝕜] [Mul 𝕜] [TopologicalSpace 𝕜] [ContinuousMul 𝕜]
  {l : Filter α} {f : α → 𝕜} {b c : 𝕜} (hb : 0 < b)

theorem Filter.TendstoNhdsWithinIoi.const_mul [PosMulStrictMono 𝕜] [PosMulReflectLT 𝕜]
    (h : Tendsto f l (𝓝[>] c)) : Tendsto (fun a => b * f a) l (𝓝[>] (b * c)) :=
  tendsto_nhdsWithin_of_tendsto_nhds_of_eventually_within _
      ((tendsto_nhds_of_tendsto_nhdsWithin h).const_mul b) <|
    (tendsto_nhdsWithin_iff.mp h).2.mono fun _ => (mul_lt_mul_left hb).mpr

theorem Filter.TendstoNhdsWithinIio.const_mul [PosMulStrictMono 𝕜] [PosMulReflectLT 𝕜]
    (h : Tendsto f l (𝓝[<] c)) : Tendsto (fun a => b * f a) l (𝓝[<] (b * c)) :=
  tendsto_nhdsWithin_of_tendsto_nhds_of_eventually_within _
      ((tendsto_nhds_of_tendsto_nhdsWithin h).const_mul b) <|
    (tendsto_nhdsWithin_iff.mp h).2.mono fun _ => (mul_lt_mul_left hb).mpr

theorem Filter.TendstoNhdsWithinIoi.mul_const [MulPosStrictMono 𝕜] [MulPosReflectLT 𝕜]
    (h : Tendsto f l (𝓝[>] c)) : Tendsto (fun a => f a * b) l (𝓝[>] (c * b)) :=
  tendsto_nhdsWithin_of_tendsto_nhds_of_eventually_within _
      ((tendsto_nhds_of_tendsto_nhdsWithin h).mul_const b) <|
    (tendsto_nhdsWithin_iff.mp h).2.mono fun _ => (mul_lt_mul_right hb).mpr

theorem Filter.TendstoNhdsWithinIio.mul_const [MulPosStrictMono 𝕜] [MulPosReflectLT 𝕜]
    (h : Tendsto f l (𝓝[<] c)) : Tendsto (fun a => f a * b) l (𝓝[<] (c * b)) :=
  tendsto_nhdsWithin_of_tendsto_nhds_of_eventually_within _
      ((tendsto_nhds_of_tendsto_nhdsWithin h).mul_const b) <|
    (tendsto_nhdsWithin_iff.mp h).2.mono fun _ => (mul_lt_mul_right hb).mpr

end tendsto_nhds

@[to_additive]
protected theorem Specializes.mul {a b c d : M} (hab : a ⤳ b) (hcd : c ⤳ d) : (a * c) ⤳ (b * d) :=
  hab.smul hcd

@[to_additive]
protected theorem Inseparable.mul {a b c d : M} (hab : Inseparable a b) (hcd : Inseparable c d) :
    Inseparable (a * c) (b * d) :=
  hab.smul hcd

@[to_additive]
protected theorem Specializes.pow {M : Type*} [Monoid M] [TopologicalSpace M] [ContinuousMul M]
    {a b : M} (h : a ⤳ b) (n : ℕ) : (a ^ n) ⤳ (b ^ n) :=
  Nat.recOn n (by simp only [pow_zero, specializes_rfl]) fun _ ihn ↦ by
    simpa only [pow_succ] using ihn.mul h

@[to_additive]
protected theorem Inseparable.pow {M : Type*} [Monoid M] [TopologicalSpace M] [ContinuousMul M]
    {a b : M} (h : Inseparable a b) (n : ℕ) : Inseparable (a ^ n) (b ^ n) :=
  (h.specializes.pow n).antisymm (h.specializes'.pow n)

/-- Construct a unit from limits of units and their inverses. -/
@[to_additive (attr := simps)
  "Construct an additive unit from limits of additive units and their negatives."]
def Filter.Tendsto.units [TopologicalSpace N] [Monoid N] [ContinuousMul N] [T2Space N]
    {f : ι → Nˣ} {r₁ r₂ : N} {l : Filter ι} [l.NeBot] (h₁ : Tendsto (fun x => ↑(f x)) l (𝓝 r₁))
    (h₂ : Tendsto (fun x => ↑(f x)⁻¹) l (𝓝 r₂)) : Nˣ where
  val := r₁
  inv := r₂
  val_inv := by
    symm
    simpa using h₁.mul h₂
  inv_val := by
    symm
    simpa using h₂.mul h₁

@[to_additive (attr := fun_prop)]
theorem ContinuousAt.mul {f g : X → M} {x : X} (hf : ContinuousAt f x) (hg : ContinuousAt g x) :
    ContinuousAt (fun x => f x * g x) x :=
  Filter.Tendsto.mul hf hg

@[to_additive]
theorem ContinuousWithinAt.mul {f g : X → M} {s : Set X} {x : X} (hf : ContinuousWithinAt f s x)
    (hg : ContinuousWithinAt g s x) : ContinuousWithinAt (fun x => f x * g x) s x :=
  Filter.Tendsto.mul hf hg

@[to_additive]
instance Prod.continuousMul [TopologicalSpace N] [Mul N] [ContinuousMul N] :
    ContinuousMul (M × N) :=
  ⟨(continuous_fst.fst'.mul continuous_fst.snd').prod_mk
      (continuous_snd.fst'.mul continuous_snd.snd')⟩

@[to_additive]
instance Pi.continuousMul {C : ι → Type*} [∀ i, TopologicalSpace (C i)] [∀ i, Mul (C i)]
    [∀ i, ContinuousMul (C i)] : ContinuousMul (∀ i, C i) where
  continuous_mul :=
    continuous_pi fun i => (continuous_apply i).fst'.mul (continuous_apply i).snd'

/-- A version of `Pi.continuousMul` for non-dependent functions. It is needed because sometimes
Lean 3 fails to use `Pi.continuousMul` for non-dependent functions. -/
@[to_additive "A version of `Pi.continuousAdd` for non-dependent functions. It is needed
because sometimes Lean fails to use `Pi.continuousAdd` for non-dependent functions."]
instance Pi.continuousMul' : ContinuousMul (ι → M) :=
  Pi.continuousMul

@[to_additive]
instance (priority := 100) continuousMul_of_discreteTopology [TopologicalSpace N] [Mul N]
    [DiscreteTopology N] : ContinuousMul N :=
  ⟨continuous_of_discreteTopology⟩

open Filter

open Function

@[to_additive]
theorem ContinuousMul.of_nhds_one {M : Type u} [Monoid M] [TopologicalSpace M]
    (hmul : Tendsto (uncurry ((· * ·) : M → M → M)) (𝓝 1 ×ˢ 𝓝 1) <| 𝓝 1)
    (hleft : ∀ x₀ : M, 𝓝 x₀ = map (fun x => x₀ * x) (𝓝 1))
    (hright : ∀ x₀ : M, 𝓝 x₀ = map (fun x => x * x₀) (𝓝 1)) : ContinuousMul M :=
  ⟨by
    rw [continuous_iff_continuousAt]
    rintro ⟨x₀, y₀⟩
    have key : (fun p : M × M => x₀ * p.1 * (p.2 * y₀)) =
        ((fun x => x₀ * x) ∘ fun x => x * y₀) ∘ uncurry (· * ·) := by
      ext p
      simp [uncurry, mul_assoc]
    have key₂ : ((fun x => x₀ * x) ∘ fun x => y₀ * x) = fun x => x₀ * y₀ * x := by
      ext x
      simp [mul_assoc]
    calc
      map (uncurry (· * ·)) (𝓝 (x₀, y₀)) = map (uncurry (· * ·)) (𝓝 x₀ ×ˢ 𝓝 y₀) := by
        rw [nhds_prod_eq]
      _ = map (fun p : M × M => x₀ * p.1 * (p.2 * y₀)) (𝓝 1 ×ˢ 𝓝 1) := by
        -- Porting note: `rw` was able to prove this
        -- Now it fails with `failed to rewrite using equation theorems for 'Function.uncurry'`
        -- and `failed to rewrite using equation theorems for 'Function.comp'`.
        -- Removing those two lemmas, the `rw` would succeed, but then needs a `rfl`.
        simp (config := { unfoldPartialApp := true }) only [uncurry]
        simp_rw [hleft x₀, hright y₀, prod_map_map_eq, Filter.map_map, Function.comp_def]
      _ = map ((fun x => x₀ * x) ∘ fun x => x * y₀) (map (uncurry (· * ·)) (𝓝 1 ×ˢ 𝓝 1)) := by
        rw [key, ← Filter.map_map]
      _ ≤ map ((fun x : M => x₀ * x) ∘ fun x => x * y₀) (𝓝 1) := map_mono hmul
      _ = 𝓝 (x₀ * y₀) := by
        rw [← Filter.map_map, ← hright, hleft y₀, Filter.map_map, key₂, ← hleft]⟩

@[to_additive]
theorem continuousMul_of_comm_of_nhds_one (M : Type u) [CommMonoid M] [TopologicalSpace M]
    (hmul : Tendsto (uncurry ((· * ·) : M → M → M)) (𝓝 1 ×ˢ 𝓝 1) (𝓝 1))
    (hleft : ∀ x₀ : M, 𝓝 x₀ = map (fun x => x₀ * x) (𝓝 1)) : ContinuousMul M := by
  apply ContinuousMul.of_nhds_one hmul hleft
  intro x₀
  simp_rw [mul_comm, hleft x₀]

end ContinuousMul

section PointwiseLimits

variable (M₁ M₂ : Type*) [TopologicalSpace M₂] [T2Space M₂]

@[to_additive]
theorem isClosed_setOf_map_one [One M₁] [One M₂] : IsClosed { f : M₁ → M₂ | f 1 = 1 } :=
  isClosed_eq (continuous_apply 1) continuous_const

@[to_additive]
theorem isClosed_setOf_map_mul [Mul M₁] [Mul M₂] [ContinuousMul M₂] :
    IsClosed { f : M₁ → M₂ | ∀ x y, f (x * y) = f x * f y } := by
  simp only [setOf_forall]
<<<<<<< HEAD
  exact isClosed_iInter fun x ↦ isClosed_iInter fun y ↦
      isClosed_eq (continuous_apply _) (by fun_prop)
#align is_closed_set_of_map_mul isClosed_setOf_map_mul
#align is_closed_set_of_map_add isClosed_setOf_map_add
=======
  exact
    isClosed_iInter fun x =>
      isClosed_iInter fun y =>
        isClosed_eq (continuous_apply _)
          -- Porting note: proof was:
          -- `((continuous_apply _).mul (continuous_apply _))`
          (by continuity)
>>>>>>> f2cd6eff

-- Porting note: split variables command over two lines, can't change explicitness at the same time
-- as declaring new variables.
variable {M₁ M₂}
variable [MulOneClass M₁] [MulOneClass M₂] [ContinuousMul M₂]
  {F : Type*} [FunLike F M₁ M₂] [MonoidHomClass F M₁ M₂] {l : Filter α}

/-- Construct a bundled monoid homomorphism `M₁ →* M₂` from a function `f` and a proof that it
belongs to the closure of the range of the coercion from `M₁ →* M₂` (or another type of bundled
homomorphisms that has a `MonoidHomClass` instance) to `M₁ → M₂`. -/
@[to_additive (attr := simps (config := .asFn))
  "Construct a bundled additive monoid homomorphism `M₁ →+ M₂` from a function `f`
and a proof that it belongs to the closure of the range of the coercion from `M₁ →+ M₂` (or another
type of bundled homomorphisms that has an `AddMonoidHomClass` instance) to `M₁ → M₂`."]
def monoidHomOfMemClosureRangeCoe (f : M₁ → M₂)
    (hf : f ∈ closure (range fun (f : F) (x : M₁) => f x)) : M₁ →* M₂ where
  toFun := f
  map_one' := (isClosed_setOf_map_one M₁ M₂).closure_subset_iff.2 (range_subset_iff.2 map_one) hf
  map_mul' := (isClosed_setOf_map_mul M₁ M₂).closure_subset_iff.2 (range_subset_iff.2 map_mul) hf

/-- Construct a bundled monoid homomorphism from a pointwise limit of monoid homomorphisms. -/
@[to_additive (attr := simps! (config := .asFn))
  "Construct a bundled additive monoid homomorphism from a pointwise limit of additive
monoid homomorphisms"]
def monoidHomOfTendsto (f : M₁ → M₂) (g : α → F) [l.NeBot]
    (h : Tendsto (fun a x => g a x) l (𝓝 f)) : M₁ →* M₂ :=
  monoidHomOfMemClosureRangeCoe f <|
    mem_closure_of_tendsto h <| eventually_of_forall fun _ => mem_range_self _

variable (M₁ M₂)

@[to_additive]
theorem MonoidHom.isClosed_range_coe : IsClosed (Set.range ((↑) : (M₁ →* M₂) → M₁ → M₂)) :=
  isClosed_of_closure_subset fun f hf => ⟨monoidHomOfMemClosureRangeCoe f hf, rfl⟩

end PointwiseLimits

@[to_additive]
theorem Inducing.continuousMul {M N F : Type*} [Mul M] [Mul N] [FunLike F M N] [MulHomClass F M N]
    [TopologicalSpace M] [TopologicalSpace N] [ContinuousMul N] (f : F) (hf : Inducing f) :
    ContinuousMul M :=
  ⟨(hf.continuousSMul hf.continuous (map_mul f _ _)).1⟩

@[to_additive]
theorem continuousMul_induced {M N F : Type*} [Mul M] [Mul N] [FunLike F M N] [MulHomClass F M N]
    [TopologicalSpace N] [ContinuousMul N] (f : F) : @ContinuousMul M (induced f ‹_›) _ :=
  letI := induced f ‹_›
  Inducing.continuousMul f ⟨rfl⟩

@[to_additive]
instance Subsemigroup.continuousMul [TopologicalSpace M] [Semigroup M] [ContinuousMul M]
    (S : Subsemigroup M) : ContinuousMul S :=
  Inducing.continuousMul ({ toFun := (↑), map_mul' := fun _ _ => rfl} : MulHom S M) ⟨rfl⟩

@[to_additive]
instance Submonoid.continuousMul [TopologicalSpace M] [Monoid M] [ContinuousMul M]
    (S : Submonoid M) : ContinuousMul S :=
  S.toSubsemigroup.continuousMul

section MulOneClass

variable [TopologicalSpace M] [MulOneClass M] [ContinuousMul M]

@[to_additive exists_open_nhds_zero_half]
theorem exists_open_nhds_one_split {s : Set M} (hs : s ∈ 𝓝 (1 : M)) :
    ∃ V : Set M, IsOpen V ∧ (1 : M) ∈ V ∧ ∀ v ∈ V, ∀ w ∈ V, v * w ∈ s := by
  have : (fun a : M × M => a.1 * a.2) ⁻¹' s ∈ 𝓝 ((1, 1) : M × M) :=
    tendsto_mul (by simpa only [one_mul] using hs)
  simpa only [prod_subset_iff] using exists_nhds_square this

@[to_additive exists_nhds_zero_half]
theorem exists_nhds_one_split {s : Set M} (hs : s ∈ 𝓝 (1 : M)) :
    ∃ V ∈ 𝓝 (1 : M), ∀ v ∈ V, ∀ w ∈ V, v * w ∈ s :=
  let ⟨V, Vo, V1, hV⟩ := exists_open_nhds_one_split hs
  ⟨V, IsOpen.mem_nhds Vo V1, hV⟩

/-- Given a neighborhood `U` of `1` there is an open neighborhood `V` of `1`
such that `V * V ⊆ U`. -/
@[to_additive "Given an open neighborhood `U` of `0` there is an open neighborhood `V` of `0`
  such that `V + V ⊆ U`."]
theorem exists_open_nhds_one_mul_subset {U : Set M} (hU : U ∈ 𝓝 (1 : M)) :
    ∃ V : Set M, IsOpen V ∧ (1 : M) ∈ V ∧ V * V ⊆ U := by
  simpa only [mul_subset_iff] using exists_open_nhds_one_split hU

end MulOneClass

section ContinuousMul

variable [TopologicalSpace M] [Monoid M] [ContinuousMul M]

@[to_additive]
theorem Submonoid.top_closure_mul_self_subset (s : Submonoid M) :
    _root_.closure (s : Set M) * _root_.closure s ⊆ _root_.closure s :=
  image2_subset_iff.2 fun _ hx _ hy =>
    map_mem_closure₂ continuous_mul hx hy fun _ ha _ hb => s.mul_mem ha hb

@[to_additive]
theorem Submonoid.top_closure_mul_self_eq (s : Submonoid M) :
    _root_.closure (s : Set M) * _root_.closure s = _root_.closure s :=
  Subset.antisymm s.top_closure_mul_self_subset fun x hx =>
    ⟨x, hx, 1, _root_.subset_closure s.one_mem, mul_one _⟩

/-- The (topological-space) closure of a submonoid of a space `M` with `ContinuousMul` is
itself a submonoid. -/
@[to_additive "The (topological-space) closure of an additive submonoid of a space `M` with
`ContinuousAdd` is itself an additive submonoid."]
def Submonoid.topologicalClosure (s : Submonoid M) : Submonoid M where
  carrier := _root_.closure (s : Set M)
  one_mem' := _root_.subset_closure s.one_mem
  mul_mem' ha hb := s.top_closure_mul_self_subset ⟨_, ha, _, hb, rfl⟩

@[to_additive]
theorem Submonoid.coe_topologicalClosure (s : Submonoid M) :
    (s.topologicalClosure : Set M) = _root_.closure (s : Set M) := rfl

@[to_additive]
theorem Submonoid.le_topologicalClosure (s : Submonoid M) : s ≤ s.topologicalClosure :=
  _root_.subset_closure

@[to_additive]
theorem Submonoid.isClosed_topologicalClosure (s : Submonoid M) :
    IsClosed (s.topologicalClosure : Set M) := isClosed_closure

@[to_additive]
theorem Submonoid.topologicalClosure_minimal (s : Submonoid M) {t : Submonoid M} (h : s ≤ t)
    (ht : IsClosed (t : Set M)) : s.topologicalClosure ≤ t := closure_minimal h ht

/-- If a submonoid of a topological monoid is commutative, then so is its topological closure. -/
@[to_additive "If a submonoid of an additive topological monoid is commutative, then so is its
topological closure."]
def Submonoid.commMonoidTopologicalClosure [T2Space M] (s : Submonoid M)
    (hs : ∀ x y : s, x * y = y * x) : CommMonoid s.topologicalClosure :=
  { s.topologicalClosure.toMonoid with
    mul_comm :=
      have : ∀ x ∈ s, ∀ y ∈ s, x * y = y * x := fun x hx y hy =>
        congr_arg Subtype.val (hs ⟨x, hx⟩ ⟨y, hy⟩)
      fun ⟨x, hx⟩ ⟨y, hy⟩ =>
      Subtype.ext <|
        eqOn_closure₂ this continuous_mul (continuous_snd.mul continuous_fst) x hx y hy }

@[to_additive exists_nhds_zero_quarter]
theorem exists_nhds_one_split4 {u : Set M} (hu : u ∈ 𝓝 (1 : M)) :
    ∃ V ∈ 𝓝 (1 : M), ∀ {v w s t}, v ∈ V → w ∈ V → s ∈ V → t ∈ V → v * w * s * t ∈ u := by
  rcases exists_nhds_one_split hu with ⟨W, W1, h⟩
  rcases exists_nhds_one_split W1 with ⟨V, V1, h'⟩
  use V, V1
  intro v w s t v_in w_in s_in t_in
  simpa only [mul_assoc] using h _ (h' v v_in w w_in) _ (h' s s_in t t_in)

@[to_additive]
theorem IsCompact.mul {s t : Set M} (hs : IsCompact s) (ht : IsCompact t) : IsCompact (s * t) := by
  rw [← image_mul_prod]
  exact (hs.prod ht).image continuous_mul

@[to_additive]
theorem tendsto_list_prod {f : ι → α → M} {x : Filter α} {a : ι → M} :
    ∀ l : List ι,
      (∀ i ∈ l, Tendsto (f i) x (𝓝 (a i))) →
        Tendsto (fun b => (l.map fun c => f c b).prod) x (𝓝 (l.map a).prod)
  | [], _ => by simp [tendsto_const_nhds]
  | f::l, h => by
    simp only [List.map_cons, List.prod_cons]
    exact
      (h f (List.mem_cons_self _ _)).mul
        (tendsto_list_prod l fun c hc => h c (List.mem_cons_of_mem _ hc))

@[to_additive (attr := continuity)]
theorem continuous_list_prod {f : ι → X → M} (l : List ι) (h : ∀ i ∈ l, Continuous (f i)) :
    Continuous fun a => (l.map fun i => f i a).prod :=
  continuous_iff_continuousAt.2 fun x =>
    tendsto_list_prod l fun c hc => continuous_iff_continuousAt.1 (h c hc) x

@[to_additive]
theorem continuousOn_list_prod {f : ι → X → M} (l : List ι) {t : Set X}
    (h : ∀ i ∈ l, ContinuousOn (f i) t) :
    ContinuousOn (fun a => (l.map fun i => f i a).prod) t := by
  intro x hx
  rw [continuousWithinAt_iff_continuousAt_restrict _ hx]
  refine tendsto_list_prod _ fun i hi => ?_
  specialize h i hi x hx
  rw [continuousWithinAt_iff_continuousAt_restrict _ hx] at h
  exact h

@[to_additive (attr := continuity)]
theorem continuous_pow : ∀ n : ℕ, Continuous fun a : M => a ^ n
  | 0 => by simpa using continuous_const
  | k + 1 => by
    simp only [pow_succ']
    exact continuous_id.mul (continuous_pow _)

instance AddMonoid.continuousConstSMul_nat {A} [AddMonoid A] [TopologicalSpace A]
    [ContinuousAdd A] : ContinuousConstSMul ℕ A :=
  ⟨continuous_nsmul⟩

instance AddMonoid.continuousSMul_nat {A} [AddMonoid A] [TopologicalSpace A]
    [ContinuousAdd A] : ContinuousSMul ℕ A :=
  ⟨continuous_prod_of_discrete_left.mpr continuous_nsmul⟩

-- We register `Continuous.pow` as a `continuity` lemma with low penalty (so
-- `continuity` will try it before other `continuity` lemmas). This is a
-- workaround for goals of the form `Continuous fun x => x ^ 2`, where
-- `continuity` applies `Continuous.mul` since the goal is defeq to
-- `Continuous fun x => x * x`.
--
-- To properly fix this, we should make sure that `continuity` applies its
-- lemmas with reducible transparency, preventing the unfolding of `^`. But this
-- is quite an invasive change.
@[to_additive (attr := aesop safe -100 (rule_sets := [Continuous]), fun_prop)]
theorem Continuous.pow {f : X → M} (h : Continuous f) (n : ℕ) : Continuous fun b => f b ^ n :=
  (continuous_pow n).comp h

@[to_additive]
theorem continuousOn_pow {s : Set M} (n : ℕ) : ContinuousOn (fun (x : M) => x ^ n) s :=
  (continuous_pow n).continuousOn

@[to_additive]
theorem continuousAt_pow (x : M) (n : ℕ) : ContinuousAt (fun (x : M) => x ^ n) x :=
  (continuous_pow n).continuousAt

@[to_additive]
theorem Filter.Tendsto.pow {l : Filter α} {f : α → M} {x : M} (hf : Tendsto f l (𝓝 x)) (n : ℕ) :
    Tendsto (fun x => f x ^ n) l (𝓝 (x ^ n)) :=
  (continuousAt_pow _ _).tendsto.comp hf

@[to_additive]
theorem ContinuousWithinAt.pow {f : X → M} {x : X} {s : Set X} (hf : ContinuousWithinAt f s x)
    (n : ℕ) : ContinuousWithinAt (fun x => f x ^ n) s x :=
  Filter.Tendsto.pow hf n

@[to_additive (attr := fun_prop)]
theorem ContinuousAt.pow {f : X → M} {x : X} (hf : ContinuousAt f x) (n : ℕ) :
    ContinuousAt (fun x => f x ^ n) x :=
  Filter.Tendsto.pow hf n

@[to_additive (attr := fun_prop)]
theorem ContinuousOn.pow {f : X → M} {s : Set X} (hf : ContinuousOn f s) (n : ℕ) :
    ContinuousOn (fun x => f x ^ n) s := fun x hx => (hf x hx).pow n

/-- Left-multiplication by a left-invertible element of a topological monoid is proper, i.e.,
inverse images of compact sets are compact. -/
theorem Filter.tendsto_cocompact_mul_left {a b : M} (ha : b * a = 1) :
    Filter.Tendsto (fun x : M => a * x) (Filter.cocompact M) (Filter.cocompact M) := by
  refine Filter.Tendsto.of_tendsto_comp ?_ (Filter.comap_cocompact_le (continuous_mul_left b))
  convert Filter.tendsto_id
  ext x
  simp [← mul_assoc, ha]

/-- Right-multiplication by a right-invertible element of a topological monoid is proper, i.e.,
inverse images of compact sets are compact. -/
theorem Filter.tendsto_cocompact_mul_right {a b : M} (ha : a * b = 1) :
    Filter.Tendsto (fun x : M => x * a) (Filter.cocompact M) (Filter.cocompact M) := by
  refine Filter.Tendsto.of_tendsto_comp ?_ (Filter.comap_cocompact_le (continuous_mul_right b))
  simp only [comp_mul_right, ha, mul_one]
  exact Filter.tendsto_id
  -- Porting note: changed proof

/-- If `R` acts on `A` via `A`, then continuous multiplication implies continuous scalar
multiplication by constants.

Notably, this instances applies when `R = A`, or when `[Algebra R A]` is available. -/
@[to_additive "If `R` acts on `A` via `A`, then continuous addition implies
continuous affine addition by constants."]
instance (priority := 100) IsScalarTower.continuousConstSMul {R A : Type*} [Monoid A] [SMul R A]
    [IsScalarTower R A A] [TopologicalSpace A] [ContinuousMul A] : ContinuousConstSMul R A where
  continuous_const_smul q := by
    simp (config := { singlePass := true }) only [← smul_one_mul q (_ : A)]
    exact continuous_const.mul continuous_id

/-- If the action of `R` on `A` commutes with left-multiplication, then continuous multiplication
implies continuous scalar multiplication by constants.

Notably, this instances applies when `R = Aᵐᵒᵖ`. -/
@[to_additive "If the action of `R` on `A` commutes with left-addition, then
continuous addition implies continuous affine addition by constants.

Notably, this instances applies when `R = Aᵃᵒᵖ`."]
instance (priority := 100) SMulCommClass.continuousConstSMul {R A : Type*} [Monoid A] [SMul R A]
    [SMulCommClass R A A] [TopologicalSpace A] [ContinuousMul A] : ContinuousConstSMul R A where
  continuous_const_smul q := by
    simp (config := { singlePass := true }) only [← mul_smul_one q (_ : A)]
    exact continuous_id.mul continuous_const

end ContinuousMul

namespace MulOpposite

/-- If multiplication is continuous in `α`, then it also is in `αᵐᵒᵖ`. -/
@[to_additive "If addition is continuous in `α`, then it also is in `αᵃᵒᵖ`."]
instance [TopologicalSpace α] [Mul α] [ContinuousMul α] : ContinuousMul αᵐᵒᵖ :=
  ⟨continuous_op.comp (continuous_unop.snd'.mul continuous_unop.fst')⟩

end MulOpposite

namespace Units

open MulOpposite

variable [TopologicalSpace α] [Monoid α] [ContinuousMul α]

/-- If multiplication on a monoid is continuous, then multiplication on the units of the monoid,
with respect to the induced topology, is continuous.

Inversion is also continuous, but we register this in a later file, `Topology.Algebra.Group`,
because the predicate `ContinuousInv` has not yet been defined. -/
@[to_additive "If addition on an additive monoid is continuous, then addition on the additive units
of the monoid, with respect to the induced topology, is continuous.

Negation is also continuous, but we register this in a later file, `Topology.Algebra.Group`, because
the predicate `ContinuousNeg` has not yet been defined."]
instance : ContinuousMul αˣ :=
  inducing_embedProduct.continuousMul (embedProduct α)

end Units

@[to_additive]
theorem Continuous.units_map [Monoid M] [Monoid N] [TopologicalSpace M] [TopologicalSpace N]
    (f : M →* N) (hf : Continuous f) : Continuous (Units.map f) :=
  Units.continuous_iff.2 ⟨hf.comp Units.continuous_val, hf.comp Units.continuous_coe_inv⟩

section

variable [TopologicalSpace M] [CommMonoid M]

@[to_additive]
theorem Submonoid.mem_nhds_one (S : Submonoid M) (oS : IsOpen (S : Set M)) :
    (S : Set M) ∈ 𝓝 (1 : M) :=
  IsOpen.mem_nhds oS S.one_mem

variable [ContinuousMul M]

@[to_additive]
theorem tendsto_multiset_prod {f : ι → α → M} {x : Filter α} {a : ι → M} (s : Multiset ι) :
    (∀ i ∈ s, Tendsto (f i) x (𝓝 (a i))) →
      Tendsto (fun b => (s.map fun c => f c b).prod) x (𝓝 (s.map a).prod) := by
  rcases s with ⟨l⟩
  simpa using tendsto_list_prod l

@[to_additive]
theorem tendsto_finset_prod {f : ι → α → M} {x : Filter α} {a : ι → M} (s : Finset ι) :
    (∀ i ∈ s, Tendsto (f i) x (𝓝 (a i))) →
      Tendsto (fun b => ∏ c ∈ s, f c b) x (𝓝 (∏ c ∈ s, a c)) :=
  tendsto_multiset_prod _

@[to_additive (attr := continuity)]
theorem continuous_multiset_prod {f : ι → X → M} (s : Multiset ι) :
    (∀ i ∈ s, Continuous (f i)) → Continuous fun a => (s.map fun i => f i a).prod := by
  rcases s with ⟨l⟩
  simpa using continuous_list_prod l

@[to_additive]
theorem continuousOn_multiset_prod {f : ι → X → M} (s : Multiset ι) {t : Set X} :
    (∀ i ∈ s, ContinuousOn (f i) t) → ContinuousOn (fun a => (s.map fun i => f i a).prod) t := by
  rcases s with ⟨l⟩
  simpa using continuousOn_list_prod l

@[to_additive (attr := continuity, fun_prop)]
theorem continuous_finset_prod {f : ι → X → M} (s : Finset ι) :
    (∀ i ∈ s, Continuous (f i)) → Continuous fun a => ∏ i ∈ s, f i a :=
  continuous_multiset_prod _

@[to_additive]
theorem continuousOn_finset_prod {f : ι → X → M} (s : Finset ι) {t : Set X} :
    (∀ i ∈ s, ContinuousOn (f i) t) → ContinuousOn (fun a => ∏ i ∈ s, f i a) t :=
  continuousOn_multiset_prod _

@[to_additive]
theorem eventuallyEq_prod {X M : Type*} [CommMonoid M] {s : Finset ι} {l : Filter X}
    {f g : ι → X → M} (hs : ∀ i ∈ s, f i =ᶠ[l] g i) : ∏ i ∈ s, f i =ᶠ[l] ∏ i ∈ s, g i := by
  replace hs : ∀ᶠ x in l, ∀ i ∈ s, f i x = g i x := by rwa [eventually_all_finset]
  filter_upwards [hs] with x hx
  simp only [Finset.prod_apply, Finset.prod_congr rfl hx]

open Function

@[to_additive]
theorem LocallyFinite.exists_finset_mulSupport {M : Type*} [CommMonoid M] {f : ι → X → M}
    (hf : LocallyFinite fun i => mulSupport <| f i) (x₀ : X) :
    ∃ I : Finset ι, ∀ᶠ x in 𝓝 x₀, (mulSupport fun i => f i x) ⊆ I := by
  rcases hf x₀ with ⟨U, hxU, hUf⟩
  refine ⟨hUf.toFinset, mem_of_superset hxU fun y hy i hi => ?_⟩
  rw [hUf.coe_toFinset]
  exact ⟨y, hi, hy⟩

@[to_additive]
theorem finprod_eventually_eq_prod {M : Type*} [CommMonoid M] {f : ι → X → M}
    (hf : LocallyFinite fun i => mulSupport (f i)) (x : X) :
    ∃ s : Finset ι, ∀ᶠ y in 𝓝 x, ∏ᶠ i, f i y = ∏ i ∈ s, f i y :=
  let ⟨I, hI⟩ := hf.exists_finset_mulSupport x
  ⟨I, hI.mono fun _ hy => finprod_eq_prod_of_mulSupport_subset _ fun _ hi => hy hi⟩

@[to_additive]
theorem continuous_finprod {f : ι → X → M} (hc : ∀ i, Continuous (f i))
    (hf : LocallyFinite fun i => mulSupport (f i)) : Continuous fun x => ∏ᶠ i, f i x := by
  refine continuous_iff_continuousAt.2 fun x => ?_
  rcases finprod_eventually_eq_prod hf x with ⟨s, hs⟩
  refine ContinuousAt.congr ?_ (EventuallyEq.symm hs)
  exact tendsto_finset_prod _ fun i _ => (hc i).continuousAt

@[to_additive]
theorem continuous_finprod_cond {f : ι → X → M} {p : ι → Prop} (hc : ∀ i, p i → Continuous (f i))
    (hf : LocallyFinite fun i => mulSupport (f i)) :
    Continuous fun x => ∏ᶠ (i) (_ : p i), f i x := by
  simp only [← finprod_subtype_eq_finprod_cond]
  exact continuous_finprod (fun i => hc i i.2) (hf.comp_injective Subtype.coe_injective)

end

instance [TopologicalSpace M] [Mul M] [ContinuousMul M] : ContinuousAdd (Additive M) where
  continuous_add := @continuous_mul M _ _ _

instance [TopologicalSpace M] [Add M] [ContinuousAdd M] : ContinuousMul (Multiplicative M) where
  continuous_mul := @continuous_add M _ _ _

section LatticeOps

variable {ι' : Sort*} [Mul M]

@[to_additive]
theorem continuousMul_sInf {ts : Set (TopologicalSpace M)}
    (h : ∀ t ∈ ts, @ContinuousMul M t _) : @ContinuousMul M (sInf ts) _ :=
  letI := sInf ts
  { continuous_mul :=
      continuous_sInf_rng.2 fun t ht =>
        continuous_sInf_dom₂ ht ht (@ContinuousMul.continuous_mul M t _ (h t ht)) }

@[to_additive]
theorem continuousMul_iInf {ts : ι' → TopologicalSpace M}
    (h' : ∀ i, @ContinuousMul M (ts i) _) : @ContinuousMul M (⨅ i, ts i) _ := by
  rw [← sInf_range]
  exact continuousMul_sInf (Set.forall_mem_range.mpr h')

@[to_additive]
theorem continuousMul_inf {t₁ t₂ : TopologicalSpace M} (h₁ : @ContinuousMul M t₁ _)
    (h₂ : @ContinuousMul M t₂ _) : @ContinuousMul M (t₁ ⊓ t₂) _ := by
  rw [inf_eq_iInf]
  refine continuousMul_iInf fun b => ?_
  cases b <;> assumption

end LatticeOps

namespace ContinuousMap

variable [Mul X] [ContinuousMul X]

/-- The continuous map `fun y => y * x` -/
@[to_additive "The continuous map `fun y => y + x`"]
protected def mulRight (x : X) : C(X, X) :=
  mk _ (continuous_mul_right x)

@[to_additive (attr := simp)]
theorem coe_mulRight (x : X) : ⇑(ContinuousMap.mulRight x) = fun y => y * x :=
  rfl

/-- The continuous map `fun y => x * y` -/
@[to_additive "The continuous map `fun y => x + y`"]
protected def mulLeft (x : X) : C(X, X) :=
  mk _ (continuous_mul_left x)

@[to_additive (attr := simp)]
theorem coe_mulLeft (x : X) : ⇑(ContinuousMap.mulLeft x) = fun y => x * y :=
  rfl

end ContinuousMap<|MERGE_RESOLUTION|>--- conflicted
+++ resolved
@@ -301,20 +301,8 @@
 theorem isClosed_setOf_map_mul [Mul M₁] [Mul M₂] [ContinuousMul M₂] :
     IsClosed { f : M₁ → M₂ | ∀ x y, f (x * y) = f x * f y } := by
   simp only [setOf_forall]
-<<<<<<< HEAD
   exact isClosed_iInter fun x ↦ isClosed_iInter fun y ↦
       isClosed_eq (continuous_apply _) (by fun_prop)
-#align is_closed_set_of_map_mul isClosed_setOf_map_mul
-#align is_closed_set_of_map_add isClosed_setOf_map_add
-=======
-  exact
-    isClosed_iInter fun x =>
-      isClosed_iInter fun y =>
-        isClosed_eq (continuous_apply _)
-          -- Porting note: proof was:
-          -- `((continuous_apply _).mul (continuous_apply _))`
-          (by continuity)
->>>>>>> f2cd6eff
 
 -- Porting note: split variables command over two lines, can't change explicitness at the same time
 -- as declaring new variables.
