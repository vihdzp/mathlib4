/-
Copyright (c) 2020 Scott Morrison. All rights reserved.
Released under Apache 2.0 license as described in the file LICENSE.
Authors: Johan Commelin, Scott Morrison, Adam Topaz
-/
import Mathlib.Topology.Sheaves.SheafOfFunctions
import Mathlib.Topology.Sheaves.Stalks
import Mathlib.Topology.Sheaves.SheafCondition.UniqueGluing

#align_import topology.sheaves.local_predicate from "leanprover-community/mathlib"@"5dc6092d09e5e489106865241986f7f2ad28d4c8"

/-!
# Functions satisfying a local predicate form a sheaf.

At this stage, in `Mathlib/Topology/Sheaves/SheafOfFunctions.lean`
we've proved that not-necessarily-continuous functions from a topological space
into some type (or type family) form a sheaf.

Why do the continuous functions form a sheaf?
The point is just that continuity is a local condition,
so one can use the lifting condition for functions to provide a candidate lift,
then verify that the lift is actually continuous by using the factorisation condition for the lift
(which guarantees that on each open set it agrees with the functions being lifted,
which were assumed to be continuous).

This file abstracts this argument to work for
any collection of dependent functions on a topological space
satisfying a "local predicate".

As an application, we check that continuity is a local predicate in this sense, and provide
* `TopCat.sheafToTop`: continuous functions into a topological space form a sheaf

A sheaf constructed in this way has a natural map `stalkToFiber` from the stalks
to the types in the ambient type family.

We give conditions sufficient to show that this map is injective and/or surjective.
-/


universe v

noncomputable section

variable {X : TopCat.{v}}
variable (T : X → Type v)

open TopologicalSpace

open Opposite

open CategoryTheory

open CategoryTheory.Limits

open CategoryTheory.Limits.Types

namespace TopCat

/-- Given a topological space `X : TopCat` and a type family `T : X → Type`,
a `P : PrelocalPredicate T` consists of:
* a family of predicates `P.pred`, one for each `U : Opens X`, of the form `(Π x : U, T x) → Prop`
* a proof that if `f : Π x : V, T x` satisfies the predicate on `V : Opens X`, then
  the restriction of `f` to any open subset `U` also satisfies the predicate.
-/
structure PrelocalPredicate where
  /-- The underlying predicate of a prelocal predicate -/
  pred : ∀ {U : Opens X}, (∀ x : U, T x) → Prop
  /-- The underlying predicate should be invariant under restriction -/
  res : ∀ {U V : Opens X} (i : U ⟶ V) (f : ∀ x : V, T x) (_ : pred f), pred fun x : U => f (i x)
set_option linter.uppercaseLean3 false in
#align Top.prelocal_predicate TopCat.PrelocalPredicate

variable (X)

/-- Continuity is a "prelocal" predicate on functions to a fixed topological space `T`.
-/
@[simps!]
def continuousPrelocal (T : TopCat.{v}) : PrelocalPredicate fun _ : X => T where
  pred {_} f := Continuous f
  res {_ _} i _ h := Continuous.comp h (Opens.openEmbedding_of_le i.le).continuous
set_option linter.uppercaseLean3 false in
#align Top.continuous_prelocal TopCat.continuousPrelocal

/-- Satisfying the inhabited linter. -/
instance inhabitedPrelocalPredicate (T : TopCat.{v}) :
    Inhabited (PrelocalPredicate fun _ : X => T) :=
  ⟨continuousPrelocal X T⟩
set_option linter.uppercaseLean3 false in
#align Top.inhabited_prelocal_predicate TopCat.inhabitedPrelocalPredicate

variable {X}

/-- Given a topological space `X : TopCat` and a type family `T : X → Type`,
a `P : LocalPredicate T` consists of:
* a family of predicates `P.pred`, one for each `U : Opens X`, of the form `(Π x : U, T x) → Prop`
* a proof that if `f : Π x : V, T x` satisfies the predicate on `V : Opens X`, then
  the restriction of `f` to any open subset `U` also satisfies the predicate, and
* a proof that given some `f : Π x : U, T x`,
  if for every `x : U` we can find an open set `x ∈ V ≤ U`
  so that the restriction of `f` to `V` satisfies the predicate,
  then `f` itself satisfies the predicate.
-/
structure LocalPredicate extends PrelocalPredicate T where
  /-- A local predicate must be local --- provided that it is locally satisfied, it is also globally
    satisfied -/
  locality :
    ∀ {U : Opens X} (f : ∀ x : U, T x)
      (_ : ∀ x : U, ∃ (V : Opens X) (_ : x.1 ∈ V) (i : V ⟶ U),
        pred fun x : V => f (i x : U)), pred f
set_option linter.uppercaseLean3 false in
#align Top.local_predicate TopCat.LocalPredicate

variable (X)

/-- Continuity is a "local" predicate on functions to a fixed topological space `T`.
-/
def continuousLocal (T : TopCat.{v}) : LocalPredicate fun _ : X => T :=
  { continuousPrelocal X T with
    locality := fun {U} f w => by
      apply continuous_iff_continuousAt.2
      intro x
      specialize w x
      rcases w with ⟨V, m, i, w⟩
      dsimp at w
      rw [continuous_iff_continuousAt] at w
      specialize w ⟨x, m⟩
      simpa using (Opens.openEmbedding_of_le i.le).continuousAt_iff.1 w }
set_option linter.uppercaseLean3 false in
#align Top.continuous_local TopCat.continuousLocal

/-- Satisfying the inhabited linter. -/
instance inhabitedLocalPredicate (T : TopCat.{v}) : Inhabited (LocalPredicate fun _ : X => T) :=
  ⟨continuousLocal X T⟩
set_option linter.uppercaseLean3 false in
#align Top.inhabited_local_predicate TopCat.inhabitedLocalPredicate

variable {X T}

/-- Given a `P : PrelocalPredicate`, we can always construct a `LocalPredicate`
by asking that the condition from `P` holds locally near every point.
-/
def PrelocalPredicate.sheafify {T : X → Type v} (P : PrelocalPredicate T) : LocalPredicate T where
  pred {U} f := ∀ x : U, ∃ (V : Opens X) (_ : x.1 ∈ V) (i : V ⟶ U), P.pred fun x : V => f (i x : U)
  res {V U} i f w x := by
    specialize w (i x)
    rcases w with ⟨V', m', i', p⟩
    refine' ⟨V ⊓ V', ⟨x.2, m'⟩, Opens.infLELeft _ _, _⟩
    convert P.res (Opens.infLERight V V') _ p
  locality {U} f w x := by
    specialize w x
    rcases w with ⟨V, m, i, p⟩
    specialize p ⟨x.1, m⟩
    rcases p with ⟨V', m', i', p'⟩
    exact ⟨V', m', i' ≫ i, p'⟩
set_option linter.uppercaseLean3 false in
#align Top.prelocal_predicate.sheafify TopCat.PrelocalPredicate.sheafify

theorem PrelocalPredicate.sheafifyOf {T : X → Type v} {P : PrelocalPredicate T} {U : Opens X}
    {f : ∀ x : U, T x} (h : P.pred f) : P.sheafify.pred f := fun x =>
  ⟨U, x.2, 𝟙 _, by convert h⟩
set_option linter.uppercaseLean3 false in
#align Top.prelocal_predicate.sheafify_of TopCat.PrelocalPredicate.sheafifyOf

/-- The subpresheaf of dependent functions on `X` satisfying the "pre-local" predicate `P`.
-/
@[simps!]
def subpresheafToTypes (P : PrelocalPredicate T) : Presheaf (Type v) X where
  obj U := { f : ∀ x : U.unop , T x // P.pred f }
  map {U V} i f := ⟨fun x => f.1 (i.unop x), P.res i.unop f.1 f.2⟩
set_option linter.uppercaseLean3 false in
#align Top.subpresheaf_to_Types TopCat.subpresheafToTypes

namespace subpresheafToTypes

variable (P : PrelocalPredicate T)

/-- The natural transformation including the subpresheaf of functions satisfying a local predicate
into the presheaf of all functions.
-/
def subtype : subpresheafToTypes P ⟶ presheafToTypes X T where app U f := f.1
set_option linter.uppercaseLean3 false in
#align Top.subpresheaf_to_Types.subtype TopCat.subpresheafToTypes.subtype

open TopCat.Presheaf

/-- The functions satisfying a local predicate satisfy the sheaf condition.
-/
theorem isSheaf (P : LocalPredicate T) : (subpresheafToTypes P.toPrelocalPredicate).IsSheaf :=
  Presheaf.isSheaf_of_isSheafUniqueGluing_types.{v} _ fun ι U sf sf_comp => by
    -- We show the sheaf condition in terms of unique gluing.
    -- First we obtain a family of sections for the underlying sheaf of functions,
    -- by forgetting that the predicate holds
    let sf' : ∀ i : ι, (presheafToTypes X T).obj (op (U i)) := fun i => (sf i).val
    -- Since our original family is compatible, this one is as well
    have sf'_comp : (presheafToTypes X T).IsCompatible U sf' := fun i j =>
      congr_arg Subtype.val (sf_comp i j)
    -- So, we can obtain a unique gluing
    obtain ⟨gl, gl_spec, gl_uniq⟩ := (sheafToTypes X T).existsUnique_gluing U sf' sf'_comp
    refine' ⟨⟨gl, _⟩, _, _⟩
    · -- Our first goal is to show that this chosen gluing satisfies the
      -- predicate. Of course, we use locality of the predicate.
      apply P.locality
      rintro ⟨x, mem⟩
      -- Once we're at a particular point `x`, we can select some open set `x ∈ U i`.
      choose i hi using Opens.mem_iSup.mp mem
      -- We claim that the predicate holds in `U i`
      use U i, hi, Opens.leSupr U i
      -- This follows, since our original family `sf` satisfies the predicate
      convert (sf i).property using 1
      exact gl_spec i

    -- It remains to show that the chosen lift is really a gluing for the subsheaf and
    -- that it is unique. Both of which follow immediately from the corresponding facts
    -- in the sheaf of functions without the local predicate.
    · exact fun i => Subtype.ext (gl_spec i)
    · intro gl' hgl'
      refine Subtype.ext ?_
      exact gl_uniq gl'.1 fun i => congr_arg Subtype.val (hgl' i)
set_option linter.uppercaseLean3 false in
#align Top.subpresheaf_to_Types.is_sheaf TopCat.subpresheafToTypes.isSheaf

end subpresheafToTypes

/-- The subsheaf of the sheaf of all dependently typed functions satisfying the local predicate `P`.
-/
@[simps]
def subsheafToTypes (P : LocalPredicate T) : Sheaf (Type v) X :=
  ⟨subpresheafToTypes P.toPrelocalPredicate, subpresheafToTypes.isSheaf P⟩
set_option linter.uppercaseLean3 false in
#align Top.subsheaf_to_Types TopCat.subsheafToTypes

/-- There is a canonical map from the stalk to the original fiber, given by evaluating sections.
-/
def stalkToFiber (P : LocalPredicate T) (x : X) : (subsheafToTypes P).presheaf.stalk x ⟶ T x := by
  refine'
    colimit.desc _
      { pt := T x
        ι :=
          { app := fun U f => _
            naturality := _ } }
  · exact f.1 ⟨x, (unop U).2⟩
  · aesop
set_option linter.uppercaseLean3 false in
#align Top.stalk_to_fiber TopCat.stalkToFiber

-- Porting note (#11119): removed `simp` attribute,
-- due to left hand side is not in simple normal form.
theorem stalkToFiber_germ (P : LocalPredicate T) (U : Opens X) (x : U) (f) :
    stalkToFiber P x ((subsheafToTypes P).presheaf.germ x f) = f.1 x := by
  dsimp [Presheaf.germ, stalkToFiber]
  cases x
  simp
set_option linter.uppercaseLean3 false in
#align Top.stalk_to_fiber_germ TopCat.stalkToFiber_germ

/-- The `stalkToFiber` map is surjective at `x` if
every point in the fiber `T x` has an allowed section passing through it.
-/
theorem stalkToFiber_surjective (P : LocalPredicate T) (x : X)
    (w : ∀ t : T x, ∃ (U : OpenNhds x) (f : ∀ y : U.1, T y) (_ : P.pred f), f ⟨x, U.2⟩ = t) :
    Function.Surjective (stalkToFiber P x) := fun t => by
  rcases w t with ⟨U, f, h, rfl⟩
  fconstructor
  · exact (subsheafToTypes P).presheaf.germ ⟨x, U.2⟩ ⟨f, h⟩
  · exact stalkToFiber_germ _ U.1 ⟨x, U.2⟩ ⟨f, h⟩
set_option linter.uppercaseLean3 false in
#align Top.stalk_to_fiber_surjective TopCat.stalkToFiber_surjective

/-- The `stalkToFiber` map is injective at `x` if any two allowed sections which agree at `x`
agree on some neighborhood of `x`.
-/
theorem stalkToFiber_injective (P : LocalPredicate T) (x : X)
    (w :
      ∀ (U V : OpenNhds x) (fU : ∀ y : U.1, T y) (_ : P.pred fU) (fV : ∀ y : V.1, T y)
        (_ : P.pred fV) (_ : fU ⟨x, U.2⟩ = fV ⟨x, V.2⟩),
        ∃ (W : OpenNhds x) (iU : W ⟶ U) (iV : W ⟶ V), ∀ w : W.1,
          fU (iU w : U.1) = fV (iV w : V.1)) :
    Function.Injective (stalkToFiber P x) := fun tU tV h => by
  -- We promise to provide all the ingredients of the proof later:
  let Q :
    ∃ (W : (OpenNhds x)ᵒᵖ) (s : ∀ w : (unop W).1, T w) (hW : P.pred s),
      tU = (subsheafToTypes P).presheaf.germ ⟨x, (unop W).2⟩ ⟨s, hW⟩ ∧
        tV = (subsheafToTypes P).presheaf.germ ⟨x, (unop W).2⟩ ⟨s, hW⟩ :=
    ?_
  · choose W s hW e using Q
    exact e.1.trans e.2.symm
  -- Then use induction to pick particular representatives of `tU tV : stalk x`
  obtain ⟨U, ⟨fU, hU⟩, rfl⟩ := jointly_surjective'.{v, v} tU
  obtain ⟨V, ⟨fV, hV⟩, rfl⟩ := jointly_surjective'.{v, v} tV
<<<<<<< HEAD
  · -- Decompose everything into its constituent parts:
    dsimp
    simp only [stalkToFiber, Types.Colimit.ι_desc_apply'] at h
    specialize w (unop U) (unop V) fU hU fV hV h
    rcases w with ⟨W, iU, iV, w⟩
    -- and put it back together again in the correct order.
    refine' ⟨op W, fun w => fU (iU w : (unop U).1), P.res _ _ hU, _⟩
    · rcases W with ⟨W, m⟩
      exact iU
    · exact ⟨colimit_sound iU.op (Subtype.eq rfl), colimit_sound iV.op (Subtype.eq (funext w).symm)⟩
=======
  -- Decompose everything into its constituent parts:
  dsimp
  simp only [stalkToFiber, Types.Colimit.ι_desc_apply'] at h
  specialize w (unop U) (unop V) fU hU fV hV h
  rcases w with ⟨W, iU, iV, w⟩
  -- and put it back together again in the correct order.
  refine' ⟨op W, fun w => fU (iU w : (unop U).1), P.res _ _ hU, _⟩
  · rcases W with ⟨W, m⟩
    exact iU
  · exact ⟨colimit_sound iU.op (Subtype.eq rfl), colimit_sound iV.op (Subtype.eq (funext w).symm)⟩
>>>>>>> a89745a8
set_option linter.uppercaseLean3 false in
#align Top.stalk_to_fiber_injective TopCat.stalkToFiber_injective

/-- Some repackaging:
the presheaf of functions satisfying `continuousPrelocal` is just the same thing as
the presheaf of continuous functions.
-/
def subpresheafContinuousPrelocalIsoPresheafToTop (T : TopCat.{v}) :
    subpresheafToTypes (continuousPrelocal X T) ≅ presheafToTop X T :=
  NatIso.ofComponents fun X =>
    { hom := by rintro ⟨f, c⟩; exact ⟨f, c⟩
      inv := by rintro ⟨f, c⟩; exact ⟨f, c⟩ }
set_option linter.uppercaseLean3 false in
#align Top.subpresheaf_continuous_prelocal_iso_presheaf_to_Top TopCat.subpresheafContinuousPrelocalIsoPresheafToTop

/-- The sheaf of continuous functions on `X` with values in a space `T`.
-/
def sheafToTop (T : TopCat.{v}) : Sheaf (Type v) X :=
  ⟨presheafToTop X T,
    Presheaf.isSheaf_of_iso (subpresheafContinuousPrelocalIsoPresheafToTop T)
      (subpresheafToTypes.isSheaf (continuousLocal X T))⟩
set_option linter.uppercaseLean3 false in
#align Top.sheaf_to_Top TopCat.sheafToTop

end TopCat<|MERGE_RESOLUTION|>--- conflicted
+++ resolved
@@ -287,18 +287,6 @@
   -- Then use induction to pick particular representatives of `tU tV : stalk x`
   obtain ⟨U, ⟨fU, hU⟩, rfl⟩ := jointly_surjective'.{v, v} tU
   obtain ⟨V, ⟨fV, hV⟩, rfl⟩ := jointly_surjective'.{v, v} tV
-<<<<<<< HEAD
-  · -- Decompose everything into its constituent parts:
-    dsimp
-    simp only [stalkToFiber, Types.Colimit.ι_desc_apply'] at h
-    specialize w (unop U) (unop V) fU hU fV hV h
-    rcases w with ⟨W, iU, iV, w⟩
-    -- and put it back together again in the correct order.
-    refine' ⟨op W, fun w => fU (iU w : (unop U).1), P.res _ _ hU, _⟩
-    · rcases W with ⟨W, m⟩
-      exact iU
-    · exact ⟨colimit_sound iU.op (Subtype.eq rfl), colimit_sound iV.op (Subtype.eq (funext w).symm)⟩
-=======
   -- Decompose everything into its constituent parts:
   dsimp
   simp only [stalkToFiber, Types.Colimit.ι_desc_apply'] at h
@@ -309,7 +297,6 @@
   · rcases W with ⟨W, m⟩
     exact iU
   · exact ⟨colimit_sound iU.op (Subtype.eq rfl), colimit_sound iV.op (Subtype.eq (funext w).symm)⟩
->>>>>>> a89745a8
 set_option linter.uppercaseLean3 false in
 #align Top.stalk_to_fiber_injective TopCat.stalkToFiber_injective
 
