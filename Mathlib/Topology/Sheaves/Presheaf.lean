/-
Copyright (c) 2018 Kim Morrison. All rights reserved.
Released under Apache 2.0 license as described in the file LICENSE.
Authors: Kim Morrison, Mario Carneiro, Reid Barton, Andrew Yang
-/
import Mathlib.Topology.Category.TopCat.Opens
import Mathlib.CategoryTheory.Adjunction.Unique
import Mathlib.CategoryTheory.Functor.KanExtension.Adjunction
import Mathlib.Topology.Sheaves.Init
import Mathlib.Data.Set.Subsingleton

/-!
# Presheaves on a topological space

We define `TopCat.Presheaf C X` simply as `(TopologicalSpace.Opens X)ᵒᵖ ⥤ C`,
and inherit the category structure with natural transformations as morphisms.

We define
* Given `{X Y : TopCat.{w}}` and `f : X ⟶ Y`, we define
`TopCat.Presheaf.pushforward C f : X.Presheaf C ⥤ Y.Presheaf C`,
with notation `f _* ℱ` for `ℱ : X.Presheaf C`.
and for `ℱ : X.Presheaf C` provide the natural isomorphisms
* `TopCat.Presheaf.Pushforward.id : (𝟙 X) _* ℱ ≅ ℱ`
* `TopCat.Presheaf.Pushforward.comp : (f ≫ g) _* ℱ ≅ g _* (f _* ℱ)`
along with their `@[simp]` lemmas.

We also define the functors `pullback C f : Y.Presheaf C ⥤ X.Presheaf c`,
and provide their adjunction at
`TopCat.Presheaf.pushforwardPullbackAdjunction`.
-/

universe w v u

open CategoryTheory TopologicalSpace Opposite

variable (C : Type u) [Category.{v} C]

namespace TopCat

/-- The category of `C`-valued presheaves on a (bundled) topological space `X`. -/
def Presheaf (X : TopCat.{w}) : Type max u v w :=
  (Opens X)ᵒᵖ ⥤ C

instance (X : TopCat.{w}) : Category (Presheaf.{w, v, u} C X) :=
  inferInstanceAs (Category ((Opens X)ᵒᵖ ⥤ C : Type max u v w))

variable {C}

namespace Presheaf

@[simp] theorem comp_app {X : TopCat} {U : (Opens X)ᵒᵖ} {P Q R : Presheaf C X}
    (f : P ⟶ Q) (g : Q ⟶ R) :
    (f ≫ g).app U = f.app U ≫ g.app U := rfl

@[ext]
lemma ext {X : TopCat} {P Q : Presheaf C X} {f g : P ⟶ Q}
    (w : ∀ U : Opens X, f.app (op U) = g.app (op U)) :
    f = g := by
  apply NatTrans.ext
  ext U
  induction U with | _ U => ?_
  apply w

attribute [local instance] CategoryTheory.HasForget.hasCoeToSort
  CategoryTheory.HasForget.instFunLike

/-- attribute `sheaf_restrict` to mark lemmas related to restricting sheaves -/
macro "sheaf_restrict" : attr =>
  `(attr|aesop safe 50 apply (rule_sets := [$(Lean.mkIdent `Restrict):ident]))

attribute [sheaf_restrict] bot_le le_top le_refl inf_le_left inf_le_right
  le_sup_left le_sup_right

/-- `restrict_tac` solves relations among subsets (copied from `aesop cat`) -/
macro (name := restrict_tac) "restrict_tac" c:Aesop.tactic_clause* : tactic =>
`(tactic| first | assumption |
  aesop $c*
    (config := { terminal := true
                 assumptionTransparency := .reducible
                 enableSimp := false })
    (rule_sets := [-default, -builtin, $(Lean.mkIdent `Restrict):ident]))

/-- `restrict_tac?` passes along `Try this` from `aesop` -/
macro (name := restrict_tac?) "restrict_tac?" c:Aesop.tactic_clause* : tactic =>
`(tactic|
  aesop? $c*
    (config := { terminal := true
                 assumptionTransparency := .reducible
                 enableSimp := false
                 maxRuleApplications := 300 })
  (rule_sets := [-default, -builtin, $(Lean.mkIdent `Restrict):ident]))

attribute[aesop 10% (rule_sets := [Restrict])] le_trans
attribute[aesop safe destruct (rule_sets := [Restrict])] Eq.trans_le
attribute[aesop safe -50 (rule_sets := [Restrict])] Aesop.BuiltinRules.assumption

example {X} [CompleteLattice X] (v : Nat → X) (w x y z : X) (e : v 0 = v 1) (_ : v 1 = v 2)
    (h₀ : v 1 ≤ x) (_ : x ≤ z ⊓ w) (h₂ : x ≤ y ⊓ z) : v 0 ≤ y := by
  restrict_tac

/-- The restriction of a section along an inclusion of open sets.
For `x : F.obj (op V)`, we provide the notation `x |_ₕ i` (`h` stands for `hom`) for `i : U ⟶ V`,
and the notation `x |_ₗ U ⟪i⟫` (`l` stands for `le`) for `i : U ≤ V`.
-/
def restrict {X : TopCat} {C : Type*} [Category C] [HasForget C] {F : X.Presheaf C}
    {V : Opens X} (x : F.obj (op V)) {U : Opens X} (h : U ⟶ V) : F.obj (op U) :=
  F.map h.op x

/-- restriction of a section along an inclusion -/
scoped[AlgebraicGeometry] infixl:80 " |_ₕ " => TopCat.Presheaf.restrict
/-- restriction of a section along a subset relation -/
scoped[AlgebraicGeometry] notation:80 x " |_ₗ " U " ⟪" e "⟫ " =>
  @TopCat.Presheaf.restrict _ _ _ _ _ _ x U (@homOfLE (Opens _) _ U _ e)

open AlgebraicGeometry

/-- The restriction of a section along an inclusion of open sets.
For `x : F.obj (op V)`, we provide the notation `x |_ U`, where the proof `U ≤ V` is inferred by
the tactic `Top.presheaf.restrict_tac'` -/
abbrev restrictOpen {X : TopCat} {C : Type*} [Category C] [HasForget C] {F : X.Presheaf C}
    {V : Opens X} (x : F.obj (op V)) (U : Opens X)
    (e : U ≤ V := by restrict_tac) :
    F.obj (op U) :=
  x |_ₗ U ⟪e⟫

/-- restriction of a section to open subset -/
scoped[AlgebraicGeometry] infixl:80 " |_ " => TopCat.Presheaf.restrictOpen

<<<<<<< HEAD
theorem restrict_restrict {X : TopCat} {C : Type*} [Category C] [ConcreteCategory C]
=======
theorem restrict_restrict {X : TopCat} {C : Type*} [Category C] [HasForget C]
>>>>>>> ac1e0426
    {F : X.Presheaf C} {U V W : Opens X} (e₁ : U ≤ V) (e₂ : V ≤ W) (x : F.obj (op W)) :
    x |_ V |_ U = x |_ U := by
  delta restrictOpen restrict
  rw [← comp_apply, ← Functor.map_comp]
  rfl

<<<<<<< HEAD
theorem map_restrict {X : TopCat} {C : Type*} [Category C] [ConcreteCategory C]
=======
theorem map_restrict {X : TopCat} {C : Type*} [Category C] [HasForget C]
>>>>>>> ac1e0426
    {F G : X.Presheaf C} (e : F ⟶ G) {U V : Opens X} (h : U ≤ V) (x : F.obj (op V)) :
    e.app _ (x |_ U) = e.app _ x |_ U := by
  delta restrictOpen restrict
  rw [← comp_apply, NatTrans.naturality, comp_apply]

open CategoryTheory.Limits

variable (C)

/-- The pushforward functor. -/
@[simps!]
def pushforward {X Y : TopCat.{w}} (f : X ⟶ Y) : X.Presheaf C ⥤ Y.Presheaf C :=
  (whiskeringLeft _ _ _).obj (Opens.map f).op

/-- push forward of a presheaf -/
scoped[AlgebraicGeometry] notation f:80 " _* " P:81 =>
  Prefunctor.obj (Functor.toPrefunctor (TopCat.Presheaf.pushforward _ f)) P

@[simp]
theorem pushforward_map_app' {X Y : TopCat.{w}} (f : X ⟶ Y) {ℱ 𝒢 : X.Presheaf C} (α : ℱ ⟶ 𝒢)
    {U : (Opens Y)ᵒᵖ} : ((pushforward C f).map α).app U = α.app (op <| (Opens.map f).obj U.unop) :=
  rfl

lemma id_pushforward (X : TopCat.{w}) : pushforward C (𝟙 X) = 𝟭 (X.Presheaf C) := rfl

variable {C}

namespace Pushforward

/-- The natural isomorphism between the pushforward of a presheaf along the identity continuous map
and the original presheaf. -/
def id {X : TopCat.{w}} (ℱ : X.Presheaf C) : 𝟙 X _* ℱ ≅ ℱ := Iso.refl _

@[simp]
theorem id_hom_app {X : TopCat.{w}} (ℱ : X.Presheaf C) (U) : (id ℱ).hom.app U = 𝟙 _ := rfl

@[simp]
theorem id_inv_app {X : TopCat.{w}} (ℱ : X.Presheaf C) (U) :
    (id ℱ).inv.app U = 𝟙 _ := rfl

theorem id_eq {X : TopCat.{w}} (ℱ : X.Presheaf C) : 𝟙 X _* ℱ = ℱ := rfl

/-- The natural isomorphism between
the pushforward of a presheaf along the composition of two continuous maps and
the corresponding pushforward of a pushforward. -/
def comp {X Y Z : TopCat.{w}} (f : X ⟶ Y) (g : Y ⟶ Z) (ℱ : X.Presheaf C) :
    (f ≫ g) _* ℱ ≅ g _* (f _* ℱ) := Iso.refl _

theorem comp_eq {X Y Z : TopCat.{w}} (f : X ⟶ Y) (g : Y ⟶ Z) (ℱ : X.Presheaf C) :
    (f ≫ g) _* ℱ = g _* (f _* ℱ) :=
  rfl

@[simp]
theorem comp_hom_app {X Y Z : TopCat.{w}} (f : X ⟶ Y) (g : Y ⟶ Z) (ℱ : X.Presheaf C) (U) :
    (comp f g ℱ).hom.app U = 𝟙 _ := rfl

@[simp]
theorem comp_inv_app {X Y Z : TopCat.{w}} (f : X ⟶ Y) (g : Y ⟶ Z) (ℱ : X.Presheaf C) (U) :
    (comp f g ℱ).inv.app U = 𝟙 _ := rfl

end Pushforward

/--
An equality of continuous maps induces a natural isomorphism between the pushforwards of a presheaf
along those maps.
-/
def pushforwardEq {X Y : TopCat.{w}} {f g : X ⟶ Y} (h : f = g) (ℱ : X.Presheaf C) :
    f _* ℱ ≅ g _* ℱ :=
  isoWhiskerRight (NatIso.op (Opens.mapIso f g h).symm) ℱ

theorem pushforward_eq' {X Y : TopCat.{w}} {f g : X ⟶ Y} (h : f = g) (ℱ : X.Presheaf C) :
    f _* ℱ = g _* ℱ := by rw [h]

@[simp]
theorem pushforwardEq_hom_app {X Y : TopCat.{w}} {f g : X ⟶ Y}
    (h : f = g) (ℱ : X.Presheaf C) (U) :
    (pushforwardEq h ℱ).hom.app U = ℱ.map (eqToHom (by aesop_cat)) := by
  simp [pushforwardEq]

variable (C)

section Iso

/-- A homeomorphism of spaces gives an equivalence of categories of presheaves. -/
@[simps!]
def presheafEquivOfIso {X Y : TopCat} (H : X ≅ Y) : X.Presheaf C ≌ Y.Presheaf C :=
  Equivalence.congrLeft (Opens.mapMapIso H).symm.op

variable {C}

/-- If `H : X ≅ Y` is a homeomorphism,
then given an `H _* ℱ ⟶ 𝒢`, we may obtain an `ℱ ⟶ H ⁻¹ _* 𝒢`.
-/
def toPushforwardOfIso {X Y : TopCat} (H : X ≅ Y) {ℱ : X.Presheaf C} {𝒢 : Y.Presheaf C}
    (α : H.hom _* ℱ ⟶ 𝒢) : ℱ ⟶ H.inv _* 𝒢 :=
  (presheafEquivOfIso _ H).toAdjunction.homEquiv ℱ 𝒢 α

@[simp]
theorem toPushforwardOfIso_app {X Y : TopCat} (H₁ : X ≅ Y) {ℱ : X.Presheaf C} {𝒢 : Y.Presheaf C}
    (H₂ : H₁.hom _* ℱ ⟶ 𝒢) (U : (Opens X)ᵒᵖ) :
    (toPushforwardOfIso H₁ H₂).app U =
      ℱ.map (eqToHom (by simp [Opens.map, Set.preimage_preimage])) ≫
        H₂.app (op ((Opens.map H₁.inv).obj (unop U))) := by
  simp [toPushforwardOfIso, Adjunction.homEquiv_unit]

/-- If `H : X ≅ Y` is a homeomorphism,
then given an `H _* ℱ ⟶ 𝒢`, we may obtain an `ℱ ⟶ H ⁻¹ _* 𝒢`.
-/
def pushforwardToOfIso {X Y : TopCat} (H₁ : X ≅ Y) {ℱ : Y.Presheaf C} {𝒢 : X.Presheaf C}
    (H₂ : ℱ ⟶ H₁.hom _* 𝒢) : H₁.inv _* ℱ ⟶ 𝒢 :=
  ((presheafEquivOfIso _ H₁.symm).toAdjunction.homEquiv ℱ 𝒢).symm H₂

@[simp]
theorem pushforwardToOfIso_app {X Y : TopCat} (H₁ : X ≅ Y) {ℱ : Y.Presheaf C} {𝒢 : X.Presheaf C}
    (H₂ : ℱ ⟶ H₁.hom _* 𝒢) (U : (Opens X)ᵒᵖ) :
    (pushforwardToOfIso H₁ H₂).app U =
      H₂.app (op ((Opens.map H₁.inv).obj (unop U))) ≫
        𝒢.map (eqToHom (by simp [Opens.map, Set.preimage_preimage])) := by
  simp [pushforwardToOfIso, Equivalence.toAdjunction, Adjunction.homEquiv_counit]

end Iso

variable [HasColimits C]

noncomputable section

/-- Pullback a presheaf on `Y` along a continuous map `f : X ⟶ Y`, obtaining a presheaf
on `X`. -/
def pullback {X Y : TopCat.{v}} (f : X ⟶ Y) : Y.Presheaf C ⥤ X.Presheaf C :=
  (Opens.map f).op.lan

/-- The pullback and pushforward along a continuous map are adjoint to each other. -/
def pushforwardPullbackAdjunction {X Y : TopCat.{v}} (f : X ⟶ Y) :
    pullback C f ⊣ pushforward C f :=
  Functor.lanAdjunction _ _

/-- Pulling back along a homeomorphism is the same as pushing forward along its inverse. -/
def pullbackHomIsoPushforwardInv {X Y : TopCat.{v}} (H : X ≅ Y) :
    pullback C H.hom ≅ pushforward C H.inv :=
  Adjunction.leftAdjointUniq (pushforwardPullbackAdjunction C H.hom)
    (presheafEquivOfIso C H.symm).toAdjunction

/-- Pulling back along the inverse of a homeomorphism is the same as pushing forward along it. -/
def pullbackInvIsoPushforwardHom {X Y : TopCat.{v}} (H : X ≅ Y) :
    pullback C H.inv ≅ pushforward C H.hom :=
  Adjunction.leftAdjointUniq (pushforwardPullbackAdjunction C H.inv)
    (presheafEquivOfIso C H).toAdjunction

variable {C}

/-- If `f '' U` is open, then `f⁻¹ℱ U ≅ ℱ (f '' U)`. -/
def pullbackObjObjOfImageOpen {X Y : TopCat.{v}} (f : X ⟶ Y) (ℱ : Y.Presheaf C) (U : Opens X)
    (H : IsOpen (f '' SetLike.coe U)) : ((pullback C f).obj ℱ).obj (op U) ≅ ℱ.obj (op ⟨_, H⟩) := by
  let x : CostructuredArrow (Opens.map f).op (op U) := CostructuredArrow.mk
    (@homOfLE _ _ _ ((Opens.map f).obj ⟨_, H⟩) (Set.image_preimage.le_u_l _)).op
  have hx : IsTerminal x :=
    { lift := fun s ↦ by
        fapply CostructuredArrow.homMk
        · change op (unop _) ⟶ op (⟨_, H⟩ : Opens _)
          refine (homOfLE ?_).op
          apply (Set.image_subset f s.pt.hom.unop.le).trans
          exact Set.image_preimage.l_u_le (SetLike.coe s.pt.left.unop)
        · simp [eq_iff_true_of_subsingleton] }
  exact IsColimit.coconePointUniqueUpToIso
    ((Opens.map f).op.isPointwiseLeftKanExtensionLeftKanExtensionUnit ℱ (op U))
    (colimitOfDiagramTerminal hx _)

end

end Presheaf

end TopCat<|MERGE_RESOLUTION|>--- conflicted
+++ resolved
@@ -126,22 +126,14 @@
 /-- restriction of a section to open subset -/
 scoped[AlgebraicGeometry] infixl:80 " |_ " => TopCat.Presheaf.restrictOpen
 
-<<<<<<< HEAD
-theorem restrict_restrict {X : TopCat} {C : Type*} [Category C] [ConcreteCategory C]
-=======
 theorem restrict_restrict {X : TopCat} {C : Type*} [Category C] [HasForget C]
->>>>>>> ac1e0426
     {F : X.Presheaf C} {U V W : Opens X} (e₁ : U ≤ V) (e₂ : V ≤ W) (x : F.obj (op W)) :
     x |_ V |_ U = x |_ U := by
   delta restrictOpen restrict
   rw [← comp_apply, ← Functor.map_comp]
   rfl
 
-<<<<<<< HEAD
-theorem map_restrict {X : TopCat} {C : Type*} [Category C] [ConcreteCategory C]
-=======
 theorem map_restrict {X : TopCat} {C : Type*} [Category C] [HasForget C]
->>>>>>> ac1e0426
     {F G : X.Presheaf C} (e : F ⟶ G) {U V : Opens X} (h : U ≤ V) (x : F.obj (op V)) :
     e.app _ (x |_ U) = e.app _ x |_ U := by
   delta restrictOpen restrict
