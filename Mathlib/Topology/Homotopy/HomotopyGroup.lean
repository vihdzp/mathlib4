/-
Copyright (c) 2021 Roberto Alvarez. All rights reserved.
Released under Apache 2.0 license as described in the file LICENSE.
Authors: Roberto Alvarez
-/
import Mathlib.AlgebraicTopology.FundamentalGroupoid.FundamentalGroup
import Mathlib.GroupTheory.EckmannHilton
import Mathlib.Algebra.Equiv.TransferInstance
import Mathlib.Algebra.Group.Ext

/-!
# `n`th homotopy group

We define the `n`th homotopy group at `x : X`, `π_n X x`, as the equivalence classes
of functions from the `n`-dimensional cube to the topological space `X`
that send the boundary to the base point `x`, up to homotopic equivalence.
Note that such functions are generalized loops `GenLoop (Fin n) x`; in particular
`GenLoop (Fin 1) x ≃ Path x x`.

We show that `π_0 X x` is equivalent to the path-connected components, and
that `π_1 X x` is equivalent to the fundamental group at `x`.
We provide a group instance using path composition and show commutativity when `n > 1`.

## definitions

* `GenLoop N x` is the type of continuous functions `I^N → X` that send the boundary to `x`,
* `HomotopyGroup.Pi n X x` denoted `π_ n X x` is the quotient of `GenLoop (Fin n) x` by
  homotopy relative to the boundary,
* group instance `Group (π_(n+1) X x)`,
* commutative group instance `CommGroup (π_(n+2) X x)`.

TODO:
* `Ω^M (Ω^N X) ≃ₜ Ω^(M⊕N) X`, and `Ω^M X ≃ₜ Ω^N X` when `M ≃ N`. Similarly for `π_`.
* Path-induced homomorphisms. Show that `HomotopyGroup.pi1EquivFundamentalGroup`
  is a group isomorphism.
* Examples with `𝕊^n`: `π_n (𝕊^n) = ℤ`, `π_m (𝕊^n)` trivial for `m < n`.
* Actions of π_1 on π_n.
* Lie algebra: `⁅π_(n+1), π_(m+1)⁆` contained in `π_(n+m+1)`.

-/


open scoped unitInterval Topology

open Homeomorph

noncomputable section

/-- `I^N` is notation (in the Topology namespace) for `N → I`,
i.e. the unit cube indexed by a type `N`. -/
scoped[Topology] notation "I^" N => N → I

namespace Cube

/-- The points in a cube with at least one projection equal to 0 or 1. -/
def boundary (N : Type*) : Set (I^N) :=
  {y | ∃ i, y i = 0 ∨ y i = 1}

variable {N : Type*} [DecidableEq N]

/-- The forward direction of the homeomorphism
  between the cube $I^N$ and $I × I^{N\setminus\{j\}}$. -/
abbrev splitAt (i : N) : (I^N) ≃ₜ I × I^{ j // j ≠ i } :=
  funSplitAt I i

/-- The backward direction of the homeomorphism
  between the cube $I^N$ and $I × I^{N\setminus\{j\}}$. -/
abbrev insertAt (i : N) : (I × I^{ j // j ≠ i }) ≃ₜ I^N :=
  (funSplitAt I i).symm

theorem insertAt_boundary (i : N) {t₀ : I} {t}
    (H : (t₀ = 0 ∨ t₀ = 1) ∨ t ∈ boundary { j // j ≠ i }) : insertAt i ⟨t₀, t⟩ ∈ boundary N := by
  obtain H | ⟨j, H⟩ := H
  · use i; rwa [funSplitAt_symm_apply, dif_pos rfl]
  · use j; rwa [funSplitAt_symm_apply, dif_neg j.prop, Subtype.coe_eta]

end Cube

variable (N X : Type*) [TopologicalSpace X] (x : X)

/-- The space of paths with both endpoints equal to a specified point `x : X`.
Denoted as `Ω`, within the `Topology.Homotopy` namespace. -/
abbrev LoopSpace :=
  Path x x

@[inherit_doc] scoped[Topology.Homotopy] notation "Ω" => LoopSpace

instance LoopSpace.inhabited : Inhabited (Path x x) :=
  ⟨Path.refl x⟩

/-- The `n`-dimensional generalized loops based at `x` in a space `X` are
  continuous functions `I^n → X` that sends the boundary to `x`.
  We allow an arbitrary indexing type `N` in place of `Fin n` here. -/
def GenLoop : Set C(I^N, X) :=
  {p | ∀ y ∈ Cube.boundary N, p y = x}

@[inherit_doc] scoped[Topology.Homotopy] notation "Ω^" => GenLoop

open Topology.Homotopy

variable {N X x}

namespace GenLoop

instance instFunLike : FunLike (Ω^ N X x) (I^N) X where
  coe f := f.1
  coe_injective' := fun ⟨⟨f, _⟩, _⟩ ⟨⟨g, _⟩, _⟩ _ => by congr

@[ext]
theorem ext (f g : Ω^ N X x) (H : ∀ y, f y = g y) : f = g :=
  DFunLike.coe_injective' (funext H)

@[simp]
theorem mk_apply (f : C(I^N, X)) (H y) : (⟨f, H⟩ : Ω^ N X x) y = f y :=
  rfl

instance instContinuousEval : ContinuousEval (Ω^ N X x) (I^N) X :=
  .of_continuous_forget continuous_subtype_val

instance instContinuousEvalConst : ContinuousEvalConst (Ω^ N X x) (I^N) X := inferInstance

/-- Copy of a `GenLoop` with a new map from the unit cube equal to the old one.
  Useful to fix definitional equalities. -/
def copy (f : Ω^ N X x) (g : (I^N) → X) (h : g = f) : Ω^ N X x :=
  ⟨⟨g, h.symm ▸ f.1.2⟩, by convert f.2⟩

/- porting note: this now requires the `instFunLike` instance,
  so the instance is now put before `copy`. -/
theorem coe_copy (f : Ω^ N X x) {g : (I^N) → X} (h : g = f) : ⇑(copy f g h) = g :=
  rfl

theorem copy_eq (f : Ω^ N X x) {g : (I^N) → X} (h : g = f) : copy f g h = f := by
  ext x
  exact congr_fun h x

theorem boundary (f : Ω^ N X x) : ∀ y ∈ Cube.boundary N, f y = x :=
  f.2

/-- The constant `GenLoop` at `x`. -/
def const : Ω^ N X x :=
  ⟨ContinuousMap.const _ x, fun _ _ => rfl⟩

@[simp]
theorem const_apply {t} : (@const N X _ x) t = x :=
  rfl

instance inhabited : Inhabited (Ω^ N X x) :=
  ⟨const⟩

/-- The "homotopic relative to boundary" relation between `GenLoop`s. -/
def Homotopic (f g : Ω^ N X x) : Prop :=
  f.1.HomotopicRel g.1 (Cube.boundary N)

namespace Homotopic

variable {f g h : Ω^ N X x}

@[refl]
theorem refl (f : Ω^ N X x) : Homotopic f f :=
  ContinuousMap.HomotopicRel.refl _

@[symm]
nonrec theorem symm (H : Homotopic f g) : Homotopic g f :=
  H.symm

@[trans]
nonrec theorem trans (H0 : Homotopic f g) (H1 : Homotopic g h) : Homotopic f h :=
  H0.trans H1

theorem equiv : Equivalence (@Homotopic N X _ x) :=
  ⟨Homotopic.refl, Homotopic.symm, Homotopic.trans⟩

instance setoid (N) (x : X) : Setoid (Ω^ N X x) :=
  ⟨Homotopic, equiv⟩

end Homotopic

section LoopHomeo

variable [DecidableEq N]

/-- Loop from a generalized loop by currying $I^N → X$ into $I → (I^{N\setminus\{j\}} → X)$. -/
@[simps]
def toLoop (i : N) (p : Ω^ N X x) : Ω (Ω^ { j // j ≠ i } X x) const where
  toFun t :=
    ⟨(p.val.comp (Cube.insertAt i)).curry t, fun y yH =>
      p.property (Cube.insertAt i (t, y)) (Cube.insertAt_boundary i <| Or.inr yH)⟩
  source' := by ext t; refine p.property (Cube.insertAt i (0, t)) ⟨i, Or.inl ?_⟩; simp
  target' := by ext t; refine p.property (Cube.insertAt i (1, t)) ⟨i, Or.inr ?_⟩; simp


theorem continuous_toLoop (i : N) : Continuous (@toLoop N X _ x _ i) :=
  Path.continuous_uncurry_iff.1 <|
    Continuous.subtype_mk
      (continuous_eval.comp <|
        Continuous.prodMap
          (ContinuousMap.continuous_curry.comp <|
            (ContinuousMap.continuous_precomp _).comp continuous_subtype_val)
          continuous_id)
      _

/-- Generalized loop from a loop by uncurrying $I → (I^{N\setminus\{j\}} → X)$ into $I^N → X$. -/
@[simps]
def fromLoop (i : N) (p : Ω (Ω^ { j // j ≠ i } X x) const) : Ω^ N X x :=
  ⟨(ContinuousMap.comp ⟨Subtype.val, by fun_prop⟩ p.toContinuousMap).uncurry.comp
    (Cube.splitAt i),
    by
    rintro y ⟨j, Hj⟩
    simp only [ContinuousMap.comp_apply, ContinuousMap.coe_coe,
      funSplitAt_apply, ContinuousMap.uncurry_apply, ContinuousMap.coe_mk,
      Function.uncurry_apply_pair]
    obtain rfl | Hne := eq_or_ne j i
    · rcases Hj with Hj | Hj <;> simp only [Hj, p.coe_toContinuousMap, p.source, p.target] <;> rfl
    · exact GenLoop.boundary _ _ ⟨⟨j, Hne⟩, Hj⟩⟩

theorem continuous_fromLoop (i : N) : Continuous (@fromLoop N X _ x _ i) :=
  ((ContinuousMap.continuous_precomp _).comp <|
        ContinuousMap.continuous_uncurry.comp <|
          (ContinuousMap.continuous_postcomp _).comp continuous_induced_dom).subtype_mk
    _

theorem to_from (i : N) (p : Ω (Ω^ { j // j ≠ i } X x) const) : toLoop i (fromLoop i p) = p := by
  simp_rw [toLoop, fromLoop, ContinuousMap.comp_assoc,
    toContinuousMap_comp_symm, ContinuousMap.comp_id]
  ext; rfl

/-- The `n+1`-dimensional loops are in bijection with the loops in the space of
  `n`-dimensional loops with base point `const`.
  We allow an arbitrary indexing type `N` in place of `Fin n` here. -/
@[simps]
def loopHomeo (i : N) : Ω^ N X x ≃ₜ Ω (Ω^ { j // j ≠ i } X x) const where
  toFun := toLoop i
  invFun := fromLoop i
  left_inv p := by ext; exact congr_arg p (by dsimp; exact Equiv.apply_symm_apply _ _)
  right_inv := to_from i
  continuous_toFun := continuous_toLoop i
  continuous_invFun := continuous_fromLoop i

theorem toLoop_apply (i : N) {p : Ω^ N X x} {t} {tn} :
    toLoop i p t tn = p (Cube.insertAt i ⟨t, tn⟩) :=
  rfl

theorem fromLoop_apply (i : N) {p : Ω (Ω^ { j // j ≠ i } X x) const} {t : I^N} :
    fromLoop i p t = p (t i) (Cube.splitAt i t).snd :=
  rfl

/-- Composition with `Cube.insertAt` as a continuous map. -/
abbrev cCompInsert (i : N) : C(C(I^N, X), C(I × I^{ j // j ≠ i }, X)) :=
  ⟨fun f => f.comp (Cube.insertAt i),
    (toContinuousMap <| Cube.insertAt i).continuous_precomp⟩

/-- A homotopy between `n+1`-dimensional loops `p` and `q` constant on the boundary
  seen as a homotopy between two paths in the space of `n`-dimensional paths. -/
def homotopyTo (i : N) {p q : Ω^ N X x} (H : p.1.HomotopyRel q.1 (Cube.boundary N)) :
    C(I × I, C(I^{ j // j ≠ i }, X)) :=
  ((⟨_, ContinuousMap.continuous_curry⟩ : C(_, _)).comp <|
      (cCompInsert i).comp H.toContinuousMap.curry).uncurry

-- porting note: `@[simps]` generates this lemma but it's named `homotopyTo_apply_apply` instead
theorem homotopyTo_apply (i : N) {p q : Ω^ N X x} (H : p.1.HomotopyRel q.1 <| Cube.boundary N)
    (t : I × I) (tₙ : I^{ j // j ≠ i }) :
    homotopyTo i H t tₙ = H (t.fst, Cube.insertAt i (t.snd, tₙ)) :=
  rfl

theorem homotopicTo (i : N) {p q : Ω^ N X x} :
    Homotopic p q → (toLoop i p).Homotopic (toLoop i q) := by
  refine Nonempty.map fun H => ⟨⟨⟨fun t => ⟨homotopyTo i H t, ?_⟩, ?_⟩, ?_, ?_⟩, ?_⟩
  · rintro y ⟨i, iH⟩
    rw [homotopyTo_apply, H.eq_fst, p.2]
    all_goals apply Cube.insertAt_boundary; right; exact ⟨i, iH⟩
  · fun_prop
  iterate 2 intro; ext; erw [homotopyTo_apply, toLoop_apply]; swap
  · apply H.apply_zero
  · apply H.apply_one
  intro t y yH
  ext; erw [homotopyTo_apply]
  apply H.eq_fst; use i
  rw [funSplitAt_symm_apply, dif_pos rfl]; exact yH

/-- The converse to `GenLoop.homotopyTo`: a homotopy between two loops in the space of
  `n`-dimensional loops can be seen as a homotopy between two `n+1`-dimensional paths. -/
@[simps!] def homotopyFrom (i : N) {p q : Ω^ N X x} (H : (toLoop i p).Homotopy (toLoop i q)) :
    C(I × I^N, X) :=
  (ContinuousMap.comp ⟨_, ContinuousMap.continuous_uncurry⟩
<<<<<<< HEAD
          (ContinuousMap.comp ⟨Subtype.val, by fun_prop⟩ H.toContinuousMap).curry).uncurry.comp <|
    (ContinuousMap.id I).prodMap (Cube.splitAt i).toContinuousMap
-- porting note (#11083): @[simps!] no longer too slow in Lean 4.
=======
          (ContinuousMap.comp ⟨Subtype.val, by continuity⟩ H.toContinuousMap).curry).uncurry.comp <|
    (ContinuousMap.id I).prodMap (Cube.splitAt i)
>>>>>>> 4d4e085b

theorem homotopicFrom (i : N) {p q : Ω^ N X x} :
    (toLoop i p).Homotopic (toLoop i q) → Homotopic p q := by
  refine Nonempty.map fun H => ⟨⟨homotopyFrom i H, ?_, ?_⟩, ?_⟩
  pick_goal 3
  · rintro t y ⟨j, jH⟩
    erw [homotopyFrom_apply]
    obtain rfl | h := eq_or_ne j i
    · simp only [Prod.map_apply, id_eq, funSplitAt_apply, Function.uncurry_apply_pair]
      rw [H.eq_fst]
      exacts [congr_arg p ((Cube.splitAt j).left_inv _), jH]
    · rw [p.2 _ ⟨j, jH⟩]; apply boundary; exact ⟨⟨j, h⟩, jH⟩
  all_goals
    intro
    apply (homotopyFrom_apply _ _ _).trans
    simp only [Prod.map_apply, id_eq, funSplitAt_apply,
      Function.uncurry_apply_pair, ContinuousMap.HomotopyWith.apply_zero,
      ContinuousMap.HomotopyWith.apply_one, ne_eq, Path.coe_toContinuousMap, toLoop_apply_coe,
      ContinuousMap.curry_apply, ContinuousMap.comp_apply]
    first
    | apply congr_arg p
    | apply congr_arg q
    apply (Cube.splitAt i).left_inv

/-- Concatenation of two `GenLoop`s along the `i`th coordinate. -/
def transAt (i : N) (f g : Ω^ N X x) : Ω^ N X x :=
  copy (fromLoop i <| (toLoop i f).trans <| toLoop i g)
    (fun t => if (t i : ℝ) ≤ 1 / 2
      then f (Function.update t i <| Set.projIcc 0 1 zero_le_one (2 * t i))
      else g (Function.update t i <| Set.projIcc 0 1 zero_le_one (2 * t i - 1)))
    (by
      ext1; symm
      dsimp only [Path.trans, fromLoop, Path.coe_mk_mk, Function.comp_apply, mk_apply,
        ContinuousMap.comp_apply, ContinuousMap.coe_coe, funSplitAt_apply,
        ContinuousMap.uncurry_apply, ContinuousMap.coe_mk, Function.uncurry_apply_pair]
      split_ifs
      · show f _ = _; congr 1
      · show g _ = _; congr 1)

/-- Reversal of a `GenLoop` along the `i`th coordinate. -/
def symmAt (i : N) (f : Ω^ N X x) : Ω^ N X x :=
  (copy (fromLoop i (toLoop i f).symm) fun t => f fun j => if j = i then σ (t i) else t j) <| by
    ext1; change _ = f _; congr; ext1; simp

theorem transAt_distrib {i j : N} (h : i ≠ j) (a b c d : Ω^ N X x) :
    transAt i (transAt j a b) (transAt j c d) = transAt j (transAt i a c) (transAt i b d) := by
  ext; simp_rw [transAt, coe_copy, Function.update_apply, if_neg h, if_neg h.symm]
  split_ifs <;>
    · congr 1; ext1; simp only [Function.update, eq_rec_constant, dite_eq_ite]
      apply ite_ite_comm; rintro rfl; exact h.symm

theorem fromLoop_trans_toLoop {i : N} {p q : Ω^ N X x} :
    fromLoop i ((toLoop i p).trans <| toLoop i q) = transAt i p q :=
  (copy_eq _ _).symm

theorem fromLoop_symm_toLoop {i : N} {p : Ω^ N X x} : fromLoop i (toLoop i p).symm = symmAt i p :=
  (copy_eq _ _).symm

end LoopHomeo

end GenLoop

/-- The `n`th homotopy group at `x` defined as the quotient of `Ω^n x` by the
  `GenLoop.Homotopic` relation. -/
def HomotopyGroup (N X : Type*) [TopologicalSpace X] (x : X) : Type _ :=
  Quotient (GenLoop.Homotopic.setoid N x)

instance : Inhabited (HomotopyGroup N X x) :=
  inferInstanceAs <| Inhabited <| Quotient (GenLoop.Homotopic.setoid N x)

variable [DecidableEq N]

open GenLoop

/-- Equivalence between the homotopy group of X and the fundamental group of
  `Ω^{j // j ≠ i} x`. -/
def homotopyGroupEquivFundamentalGroup (i : N) :
    HomotopyGroup N X x ≃ FundamentalGroup (Ω^ { j // j ≠ i } X x) const := by
  refine Equiv.trans ?_ (CategoryTheory.Groupoid.isoEquivHom _ _).symm
  apply Quotient.congr (loopHomeo i).toEquiv
  exact fun p q => ⟨homotopicTo i, homotopicFrom i⟩

/-- Homotopy group of finite index, denoted as `π_n` within the Topology namespace. -/
abbrev HomotopyGroup.Pi (n) (X : Type*) [TopologicalSpace X] (x : X) :=
  HomotopyGroup (Fin n) _ x

@[inherit_doc] scoped[Topology] notation "π_" => HomotopyGroup.Pi

/-- The 0-dimensional generalized loops based at `x` are in bijection with `X`. -/
def genLoopHomeoOfIsEmpty (N x) [IsEmpty N] : Ω^ N X x ≃ₜ X where
  toFun f := f 0
  invFun y := ⟨ContinuousMap.const _ y, fun _ ⟨i, _⟩ => isEmptyElim i⟩
  left_inv f := by ext; exact congr_arg f (Subsingleton.elim _ _)
  right_inv _ := rfl
  continuous_invFun := ContinuousMap.const'.2.subtype_mk _

/-- The homotopy "group" indexed by an empty type is in bijection with
  the path components of `X`, aka the `ZerothHomotopy`. -/
def homotopyGroupEquivZerothHomotopyOfIsEmpty (N x) [IsEmpty N] :
    HomotopyGroup N X x ≃ ZerothHomotopy X :=
  Quotient.congr (genLoopHomeoOfIsEmpty N x).toEquiv
    (by
      -- joined iff homotopic
      intros a₁ a₂
      constructor <;> rintro ⟨H⟩
      exacts
        [⟨{ toFun := fun t => H ⟨t, isEmptyElim⟩
            source' := (H.apply_zero _).trans (congr_arg a₁ <| Subsingleton.elim _ _)
            target' := (H.apply_one _).trans (congr_arg a₂ <| Subsingleton.elim _ _) }⟩,
        ⟨{  toFun := fun t0 => H t0.fst
            map_zero_left := fun _ => H.source.trans (congr_arg a₁ <| Subsingleton.elim _ _)
            map_one_left := fun _ => H.target.trans (congr_arg a₂ <| Subsingleton.elim _ _)
            prop' := fun _ _ ⟨i, _⟩ => isEmptyElim i }⟩])

/-- The 0th homotopy "group" is in bijection with `ZerothHomotopy`. -/
def HomotopyGroup.pi0EquivZerothHomotopy : π_ 0 X x ≃ ZerothHomotopy X :=
  homotopyGroupEquivZerothHomotopyOfIsEmpty (Fin 0) x

/-- The 1-dimensional generalized loops based at `x` are in bijection with loops at `x`. -/
def genLoopEquivOfUnique (N) [Unique N] : Ω^ N X x ≃ Ω X x where
  toFun p :=
    Path.mk ⟨fun t => p fun _ => t, by
      obtain ⟨val, property⟩ := p
      simp only [mk_apply]
      fun_prop⟩
      (GenLoop.boundary _ (fun _ => 0) ⟨default, Or.inl rfl⟩)
      (GenLoop.boundary _ (fun _ => 1) ⟨default, Or.inr rfl⟩)
  invFun p :=
    ⟨⟨fun c => p (c default), by fun_prop⟩,
      by
      rintro y ⟨i, iH | iH⟩ <;> cases Unique.eq_default i <;> apply (congr_arg p iH).trans
      exacts [p.source, p.target]⟩
  left_inv p := by ext y; exact congr_arg p (eq_const_of_unique y).symm
  right_inv p := by ext; rfl

/- TODO (?): deducing this from `homotopyGroupEquivFundamentalGroup` would require
  combination of `CategoryTheory.Functor.mapAut` and
  `FundamentalGroupoid.fundamentalGroupoidFunctor` applied to `genLoopHomeoOfIsEmpty`,
  with possibly worse defeq. -/
/-- The homotopy group at `x` indexed by a singleton is in bijection with the fundamental group,
  i.e. the loops based at `x` up to homotopy. -/
def homotopyGroupEquivFundamentalGroupOfUnique (N) [Unique N] :
    HomotopyGroup N X x ≃ FundamentalGroup X x := by
  refine Equiv.trans ?_ (CategoryTheory.Groupoid.isoEquivHom _ _).symm
  refine Quotient.congr (genLoopEquivOfUnique N) ?_
  intros a₁ a₂; constructor <;> rintro ⟨H⟩
  · exact
      ⟨{  toFun := fun tx => H (tx.fst, fun _ => tx.snd)
          map_zero_left := fun _ => H.apply_zero _
          map_one_left := fun _ => H.apply_one _
          prop' := fun t y iH => H.prop' _ _ ⟨default, iH⟩ }⟩
  refine
    ⟨⟨⟨⟨fun tx => H (tx.fst, tx.snd default), H.continuous.comp ?_⟩, fun y => ?_, fun y => ?_⟩, ?_⟩⟩
  · fun_prop
  · exact (H.apply_zero _).trans (congr_arg a₁ (eq_const_of_unique y).symm)
  · exact (H.apply_one _).trans (congr_arg a₂ (eq_const_of_unique y).symm)
  · rintro t y ⟨i, iH⟩
    cases Unique.eq_default i
    exact (H.eq_fst _ iH).trans (congr_arg a₁ (eq_const_of_unique y).symm)

/-- The first homotopy group at `x` is in bijection with the fundamental group. -/
def HomotopyGroup.pi1EquivFundamentalGroup : π_ 1 X x ≃ FundamentalGroup X x :=
  homotopyGroupEquivFundamentalGroupOfUnique (Fin 1)

namespace HomotopyGroup

/-- Group structure on `HomotopyGroup N X x` for nonempty `N` (in particular `π_(n+1) X x`). -/
instance group (N) [DecidableEq N] [Nonempty N] : Group (HomotopyGroup N X x) :=
  (homotopyGroupEquivFundamentalGroup <| Classical.arbitrary N).group

/-- Group structure on `HomotopyGroup` obtained by pulling back path composition along the
  `i`th direction. The group structures for two different `i j : N` distribute over each
  other, and therefore are equal by the Eckmann-Hilton argument. -/
abbrev auxGroup (i : N) : Group (HomotopyGroup N X x) :=
  (homotopyGroupEquivFundamentalGroup i).group

theorem isUnital_auxGroup (i : N) :
    EckmannHilton.IsUnital (auxGroup i).mul (⟦const⟧ : HomotopyGroup N X x) where
  left_id := (auxGroup i).one_mul
  right_id := (auxGroup i).mul_one

theorem auxGroup_indep (i j : N) : (auxGroup i : Group (HomotopyGroup N X x)) = auxGroup j := by
  by_cases h : i = j; · rw [h]
  refine Group.ext (EckmannHilton.mul (isUnital_auxGroup i) (isUnital_auxGroup j) ?_)
  rintro ⟨a⟩ ⟨b⟩ ⟨c⟩ ⟨d⟩
  change Quotient.mk' _ = _
  apply congr_arg Quotient.mk'
  simp only [fromLoop_trans_toLoop, transAt_distrib h, coe_toEquiv, loopHomeo_apply,
    coe_symm_toEquiv, loopHomeo_symm_apply]

theorem transAt_indep {i} (j) (f g : Ω^ N X x) :
    (⟦transAt i f g⟧ : HomotopyGroup N X x) = ⟦transAt j f g⟧ := by
  simp_rw [← fromLoop_trans_toLoop]
  let m := fun (G) (_ : Group G) => ((· * ·) : G → G → G)
  exact congr_fun₂ (congr_arg (m <| HomotopyGroup N X x) <| auxGroup_indep i j) ⟦g⟧ ⟦f⟧

theorem symmAt_indep {i} (j) (f : Ω^ N X x) :
    (⟦symmAt i f⟧ : HomotopyGroup N X x) = ⟦symmAt j f⟧ := by
  simp_rw [← fromLoop_symm_toLoop]
  let inv := fun (G) (_ : Group G) => ((·⁻¹) : G → G)
  exact congr_fun (congr_arg (inv <| HomotopyGroup N X x) <| auxGroup_indep i j) ⟦f⟧

/-- Characterization of multiplicative identity -/
theorem one_def [Nonempty N] : (1 : HomotopyGroup N X x) = ⟦const⟧ :=
  rfl

/-- Characterization of multiplication -/
theorem mul_spec [Nonempty N] {i} {p q : Ω^ N X x} :
    -- TODO: introduce `HomotopyGroup.mk` and remove defeq abuse.
    ((· * ·) : _ → _ → HomotopyGroup N X x) ⟦p⟧ ⟦q⟧ = ⟦transAt i q p⟧ := by
  rw [transAt_indep (Classical.arbitrary N) q, ← fromLoop_trans_toLoop]
  apply Quotient.sound
  rfl

/-- Characterization of multiplicative inverse -/
theorem inv_spec [Nonempty N] {i} {p : Ω^ N X x} :
    ((⟦p⟧)⁻¹ : HomotopyGroup N X x) = ⟦symmAt i p⟧ := by
  rw [symmAt_indep (Classical.arbitrary N) p, ← fromLoop_symm_toLoop]
  apply Quotient.sound
  rfl

/-- Multiplication on `HomotopyGroup N X x` is commutative for nontrivial `N`.
  In particular, multiplication on `π_(n+2)` is commutative. -/
instance commGroup [Nontrivial N] : CommGroup (HomotopyGroup N X x) :=
  let h := exists_ne (Classical.arbitrary N)
  @EckmannHilton.commGroup (HomotopyGroup N X x) _ 1 (isUnital_auxGroup <| Classical.choose h) _
    (by
      rintro ⟨a⟩ ⟨b⟩ ⟨c⟩ ⟨d⟩
      apply congr_arg Quotient.mk'
      simp only [fromLoop_trans_toLoop, transAt_distrib <| Classical.choose_spec h, coe_toEquiv,
        loopHomeo_apply, coe_symm_toEquiv, loopHomeo_symm_apply])

end HomotopyGroup<|MERGE_RESOLUTION|>--- conflicted
+++ resolved
@@ -282,14 +282,8 @@
 @[simps!] def homotopyFrom (i : N) {p q : Ω^ N X x} (H : (toLoop i p).Homotopy (toLoop i q)) :
     C(I × I^N, X) :=
   (ContinuousMap.comp ⟨_, ContinuousMap.continuous_uncurry⟩
-<<<<<<< HEAD
           (ContinuousMap.comp ⟨Subtype.val, by fun_prop⟩ H.toContinuousMap).curry).uncurry.comp <|
-    (ContinuousMap.id I).prodMap (Cube.splitAt i).toContinuousMap
--- porting note (#11083): @[simps!] no longer too slow in Lean 4.
-=======
-          (ContinuousMap.comp ⟨Subtype.val, by continuity⟩ H.toContinuousMap).curry).uncurry.comp <|
     (ContinuousMap.id I).prodMap (Cube.splitAt i)
->>>>>>> 4d4e085b
 
 theorem homotopicFrom (i : N) {p q : Ω^ N X x} :
     (toLoop i p).Homotopic (toLoop i q) → Homotopic p q := by
