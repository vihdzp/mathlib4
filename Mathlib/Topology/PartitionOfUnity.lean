/-
Copyright (c) 2021 Yury Kudryashov. All rights reserved.
Released under Apache 2.0 license as described in the file LICENSE.
Authors: Yury Kudryashov
-/
import Mathlib.Algebra.BigOperators.Finprod
import Mathlib.LinearAlgebra.Basis.VectorSpace
import Mathlib.Topology.ContinuousMap.Algebra
import Mathlib.Topology.Compactness.Paracompact
import Mathlib.Topology.ShrinkingLemma
import Mathlib.Topology.UrysohnsLemma
import Mathlib.Topology.ContinuousMap.Ordered

/-!
# Continuous partition of unity

In this file we define `PartitionOfUnity (ι X : Type*) [TopologicalSpace X] (s : Set X := univ)`
to be a continuous partition of unity on `s` indexed by `ι`. More precisely,
`f : PartitionOfUnity ι X s` is a collection of continuous functions `f i : C(X, ℝ)`, `i : ι`,
such that

* the supports of `f i` form a locally finite family of sets;
* each `f i` is nonnegative;
* `∑ᶠ i, f i x = 1` for all `x ∈ s`;
* `∑ᶠ i, f i x ≤ 1` for all `x : X`.

In the case `s = univ` the last assumption follows from the previous one but it is convenient to
have this assumption in the case `s ≠ univ`.

We also define a bump function covering,
`BumpCovering (ι X : Type*) [TopologicalSpace X] (s : Set X := univ)`, to be a collection of
functions `f i : C(X, ℝ)`, `i : ι`, such that

* the supports of `f i` form a locally finite family of sets;
* each `f i` is nonnegative;
* for each `x ∈ s` there exists `i : ι` such that `f i y = 1` in a neighborhood of `x`.

The term is motivated by the smooth case.

If `f` is a bump function covering indexed by a linearly ordered type, then
`g i x = f i x * ∏ᶠ j < i, (1 - f j x)` is a partition of unity, see
`BumpCovering.toPartitionOfUnity`. Note that only finitely many terms `1 - f j x` are not equal
to one, so this product is well-defined.

Note that `g i x = ∏ᶠ j ≤ i, (1 - f j x) - ∏ᶠ j < i, (1 - f j x)`, so most terms in the sum
`∑ᶠ i, g i x` cancel, and we get `∑ᶠ i, g i x = 1 - ∏ᶠ i, (1 - f i x)`, and the latter product
equals zero because one of `f i x` is equal to one.

We say that a partition of unity or a bump function covering `f` is *subordinate* to a family of
sets `U i`, `i : ι`, if the closure of the support of each `f i` is included in `U i`. We use
Urysohn's Lemma to prove that a locally finite open covering of a normal topological space admits a
subordinate bump function covering (hence, a subordinate partition of unity), see
`BumpCovering.exists_isSubordinate_of_locallyFinite`. If `X` is a paracompact space, then any
open covering admits a locally finite refinement, hence it admits a subordinate bump function
covering and a subordinate partition of unity, see `BumpCovering.exists_isSubordinate`.

We also provide two slightly more general versions of these lemmas,
`BumpCovering.exists_isSubordinate_of_locallyFinite_of_prop` and
`BumpCovering.exists_isSubordinate_of_prop`, to be used later in the construction of a smooth
partition of unity.

## Implementation notes

Most (if not all) books only define a partition of unity of the whole space. However, quite a few
proofs only deal with `f i` such that `tsupport (f i)` meets a specific closed subset, and
it is easier to formalize these proofs if we don't have other functions right away.

We use `WellOrderingRel j i` instead of `j < i` in the definition of
`BumpCovering.toPartitionOfUnity` to avoid a `[LinearOrder ι]` assumption. While
`WellOrderingRel j i` is a well order, not only a strict linear order, we never use this property.

## Tags

partition of unity, bump function, Urysohn's lemma, normal space, paracompact space
-/

universe u v

open Function Set Filter Topology

noncomputable section

/-- A continuous partition of unity on a set `s : Set X` is a collection of continuous functions
`f i` such that

* the supports of `f i` form a locally finite family of sets, i.e., for every point `x : X` there
  exists a neighborhood `U ∋ x` such that all but finitely many functions `f i` are zero on `U`;
* the functions `f i` are nonnegative;
* the sum `∑ᶠ i, f i x` is equal to one for every `x ∈ s` and is less than or equal to one
  otherwise.

If `X` is a normal paracompact space, then `PartitionOfUnity.exists_isSubordinate` guarantees
that for every open covering `U : Set (Set X)` of `s` there exists a partition of unity that is
subordinate to `U`.
-/
structure PartitionOfUnity (ι X : Type*) [TopologicalSpace X] (s : Set X := univ) where
  /-- The collection of continuous functions underlying this partition of unity -/
  toFun : ι → C(X, ℝ)
  /-- the supports of the underlying functions are a locally finite family of sets -/
  locallyFinite' : LocallyFinite fun i => support (toFun i)
  /-- the functions are non-negative -/
  nonneg' : 0 ≤ toFun
  /-- the functions sum up to one on `s` -/
  sum_eq_one' : ∀ x ∈ s, ∑ᶠ i, toFun i x = 1
  /-- the functions sum up to at most one, globally -/
  sum_le_one' : ∀ x, ∑ᶠ i, toFun i x ≤ 1

/-- A `BumpCovering ι X s` is an indexed family of functions `f i`, `i : ι`, such that

* the supports of `f i` form a locally finite family of sets, i.e., for every point `x : X` there
  exists a neighborhood `U ∋ x` such that all but finitely many functions `f i` are zero on `U`;
* for all `i`, `x` we have `0 ≤ f i x ≤ 1`;
* each point `x ∈ s` belongs to the interior of `{x | f i x = 1}` for some `i`.

One of the main use cases for a `BumpCovering` is to define a `PartitionOfUnity`, see
`BumpCovering.toPartitionOfUnity`, but some proofs can directly use a `BumpCovering` instead of
a `PartitionOfUnity`.

If `X` is a normal paracompact space, then `BumpCovering.exists_isSubordinate` guarantees that for
every open covering `U : Set (Set X)` of `s` there exists a `BumpCovering` of `s` that is
subordinate to `U`.
-/
structure BumpCovering (ι X : Type*) [TopologicalSpace X] (s : Set X := univ) where
  /-- The collections of continuous functions underlying this bump covering -/
  toFun : ι → C(X, ℝ)
  /-- the supports of the underlying functions are a locally finite family of sets -/
  locallyFinite' : LocallyFinite fun i => support (toFun i)
  /-- the functions are non-negative -/
  nonneg' : 0 ≤ toFun
  /-- the functions are each at most one -/
  le_one' : toFun ≤ 1
  /-- Each point `x ∈ s` belongs to the interior of `{x | f i x = 1}` for some `i`. -/
  eventuallyEq_one' : ∀ x ∈ s, ∃ i, toFun i =ᶠ[𝓝 x] 1

variable {ι : Type u} {X : Type v} [TopologicalSpace X]

namespace PartitionOfUnity

variable {E : Type*} [AddCommMonoid E] [SMulWithZero ℝ E] [TopologicalSpace E] [ContinuousSMul ℝ E]
  {s : Set X} (f : PartitionOfUnity ι X s)

instance : FunLike (PartitionOfUnity ι X s) ι C(X, ℝ) where
  coe := toFun
  coe_injective' f g h := by cases f; cases g; congr

protected theorem locallyFinite : LocallyFinite fun i => support (f i) :=
  f.locallyFinite'

theorem locallyFinite_tsupport : LocallyFinite fun i => tsupport (f i) :=
  f.locallyFinite.closure

theorem nonneg (i : ι) (x : X) : 0 ≤ f i x :=
  f.nonneg' i x

theorem sum_eq_one {x : X} (hx : x ∈ s) : ∑ᶠ i, f i x = 1 :=
  f.sum_eq_one' x hx

/-- If `f` is a partition of unity on `s`, then for every `x ∈ s` there exists an index `i` such
that `0 < f i x`. -/
theorem exists_pos {x : X} (hx : x ∈ s) : ∃ i, 0 < f i x := by
  have H := f.sum_eq_one hx
  contrapose! H
  simpa only [fun i => (H i).antisymm (f.nonneg i x), finsum_zero] using zero_ne_one

theorem sum_le_one (x : X) : ∑ᶠ i, f i x ≤ 1 :=
  f.sum_le_one' x

theorem sum_nonneg (x : X) : 0 ≤ ∑ᶠ i, f i x :=
  finsum_nonneg fun i => f.nonneg i x

theorem le_one (i : ι) (x : X) : f i x ≤ 1 :=
  (single_le_finsum i (f.locallyFinite.point_finite x) fun j => f.nonneg j x).trans (f.sum_le_one x)

section finsupport

variable {s : Set X} (ρ : PartitionOfUnity ι X s) (x₀ : X)

/-- The support of a partition of unity at a point `x₀` as a `Finset`.
  This is the set of `i : ι` such that `x₀ ∈ support f i`, i.e. `f i ≠ x₀`. -/
def finsupport : Finset ι := (ρ.locallyFinite.point_finite x₀).toFinset

@[simp]
theorem mem_finsupport (x₀ : X) {i} :
    i ∈ ρ.finsupport x₀ ↔ i ∈ support fun i ↦ ρ i x₀ := by
  simp only [finsupport, mem_support, Finite.mem_toFinset, mem_setOf_eq]

@[simp]
theorem coe_finsupport (x₀ : X) :
    (ρ.finsupport x₀ : Set ι) = support fun i ↦ ρ i x₀ := by
  ext
  rw [Finset.mem_coe, mem_finsupport]

variable {x₀ : X}

theorem sum_finsupport (hx₀ : x₀ ∈ s) : ∑ i ∈ ρ.finsupport x₀, ρ i x₀ = 1 := by
  rw [← ρ.sum_eq_one hx₀, finsum_eq_sum_of_support_subset _ (ρ.coe_finsupport x₀).superset]

theorem sum_finsupport' (hx₀ : x₀ ∈ s) {I : Finset ι} (hI : ρ.finsupport x₀ ⊆ I) :
    ∑ i ∈ I, ρ i x₀ = 1 := by
  classical
  rw [← Finset.sum_sdiff hI, ρ.sum_finsupport hx₀]
  suffices ∑ i ∈ I \ ρ.finsupport x₀, (ρ i) x₀ = ∑ i ∈ I \ ρ.finsupport x₀, 0 by
    rw [this, add_left_eq_self, Finset.sum_const_zero]
  apply Finset.sum_congr rfl
  rintro x hx
  simp only [Finset.mem_sdiff, ρ.mem_finsupport, mem_support, Classical.not_not] at hx
  exact hx.2

theorem sum_finsupport_smul_eq_finsum {M : Type*} [AddCommGroup M] [Module ℝ M] (φ : ι → X → M) :
    ∑ i ∈ ρ.finsupport x₀, ρ i x₀ • φ i x₀ = ∑ᶠ i, ρ i x₀ • φ i x₀ := by
  apply (finsum_eq_sum_of_support_subset _ _).symm
  have : (fun i ↦ (ρ i) x₀ • φ i x₀) = (fun i ↦ (ρ i) x₀) • (fun i ↦ φ i x₀) :=
    funext fun _ => (Pi.smul_apply' _ _ _).symm
  rw [ρ.coe_finsupport x₀, this, support_smul]
  exact inter_subset_left

end finsupport

section fintsupport -- partitions of unity have locally finite `tsupport`

variable {s : Set X} (ρ : PartitionOfUnity ι X s) (x₀ : X)

/-- The `tsupport`s of a partition of unity are locally finite. -/
theorem finite_tsupport : {i | x₀ ∈ tsupport (ρ i)}.Finite := by
  rcases ρ.locallyFinite x₀ with ⟨t, t_in, ht⟩
  apply ht.subset
  rintro i hi
  simp only [inter_comm]
  exact mem_closure_iff_nhds.mp hi t t_in

/-- The tsupport of a partition of unity at a point `x₀` as a `Finset`.
  This is the set of `i : ι` such that `x₀ ∈ tsupport f i`. -/
def fintsupport (x₀ : X) : Finset ι :=
  (ρ.finite_tsupport x₀).toFinset

theorem mem_fintsupport_iff (i : ι) : i ∈ ρ.fintsupport x₀ ↔ x₀ ∈ tsupport (ρ i) :=
  Finite.mem_toFinset _

theorem eventually_fintsupport_subset :
    ∀ᶠ y in 𝓝 x₀, ρ.fintsupport y ⊆ ρ.fintsupport x₀ := by
  apply (ρ.locallyFinite.closure.eventually_subset (fun _ ↦ isClosed_closure) x₀).mono
  intro y hy z hz
  rw [PartitionOfUnity.mem_fintsupport_iff] at *
  exact hy hz

theorem finsupport_subset_fintsupport : ρ.finsupport x₀ ⊆ ρ.fintsupport x₀ := fun i hi ↦ by
  rw [ρ.mem_fintsupport_iff]
  apply subset_closure
  exact (ρ.mem_finsupport x₀).mp hi

theorem eventually_finsupport_subset : ∀ᶠ y in 𝓝 x₀, ρ.finsupport y ⊆ ρ.fintsupport x₀ :=
  (ρ.eventually_fintsupport_subset x₀).mono
    fun y hy ↦ (ρ.finsupport_subset_fintsupport y).trans hy

end fintsupport

/-- If `f` is a partition of unity on `s : Set X` and `g : X → E` is continuous at every point of
the topological support of some `f i`, then `fun x ↦ f i x • g x` is continuous on the whole space.
-/
theorem continuous_smul {g : X → E} {i : ι} (hg : ∀ x ∈ tsupport (f i), ContinuousAt g x) :
    Continuous fun x => f i x • g x :=
  continuous_of_tsupport fun x hx =>
    ((f i).continuousAt x).smul <| hg x <| tsupport_smul_subset_left _ _ hx

/-- If `f` is a partition of unity on a set `s : Set X` and `g : ι → X → E` is a family of functions
such that each `g i` is continuous at every point of the topological support of `f i`, then the sum
`fun x ↦ ∑ᶠ i, f i x • g i x` is continuous on the whole space. -/
theorem continuous_finsum_smul [ContinuousAdd E] {g : ι → X → E}
    (hg : ∀ (i), ∀ x ∈ tsupport (f i), ContinuousAt (g i) x) :
    Continuous fun x => ∑ᶠ i, f i x • g i x :=
  (continuous_finsum fun i => f.continuous_smul (hg i)) <|
    f.locallyFinite.subset fun _ => support_smul_subset_left _ _

/-- A partition of unity `f i` is subordinate to a family of sets `U i` indexed by the same type if
for each `i` the closure of the support of `f i` is a subset of `U i`. -/
def IsSubordinate (U : ι → Set X) : Prop :=
  ∀ i, tsupport (f i) ⊆ U i

variable {f}

theorem exists_finset_nhd' {s : Set X} (ρ : PartitionOfUnity ι X s) (x₀ : X) :
    ∃ I : Finset ι, (∀ᶠ x in 𝓝[s] x₀, ∑ i ∈ I, ρ i x = 1) ∧
      ∀ᶠ x in 𝓝 x₀, support (ρ · x) ⊆ I := by
  rcases ρ.locallyFinite.exists_finset_support x₀ with ⟨I, hI⟩
  refine ⟨I, eventually_nhdsWithin_iff.mpr (hI.mono fun x hx x_in ↦ ?_), hI⟩
  have : ∑ᶠ i : ι, ρ i x = ∑ i ∈ I, ρ i x := finsum_eq_sum_of_support_subset _ hx
  rwa [eq_comm, ρ.sum_eq_one x_in] at this

theorem exists_finset_nhd (ρ : PartitionOfUnity ι X univ) (x₀ : X) :
    ∃ I : Finset ι, ∀ᶠ x in 𝓝 x₀, ∑ i ∈ I, ρ i x = 1 ∧ support (ρ · x) ⊆ I := by
  rcases ρ.exists_finset_nhd' x₀ with ⟨I, H⟩
  use I
  rwa [nhdsWithin_univ, ← eventually_and] at H

theorem exists_finset_nhd_support_subset {U : ι → Set X} (hso : f.IsSubordinate U)
    (ho : ∀ i, IsOpen (U i)) (x : X) :
    ∃ is : Finset ι, ∃ n ∈ 𝓝 x, n ⊆ ⋂ i ∈ is, U i ∧ ∀ z ∈ n, (support (f · z)) ⊆ is :=
  f.locallyFinite.exists_finset_nhd_support_subset hso ho x

/-- If `f` is a partition of unity that is subordinate to a family of open sets `U i` and
`g : ι → X → E` is a family of functions such that each `g i` is continuous on `U i`, then the sum
`fun x ↦ ∑ᶠ i, f i x • g i x` is a continuous function. -/
theorem IsSubordinate.continuous_finsum_smul [ContinuousAdd E] {U : ι → Set X}
    (ho : ∀ i, IsOpen (U i)) (hf : f.IsSubordinate U) {g : ι → X → E}
    (hg : ∀ i, ContinuousOn (g i) (U i)) : Continuous fun x => ∑ᶠ i, f i x • g i x :=
  f.continuous_finsum_smul fun i _ hx => (hg i).continuousAt <| (ho i).mem_nhds <| hf i hx

end PartitionOfUnity

namespace BumpCovering

variable {s : Set X} (f : BumpCovering ι X s)

instance : FunLike (BumpCovering ι X s) ι C(X, ℝ) where
  coe := toFun
  coe_injective' f g h := by cases f; cases g; congr
<<<<<<< HEAD
=======

@[simp] lemma toFun_eq_coe : f.toFun = f := rfl
>>>>>>> 3b9c3221

protected theorem locallyFinite : LocallyFinite fun i => support (f i) :=
  f.locallyFinite'

theorem locallyFinite_tsupport : LocallyFinite fun i => tsupport (f i) :=
  f.locallyFinite.closure

protected theorem point_finite (x : X) : { i | f i x ≠ 0 }.Finite :=
  f.locallyFinite.point_finite x

theorem nonneg (i : ι) (x : X) : 0 ≤ f i x :=
  f.nonneg' i x

theorem le_one (i : ι) (x : X) : f i x ≤ 1 :=
  f.le_one' i x

open Classical in
/-- A `BumpCovering` that consists of a single function, uniformly equal to one, defined as an
example for `Inhabited` instance. -/
protected def single (i : ι) (s : Set X) : BumpCovering ι X s where
  toFun := Pi.single i 1
  locallyFinite' x := by
    refine ⟨univ, univ_mem, (finite_singleton i).subset ?_⟩
    rintro j ⟨x, hx, -⟩
    contrapose! hx
    rw [mem_singleton_iff] at hx
    simp [hx]
  nonneg' := le_update_iff.2 ⟨fun _ => zero_le_one, fun _ _ => le_rfl⟩
  le_one' := update_le_iff.2 ⟨le_rfl, fun _ _ _ => zero_le_one⟩
  eventuallyEq_one' x _ := ⟨i, by rw [Pi.single_eq_same, ContinuousMap.coe_one]⟩

open Classical in
@[simp]
theorem coe_single (i : ι) (s : Set X) : ⇑(BumpCovering.single i s) = Pi.single i 1 := by
  rfl

instance [Inhabited ι] : Inhabited (BumpCovering ι X s) :=
  ⟨BumpCovering.single default s⟩

/-- A collection of bump functions `f i` is subordinate to a family of sets `U i` indexed by the
same type if for each `i` the closure of the support of `f i` is a subset of `U i`. -/
def IsSubordinate (f : BumpCovering ι X s) (U : ι → Set X) : Prop :=
  ∀ i, tsupport (f i) ⊆ U i

theorem IsSubordinate.mono {f : BumpCovering ι X s} {U V : ι → Set X} (hU : f.IsSubordinate U)
    (hV : ∀ i, U i ⊆ V i) : f.IsSubordinate V :=
  fun i => Subset.trans (hU i) (hV i)

/-- If `X` is a normal topological space and `U i`, `i : ι`, is a locally finite open covering of a
closed set `s`, then there exists a `BumpCovering ι X s` that is subordinate to `U`. If `X` is a
paracompact space, then the assumption `hf : LocallyFinite U` can be omitted, see
`BumpCovering.exists_isSubordinate`. This version assumes that `p : (X → ℝ) → Prop` is a predicate
that satisfies Urysohn's lemma, and provides a `BumpCovering` such that each function of the
covering satisfies `p`. -/
theorem exists_isSubordinate_of_locallyFinite_of_prop [NormalSpace X] (p : (X → ℝ) → Prop)
    (h01 : ∀ s t, IsClosed s → IsClosed t → Disjoint s t →
      ∃ f : C(X, ℝ), p f ∧ EqOn f 0 s ∧ EqOn f 1 t ∧ ∀ x, f x ∈ Icc (0 : ℝ) 1)
    (hs : IsClosed s) (U : ι → Set X) (ho : ∀ i, IsOpen (U i)) (hf : LocallyFinite U)
    (hU : s ⊆ ⋃ i, U i) : ∃ f : BumpCovering ι X s, (∀ i, p (f i)) ∧ f.IsSubordinate U := by
  rcases exists_subset_iUnion_closure_subset hs ho (fun x _ => hf.point_finite x) hU with
    ⟨V, hsV, hVo, hVU⟩
  have hVU' : ∀ i, V i ⊆ U i := fun i => Subset.trans subset_closure (hVU i)
  rcases exists_subset_iUnion_closure_subset hs hVo (fun x _ => (hf.subset hVU').point_finite x)
      hsV with
    ⟨W, hsW, hWo, hWV⟩
  choose f hfp hf0 hf1 hf01 using fun i =>
    h01 _ _ (isClosed_compl_iff.2 <| hVo i) isClosed_closure
      (disjoint_right.2 fun x hx => Classical.not_not.2 (hWV i hx))
  have hsupp : ∀ i, support (f i) ⊆ V i := fun i => support_subset_iff'.2 (hf0 i)
  refine ⟨⟨f, hf.subset fun i => Subset.trans (hsupp i) (hVU' i), fun i x => (hf01 i x).1,
      fun i x => (hf01 i x).2, fun x hx => ?_⟩,
    hfp, fun i => Subset.trans (closure_mono (hsupp i)) (hVU i)⟩
  rcases mem_iUnion.1 (hsW hx) with ⟨i, hi⟩
  exact ⟨i, ((hf1 i).mono subset_closure).eventuallyEq_of_mem ((hWo i).mem_nhds hi)⟩

/-- If `X` is a normal topological space and `U i`, `i : ι`, is a locally finite open covering of a
closed set `s`, then there exists a `BumpCovering ι X s` that is subordinate to `U`. If `X` is a
paracompact space, then the assumption `hf : LocallyFinite U` can be omitted, see
`BumpCovering.exists_isSubordinate`. -/
theorem exists_isSubordinate_of_locallyFinite [NormalSpace X] (hs : IsClosed s) (U : ι → Set X)
    (ho : ∀ i, IsOpen (U i)) (hf : LocallyFinite U) (hU : s ⊆ ⋃ i, U i) :
    ∃ f : BumpCovering ι X s, f.IsSubordinate U :=
  let ⟨f, _, hfU⟩ :=
    exists_isSubordinate_of_locallyFinite_of_prop (fun _ => True)
      (fun _ _ hs ht hd =>
        (exists_continuous_zero_one_of_isClosed hs ht hd).imp fun _ hf => ⟨trivial, hf⟩)
      hs U ho hf hU
  ⟨f, hfU⟩

/-- If `X` is a paracompact normal topological space and `U` is an open covering of a closed set
`s`, then there exists a `BumpCovering ι X s` that is subordinate to `U`. This version assumes that
`p : (X → ℝ) → Prop` is a predicate that satisfies Urysohn's lemma, and provides a
`BumpCovering` such that each function of the covering satisfies `p`. -/
theorem exists_isSubordinate_of_prop [NormalSpace X] [ParacompactSpace X] (p : (X → ℝ) → Prop)
    (h01 : ∀ s t, IsClosed s → IsClosed t → Disjoint s t →
      ∃ f : C(X, ℝ), p f ∧ EqOn f 0 s ∧ EqOn f 1 t ∧ ∀ x, f x ∈ Icc (0 : ℝ) 1)
    (hs : IsClosed s) (U : ι → Set X) (ho : ∀ i, IsOpen (U i)) (hU : s ⊆ ⋃ i, U i) :
    ∃ f : BumpCovering ι X s, (∀ i, p (f i)) ∧ f.IsSubordinate U := by
  rcases precise_refinement_set hs _ ho hU with ⟨V, hVo, hsV, hVf, hVU⟩
  rcases exists_isSubordinate_of_locallyFinite_of_prop p h01 hs V hVo hVf hsV with ⟨f, hfp, hf⟩
  exact ⟨f, hfp, hf.mono hVU⟩

/-- If `X` is a paracompact normal topological space and `U` is an open covering of a closed set
`s`, then there exists a `BumpCovering ι X s` that is subordinate to `U`. -/
theorem exists_isSubordinate [NormalSpace X] [ParacompactSpace X] (hs : IsClosed s) (U : ι → Set X)
    (ho : ∀ i, IsOpen (U i)) (hU : s ⊆ ⋃ i, U i) : ∃ f : BumpCovering ι X s, f.IsSubordinate U := by
  rcases precise_refinement_set hs _ ho hU with ⟨V, hVo, hsV, hVf, hVU⟩
  rcases exists_isSubordinate_of_locallyFinite hs V hVo hVf hsV with ⟨f, hf⟩
  exact ⟨f, hf.mono hVU⟩

/-- If `X` is a locally compact T2 topological space and `U i`, `i : ι`, is a locally finite open
covering of a compact set `s`, then there exists a `BumpCovering ι X s` that is subordinate to `U`.
If `X` is a paracompact space, then the assumption `hf : LocallyFinite U` can be omitted, see
`BumpCovering.exists_isSubordinate`. This version assumes that `p : (X → ℝ) → Prop` is a predicate
that satisfies Urysohn's lemma, and provides a `BumpCovering` such that each function of the
covering satisfies `p`. -/
theorem exists_isSubordinate_of_locallyFinite_of_prop_t2space [LocallyCompactSpace X] [T2Space X]
    (p : (X → ℝ) → Prop) (h01 : ∀ s t, IsClosed s → IsCompact t → Disjoint s t → ∃ f : C(X, ℝ),
    p f ∧ EqOn f 0 s ∧ EqOn f 1 t ∧ ∀ x, f x ∈ Icc (0 : ℝ) 1)
    (hs : IsCompact s) (U : ι → Set X) (ho : ∀ i, IsOpen (U i)) (hf : LocallyFinite U)
    (hU : s ⊆ ⋃ i, U i) :
    ∃ f : BumpCovering ι X s, (∀ i, p (f i)) ∧ f.IsSubordinate U ∧
      ∀ i, HasCompactSupport (f i) := by
  rcases exists_subset_iUnion_closure_subset_t2space hs ho (fun x _ => hf.point_finite x) hU with
    ⟨V, hsV, hVo, hVU, hcp⟩
  have hVU' i : V i ⊆ U i := subset_closure.trans (hVU i)
  rcases exists_subset_iUnion_closure_subset_t2space hs hVo
    (fun x _ => (hf.subset hVU').point_finite x) hsV with ⟨W, hsW, hWo, hWV, hWc⟩
  choose f hfp hf0 hf1 hf01 using fun i =>
    h01 _ _ (isClosed_compl_iff.2 <| hVo i) (hWc i)
      (disjoint_right.2 fun x hx => Classical.not_not.2 (hWV i hx))
  have hsupp i : support (f i) ⊆ V i := support_subset_iff'.2 (hf0 i)
  refine ⟨⟨f, hf.subset fun i => Subset.trans (hsupp i) (hVU' i), fun i x => (hf01 i x).1,
      fun i x => (hf01 i x).2, fun x hx => ?_⟩,
    hfp, fun i => Subset.trans (closure_mono (hsupp i)) (hVU i),
    fun i => IsCompact.of_isClosed_subset (hcp i) isClosed_closure <| closure_mono (hsupp i)⟩
  rcases mem_iUnion.1 (hsW hx) with ⟨i, hi⟩
  exact ⟨i, ((hf1 i).mono subset_closure).eventuallyEq_of_mem ((hWo i).mem_nhds hi)⟩

/-- If `X` is a normal topological space and `U i`, `i : ι`, is a locally finite open covering of a
closed set `s`, then there exists a `BumpCovering ι X s` that is subordinate to `U`. If `X` is a
paracompact space, then the assumption `hf : LocallyFinite U` can be omitted, see
`BumpCovering.exists_isSubordinate`. -/
theorem exists_isSubordinate_hasCompactSupport_of_locallyFinite_t2space [LocallyCompactSpace X]
    [T2Space X]
    (hs : IsCompact s) (U : ι → Set X) (ho : ∀ i, IsOpen (U i)) (hf : LocallyFinite U)
    (hU : s ⊆ ⋃ i, U i) :
    ∃ f : BumpCovering ι X s, f.IsSubordinate U ∧ ∀ i, HasCompactSupport (f i) := by
  -- need to switch 0 and 1 in `exists_continuous_zero_one_of_isCompact`
  simpa using
    exists_isSubordinate_of_locallyFinite_of_prop_t2space (fun _ => True)
      (fun _ _ ht hs hd =>
        (exists_continuous_zero_one_of_isCompact' hs ht hd.symm).imp fun _ hf => ⟨trivial, hf⟩)
      hs U ho hf hU

/-- Index of a bump function such that `fs i =ᶠ[𝓝 x] 1`. -/
def ind (x : X) (hx : x ∈ s) : ι :=
  (f.eventuallyEq_one' x hx).choose

theorem eventuallyEq_one (x : X) (hx : x ∈ s) : f (f.ind x hx) =ᶠ[𝓝 x] 1 :=
  (f.eventuallyEq_one' x hx).choose_spec

theorem ind_apply (x : X) (hx : x ∈ s) : f (f.ind x hx) x = 1 :=
  (f.eventuallyEq_one x hx).eq_of_nhds

/-- Partition of unity defined by a `BumpCovering`. We use this auxiliary definition to prove some
properties of the new family of functions before bundling it into a `PartitionOfUnity`. Do not use
this definition, use `BumpCovering.toPartitionOfUnity` instead.

The partition of unity is given by the formula `g i x = f i x * ∏ᶠ j < i, (1 - f j x)`. In other
words, `g i x = ∏ᶠ j < i, (1 - f j x) - ∏ᶠ j ≤ i, (1 - f j x)`, so
`∑ᶠ i, g i x = 1 - ∏ᶠ j, (1 - f j x)`. If `x ∈ s`, then one of `f j x` equals one, hence the product
of `1 - f j x` vanishes, and `∑ᶠ i, g i x = 1`.

In order to avoid an assumption `LinearOrder ι`, we use `WellOrderingRel` instead of `(<)`. -/
def toPOUFun (i : ι) (x : X) : ℝ :=
  f i x * ∏ᶠ (j) (_ : WellOrderingRel j i), (1 - f j x)

theorem toPOUFun_zero_of_zero {i : ι} {x : X} (h : f i x = 0) : f.toPOUFun i x = 0 := by
  rw [toPOUFun, h, zero_mul]

theorem support_toPOUFun_subset (i : ι) : support (f.toPOUFun i) ⊆ support (f i) :=
  fun _ => mt <| f.toPOUFun_zero_of_zero

open Classical in
theorem toPOUFun_eq_mul_prod (i : ι) (x : X) (t : Finset ι)
    (ht : ∀ j, WellOrderingRel j i → f j x ≠ 0 → j ∈ t) :
    f.toPOUFun i x = f i x * ∏ j ∈ t.filter fun j => WellOrderingRel j i, (1 - f j x) := by
  refine congr_arg _ (finprod_cond_eq_prod_of_cond_iff _ fun {j} hj => ?_)
  rw [Ne, sub_eq_self] at hj
  rw [Finset.mem_filter, Iff.comm, and_iff_right_iff_imp]
  exact flip (ht j) hj

theorem sum_toPOUFun_eq (x : X) : ∑ᶠ i, f.toPOUFun i x = 1 - ∏ᶠ i, (1 - f i x) := by
  set s := (f.point_finite x).toFinset
  have hs : (s : Set ι) = { i | f i x ≠ 0 } := Finite.coe_toFinset _
  have A : (support fun i => toPOUFun f i x) ⊆ s := by
    rw [hs]
    exact fun i hi => f.support_toPOUFun_subset i hi
  have B : (mulSupport fun i => 1 - f i x) ⊆ s := by
    rw [hs, mulSupport_one_sub]
    exact fun i => id
  classical
  letI : LinearOrder ι := linearOrderOfSTO WellOrderingRel
  rw [finsum_eq_sum_of_support_subset _ A, finprod_eq_prod_of_mulSupport_subset _ B,
    Finset.prod_one_sub_ordered, sub_sub_cancel]
  refine Finset.sum_congr rfl fun i _ => ?_
  convert f.toPOUFun_eq_mul_prod _ _ _ fun j _ hj => _
  rwa [Finite.mem_toFinset]

open Classical in
theorem exists_finset_toPOUFun_eventuallyEq (i : ι) (x : X) : ∃ t : Finset ι,
    f.toPOUFun i =ᶠ[𝓝 x] f i * ∏ j ∈ t.filter fun j => WellOrderingRel j i, (1 - f j) := by
  rcases f.locallyFinite x with ⟨U, hU, hf⟩
  use hf.toFinset
  filter_upwards [hU] with y hyU
  simp only [ContinuousMap.coe_prod, Pi.mul_apply, Finset.prod_apply]
  apply toPOUFun_eq_mul_prod
  intro j _ hj
  exact hf.mem_toFinset.2 ⟨y, ⟨hj, hyU⟩⟩

theorem continuous_toPOUFun (i : ι) : Continuous (f.toPOUFun i) := by
  refine (f i).continuous.mul <|
    continuous_finprod_cond (fun j _ => continuous_const.sub (f j).continuous) ?_
  simp only [mulSupport_one_sub]
  exact f.locallyFinite

/-- The partition of unity defined by a `BumpCovering`.

The partition of unity is given by the formula `g i x = f i x * ∏ᶠ j < i, (1 - f j x)`. In other
words, `g i x = ∏ᶠ j < i, (1 - f j x) - ∏ᶠ j ≤ i, (1 - f j x)`, so
`∑ᶠ i, g i x = 1 - ∏ᶠ j, (1 - f j x)`. If `x ∈ s`, then one of `f j x` equals one, hence the product
of `1 - f j x` vanishes, and `∑ᶠ i, g i x = 1`.

In order to avoid an assumption `LinearOrder ι`, we use `WellOrderingRel` instead of `(<)`. -/
def toPartitionOfUnity : PartitionOfUnity ι X s where
  toFun i := ⟨f.toPOUFun i, f.continuous_toPOUFun i⟩
  locallyFinite' := f.locallyFinite.subset f.support_toPOUFun_subset
  nonneg' i x :=
    mul_nonneg (f.nonneg i x) (finprod_cond_nonneg fun j _ => sub_nonneg.2 <| f.le_one j x)
  sum_eq_one' x hx := by
    simp only [ContinuousMap.coe_mk, sum_toPOUFun_eq, sub_eq_self]
    apply finprod_eq_zero (fun i => 1 - f i x) (f.ind x hx)
    · simp only [f.ind_apply x hx, sub_self]
    · rw [mulSupport_one_sub]
      exact f.point_finite x
  sum_le_one' x := by
    simp only [ContinuousMap.coe_mk, sum_toPOUFun_eq, sub_le_self_iff]
    exact finprod_nonneg fun i => sub_nonneg.2 <| f.le_one i x

theorem toPartitionOfUnity_apply (i : ι) (x : X) :
    f.toPartitionOfUnity i x = f i x * ∏ᶠ (j) (_ : WellOrderingRel j i), (1 - f j x) := rfl

open Classical in
theorem toPartitionOfUnity_eq_mul_prod (i : ι) (x : X) (t : Finset ι)
    (ht : ∀ j, WellOrderingRel j i → f j x ≠ 0 → j ∈ t) :
    f.toPartitionOfUnity i x = f i x * ∏ j ∈ t.filter fun j => WellOrderingRel j i, (1 - f j x) :=
  f.toPOUFun_eq_mul_prod i x t ht

open Classical in
theorem exists_finset_toPartitionOfUnity_eventuallyEq (i : ι) (x : X) : ∃ t : Finset ι,
    f.toPartitionOfUnity i =ᶠ[𝓝 x] f i * ∏ j ∈ t.filter fun j => WellOrderingRel j i, (1 - f j) :=
  f.exists_finset_toPOUFun_eventuallyEq i x

theorem toPartitionOfUnity_zero_of_zero {i : ι} {x : X} (h : f i x = 0) :
    f.toPartitionOfUnity i x = 0 :=
  f.toPOUFun_zero_of_zero h

theorem support_toPartitionOfUnity_subset (i : ι) :
    support (f.toPartitionOfUnity i) ⊆ support (f i) :=
  f.support_toPOUFun_subset i

theorem sum_toPartitionOfUnity_eq (x : X) :
    ∑ᶠ i, f.toPartitionOfUnity i x = 1 - ∏ᶠ i, (1 - f i x) :=
  f.sum_toPOUFun_eq x

theorem IsSubordinate.toPartitionOfUnity {f : BumpCovering ι X s} {U : ι → Set X}
    (h : f.IsSubordinate U) : f.toPartitionOfUnity.IsSubordinate U :=
  fun i => Subset.trans (closure_mono <| f.support_toPartitionOfUnity_subset i) (h i)

end BumpCovering

namespace PartitionOfUnity

variable {s : Set X}

instance [Inhabited ι] : Inhabited (PartitionOfUnity ι X s) :=
  ⟨BumpCovering.toPartitionOfUnity default⟩

/-- If `X` is a normal topological space and `U` is a locally finite open covering of a closed set
`s`, then there exists a `PartitionOfUnity ι X s` that is subordinate to `U`. If `X` is a
paracompact space, then the assumption `hf : LocallyFinite U` can be omitted, see
`BumpCovering.exists_isSubordinate`. -/
theorem exists_isSubordinate_of_locallyFinite [NormalSpace X] (hs : IsClosed s) (U : ι → Set X)
    (ho : ∀ i, IsOpen (U i)) (hf : LocallyFinite U) (hU : s ⊆ ⋃ i, U i) :
    ∃ f : PartitionOfUnity ι X s, f.IsSubordinate U :=
  let ⟨f, hf⟩ := BumpCovering.exists_isSubordinate_of_locallyFinite hs U ho hf hU
  ⟨f.toPartitionOfUnity, hf.toPartitionOfUnity⟩

/-- If `X` is a paracompact normal topological space and `U` is an open covering of a closed set
`s`, then there exists a `PartitionOfUnity ι X s` that is subordinate to `U`. -/
theorem exists_isSubordinate [NormalSpace X] [ParacompactSpace X] (hs : IsClosed s) (U : ι → Set X)
    (ho : ∀ i, IsOpen (U i)) (hU : s ⊆ ⋃ i, U i) :
    ∃ f : PartitionOfUnity ι X s, f.IsSubordinate U :=
  let ⟨f, hf⟩ := BumpCovering.exists_isSubordinate hs U ho hU
  ⟨f.toPartitionOfUnity, hf.toPartitionOfUnity⟩

/-- If `X` is a locally compact T2 topological space and `U` is a locally finite open covering of a
compact set `s`, then there exists a `PartitionOfUnity ι X s` that is subordinate to `U`. -/
theorem exists_isSubordinate_of_locallyFinite_t2space [LocallyCompactSpace X] [T2Space X]
    (hs : IsCompact s) (U : ι → Set X) (ho : ∀ i, IsOpen (U i)) (hf : LocallyFinite U)
    (hU : s ⊆ ⋃ i, U i) :
    ∃ f : PartitionOfUnity ι X s, f.IsSubordinate U ∧ ∀ i, HasCompactSupport (f i) :=
  let ⟨f, hfsub, hfcp⟩ :=
    BumpCovering.exists_isSubordinate_hasCompactSupport_of_locallyFinite_t2space hs U ho hf hU
  ⟨f.toPartitionOfUnity, hfsub.toPartitionOfUnity, fun i => IsCompact.of_isClosed_subset (hfcp i)
    isClosed_closure <| closure_mono (f.support_toPartitionOfUnity_subset i)⟩

end PartitionOfUnity

/-- A variation of **Urysohn's lemma**.

In a locally compact T2 space `X`, for a compact set `t` and a finite family of open sets `{s i}_i`
such that `t ⊆ ⋃ i, s i`, there is a family of compactly supported continuous functions `{f i}_i`
supported in `s i`, `∑ i, f i x = 1` on `t` and `0 ≤ f i x ≤ 1`. -/
theorem exists_continuous_sum_one_of_isOpen_isCompact [T2Space X] [LocallyCompactSpace X]
    {n : ℕ} {t : Set X} {s : Fin n → Set X} (hs : ∀ (i : Fin n), IsOpen (s i)) (htcp : IsCompact t)
    (hst : t ⊆ ⋃ i, s i) :
    ∃ f : Fin n → C(X, ℝ), (∀ (i : Fin n), tsupport (f i) ⊆ s i) ∧ EqOn (∑ i, f i) 1 t
      ∧ (∀ (i : Fin n), ∀ (x : X), f i x ∈ Icc (0 : ℝ) 1)
      ∧ (∀ (i : Fin n), HasCompactSupport (f i)) := by
  obtain ⟨f, hfsub, hfcp⟩ := PartitionOfUnity.exists_isSubordinate_of_locallyFinite_t2space htcp s
    hs (locallyFinite_of_finite _) hst
  use f
  refine ⟨fun i ↦ hfsub i, ?_, ?_, fun i => hfcp i⟩
  · intro x hx
    simp only [Finset.sum_apply, Pi.one_apply]
    have h := f.sum_eq_one' x hx
    simp at h
    rw [finsum_eq_sum (fun i => (f.toFun i) x)
      (Finite.subset finite_univ (subset_univ (support fun i ↦ (f.toFun i) x)))] at h
    simp only [Finite.toFinset_setOf, ne_eq] at h
    rw [← h, ← Finset.sum_subset
      (Finset.subset_univ (Finset.filter (fun (j : Fin n) ↦ ¬(f.toFun j) x = 0) Finset.univ))
      (by intro j hju hj
          simp only [Finset.mem_filter, Finset.mem_univ, true_and, Decidable.not_not] at hj
          exact hj)]
    rfl
  intro i x
  refine ⟨f.nonneg i x, ?_⟩
  by_cases h0 : f i x = 0
  · rw [h0]
    exact zero_le_one
  rw [← Finset.sum_singleton (f ·  x) i]
  apply le_trans _ (f.sum_le_one' x)
  rw [finsum_eq_sum (f.toFun ·  x) (by exact toFinite (support (f.toFun · x)))]
  simp only [Finite.toFinset_setOf, ne_eq]
  gcongr with z hz
  · exact fun j _ _ => f.nonneg j x
  simp only [Finset.singleton_subset_iff, Finset.mem_filter, Finset.mem_univ, true_and]
  exact h0<|MERGE_RESOLUTION|>--- conflicted
+++ resolved
@@ -314,11 +314,8 @@
 instance : FunLike (BumpCovering ι X s) ι C(X, ℝ) where
   coe := toFun
   coe_injective' f g h := by cases f; cases g; congr
-<<<<<<< HEAD
-=======
 
 @[simp] lemma toFun_eq_coe : f.toFun = f := rfl
->>>>>>> 3b9c3221
 
 protected theorem locallyFinite : LocallyFinite fun i => support (f i) :=
   f.locallyFinite'
