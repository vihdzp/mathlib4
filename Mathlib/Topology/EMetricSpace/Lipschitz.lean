--- conflicted
+++ resolved
@@ -484,11 +484,7 @@
     (hb : ∀ b ∈ t', ContinuousOn (fun x => f (x, b)) s) : ContinuousOn f (s ×ˢ t) :=
   have : ContinuousOn (f ∘ Prod.swap) (t ×ˢ s) :=
     continuousOn_prod_of_subset_closure_continuousOn_lipschitzOnWith _ ht' htt' K hb ha
-<<<<<<< HEAD
-  this.comp continuous_swap.continuousOn mapsTo_swap_prod
-=======
   this.comp continuous_swap.continuousOn (mapsTo_swap_prod _ _)
->>>>>>> 69b0864b
 
 theorem continuousOn_prod_of_continuousOn_lipschitzOnWith' [TopologicalSpace α]
     [PseudoEMetricSpace β] [PseudoEMetricSpace γ] (f : α × β → γ) {s : Set α} {t : Set β} (K : ℝ≥0)
@@ -496,11 +492,7 @@
     (hb : ∀ b ∈ t, ContinuousOn (fun x => f (x, b)) s) : ContinuousOn f (s ×ˢ t) :=
   have : ContinuousOn (f ∘ Prod.swap) (t ×ˢ s) :=
     continuousOn_prod_of_continuousOn_lipschitzOnWith _ K hb ha
-<<<<<<< HEAD
-  this.comp continuous_swap.continuousOn mapsTo_swap_prod
-=======
   this.comp continuous_swap.continuousOn (mapsTo_swap_prod _ _)
->>>>>>> 69b0864b
 
 theorem continuous_prod_of_dense_continuous_lipschitzWith' [TopologicalSpace α]
     [PseudoEMetricSpace β] [PseudoEMetricSpace γ] (f : α × β → γ) (K : ℝ≥0) {t : Set β}
@@ -512,11 +504,7 @@
 
 theorem continuous_prod_of_continuous_lipschitzWith' [TopologicalSpace α] [PseudoEMetricSpace β]
     [PseudoEMetricSpace γ] (f : α × β → γ) (K : ℝ≥0) (ha : ∀ a, LipschitzWith K fun y => f (a, y))
-<<<<<<< HEAD
-    (hb : ∀ b, Continuous fun x => f (x, b)): Continuous f :=
-=======
     (hb : ∀ b, Continuous fun x => f (x, b)) : Continuous f :=
->>>>>>> 69b0864b
   have : Continuous (f ∘ Prod.swap) :=
     continuous_prod_of_continuous_lipschitzWith _ K hb ha
   this.comp continuous_swap