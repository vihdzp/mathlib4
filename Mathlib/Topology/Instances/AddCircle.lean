--- conflicted
+++ resolved
@@ -346,13 +346,6 @@
   rfl
 end
 
-<<<<<<< HEAD
-lemma div_mul_period_eq_nsmul (m n : ℕ) :
-    (↑(↑m / ↑n * p) : AddCircle p) = m • ((p / n : 𝕜) : AddCircle p) := by
-  rw [mul_comm_div, ← nsmul_eq_mul, coe_nsmul]
-
-variable [hp : Fact (0 < p)]
-=======
 lemma natCast_div_mul_eq_nsmul (r : 𝕜) (m : ℕ) :
     (↑(↑m / q * r) : AddCircle p) = m • (r / q : AddCircle p) := by
   rw [mul_comm_div, ← nsmul_eq_mul, coe_nsmul]
@@ -362,7 +355,6 @@
   rw [mul_comm_div, ← zsmul_eq_mul, coe_zsmul]
 
 variable [LinearOrder 𝕜] [IsStrictOrderedRing 𝕜] [hp : Fact (0 < p)]
->>>>>>> 85ff0a1d
 
 section FloorRing
 
@@ -403,11 +395,7 @@
 variable (p) in
 theorem gcd_mul_addOrderOf_div_eq {n : ℕ} (m : ℕ) (hn : 0 < n) :
     m.gcd n * addOrderOf (↑(↑m / ↑n * p) : AddCircle p) = n := by
-<<<<<<< HEAD
-  rw [div_mul_period_eq_nsmul, IsOfFinAddOrder.addOrderOf_nsmul]
-=======
   rw [natCast_div_mul_eq_nsmul, IsOfFinAddOrder.addOrderOf_nsmul]
->>>>>>> 85ff0a1d
   · rw [addOrderOf_period_div hn, Nat.gcd_comm, Nat.mul_div_cancel']
     exact n.gcd_dvd_left m
   · rwa [← addOrderOf_pos_iff, addOrderOf_period_div hn]
@@ -492,11 +480,7 @@
     Equiv.ofBijective (fun m => ⟨↑((m : 𝕜) / n * p), addOrderOf_div_of_gcd_eq_one hn m.prop.2⟩)
       (by
         refine ⟨fun m₁ m₂ h => Subtype.ext ?_, fun u => ?_⟩
-<<<<<<< HEAD
-        · simp_rw [Subtype.mk_eq_mk, div_mul_period_eq_nsmul] at h
-=======
         · simp_rw [Subtype.mk_eq_mk, natCast_div_mul_eq_nsmul] at h
->>>>>>> 85ff0a1d
           refine nsmul_injOn_Iio_addOrderOf ?_ ?_ h <;> rw [addOrderOf_period_div hn]
           exacts [m₁.2.1, m₂.2.1]
         · obtain ⟨m, hmn, hg, he⟩ := (addOrderOf_eq_pos_iff hn).mp u.2
@@ -522,12 +506,9 @@
     {u : AddCircle p | addOrderOf u = n}.Finite :=
   finite_coe_iff.mp <| Nat.finite_of_card_ne_zero <| by simp [hn.ne']
 
-<<<<<<< HEAD
-=======
 @[deprecated (since := "2025-03-26")]
 alias finite_setOf_add_order_eq := finite_setOf_addOrderOf_eq
 
->>>>>>> 85ff0a1d
 theorem finite_torsion {n : ℕ} (hn : 0 < n) :
     { u : AddCircle p | n • u = 0 }.Finite := by
   convert Set.finite_range (fun m : Fin n ↦ (↑(↑m / ↑n * p) : AddCircle p))
