--- conflicted
+++ resolved
@@ -133,15 +133,11 @@
 
 section BoundarylessManifold
 
-<<<<<<< HEAD
-lemma _root_.BoundarylessManifold.isInteriorPoint {x : M} [BoundarylessManifold I M] :
-=======
 /-- The empty manifold is boundaryless. -/
 instance BoundarylessManifold.of_empty [IsEmpty M] : BoundarylessManifold I M where
   isInteriorPoint' x := (IsEmpty.false x).elim
 
-lemma _root_.BoundarylessManifold.isInteriorPoint {x : M} :
->>>>>>> d03203d6
+lemma _root_.BoundarylessManifold.isInteriorPoint {x : M} [BoundarylessManifold I M] :
     IsInteriorPoint I x := BoundarylessManifold.isInteriorPoint' x
 
 /-- If `I` is boundaryless, `M` has full interior. -/
@@ -152,7 +148,9 @@
 lemma Boundaryless.boundary_eq_empty [BoundarylessManifold I M] : I.boundary M = ∅ := by
   rw [I.boundary_eq_complement_interior, I.interior_eq_univ, compl_empty_iff]
 
-<<<<<<< HEAD
+instance [BoundarylessManifold I M] : IsEmpty (I.boundary M) :=
+  isEmpty_coe_sort.mpr (Boundaryless.boundary_eq_empty I)
+
 /-- Manifolds with empty boundary are boundaryless. -/
 lemma Boundaryless.of_boundary_eq_empty (h : I.boundary M = ∅) : BoundarylessManifold I M where
   isInteriorPoint' x := by
@@ -160,10 +158,6 @@
     rw [boundary_eq_complement_interior, compl_empty_iff] at h
     rw [h]
     trivial
-=======
-instance [BoundarylessManifold I M] : IsEmpty (I.boundary M) :=
-  isEmpty_coe_sort.mpr (Boundaryless.boundary_eq_empty I)
->>>>>>> d03203d6
 
 end BoundarylessManifold
 
@@ -189,13 +183,8 @@
   · obtain ⟨h₁, h₂⟩ := Set.mem_prod.mp hp
     rw [ModelWithCorners.interior] at h₁ h₂
     show (I.prod J).IsInteriorPoint p
-<<<<<<< HEAD
-    rw [IsInteriorPoint, ← aux]
-    apply mem_prod.mpr; constructor; exacts [h₁, h₂]
-=======
     rw [ModelWithCorners.IsInteriorPoint, ← aux, mem_prod]
     exact ⟨h₁, h₂⟩
->>>>>>> d03203d6
 
 /-- The boundary of `M × N` is `∂M × N ∪ (M × ∂N)`. -/
 lemma boundary_prod :
