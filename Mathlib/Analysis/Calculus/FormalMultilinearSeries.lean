--- conflicted
+++ resolved
@@ -27,14 +27,9 @@
 
 open Set Fin Topology
 
-<<<<<<< HEAD
 -- Porting note: added explicit universes to fix compile
 universe u u' v w x y
 variable {𝕜 : Type u} {𝕜' : Type u'} {E : Type v} {F : Type w} {G : Type x} {H : Type y}
-=======
-universe u u' v w x
-variable {𝕜 : Type u} {𝕜' : Type u'} {E : Type v} {F : Type w} {G : Type x}
->>>>>>> b594ffce
 
 section
 
