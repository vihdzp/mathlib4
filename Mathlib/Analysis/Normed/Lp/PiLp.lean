/-
Copyright (c) 2020 Sébastien Gouëzel. All rights reserved.
Released under Apache 2.0 license as described in the file LICENSE.
Authors: Sébastien Gouëzel, Jireh Loreaux
-/
import Mathlib.Analysis.MeanInequalities
import Mathlib.Data.Fintype.Order
import Mathlib.LinearAlgebra.Matrix.Basis
import Mathlib.Analysis.Normed.Lp.ProdLp

/-!
# `L^p` distance on finite products of metric spaces
Given finitely many metric spaces, one can put the max distance on their product, but there is also
a whole family of natural distances, indexed by a parameter `p : ℝ≥0∞`, that also induce
the product topology. We define them in this file. For `0 < p < ∞`, the distance on `Π i, α i`
is given by
$$
d(x, y) = \left(\sum d(x_i, y_i)^p\right)^{1/p}.
$$,
whereas for `p = 0` it is the cardinality of the set ${i | d (x_i, y_i) ≠ 0}$. For `p = ∞` the
distance is the supremum of the distances.

We give instances of this construction for emetric spaces, metric spaces, normed groups and normed
spaces.

To avoid conflicting instances, all these are defined on a copy of the original Π-type, named
`PiLp p α`. The assumption `[Fact (1 ≤ p)]` is required for the metric and normed space instances.

We ensure that the topology, bornology and uniform structure on `PiLp p α` are (defeq to) the
product topology, product bornology and product uniformity, to be able to use freely continuity
statements for the coordinate functions, for instance.

## Implementation notes

We only deal with the `L^p` distance on a product of finitely many metric spaces, which may be
distinct. A closely related construction is `lp`, the `L^p` norm on a product of (possibly
infinitely many) normed spaces, where the norm is
$$
\left(\sum ‖f (x)‖^p \right)^{1/p}.
$$
However, the topology induced by this construction is not the product topology, and some functions
have infinite `L^p` norm. These subtleties are not present in the case of finitely many metric
spaces, hence it is worth devoting a file to this specific case which is particularly well behaved.

Another related construction is `MeasureTheory.Lp`, the `L^p` norm on the space of functions from
a measure space to a normed space, where the norm is
$$
\left(\int ‖f (x)‖^p dμ\right)^{1/p}.
$$
This has all the same subtleties as `lp`, and the further subtlety that this only
defines a seminorm (as almost everywhere zero functions have zero `L^p` norm).
The construction `PiLp` corresponds to the special case of `MeasureTheory.Lp` in which the basis
is a finite space equipped with the counting measure.

To prove that the topology (and the uniform structure) on a finite product with the `L^p` distance
are the same as those coming from the `L^∞` distance, we could argue that the `L^p` and `L^∞` norms
are equivalent on `ℝ^n` for abstract (norm equivalence) reasons. Instead, we give a more explicit
(easy) proof which provides a comparison between these two norms with explicit constants.

We also set up the theory for `PseudoEMetricSpace` and `PseudoMetricSpace`.
-/


open Real Set Filter RCLike Bornology Uniformity Topology NNReal ENNReal WithLp

noncomputable section

/-- A copy of a Pi type, on which we will put the `L^p` distance. Since the Pi type itself is
already endowed with the `L^∞` distance, we need the type synonym to avoid confusing typeclass
resolution. Also, we let it depend on `p`, to get a whole family of type on which we can put
different distances. -/
abbrev PiLp (p : ℝ≥0∞) {ι : Type*} (α : ι → Type*) : Type _ :=
  WithLp p (∀ i : ι, α i)

/-The following should not be a `FunLike` instance because then the coercion `⇑` would get
unfolded to `FunLike.coe` instead of `WithLp.equiv`. -/
instance (p : ℝ≥0∞) {ι : Type*} (α : ι → Type*) : CoeFun (PiLp p α) (fun _ ↦ (i : ι) → α i) where
  coe := ofLp

instance (p : ℝ≥0∞) {ι : Type*} (α : ι → Type*) [∀ i, Inhabited (α i)] : Inhabited (PiLp p α) :=
  ⟨fun _ => default⟩

@[ext]
protected theorem PiLp.ext {p : ℝ≥0∞} {ι : Type*} {α : ι → Type*} {x y : PiLp p α}
    (h : ∀ i, x i = y i) : x = y := funext h

namespace PiLp

variable (p : ℝ≥0∞) (𝕜 : Type*) {ι : Type*} (α : ι → Type*) (β : ι → Type*)
section
/- Register simplification lemmas for the applications of `PiLp` elements, as the usual lemmas
for Pi types will not trigger. -/
variable {𝕜 p α}
variable [Semiring 𝕜] [∀ i, SeminormedAddCommGroup (β i)]
variable [∀ i, Module 𝕜 (β i)] (c : 𝕜)
variable (x y : PiLp p β) (i : ι)

@[simp]
theorem zero_apply : (0 : PiLp p β) i = 0 :=
  rfl

@[simp]
theorem add_apply : (x + y) i = x i + y i :=
  rfl

@[simp]
theorem sub_apply : (x - y) i = x i - y i :=
  rfl

@[simp]
theorem smul_apply : (c • x) i = c • x i :=
  rfl

@[simp]
theorem neg_apply : (-x) i = -x i :=
  rfl

variable (p) in
/-- The projection on the `i`-th coordinate of `WithLp p (∀ i, α i)`, as a linear map. -/
@[simps!]
def projₗ (i : ι) : PiLp p β →ₗ[𝕜] β i :=
  (LinearMap.proj i : (∀ i, β i) →ₗ[𝕜] β i) ∘ₗ (ofLpLinearEquiv p 𝕜 (∀ i, β i)).toLinearMap

end

/-! Note that the unapplied versions of these lemmas are deliberately omitted, as they break
the use of the type synonym. -/

@[simp] lemma ofLp_apply (x : PiLp p α) (i : ι) : ofLp x i = x i := rfl
@[simp] lemma toLp_apply (x : ∀ i, α i) (i : ι) :  toLp p x i = x i := rfl

set_option linter.deprecated false in
@[deprecated ofLp_apply (since := "2024-04-27")]
theorem _root_.WithLp.equiv_pi_apply (x : PiLp p α) (i : ι) : WithLp.equiv p _ x i = x i :=
  rfl

set_option linter.deprecated false in
@[deprecated toLp_apply (since := "2024-04-27")]
theorem _root_.WithLp.equiv_symm_pi_apply (x : ∀ i, α i) (i : ι) :
    (WithLp.equiv p _).symm x i = x i :=
  rfl

section DistNorm

variable [Fintype ι]

/-!
### Definition of `edist`, `dist` and `norm` on `PiLp`

In this section we define the `edist`, `dist` and `norm` functions on `PiLp p α` without assuming
`[Fact (1 ≤ p)]` or metric properties of the spaces `α i`. This allows us to provide the rewrite
lemmas for each of three cases `p = 0`, `p = ∞` and `0 < p.to_real`.
-/


section Edist

variable [∀ i, EDist (β i)]

/-- Endowing the space `PiLp p β` with the `L^p` edistance. We register this instance
separate from `pi_Lp.pseudo_emetric` since the latter requires the type class hypothesis
`[Fact (1 ≤ p)]` in order to prove the triangle inequality.

Registering this separately allows for a future emetric-like structure on `PiLp p β` for `p < 1`
satisfying a relaxed triangle inequality. The terminology for this varies throughout the
literature, but it is sometimes called a *quasi-metric* or *semi-metric*. -/
instance : EDist (PiLp p β) where
  edist f g :=
    if p = 0 then {i | edist (f i) (g i) ≠ 0}.toFinite.toFinset.card
    else
      if p = ∞ then ⨆ i, edist (f i) (g i) else (∑ i, edist (f i) (g i) ^ p.toReal) ^ (1 / p.toReal)

variable {β}

theorem edist_eq_card (f g : PiLp 0 β) :
    edist f g = {i | edist (f i) (g i) ≠ 0}.toFinite.toFinset.card :=
  if_pos rfl

theorem edist_eq_sum {p : ℝ≥0∞} (hp : 0 < p.toReal) (f g : PiLp p β) :
    edist f g = (∑ i, edist (f i) (g i) ^ p.toReal) ^ (1 / p.toReal) :=
  let hp' := ENNReal.toReal_pos_iff.mp hp
  (if_neg hp'.1.ne').trans (if_neg hp'.2.ne)

theorem edist_eq_iSup (f g : PiLp ∞ β) : edist f g = ⨆ i, edist (f i) (g i) := rfl

end Edist

section EdistProp

variable {β}
variable [∀ i, PseudoEMetricSpace (β i)]

/-- This holds independent of `p` and does not require `[Fact (1 ≤ p)]`. We keep it separate
from `pi_Lp.pseudo_emetric_space` so it can be used also for `p < 1`. -/
protected theorem edist_self (f : PiLp p β) : edist f f = 0 := by
  rcases p.trichotomy with (rfl | rfl | h)
  · simp [edist_eq_card]
  · simp [edist_eq_iSup]
  · simp [edist_eq_sum h, ENNReal.zero_rpow_of_pos h, ENNReal.zero_rpow_of_pos (inv_pos.2 <| h)]

/-- This holds independent of `p` and does not require `[Fact (1 ≤ p)]`. We keep it separate
from `pi_Lp.pseudo_emetric_space` so it can be used also for `p < 1`. -/
protected theorem edist_comm (f g : PiLp p β) : edist f g = edist g f := by
  rcases p.trichotomy with (rfl | rfl | h)
  · simp only [edist_eq_card, edist_comm]
  · simp only [edist_eq_iSup, edist_comm]
  · simp only [edist_eq_sum h, edist_comm]

end EdistProp

section Dist

variable [∀ i, Dist (α i)]

/-- Endowing the space `PiLp p β` with the `L^p` distance. We register this instance
separate from `pi_Lp.pseudo_metric` since the latter requires the type class hypothesis
`[Fact (1 ≤ p)]` in order to prove the triangle inequality.

Registering this separately allows for a future metric-like structure on `PiLp p β` for `p < 1`
satisfying a relaxed triangle inequality. The terminology for this varies throughout the
literature, but it is sometimes called a *quasi-metric* or *semi-metric*. -/
instance : Dist (PiLp p α) where
  dist f g :=
    if p = 0 then {i | dist (f i) (g i) ≠ 0}.toFinite.toFinset.card
    else
      if p = ∞ then ⨆ i, dist (f i) (g i) else (∑ i, dist (f i) (g i) ^ p.toReal) ^ (1 / p.toReal)

variable {α}

theorem dist_eq_card (f g : PiLp 0 α) :
    dist f g = {i | dist (f i) (g i) ≠ 0}.toFinite.toFinset.card :=
  if_pos rfl

theorem dist_eq_sum {p : ℝ≥0∞} (hp : 0 < p.toReal) (f g : PiLp p α) :
    dist f g = (∑ i, dist (f i) (g i) ^ p.toReal) ^ (1 / p.toReal) :=
  let hp' := ENNReal.toReal_pos_iff.mp hp
  (if_neg hp'.1.ne').trans (if_neg hp'.2.ne)

theorem dist_eq_iSup (f g : PiLp ∞ α) : dist f g = ⨆ i, dist (f i) (g i) := rfl

end Dist

section Norm

variable [∀ i, Norm (β i)]

/-- Endowing the space `PiLp p β` with the `L^p` norm. We register this instance
separate from `PiLp.seminormedAddCommGroup` since the latter requires the type class hypothesis
`[Fact (1 ≤ p)]` in order to prove the triangle inequality.

Registering this separately allows for a future norm-like structure on `PiLp p β` for `p < 1`
satisfying a relaxed triangle inequality. These are called *quasi-norms*. -/
instance instNorm : Norm (PiLp p β) where
  norm f :=
    if p = 0 then {i | ‖f i‖ ≠ 0}.toFinite.toFinset.card
    else if p = ∞ then ⨆ i, ‖f i‖ else (∑ i, ‖f i‖ ^ p.toReal) ^ (1 / p.toReal)

variable {p β}

theorem norm_eq_card (f : PiLp 0 β) : ‖f‖ = {i | ‖f i‖ ≠ 0}.toFinite.toFinset.card :=
  if_pos rfl

theorem norm_eq_ciSup (f : PiLp ∞ β) : ‖f‖ = ⨆ i, ‖f i‖ := rfl

theorem norm_eq_sum (hp : 0 < p.toReal) (f : PiLp p β) :
    ‖f‖ = (∑ i, ‖f i‖ ^ p.toReal) ^ (1 / p.toReal) :=
  let hp' := ENNReal.toReal_pos_iff.mp hp
  (if_neg hp'.1.ne').trans (if_neg hp'.2.ne)

end Norm

end DistNorm

section Aux

/-!
### The uniformity on finite `L^p` products is the product uniformity

In this section, we put the `L^p` edistance on `PiLp p α`, and we check that the uniformity
coming from this edistance coincides with the product uniformity, by showing that the canonical
map to the Pi type (with the `L^∞` distance) is a uniform embedding, as it is both Lipschitz and
antiLipschitz.

We only register this emetric space structure as a temporary instance, as the true instance (to be
registered later) will have as uniformity exactly the product uniformity, instead of the one coming
from the edistance (which is equal to it, but not defeq). See Note [forgetful inheritance]
explaining why having definitionally the right uniformity is often important.
-/


variable [Fact (1 ≤ p)] [∀ i, PseudoMetricSpace (α i)] [∀ i, PseudoEMetricSpace (β i)]
variable [Fintype ι]

/-- Endowing the space `PiLp p β` with the `L^p` pseudoemetric structure. This definition is not
satisfactory, as it does not register the fact that the topology and the uniform structure coincide
with the product one. Therefore, we do not register it as an instance. Using this as a temporary
pseudoemetric space instance, we will show that the uniform structure is equal (but not defeq) to
the product one, and then register an instance in which we replace the uniform structure by the
product one using this pseudoemetric space and `PseudoEMetricSpace.replaceUniformity`. -/
def pseudoEmetricAux : PseudoEMetricSpace (PiLp p β) where
  edist_self := PiLp.edist_self p
  edist_comm := PiLp.edist_comm p
  edist_triangle f g h := by
    rcases p.dichotomy with (rfl | hp)
    · simp only [edist_eq_iSup]
      cases isEmpty_or_nonempty ι
      · simp only [ciSup_of_empty, ENNReal.bot_eq_zero, add_zero, nonpos_iff_eq_zero]
      -- Porting note: `le_iSup` needed some help
      refine
        iSup_le fun i => (edist_triangle _ (g i) _).trans <| add_le_add
            (le_iSup (fun k => edist (f k) (g k)) i) (le_iSup (fun k => edist (g k) (h k)) i)
    · simp only [edist_eq_sum (zero_lt_one.trans_le hp)]
      calc
        (∑ i, edist (f i) (h i) ^ p.toReal) ^ (1 / p.toReal) ≤
            (∑ i, (edist (f i) (g i) + edist (g i) (h i)) ^ p.toReal) ^ (1 / p.toReal) := by
          gcongr
          apply edist_triangle
        _ ≤
            (∑ i, edist (f i) (g i) ^ p.toReal) ^ (1 / p.toReal) +
              (∑ i, edist (g i) (h i) ^ p.toReal) ^ (1 / p.toReal) :=
          ENNReal.Lp_add_le _ _ _ hp

attribute [local instance] PiLp.pseudoEmetricAux

/-- An auxiliary lemma used twice in the proof of `PiLp.pseudoMetricAux` below. Not intended for
use outside this file. -/
theorem iSup_edist_ne_top_aux {ι : Type*} [Finite ι] {α : ι → Type*}
    [∀ i, PseudoMetricSpace (α i)] (f g : PiLp ∞ α) : (⨆ i, edist (f i) (g i)) ≠ ⊤ := by
  cases nonempty_fintype ι
  obtain ⟨M, hM⟩ := Finite.exists_le fun i => (⟨dist (f i) (g i), dist_nonneg⟩ : ℝ≥0)
  refine ne_of_lt ((iSup_le fun i => ?_).trans_lt (@ENNReal.coe_lt_top M))
  simp only [edist, PseudoMetricSpace.edist_dist, ENNReal.ofReal_eq_coe_nnreal dist_nonneg]
  exact mod_cast hM i

/-- Endowing the space `PiLp p α` with the `L^p` pseudometric structure. This definition is not
satisfactory, as it does not register the fact that the topology, the uniform structure, and the
bornology coincide with the product ones. Therefore, we do not register it as an instance. Using
this as a temporary pseudoemetric space instance, we will show that the uniform structure is equal
(but not defeq) to the product one, and then register an instance in which we replace the uniform
structure and the bornology by the product ones using this pseudometric space,
`PseudoMetricSpace.replaceUniformity`, and `PseudoMetricSpace.replaceBornology`.

See note [reducible non-instances] -/
abbrev pseudoMetricAux : PseudoMetricSpace (PiLp p α) :=
  PseudoEMetricSpace.toPseudoMetricSpaceOfDist dist
    (fun f g => by
      rcases p.dichotomy with (rfl | h)
      · exact iSup_edist_ne_top_aux f g
      · rw [edist_eq_sum (zero_lt_one.trans_le h)]
        exact ENNReal.rpow_ne_top_of_nonneg (by positivity) <| ENNReal.sum_ne_top.2 fun _ _ ↦
          by finiteness)
    fun f g => by
    rcases p.dichotomy with (rfl | h)
    · rw [edist_eq_iSup, dist_eq_iSup]
      cases isEmpty_or_nonempty ι
      · simp only [Real.iSup_of_isEmpty, ciSup_of_empty, ENNReal.bot_eq_zero, ENNReal.toReal_zero]
      · refine le_antisymm (ciSup_le fun i => ?_) ?_
        · rw [← ENNReal.ofReal_le_iff_le_toReal (iSup_edist_ne_top_aux f g), ←
            PseudoMetricSpace.edist_dist]
          -- Porting note: `le_iSup` needed some help
          exact le_iSup (fun k => edist (f k) (g k)) i
        · refine ENNReal.toReal_le_of_le_ofReal (Real.sSup_nonneg ?_) (iSup_le fun i => ?_)
          · rintro - ⟨i, rfl⟩
            exact dist_nonneg
          · change PseudoMetricSpace.edist _ _ ≤ _
            rw [PseudoMetricSpace.edist_dist]
            -- Porting note: `le_ciSup` needed some help
            exact ENNReal.ofReal_le_ofReal
              (le_ciSup (Finite.bddAbove_range (fun k => dist (f k) (g k))) i)
    · have A (i) : edist (f i) (g i) ^ p.toReal ≠ ⊤ := by finiteness
      simp only [edist_eq_sum (zero_lt_one.trans_le h), dist_edist, ENNReal.toReal_rpow,
        dist_eq_sum (zero_lt_one.trans_le h), ← ENNReal.toReal_sum fun i _ => A i]

attribute [local instance] PiLp.pseudoMetricAux

variable {p β} in
private theorem edist_apply_le_edist_aux (x y : PiLp p β) (i : ι) :
    edist (x i) (y i) ≤ edist x y := by
  rcases p.dichotomy with (rfl | h)
  · simpa only [edist_eq_iSup] using le_iSup (fun i => edist (x i) (y i)) i
  · have cancel : p.toReal * (1 / p.toReal) = 1 := mul_div_cancel₀ 1 (zero_lt_one.trans_le h).ne'
    rw [edist_eq_sum (zero_lt_one.trans_le h)]
    calc
      edist (x i) (y i) = (edist (x i) (y i) ^ p.toReal) ^ (1 / p.toReal) := by
        simp [← ENNReal.rpow_mul, cancel, -one_div]
      _ ≤ (∑ i, edist (x i) (y i) ^ p.toReal) ^ (1 / p.toReal) := by
        gcongr
        exact Finset.single_le_sum (fun i _ => (bot_le : (0 : ℝ≥0∞) ≤ _)) (Finset.mem_univ i)

private lemma lipschitzWith_ofLp_aux : LipschitzWith 1 (@ofLp p (∀ i, β i)) :=
  .of_edist_le fun x y => by
    simp_rw [edist_pi_def, Finset.sup_le_iff, Finset.mem_univ,
      forall_true_left, ofLp_apply]
    exact edist_apply_le_edist_aux _ _

private lemma antilipschitzWith_ofLp_aux :
    AntilipschitzWith ((Fintype.card ι : ℝ≥0) ^ (1 / p).toReal) (@ofLp p (∀ i, β i)) := by
  intro x y
  rcases p.dichotomy with (rfl | h)
  · simp only [edist_eq_iSup, ENNReal.div_top, ENNReal.toReal_zero, NNReal.rpow_zero,
      ENNReal.coe_one, one_mul, iSup_le_iff]
    -- Porting note: `Finset.le_sup` needed some help
    exact fun i => Finset.le_sup (f := fun i => edist (x i) (y i)) (Finset.mem_univ i)
  · have pos : 0 < p.toReal := zero_lt_one.trans_le h
    have nonneg : 0 ≤ 1 / p.toReal := one_div_nonneg.2 (le_of_lt pos)
    have cancel : p.toReal * (1 / p.toReal) = 1 := mul_div_cancel₀ 1 (ne_of_gt pos)
    rw [edist_eq_sum pos, ENNReal.toReal_div 1 p]
    simp only [edist, ENNReal.toReal_one]
    calc
      (∑ i, edist (x i) (y i) ^ p.toReal) ^ (1 / p.toReal) ≤
          (∑ _i, edist (ofLp x) (ofLp y) ^ p.toReal) ^ (1 / p.toReal) := by
        gcongr with i
        exact Finset.le_sup (f := fun i => edist (x i) (y i)) (Finset.mem_univ i)
      _ =
          ((Fintype.card ι : ℝ≥0) ^ (1 / p.toReal) : ℝ≥0) *
            edist (ofLp x) (ofLp y) := by
        simp only [nsmul_eq_mul, Finset.card_univ, ENNReal.rpow_one, Finset.sum_const,
          ENNReal.mul_rpow_of_nonneg _ _ nonneg, ← ENNReal.rpow_mul, cancel]
        have : (Fintype.card ι : ℝ≥0∞) = (Fintype.card ι : ℝ≥0) :=
          (ENNReal.coe_natCast (Fintype.card ι)).symm
        rw [this, ENNReal.coe_rpow_of_nonneg _ nonneg]

private lemma isUniformInducing_ofLp_aux : IsUniformInducing (@ofLp p (∀ i, β i)) :=
    (antilipschitzWith_ofLp_aux p β).isUniformInducing
      (lipschitzWith_ofLp_aux p β).uniformContinuous

private lemma uniformity_aux : 𝓤 (PiLp p β) = 𝓤[Pi.uniformSpace _] := by
  have : (fun x : PiLp p β × PiLp p β => (ofLp x.fst, ofLp x.snd)) = id := rfl
  rw [← (isUniformInducing_ofLp_aux p β).comap_uniformity, this, comap_id]

private lemma cobounded_aux : cobounded (PiLp p α) = @cobounded _ Pi.instBornology :=
  calc
    cobounded (PiLp p α) = comap ofLp (cobounded _) :=
      le_antisymm (antilipschitzWith_ofLp_aux p α).tendsto_cobounded.le_comap
        (lipschitzWith_ofLp_aux p α).comap_cobounded_le
    _ = _ := comap_id

end Aux

/-! ### Instances on finite `L^p` products -/

instance topologicalSpace [∀ i, TopologicalSpace (β i)] : TopologicalSpace (PiLp p β) :=
  inferInstanceAs <| TopologicalSpace (Π i, β i)

@[fun_prop, continuity]
theorem continuous_ofLp [∀ i, TopologicalSpace (β i)] : Continuous (@ofLp p (∀ i, β i)) :=
  continuous_id

set_option linter.deprecated false in
@[deprecated continuous_ofLp (since := "2024-04-27")]
theorem continuous_equiv [∀ i, TopologicalSpace (β i)] : Continuous (WithLp.equiv p (Π i, β i)) :=
  continuous_ofLp _ _

@[fun_prop, continuity]
theorem continuous_toLp [∀ i, TopologicalSpace (β i)] : Continuous (@toLp p (∀ i, β i)) :=
  continuous_id

set_option linter.deprecated false in
@[deprecated continuous_toLp (since := "2024-04-27")]
theorem continuous_equiv_symm [∀ i, TopologicalSpace (β i)] :
    Continuous (WithLp.equiv p (Π i, β i)).symm :=
  continuous_toLp _ _

instance secondCountableTopology [Countable ι] [∀ i, TopologicalSpace (β i)]
    [∀ i, SecondCountableTopology (β i)] : SecondCountableTopology (PiLp p β) :=
  inferInstanceAs <| SecondCountableTopology (Π i, β i)

instance uniformSpace [∀ i, UniformSpace (β i)] : UniformSpace (PiLp p β) :=
  Pi.uniformSpace _

lemma uniformContinuous_ofLp [∀ i, UniformSpace (β i)] :
    UniformContinuous (@ofLp p (∀ i, β i)) :=
  uniformContinuous_id

set_option linter.deprecated false in
@[deprecated uniformContinuous_ofLp (since := "2024-04-27")]
theorem uniformContinuous_equiv [∀ i, UniformSpace (β i)] :
    UniformContinuous (WithLp.equiv p (∀ i, β i)) :=
  uniformContinuous_ofLp _ _

lemma uniformContinuous_toLp [∀ i, UniformSpace (β i)] :
    UniformContinuous (@toLp p (∀ i, β i)) :=
  uniformContinuous_id

set_option linter.deprecated false in
@[deprecated uniformContinuous_toLp (since := "2024-04-27")]
theorem uniformContinuous_equiv_symm [∀ i, UniformSpace (β i)] :
    UniformContinuous (WithLp.equiv p (∀ i, β i)).symm :=
  uniformContinuous_toLp _ _

instance completeSpace [∀ i, UniformSpace (β i)] [∀ i, CompleteSpace (β i)] :
    CompleteSpace (PiLp p β) :=
  inferInstanceAs <| CompleteSpace (Π i, β i)

instance bornology [∀ i, Bornology (β i)] : Bornology (PiLp p β) :=
  Pi.instBornology


section Fintype
variable [hp : Fact (1 ≤ p)]
variable [Fintype ι]

/-- pseudoemetric space instance on the product of finitely many pseudoemetric spaces, using the
`L^p` pseudoedistance, and having as uniformity the product uniformity. -/
instance [∀ i, PseudoEMetricSpace (β i)] : PseudoEMetricSpace (PiLp p β) :=
  (pseudoEmetricAux p β).replaceUniformity (uniformity_aux p β).symm

/-- emetric space instance on the product of finitely many emetric spaces, using the `L^p`
edistance, and having as uniformity the product uniformity. -/
instance [∀ i, EMetricSpace (α i)] : EMetricSpace (PiLp p α) :=
  @EMetricSpace.ofT0PseudoEMetricSpace (PiLp p α) _ Pi.instT0Space

/-- pseudometric space instance on the product of finitely many pseudometric spaces, using the
`L^p` distance, and having as uniformity the product uniformity. -/
instance [∀ i, PseudoMetricSpace (β i)] : PseudoMetricSpace (PiLp p β) :=
  ((pseudoMetricAux p β).replaceUniformity (uniformity_aux p β).symm).replaceBornology fun s =>
    Filter.ext_iff.1 (cobounded_aux p β).symm sᶜ

/-- metric space instance on the product of finitely many metric spaces, using the `L^p` distance,
and having as uniformity the product uniformity. -/
instance [∀ i, MetricSpace (α i)] : MetricSpace (PiLp p α) :=
  MetricSpace.ofT0PseudoMetricSpace _

theorem nndist_eq_sum {p : ℝ≥0∞} [Fact (1 ≤ p)] {β : ι → Type*} [∀ i, PseudoMetricSpace (β i)]
    (hp : p ≠ ∞) (x y : PiLp p β) :
    nndist x y = (∑ i : ι, nndist (x i) (y i) ^ p.toReal) ^ (1 / p.toReal) :=
  NNReal.eq <| by
    push_cast
    exact dist_eq_sum (p.toReal_pos_iff_ne_top.mpr hp) _ _

theorem nndist_eq_iSup {β : ι → Type*} [∀ i, PseudoMetricSpace (β i)] (x y : PiLp ∞ β) :
    nndist x y = ⨆ i, nndist (x i) (y i) :=
  NNReal.eq <| by
    push_cast
    exact dist_eq_iSup _ _

section
variable {β p}

theorem edist_apply_le [∀ i, PseudoEMetricSpace (β i)] (x y : PiLp p β) (i : ι) :
    edist (x i) (y i) ≤ edist x y :=
  edist_apply_le_edist_aux x y i

theorem nndist_apply_le [∀ i, PseudoMetricSpace (β i)] (x y : PiLp p β) (i : ι) :
    nndist (x i) (y i) ≤ nndist x y := by
  simpa [← coe_nnreal_ennreal_nndist] using edist_apply_le x y i

theorem dist_apply_le [∀ i, PseudoMetricSpace (β i)] (x y : PiLp p β) (i : ι) :
    dist (x i) (y i) ≤ dist x y :=
  nndist_apply_le x y i

end

lemma lipschitzWith_ofLp [∀ i, PseudoEMetricSpace (β i)] :
    LipschitzWith 1 (@ofLp p (∀ i, β i)) :=
  lipschitzWith_ofLp_aux p β

set_option linter.deprecated false in
@[deprecated lipschitzWith_ofLp (since := "2024-04-27")]
theorem lipschitzWith_equiv [∀ i, PseudoEMetricSpace (β i)] :
    LipschitzWith 1 (WithLp.equiv p (∀ i, β i)) :=
  lipschitzWith_ofLp p β

theorem antilipschitzWith_ofLp [∀ i, PseudoEMetricSpace (β i)] :
    AntilipschitzWith ((Fintype.card ι : ℝ≥0) ^ (1 / p).toReal) (@ofLp p (∀ i, β i)) :=
  antilipschitzWith_ofLp_aux p β

set_option linter.deprecated false in
@[deprecated antilipschitzWith_ofLp (since := "2024-04-27")]
theorem antilipschitzWith_equiv [∀ i, PseudoEMetricSpace (β i)] :
    AntilipschitzWith ((Fintype.card ι : ℝ≥0) ^ (1 / p).toReal) (WithLp.equiv p (∀ i, β i)) :=
  antilipschitzWith_ofLp p β

lemma isometry_ofLp_infty [∀ i, PseudoEMetricSpace (β i)] :
    Isometry (@ofLp ∞ (∀ i, β i)) :=
  fun x y =>
  le_antisymm (by simpa only [ENNReal.coe_one, one_mul] using lipschitzWith_ofLp ∞ β x y)
    (by simpa only [ENNReal.div_top, ENNReal.toReal_zero, NNReal.rpow_zero, ENNReal.coe_one,
      one_mul] using antilipschitzWith_ofLp ∞ β x y)

set_option linter.deprecated false in
@[deprecated isometry_ofLp_infty (since := "2024-04-27")]
theorem infty_equiv_isometry [∀ i, PseudoEMetricSpace (β i)] :
    Isometry (WithLp.equiv ∞ (∀ i, β i)) :=
  isometry_ofLp_infty _

/-- seminormed group instance on the product of finitely many normed groups, using the `L^p`
norm. -/
instance seminormedAddCommGroup [∀ i, SeminormedAddCommGroup (β i)] :
    SeminormedAddCommGroup (PiLp p β) :=
  { Pi.addCommGroup with
    dist_eq := fun x y => by
      rcases p.dichotomy with (rfl | h)
      · simp only [dist_eq_iSup, norm_eq_ciSup, dist_eq_norm, sub_apply]
      · have : p ≠ ∞ := by
          intro hp
          rw [hp, ENNReal.toReal_top] at h
          linarith
        simp only [dist_eq_sum (zero_lt_one.trans_le h), norm_eq_sum (zero_lt_one.trans_le h),
          dist_eq_norm, sub_apply] }

section
variable {β p}

theorem enorm_apply_le [∀ i, SeminormedAddCommGroup (β i)] (x : PiLp p β) (i : ι) :
    ‖x i‖ₑ ≤ ‖x‖ₑ := by
  simpa using edist_apply_le x 0 i

theorem nnnorm_apply_le [∀ i, SeminormedAddCommGroup (β i)] (x : PiLp p β) (i : ι) :
    ‖x i‖₊ ≤ ‖x‖₊ := by
  simpa using nndist_apply_le x 0 i

theorem norm_apply_le [∀ i, SeminormedAddCommGroup (β i)] (x : PiLp p β) (i : ι) :
    ‖x i‖ ≤ ‖x‖ := by
  simpa using dist_apply_le x 0 i

end

/-- normed group instance on the product of finitely many normed groups, using the `L^p` norm. -/
instance normedAddCommGroup [∀ i, NormedAddCommGroup (α i)] : NormedAddCommGroup (PiLp p α) :=
  { PiLp.seminormedAddCommGroup p α with
    eq_of_dist_eq_zero := eq_of_dist_eq_zero }

theorem nnnorm_eq_sum {p : ℝ≥0∞} [Fact (1 ≤ p)] {β : ι → Type*} (hp : p ≠ ∞)
    [∀ i, SeminormedAddCommGroup (β i)] (f : PiLp p β) :
    ‖f‖₊ = (∑ i, ‖f i‖₊ ^ p.toReal) ^ (1 / p.toReal) := by
  ext
  simp [NNReal.coe_sum, norm_eq_sum (p.toReal_pos_iff_ne_top.mpr hp)]

section Linfty
variable {β}
variable [∀ i, SeminormedAddCommGroup (β i)]

theorem nnnorm_eq_ciSup (f : PiLp ∞ β) : ‖f‖₊ = ⨆ i, ‖f i‖₊ := by
  ext
  simp [NNReal.coe_iSup, norm_eq_ciSup]

@[simp] lemma nnnorm_ofLp (f : PiLp ∞ β) : ‖ofLp f‖₊ = ‖f‖₊ := by
  rw [nnnorm_eq_ciSup, Pi.nnnorm_def, Finset.sup_univ_eq_ciSup]
  dsimp only [ofLp_apply]

set_option linter.deprecated false in
@[deprecated nnnorm_ofLp (since := "2024-04-27")]
theorem nnnorm_equiv (f : PiLp ∞ β) : ‖WithLp.equiv ⊤ _ f‖₊ = ‖f‖₊ := nnnorm_ofLp _

@[simp] lemma nnnorm_toLp (f : ∀ i, β i) : ‖toLp ∞ f‖₊ = ‖f‖₊ := (nnnorm_ofLp _).symm

set_option linter.deprecated false in
@[deprecated nnnorm_toLp (since := "2024-04-27")]
theorem nnnorm_equiv_symm (f : ∀ i, β i) : ‖(WithLp.equiv ⊤ _).symm f‖₊ = ‖f‖₊ := nnnorm_toLp _

@[simp] lemma norm_ofLp (f : PiLp ∞ β) : ‖ofLp f‖ = ‖f‖ := congr_arg NNReal.toReal <| nnnorm_ofLp f
@[simp] lemma norm_toLp (f : ∀ i, β i) : ‖toLp ∞ f‖ = ‖f‖ := (norm_ofLp _).symm

set_option linter.deprecated false in
@[deprecated norm_ofLp (since := "2024-04-27")]
theorem norm_equiv (f : PiLp ∞ β) : ‖WithLp.equiv ⊤ _ f‖ = ‖f‖ := norm_ofLp _


set_option linter.deprecated false in
@[deprecated norm_toLp (since := "2024-04-27")]
theorem norm_equiv_symm (f : ∀ i, β i) : ‖(WithLp.equiv ⊤ _).symm f‖ = ‖f‖ := norm_toLp _

end Linfty

theorem norm_eq_of_nat {p : ℝ≥0∞} [Fact (1 ≤ p)] {β : ι → Type*}
    [∀ i, SeminormedAddCommGroup (β i)] (n : ℕ) (h : p = n) (f : PiLp p β) :
    ‖f‖ = (∑ i, ‖f i‖ ^ n) ^ (1 / (n : ℝ)) := by
  have := p.toReal_pos_iff_ne_top.mpr (ne_of_eq_of_ne h <| ENNReal.natCast_ne_top n)
  simp only [one_div, h, Real.rpow_natCast, ENNReal.toReal_natCast,
    norm_eq_sum this]

section L1
variable {β} [∀ i, SeminormedAddCommGroup (β i)]

theorem norm_eq_of_L1 (x : PiLp 1 β) : ‖x‖ = ∑ i : ι, ‖x i‖ := by
  simp [norm_eq_sum]

theorem nnnorm_eq_of_L1 (x : PiLp 1 β) : ‖x‖₊ = ∑ i : ι, ‖x i‖₊ :=
  NNReal.eq <| by push_cast; exact norm_eq_of_L1 x

theorem dist_eq_of_L1 (x y : PiLp 1 β) : dist x y = ∑ i, dist (x i) (y i) := by
  simp_rw [dist_eq_norm, norm_eq_of_L1, sub_apply]

theorem nndist_eq_of_L1 (x y : PiLp 1 β) : nndist x y = ∑ i, nndist (x i) (y i) :=
  NNReal.eq <| by push_cast; exact dist_eq_of_L1 _ _

theorem edist_eq_of_L1 (x y : PiLp 1 β) : edist x y = ∑ i, edist (x i) (y i) := by
  simp [PiLp.edist_eq_sum]

end L1

section L2
variable {β} [∀ i, SeminormedAddCommGroup (β i)]

theorem norm_eq_of_L2 (x : PiLp 2 β) :
    ‖x‖ = √(∑ i : ι, ‖x i‖ ^ 2) := by
  rw [norm_eq_of_nat 2 (by norm_cast) _]
  rw [Real.sqrt_eq_rpow]
  norm_cast

theorem nnnorm_eq_of_L2 (x : PiLp 2 β) :
    ‖x‖₊ = NNReal.sqrt (∑ i : ι, ‖x i‖₊ ^ 2) :=
  NNReal.eq <| by
    push_cast
    exact norm_eq_of_L2 x

theorem norm_sq_eq_of_L2 (β : ι → Type*) [∀ i, SeminormedAddCommGroup (β i)] (x : PiLp 2 β) :
    ‖x‖ ^ 2 = ∑ i : ι, ‖x i‖ ^ 2 := by
  suffices ‖x‖₊ ^ 2 = ∑ i : ι, ‖x i‖₊ ^ 2 by
    simpa only [NNReal.coe_sum] using congr_arg ((↑) : ℝ≥0 → ℝ) this
  rw [nnnorm_eq_of_L2, NNReal.sq_sqrt]

theorem dist_eq_of_L2 (x y : PiLp 2 β) :
    dist x y = √(∑ i, dist (x i) (y i) ^ 2) := by
  simp_rw [dist_eq_norm, norm_eq_of_L2, sub_apply]

theorem nndist_eq_of_L2 (x y : PiLp 2 β) :
    nndist x y = NNReal.sqrt (∑ i, nndist (x i) (y i) ^ 2) :=
  NNReal.eq <| by
    push_cast
    exact dist_eq_of_L2 _ _

theorem edist_eq_of_L2 (x y : PiLp 2 β) :
    edist x y = (∑ i, edist (x i) (y i) ^ 2) ^ (1 / 2 : ℝ) := by simp [PiLp.edist_eq_sum]

end L2

instance instIsBoundedSMul [SeminormedRing 𝕜] [∀ i, SeminormedAddCommGroup (β i)]
    [∀ i, Module 𝕜 (β i)] [∀ i, IsBoundedSMul 𝕜 (β i)] :
    IsBoundedSMul 𝕜 (PiLp p β) :=
  .of_nnnorm_smul_le fun c f => by
    rcases p.dichotomy with (rfl | hp)
    · rw [← nnnorm_ofLp, ← nnnorm_ofLp, ofLp_smul]
      exact nnnorm_smul_le c (ofLp f)
    · have hp0 : 0 < p.toReal := zero_lt_one.trans_le hp
      have hpt : p ≠ ⊤ := p.toReal_pos_iff_ne_top.mp hp0
      rw [nnnorm_eq_sum hpt, nnnorm_eq_sum hpt, one_div, NNReal.rpow_inv_le_iff hp0,
        NNReal.mul_rpow, ← NNReal.rpow_mul, inv_mul_cancel₀ hp0.ne', NNReal.rpow_one,
        Finset.mul_sum]
      simp_rw [← NNReal.mul_rpow, smul_apply]
      gcongr
      apply nnnorm_smul_le

instance instNormSMulClass [SeminormedRing 𝕜] [∀ i, SeminormedAddCommGroup (β i)]
    [∀ i, Module 𝕜 (β i)] [∀ i, NormSMulClass 𝕜 (β i)] :
    NormSMulClass 𝕜 (PiLp p β) :=
  .of_nnnorm_smul fun c f => by
    rcases p.dichotomy with (rfl | hp)
    · rw [← nnnorm_ofLp, ← nnnorm_ofLp, WithLp.ofLp_smul, nnnorm_smul]
    · have hp0 : 0 < p.toReal := zero_lt_one.trans_le hp
      have hpt : p ≠ ⊤ := p.toReal_pos_iff_ne_top.mp hp0
      rw [nnnorm_eq_sum hpt, nnnorm_eq_sum hpt, one_div, NNReal.rpow_inv_eq_iff hp0.ne',
        NNReal.mul_rpow, ← NNReal.rpow_mul, inv_mul_cancel₀ hp0.ne', NNReal.rpow_one,
        Finset.mul_sum]
      simp_rw [← NNReal.mul_rpow, smul_apply, nnnorm_smul]

/-- The product of finitely many normed spaces is a normed space, with the `L^p` norm. -/
instance normedSpace [NormedField 𝕜] [∀ i, SeminormedAddCommGroup (β i)]
    [∀ i, NormedSpace 𝕜 (β i)] : NormedSpace 𝕜 (PiLp p β) where
  norm_smul_le := norm_smul_le

variable {𝕜 p α}
variable [Semiring 𝕜] [∀ i, SeminormedAddCommGroup (α i)] [∀ i, SeminormedAddCommGroup (β i)]
variable [∀ i, Module 𝕜 (α i)] [∀ i, Module 𝕜 (β i)] (c : 𝕜)

/-- The canonical map `WithLp.equiv` between `PiLp ∞ β` and `Π i, β i` as a linear isometric
equivalence. -/
def ofLpₗᵢ : (∀ i, β i) ≃ₗᵢ[𝕜] PiLp ∞ β where
  __ := toLp ∞
  map_add' := fun _f _g => rfl
  map_smul' := fun _c _f => rfl
  norm_map' := norm_toLp

/-- The canonical map `WithLp.equiv` between `PiLp ∞ β` and `Π i, β i` as a linear isometric
equivalence. -/
@[deprecated ofLpₗᵢ (since := "2025-04-29")]
abbrev equivₗᵢ : PiLp ∞ β ≃ₗᵢ[𝕜] ∀ i, β i := ofLpₗᵢ β |>.symm

section piLpCongrLeft
variable {ι' : Type*}
variable [Fintype ι']
variable (p 𝕜)
variable (E : Type*) [SeminormedAddCommGroup E] [Module 𝕜 E]

/-- An equivalence of finite domains induces a linearly isometric equivalence of finitely supported
functions -/
def _root_.LinearIsometryEquiv.piLpCongrLeft (e : ι ≃ ι') :
    (PiLp p fun _ : ι => E) ≃ₗᵢ[𝕜] PiLp p fun _ : ι' => E where
  toLinearEquiv := LinearEquiv.piCongrLeft' 𝕜 (fun _ : ι => E) e
  norm_map' x' := by
    rcases p.dichotomy with (rfl | h)
    · simp_rw [norm_eq_ciSup]
      exact e.symm.iSup_congr fun _ => rfl
    · simp only [norm_eq_sum (zero_lt_one.trans_le h)]
      congr 1
      exact Fintype.sum_equiv e.symm _ _ fun _ => rfl

variable {p 𝕜 E}

@[simp]
theorem _root_.LinearIsometryEquiv.piLpCongrLeft_apply (e : ι ≃ ι') (v : PiLp p fun _ : ι => E) :
    LinearIsometryEquiv.piLpCongrLeft p 𝕜 E e v = Equiv.piCongrLeft' (fun _ : ι => E) e v :=
  rfl

@[simp]
theorem _root_.LinearIsometryEquiv.piLpCongrLeft_symm (e : ι ≃ ι') :
    (LinearIsometryEquiv.piLpCongrLeft p 𝕜 E e).symm =
      LinearIsometryEquiv.piLpCongrLeft p 𝕜 E e.symm :=
  LinearIsometryEquiv.ext fun z ↦
    congr_arg (Equiv.toFun · z) (Equiv.piCongrLeft'_symm _ _)

@[simp high]
theorem _root_.LinearIsometryEquiv.piLpCongrLeft_single [DecidableEq ι] [DecidableEq ι']
    (e : ι ≃ ι') (i : ι) (v : E) :
    LinearIsometryEquiv.piLpCongrLeft p 𝕜 E e (toLp p <| Pi.single i v) =
      toLp p (Pi.single (e i) v) := by
  funext x
  simp [LinearIsometryEquiv.piLpCongrLeft_apply, Equiv.piCongrLeft',
    Pi.single, Function.update, Equiv.symm_apply_eq]

end piLpCongrLeft

section piLpCongrRight
variable {β}

variable (p) in
/-- A family of linearly isometric equivalences in the codomain induces an isometric equivalence
between Pi types with the Lp norm.

This is the isometry version of `LinearEquiv.piCongrRight`. -/
protected def _root_.LinearIsometryEquiv.piLpCongrRight (e : ∀ i, α i ≃ₗᵢ[𝕜] β i) :
    PiLp p α ≃ₗᵢ[𝕜] PiLp p β where
  toLinearEquiv :=
    ofLpLinearEquiv _ _ _
      ≪≫ₗ (LinearEquiv.piCongrRight fun i => (e i).toLinearEquiv)
<<<<<<< HEAD
      ≪≫ₗ (ofLpLinearEquiv _ _ _).symm
  norm_map' := (ofLpLinearEquiv p 𝕜 _).symm.surjective.forall.2 fun x => by
    simp only [LinearEquiv.trans_apply, LinearEquiv.piCongrRight_apply,
      Equiv.apply_symm_apply, ofLpLinearEquiv_symm_apply, ofLpLinearEquiv_apply]
=======
      ≪≫ₗ (WithLp.linearEquiv _ _ _).symm
  norm_map' := (WithLp.linearEquiv p 𝕜 _).symm.surjective.forall.2 fun x => by
    simp only [LinearEquiv.trans_apply,
      Equiv.apply_symm_apply, WithLp.linearEquiv_symm_apply, WithLp.linearEquiv_apply]
>>>>>>> 508c1928
    obtain rfl | hp := p.dichotomy
    · simp_rw [PiLp.norm_toLp, Pi.norm_def, LinearEquiv.piCongrRight_apply,
        LinearIsometryEquiv.coe_toLinearEquiv, LinearIsometryEquiv.nnnorm_map,
        ofLp_apply, toLp_apply]
    · have : 0 < p.toReal := zero_lt_one.trans_le <| by norm_cast
      simp only [PiLp.norm_eq_sum this, toLp_apply, LinearEquiv.piCongrRight_apply,
        LinearIsometryEquiv.coe_toLinearEquiv, LinearIsometryEquiv.norm_map,
        ofLp_apply, toLp_apply]

@[simp]
theorem _root_.LinearIsometryEquiv.piLpCongrRight_apply (e : ∀ i, α i ≃ₗᵢ[𝕜] β i) (x : PiLp p α) :
    LinearIsometryEquiv.piLpCongrRight p e x = toLp p fun i => e i (x i) := rfl

@[simp]
theorem _root_.LinearIsometryEquiv.piLpCongrRight_refl :
    LinearIsometryEquiv.piLpCongrRight p (fun i => .refl 𝕜 (α i)) = .refl _ _ :=
  rfl

@[simp]
theorem _root_.LinearIsometryEquiv.piLpCongrRight_symm (e : ∀ i, α i ≃ₗᵢ[𝕜] β i) :
    (LinearIsometryEquiv.piLpCongrRight p e).symm =
      LinearIsometryEquiv.piLpCongrRight p (fun i => (e i).symm) :=
  rfl

@[simp high]
theorem _root_.LinearIsometryEquiv.piLpCongrRight_single (e : ∀ i, α i ≃ₗᵢ[𝕜] β i) [DecidableEq ι]
    (i : ι) (v : α i) :
    LinearIsometryEquiv.piLpCongrRight p e (toLp p <| Pi.single i v) =
      toLp p (Pi.single i (e _ v)) :=
  funext <| Pi.apply_single (e ·) (fun _ => map_zero _) _ _

end piLpCongrRight

section piLpCurry

variable {ι : Type*} {κ : ι → Type*} (p : ℝ≥0∞) [Fact (1 ≤ p)]
  [Fintype ι] [∀ i, Fintype (κ i)]
  (α : ∀ i, κ i → Type*) [∀ i k, SeminormedAddCommGroup (α i k)] [∀ i k, Module 𝕜 (α i k)]

variable (𝕜) in
/-- `LinearEquiv.piCurry` for `PiLp`, as an isometry. -/
def _root_.LinearIsometryEquiv.piLpCurry :
    PiLp p (fun i : Sigma _ => α i.1 i.2) ≃ₗᵢ[𝕜] PiLp p (fun i => PiLp p (α i)) where
  toLinearEquiv :=
    ofLpLinearEquiv _ _ _
      ≪≫ₗ LinearEquiv.piCurry 𝕜 α
      ≪≫ₗ (LinearEquiv.piCongrRight fun _ => (ofLpLinearEquiv _ _ _).symm)
      ≪≫ₗ (ofLpLinearEquiv _ _ _).symm
  norm_map' := (toLp p).surjective.forall.2 fun x => by
    simp_rw [← coe_nnnorm, NNReal.coe_inj]
    obtain rfl | hp := eq_or_ne p ⊤
    · simp_rw [← PiLp.nnnorm_ofLp, Pi.nnnorm_def, ← PiLp.nnnorm_ofLp, Pi.nnnorm_def]
      dsimp [Sigma.curry]
      rw [← Finset.univ_sigma_univ, Finset.sup_sigma]
    · have : 0 < p.toReal := (toReal_pos_iff_ne_top _).mpr hp
      simp_rw [PiLp.nnnorm_eq_sum hp, toLp_apply]
      dsimp [Sigma.curry]
      simp_rw [one_div, NNReal.rpow_inv_rpow this.ne', ← Finset.univ_sigma_univ, Finset.sum_sigma]

@[simp] theorem _root_.LinearIsometryEquiv.piLpCurry_apply
    (f : PiLp p (fun i : Sigma κ => α i.1 i.2)) :
    _root_.LinearIsometryEquiv.piLpCurry 𝕜 p α f =
      toLp p (fun i => (toLp p) <|
        Sigma.curry (ofLp f) i) :=
  rfl

@[simp] theorem _root_.LinearIsometryEquiv.piLpCurry_symm_apply
    (f : PiLp p (fun i => PiLp p (α i))) :
    (_root_.LinearIsometryEquiv.piLpCurry 𝕜 p α).symm f =
      toLp p (Sigma.uncurry fun i j => f i j) :=
  rfl

end piLpCurry

section sumPiLpEquivProdLpPiLp

variable {ι κ : Type*} (p : ℝ≥0∞) (α : ι ⊕ κ → Type*) [Fintype ι] [Fintype κ] [Fact (1 ≤ p)]
variable [∀ i, SeminormedAddCommGroup (α i)] [∀ i, Module 𝕜 (α i)]

/-- `LinearEquiv.sumPiEquivProdPi` for `PiLp`, as an isometry. -/
@[simps! +simpRhs]
def sumPiLpEquivProdLpPiLp :
    WithLp p (Π i, α i) ≃ₗᵢ[𝕜]
      WithLp p (WithLp p (Π i, α (.inl i)) × WithLp p (Π i, α (.inr i))) where
  toLinearEquiv :=
    ofLpLinearEquiv p _ _
      ≪≫ₗ LinearEquiv.sumPiEquivProdPi _ _ _ α
      ≪≫ₗ LinearEquiv.prodCongr (ofLpLinearEquiv p _ _).symm
        (ofLpLinearEquiv _ _ _).symm
      ≪≫ₗ (ofLpLinearEquiv  p _ _).symm
  norm_map' := (toLp p).surjective.forall.2 fun x => by
    obtain rfl | hp := p.dichotomy
    · simp [← Finset.univ_disjSum_univ, Finset.sup_disjSum, Pi.norm_def]
    · have : 0 < p.toReal := by positivity
      have hpt : p ≠ ⊤ := (toReal_pos_iff_ne_top p).mp this
      simp_rw [← coe_nnnorm]; congr 1 -- convert to nnnorm to avoid needing positivity arguments
      simp [nnnorm_eq_sum hpt, WithLp.prod_nnnorm_eq_add hpt, NNReal.rpow_inv_rpow this.ne']

end sumPiLpEquivProdLpPiLp

section Single

variable (p)
variable [DecidableEq ι]

@[simp]
theorem nnnorm_toLp_single (i : ι) (b : β i) :
    ‖toLp p (Pi.single i b)‖₊ = ‖b‖₊ := by
  haveI : Nonempty ι := ⟨i⟩
  induction p generalizing hp with
  | top =>
    simp_rw [nnnorm_eq_ciSup, toLp_apply]
    refine
      ciSup_eq_of_forall_le_of_forall_lt_exists_gt (fun j => ?_) fun n hn => ⟨i, hn.trans_eq ?_⟩
    · obtain rfl | hij := Decidable.eq_or_ne i j
      · rw [Pi.single_eq_same]
      · rw [Pi.single_eq_of_ne' hij, nnnorm_zero]
        exact zero_le _
    · rw [Pi.single_eq_same]
  | coe p =>
    have hp0 : (p : ℝ) ≠ 0 :=
      mod_cast (zero_lt_one.trans_le <| Fact.out (p := 1 ≤ (p : ℝ≥0∞))).ne'
    rw [nnnorm_eq_sum ENNReal.coe_ne_top, ENNReal.coe_toReal, Fintype.sum_eq_single i,
      toLp_apply, Pi.single_eq_same, ← NNReal.rpow_mul, one_div,
      mul_inv_cancel₀ hp0, NNReal.rpow_one]
    intro j hij
    rw [toLp_apply, Pi.single_eq_of_ne hij, nnnorm_zero, NNReal.zero_rpow hp0]

set_option linter.deprecated false in
@[deprecated nnnorm_toLp_single (since := "2024-04-27")]
theorem nnnorm_equiv_symm_single (i : ι) (b : β i) :
    ‖(WithLp.equiv p (∀ i, β i)).symm (Pi.single i b)‖₊ = ‖b‖₊ :=
  nnnorm_toLp_single _ _ _ _

@[simp]
lemma norm_toLp_single (i : ι) (b : β i) : ‖toLp p (Pi.single i b)‖ = ‖b‖ :=
  congr_arg ((↑) : ℝ≥0 → ℝ) <| nnnorm_toLp_single p β i b

set_option linter.deprecated false in
@[deprecated norm_toLp_single (since := "2024-04-27")]
theorem norm_equiv_symm_single (i : ι) (b : β i) :
    ‖(WithLp.equiv p (∀ i, β i)).symm (Pi.single i b)‖ = ‖b‖ :=
  norm_toLp_single _ _ _ _

@[simp]
lemma nndist_toLp_single_same (i : ι) (b₁ b₂ : β i) :
    nndist (toLp p (Pi.single i b₁)) (toLp p (Pi.single i b₂)) = nndist b₁ b₂ := by
  rw [nndist_eq_nnnorm, nndist_eq_nnnorm, ← toLp_sub, ← Pi.single_sub, nnnorm_toLp_single]

set_option linter.deprecated false in
@[deprecated nndist_toLp_single_same (since := "2024-04-27")]
theorem nndist_equiv_symm_single_same (i : ι) (b₁ b₂ : β i) :
    nndist
        ((WithLp.equiv p (∀ i, β i)).symm (Pi.single i b₁))
        ((WithLp.equiv p (∀ i, β i)).symm (Pi.single i b₂)) =
      nndist b₁ b₂ :=
  nndist_toLp_single_same _ _ _ _ _

@[simp]
lemma dist_toLp_single_same (i : ι) (b₁ b₂ : β i) :
    dist (toLp p (Pi.single i b₁)) (toLp p (Pi.single i b₂)) = dist b₁ b₂ :=
  congr_arg ((↑) : ℝ≥0 → ℝ) <| nndist_toLp_single_same p β i b₁ b₂

set_option linter.deprecated false in
@[deprecated dist_toLp_single_same (since := "2024-04-27")]
theorem dist_equiv_symm_single_same (i : ι) (b₁ b₂ : β i) :
    dist
        ((WithLp.equiv p (∀ i, β i)).symm (Pi.single i b₁))
        ((WithLp.equiv p (∀ i, β i)).symm (Pi.single i b₂)) =
      dist b₁ b₂ :=
  dist_toLp_single_same _ _ _ _ _

@[simp]
lemma edist_toLp_single_same (i : ι) (b₁ b₂ : β i) :
    edist (toLp p (Pi.single i b₁)) (toLp p (Pi.single i b₂)) = edist b₁ b₂ := by
  simp only [edist_nndist, nndist_toLp_single_same p β i b₁ b₂]

set_option linter.deprecated false in
@[deprecated "WithLp.equiv has been deprecated, use `ofLp` instead" (since := "2024-04-27")]
theorem edist_equiv_symm_single_same (i : ι) (b₁ b₂ : β i) :
    edist
        ((WithLp.equiv p (∀ i, β i)).symm (Pi.single i b₁))
        ((WithLp.equiv p (∀ i, β i)).symm (Pi.single i b₂)) =
      edist b₁ b₂ :=
  edist_toLp_single_same _ _ _ _ _

end Single

/-- When `p = ∞`, this lemma does not hold without the additional assumption `Nonempty ι` because
the left-hand side simplifies to `0`, while the right-hand side simplifies to `‖b‖₊`. See
`PiLp.nnnorm_equiv_symm_const'` for a version which exchanges the hypothesis `p ≠ ∞` for
`Nonempty ι`. -/
lemma nnnorm_toLp_const {β} [SeminormedAddCommGroup β] (hp : p ≠ ∞) (b : β) :
    ‖toLp p (Function.const ι b)‖₊ =
      (Fintype.card ι : ℝ≥0) ^ (1 / p).toReal * ‖b‖₊ := by
  rcases p.dichotomy with (h | h)
  · exact False.elim (hp h)
  · have ne_zero : p.toReal ≠ 0 := (zero_lt_one.trans_le h).ne'
    simp_rw [nnnorm_eq_sum hp, toLp_apply, Function.const_apply, Finset.sum_const,
      Finset.card_univ, nsmul_eq_mul, NNReal.mul_rpow, ← NNReal.rpow_mul,
      mul_one_div_cancel ne_zero, NNReal.rpow_one, ENNReal.toReal_div, ENNReal.toReal_one]

set_option linter.deprecated false in
@[deprecated nnnorm_toLp_const (since := "2024-04-27")]
theorem nnnorm_equiv_symm_const {β} [SeminormedAddCommGroup β] (hp : p ≠ ∞) (b : β) :
    ‖(WithLp.equiv p (ι → β)).symm (Function.const _ b)‖₊ =
      (Fintype.card ι : ℝ≥0) ^ (1 / p).toReal * ‖b‖₊ :=
  nnnorm_toLp_const hp _

/-- When `IsEmpty ι`, this lemma does not hold without the additional assumption `p ≠ ∞` because
the left-hand side simplifies to `0`, while the right-hand side simplifies to `‖b‖₊`. See
`PiLp.nnnorm_toLp_const` for a version which exchanges the hypothesis `Nonempty ι`.
for `p ≠ ∞`. -/
lemma nnnorm_toLp_const' {β} [SeminormedAddCommGroup β] [Nonempty ι] (b : β) :
    ‖toLp p (Function.const ι b)‖₊ =
      (Fintype.card ι : ℝ≥0) ^ (1 / p).toReal * ‖b‖₊ := by
  rcases em <| p = ∞ with (rfl | hp)
  · simp only [toLp_apply, ENNReal.div_top, ENNReal.toReal_zero, NNReal.rpow_zero,
      one_mul, nnnorm_eq_ciSup, Function.const_apply, ciSup_const]
  · exact nnnorm_toLp_const hp b

set_option linter.deprecated false in
@[deprecated nnnorm_toLp_const' (since := "2024-04-27")]
theorem nnnorm_equiv_symm_const' {β} [SeminormedAddCommGroup β] [Nonempty ι] (b : β) :
    ‖(WithLp.equiv p (ι → β)).symm (Function.const _ b)‖₊ =
      (Fintype.card ι : ℝ≥0) ^ (1 / p).toReal * ‖b‖₊ :=
  nnnorm_toLp_const' b

/-- When `p = ∞`, this lemma does not hold without the additional assumption `Nonempty ι` because
the left-hand side simplifies to `0`, while the right-hand side simplifies to `‖b‖₊`. See
`PiLp.norm_toLp_const'` for a version which exchanges the hypothesis `p ≠ ∞` for
`Nonempty ι`. -/
lemma norm_toLp_const {β} [SeminormedAddCommGroup β] (hp : p ≠ ∞) (b : β) :
    ‖toLp p (Function.const ι b)‖ =
      (Fintype.card ι : ℝ≥0) ^ (1 / p).toReal * ‖b‖ :=
  (congr_arg ((↑) : ℝ≥0 → ℝ) <| nnnorm_toLp_const hp b).trans <| by simp

set_option linter.deprecated false in
@[deprecated norm_toLp_const (since := "2024-04-27")]
theorem norm_equiv_symm_const {β} [SeminormedAddCommGroup β] (hp : p ≠ ∞) (b : β) :
    ‖(WithLp.equiv p (ι → β)).symm (Function.const _ b)‖ =
      (Fintype.card ι : ℝ≥0) ^ (1 / p).toReal * ‖b‖ :=
  norm_toLp_const hp  _

/-- When `IsEmpty ι`, this lemma does not hold without the additional assumption `p ≠ ∞` because
the left-hand side simplifies to `0`, while the right-hand side simplifies to `‖b‖₊`. See
`PiLp.norm_equiv_symm_const` for a version which exchanges the hypothesis `Nonempty ι`.
for `p ≠ ∞`. -/
lemma norm_toLp_const' {β} [SeminormedAddCommGroup β] [Nonempty ι] (b : β) :
    ‖toLp p (Function.const ι b)‖ =
      (Fintype.card ι : ℝ≥0) ^ (1 / p).toReal * ‖b‖ :=
  (congr_arg ((↑) : ℝ≥0 → ℝ) <| nnnorm_toLp_const' b).trans <| by simp

set_option linter.deprecated false in
@[deprecated norm_toLp_const' (since := "2024-04-27")]
theorem norm_equiv_symm_const' {β} [SeminormedAddCommGroup β] [Nonempty ι] (b : β) :
    ‖(WithLp.equiv p (ι → β)).symm (Function.const _ b)‖ =
      (Fintype.card ι : ℝ≥0) ^ (1 / p).toReal * ‖b‖ :=
  norm_toLp_const' _

lemma nnnorm_toLp_one {β} [SeminormedAddCommGroup β] (hp : p ≠ ∞) [One β] :
    ‖toLp p (1 : ι → β)‖₊ = (Fintype.card ι : ℝ≥0) ^ (1 / p).toReal * ‖(1 : β)‖₊ :=
  (nnnorm_toLp_const hp (1 : β)).trans rfl

set_option linter.deprecated false in
@[deprecated nnnorm_toLp_one (since := "2024-04-27")]
theorem nnnorm_equiv_symm_one {β} [SeminormedAddCommGroup β] (hp : p ≠ ∞) [One β] :
    ‖(WithLp.equiv p (ι → β)).symm 1‖₊ =
      (Fintype.card ι : ℝ≥0) ^ (1 / p).toReal * ‖(1 : β)‖₊ :=
  nnnorm_toLp_one hp

lemma norm_toLp_one {β} [SeminormedAddCommGroup β] (hp : p ≠ ∞) [One β] :
    ‖toLp p (1 : ι → β)‖ = (Fintype.card ι : ℝ≥0) ^ (1 / p).toReal * ‖(1 : β)‖ :=
  (norm_toLp_const hp (1 : β)).trans rfl

set_option linter.deprecated false in
@[deprecated norm_toLp_one (since := "2024-04-27")]
theorem norm_equiv_symm_one {β} [SeminormedAddCommGroup β] (hp : p ≠ ∞) [One β] :
    ‖(WithLp.equiv p (ι → β)).symm 1‖ = (Fintype.card ι : ℝ≥0) ^ (1 / p).toReal * ‖(1 : β)‖ :=
  norm_toLp_one hp

variable (𝕜 p)

/-- `ofLp` as a continuous linear equivalence. -/
@[simps! -fullyApplied apply symm_apply]
def ofLpContinuousLinearEquiv : PiLp p β ≃L[𝕜] ∀ i, β i where
  toLinearEquiv := ofLpLinearEquiv _ _ _
  continuous_toFun := continuous_ofLp _ _
  continuous_invFun := continuous_toLp p _

@[deprecated (since := "2024-04-27")] alias continuousLinearEquiv := ofLpContinuousLinearEquiv

variable {𝕜} in
/-- The projection on the `i`-th coordinate of `PiLp p β`, as a continuous linear map. -/
@[simps!]
def proj (i : ι) : PiLp p β →L[𝕜] β i where
  __ := projₗ p β i
  cont := continuous_apply i

end Fintype

section Basis

variable [Finite ι] [Ring 𝕜]
variable (ι)

/-- A version of `Pi.basisFun` for `PiLp`. -/
def basisFun : Basis ι 𝕜 (PiLp p fun _ : ι => 𝕜) :=
  Basis.ofEquivFun (ofLpLinearEquiv p 𝕜 (ι → 𝕜))

@[simp]
theorem basisFun_apply [DecidableEq ι] (i) :
    basisFun p 𝕜 ι i = toLp p (Pi.single i 1) := by
  simp_rw [basisFun, Basis.coe_ofEquivFun, ofLpLinearEquiv_symm_apply]

@[simp]
theorem basisFun_repr (x : PiLp p fun _ : ι => 𝕜) (i : ι) : (basisFun p 𝕜 ι).repr x i = x i :=
  rfl

@[simp]
theorem basisFun_equivFun : (basisFun p 𝕜 ι).equivFun = ofLpLinearEquiv p 𝕜 (ι → 𝕜) :=
  Basis.equivFun_ofEquivFun _

theorem basisFun_eq_pi_basisFun :
    basisFun p 𝕜 ι = (Pi.basisFun 𝕜 ι).map (ofLpLinearEquiv p 𝕜 (ι → 𝕜)).symm :=
  rfl

@[simp]
theorem basisFun_map : (basisFun p 𝕜 ι).map (ofLpLinearEquiv p 𝕜 (ι → 𝕜)) = Pi.basisFun 𝕜 ι := rfl

end Basis

open Matrix

nonrec theorem basis_toMatrix_basisFun_mul [Fintype ι]
    {𝕜} [SeminormedCommRing 𝕜] (b : Basis ι 𝕜 (PiLp p fun _ : ι => 𝕜))
    (A : Matrix ι ι 𝕜) :
    b.toMatrix (PiLp.basisFun _ _ _) * A =
      Matrix.of fun i j => b.repr (toLp p (Aᵀ j)) i := by
  have := basis_toMatrix_basisFun_mul (b.map (ofLpLinearEquiv _ 𝕜 _)) A
  simp_rw [← PiLp.basisFun_map p, Basis.map_repr, LinearEquiv.trans_apply,
    ofLpLinearEquiv_symm_apply, Basis.toMatrix_map, Function.comp_def, Basis.map_apply,
    LinearEquiv.symm_apply_apply] at this
  exact this

end PiLp<|MERGE_RESOLUTION|>--- conflicted
+++ resolved
@@ -834,17 +834,10 @@
   toLinearEquiv :=
     ofLpLinearEquiv _ _ _
       ≪≫ₗ (LinearEquiv.piCongrRight fun i => (e i).toLinearEquiv)
-<<<<<<< HEAD
       ≪≫ₗ (ofLpLinearEquiv _ _ _).symm
   norm_map' := (ofLpLinearEquiv p 𝕜 _).symm.surjective.forall.2 fun x => by
-    simp only [LinearEquiv.trans_apply, LinearEquiv.piCongrRight_apply,
+    simp only [LinearEquiv.trans_apply,
       Equiv.apply_symm_apply, ofLpLinearEquiv_symm_apply, ofLpLinearEquiv_apply]
-=======
-      ≪≫ₗ (WithLp.linearEquiv _ _ _).symm
-  norm_map' := (WithLp.linearEquiv p 𝕜 _).symm.surjective.forall.2 fun x => by
-    simp only [LinearEquiv.trans_apply,
-      Equiv.apply_symm_apply, WithLp.linearEquiv_symm_apply, WithLp.linearEquiv_apply]
->>>>>>> 508c1928
     obtain rfl | hp := p.dichotomy
     · simp_rw [PiLp.norm_toLp, Pi.norm_def, LinearEquiv.piCongrRight_apply,
         LinearIsometryEquiv.coe_toLinearEquiv, LinearIsometryEquiv.nnnorm_map,
