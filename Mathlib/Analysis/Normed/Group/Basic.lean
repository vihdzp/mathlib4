/-
Copyright (c) 2018 Patrick Massot. All rights reserved.
Released under Apache 2.0 license as described in the file LICENSE.
Authors: Patrick Massot, Johannes Hölzl, Yaël Dillies
-/
import Mathlib.Algebra.CharP.Defs
import Mathlib.Algebra.Group.Subgroup.Basic
import Mathlib.Analysis.Normed.Group.Seminorm
import Mathlib.Tactic.Bound.Attribute
import Mathlib.Topology.Metrizable.Uniformity
import Mathlib.Topology.Sequences

/-!
# Normed (semi)groups

In this file we define 10 classes:

* `Norm`, `NNNorm`: auxiliary classes endowing a type `α` with a function `norm : α → ℝ`
  (notation: `‖x‖`) and `nnnorm : α → ℝ≥0` (notation: `‖x‖₊`), respectively;
* `Seminormed...Group`: A seminormed (additive) (commutative) group is an (additive) (commutative)
  group with a norm and a compatible pseudometric space structure:
  `∀ x y, dist x y = ‖x / y‖` or `∀ x y, dist x y = ‖x - y‖`, depending on the group operation.
* `Normed...Group`: A normed (additive) (commutative) group is an (additive) (commutative) group
  with a norm and a compatible metric space structure.

We also prove basic properties of (semi)normed groups and provide some instances.

## TODO
This file is huge; move material into separate files,
such as `Mathlib/Analysis/Normed/Group/Lemmas.lean`.

## Notes

The current convention `dist x y = ‖x - y‖` means that the distance is invariant under right
addition, but actions in mathlib are usually from the left. This means we might want to change it to
`dist x y = ‖-x + y‖`.

The normed group hierarchy would lend itself well to a mixin design (that is, having
`SeminormedGroup` and `SeminormedAddGroup` not extend `Group` and `AddGroup`), but we choose not
to for performance concerns.

## Tags

normed group
-/


variable {𝓕 𝕜 α ι κ E F G : Type*}

open Filter Function Metric Bornology

open ENNReal Filter NNReal Uniformity Pointwise Topology

/-- Auxiliary class, endowing a type `E` with a function `norm : E → ℝ` with notation `‖x‖`. This
class is designed to be extended in more interesting classes specifying the properties of the norm.
-/
@[notation_class]
class Norm (E : Type*) where
  /-- the `ℝ`-valued norm function. -/
  norm : E → ℝ

/-- Auxiliary class, endowing a type `α` with a function `nnnorm : α → ℝ≥0` with notation `‖x‖₊`. -/
@[notation_class]
class NNNorm (E : Type*) where
  /-- the `ℝ≥0`-valued norm function. -/
  nnnorm : E → ℝ≥0

export Norm (norm)

export NNNorm (nnnorm)

@[inherit_doc]
notation "‖" e "‖" => norm e

@[inherit_doc]
notation "‖" e "‖₊" => nnnorm e

/-- A seminormed group is an additive group endowed with a norm for which `dist x y = ‖x - y‖`
defines a pseudometric space structure. -/
class SeminormedAddGroup (E : Type*) extends Norm E, AddGroup E, PseudoMetricSpace E where
  dist := fun x y => ‖x - y‖
  /-- The distance function is induced by the norm. -/
  dist_eq : ∀ x y, dist x y = ‖x - y‖ := by aesop

/-- A seminormed group is a group endowed with a norm for which `dist x y = ‖x / y‖` defines a
pseudometric space structure. -/
@[to_additive]
class SeminormedGroup (E : Type*) extends Norm E, Group E, PseudoMetricSpace E where
  dist := fun x y => ‖x / y‖
  /-- The distance function is induced by the norm. -/
  dist_eq : ∀ x y, dist x y = ‖x / y‖ := by aesop

/-- A normed group is an additive group endowed with a norm for which `dist x y = ‖x - y‖` defines a
metric space structure. -/
class NormedAddGroup (E : Type*) extends Norm E, AddGroup E, MetricSpace E where
  dist := fun x y => ‖x - y‖
  /-- The distance function is induced by the norm. -/
  dist_eq : ∀ x y, dist x y = ‖x - y‖ := by aesop

/-- A normed group is a group endowed with a norm for which `dist x y = ‖x / y‖` defines a metric
space structure. -/
@[to_additive]
class NormedGroup (E : Type*) extends Norm E, Group E, MetricSpace E where
  dist := fun x y => ‖x / y‖
  /-- The distance function is induced by the norm. -/
  dist_eq : ∀ x y, dist x y = ‖x / y‖ := by aesop

/-- A seminormed group is an additive group endowed with a norm for which `dist x y = ‖x - y‖`
defines a pseudometric space structure. -/
class SeminormedAddCommGroup (E : Type*) extends Norm E, AddCommGroup E,
  PseudoMetricSpace E where
  dist := fun x y => ‖x - y‖
  /-- The distance function is induced by the norm. -/
  dist_eq : ∀ x y, dist x y = ‖x - y‖ := by aesop

/-- A seminormed group is a group endowed with a norm for which `dist x y = ‖x / y‖`
defines a pseudometric space structure. -/
@[to_additive]
class SeminormedCommGroup (E : Type*) extends Norm E, CommGroup E, PseudoMetricSpace E where
  dist := fun x y => ‖x / y‖
  /-- The distance function is induced by the norm. -/
  dist_eq : ∀ x y, dist x y = ‖x / y‖ := by aesop

/-- A normed group is an additive group endowed with a norm for which `dist x y = ‖x - y‖` defines a
metric space structure. -/
class NormedAddCommGroup (E : Type*) extends Norm E, AddCommGroup E, MetricSpace E where
  dist := fun x y => ‖x - y‖
  /-- The distance function is induced by the norm. -/
  dist_eq : ∀ x y, dist x y = ‖x - y‖ := by aesop

/-- A normed group is a group endowed with a norm for which `dist x y = ‖x / y‖` defines a metric
space structure. -/
@[to_additive]
class NormedCommGroup (E : Type*) extends Norm E, CommGroup E, MetricSpace E where
  dist := fun x y => ‖x / y‖
  /-- The distance function is induced by the norm. -/
  dist_eq : ∀ x y, dist x y = ‖x / y‖ := by aesop

-- See note [lower instance priority]
@[to_additive]
instance (priority := 100) NormedGroup.toSeminormedGroup [NormedGroup E] : SeminormedGroup E :=
  { ‹NormedGroup E› with }

-- See note [lower instance priority]
@[to_additive]
instance (priority := 100) NormedCommGroup.toSeminormedCommGroup [NormedCommGroup E] :
    SeminormedCommGroup E :=
  { ‹NormedCommGroup E› with }

-- See note [lower instance priority]
@[to_additive]
instance (priority := 100) SeminormedCommGroup.toSeminormedGroup [SeminormedCommGroup E] :
    SeminormedGroup E :=
  { ‹SeminormedCommGroup E› with }

-- See note [lower instance priority]
@[to_additive]
instance (priority := 100) NormedCommGroup.toNormedGroup [NormedCommGroup E] : NormedGroup E :=
  { ‹NormedCommGroup E› with }

-- See note [reducible non-instances]
/-- Construct a `NormedGroup` from a `SeminormedGroup` satisfying `∀ x, ‖x‖ = 0 → x = 1`. This
avoids having to go back to the `(Pseudo)MetricSpace` level when declaring a `NormedGroup`
instance as a special case of a more general `SeminormedGroup` instance. -/
@[to_additive "Construct a `NormedAddGroup` from a `SeminormedAddGroup`
satisfying `∀ x, ‖x‖ = 0 → x = 0`. This avoids having to go back to the `(Pseudo)MetricSpace`
level when declaring a `NormedAddGroup` instance as a special case of a more general
`SeminormedAddGroup` instance."]
abbrev NormedGroup.ofSeparation [SeminormedGroup E] (h : ∀ x : E, ‖x‖ = 0 → x = 1) :
    NormedGroup E where
  dist_eq := ‹SeminormedGroup E›.dist_eq
  toMetricSpace :=
    { eq_of_dist_eq_zero := fun hxy =>
        div_eq_one.1 <| h _ <| by exact (‹SeminormedGroup E›.dist_eq _ _).symm.trans hxy }
      -- Porting note: the `rwa` no longer worked, but it was easy enough to provide the term.
      -- however, notice that if you make `x` and `y` accessible, then the following does work:
      -- `have := ‹SeminormedGroup E›.dist_eq x y; rwa [← this]`, so I'm not sure why the `rwa`
      -- was broken.

-- See note [reducible non-instances]
/-- Construct a `NormedCommGroup` from a `SeminormedCommGroup` satisfying
`∀ x, ‖x‖ = 0 → x = 1`. This avoids having to go back to the `(Pseudo)MetricSpace` level when
declaring a `NormedCommGroup` instance as a special case of a more general `SeminormedCommGroup`
instance. -/
@[to_additive "Construct a `NormedAddCommGroup` from a
`SeminormedAddCommGroup` satisfying `∀ x, ‖x‖ = 0 → x = 0`. This avoids having to go back to the
`(Pseudo)MetricSpace` level when declaring a `NormedAddCommGroup` instance as a special case
of a more general `SeminormedAddCommGroup` instance."]
abbrev NormedCommGroup.ofSeparation [SeminormedCommGroup E] (h : ∀ x : E, ‖x‖ = 0 → x = 1) :
    NormedCommGroup E :=
  { ‹SeminormedCommGroup E›, NormedGroup.ofSeparation h with }

-- See note [reducible non-instances]
/-- Construct a seminormed group from a multiplication-invariant distance. -/
@[to_additive
  "Construct a seminormed group from a translation-invariant distance."]
abbrev SeminormedGroup.ofMulDist [Norm E] [Group E] [PseudoMetricSpace E]
    (h₁ : ∀ x : E, ‖x‖ = dist x 1) (h₂ : ∀ x y z : E, dist x y ≤ dist (x * z) (y * z)) :
    SeminormedGroup E where
  dist_eq x y := by
    rw [h₁]; apply le_antisymm
    · simpa only [div_eq_mul_inv, ← mul_inv_cancel y] using h₂ _ _ _
    · simpa only [div_mul_cancel, one_mul] using h₂ (x / y) 1 y

-- See note [reducible non-instances]
/-- Construct a seminormed group from a multiplication-invariant pseudodistance. -/
@[to_additive
  "Construct a seminormed group from a translation-invariant pseudodistance."]
abbrev SeminormedGroup.ofMulDist' [Norm E] [Group E] [PseudoMetricSpace E]
    (h₁ : ∀ x : E, ‖x‖ = dist x 1) (h₂ : ∀ x y z : E, dist (x * z) (y * z) ≤ dist x y) :
    SeminormedGroup E where
  dist_eq x y := by
    rw [h₁]; apply le_antisymm
    · simpa only [div_mul_cancel, one_mul] using h₂ (x / y) 1 y
    · simpa only [div_eq_mul_inv, ← mul_inv_cancel y] using h₂ _ _ _

-- See note [reducible non-instances]
/-- Construct a seminormed group from a multiplication-invariant pseudodistance. -/
@[to_additive
  "Construct a seminormed group from a translation-invariant pseudodistance."]
abbrev SeminormedCommGroup.ofMulDist [Norm E] [CommGroup E] [PseudoMetricSpace E]
    (h₁ : ∀ x : E, ‖x‖ = dist x 1) (h₂ : ∀ x y z : E, dist x y ≤ dist (x * z) (y * z)) :
    SeminormedCommGroup E :=
  { SeminormedGroup.ofMulDist h₁ h₂ with
    mul_comm := mul_comm }

-- See note [reducible non-instances]
/-- Construct a seminormed group from a multiplication-invariant pseudodistance. -/
@[to_additive
  "Construct a seminormed group from a translation-invariant pseudodistance."]
abbrev SeminormedCommGroup.ofMulDist' [Norm E] [CommGroup E] [PseudoMetricSpace E]
    (h₁ : ∀ x : E, ‖x‖ = dist x 1) (h₂ : ∀ x y z : E, dist (x * z) (y * z) ≤ dist x y) :
    SeminormedCommGroup E :=
  { SeminormedGroup.ofMulDist' h₁ h₂ with
    mul_comm := mul_comm }

-- See note [reducible non-instances]
/-- Construct a normed group from a multiplication-invariant distance. -/
@[to_additive
  "Construct a normed group from a translation-invariant distance."]
abbrev NormedGroup.ofMulDist [Norm E] [Group E] [MetricSpace E] (h₁ : ∀ x : E, ‖x‖ = dist x 1)
    (h₂ : ∀ x y z : E, dist x y ≤ dist (x * z) (y * z)) : NormedGroup E :=
  { SeminormedGroup.ofMulDist h₁ h₂ with
    eq_of_dist_eq_zero := eq_of_dist_eq_zero }

-- See note [reducible non-instances]
/-- Construct a normed group from a multiplication-invariant pseudodistance. -/
@[to_additive
  "Construct a normed group from a translation-invariant pseudodistance."]
abbrev NormedGroup.ofMulDist' [Norm E] [Group E] [MetricSpace E] (h₁ : ∀ x : E, ‖x‖ = dist x 1)
    (h₂ : ∀ x y z : E, dist (x * z) (y * z) ≤ dist x y) : NormedGroup E :=
  { SeminormedGroup.ofMulDist' h₁ h₂ with
    eq_of_dist_eq_zero := eq_of_dist_eq_zero }

-- See note [reducible non-instances]
/-- Construct a normed group from a multiplication-invariant pseudodistance. -/
@[to_additive
"Construct a normed group from a translation-invariant pseudodistance."]
abbrev NormedCommGroup.ofMulDist [Norm E] [CommGroup E] [MetricSpace E]
    (h₁ : ∀ x : E, ‖x‖ = dist x 1) (h₂ : ∀ x y z : E, dist x y ≤ dist (x * z) (y * z)) :
    NormedCommGroup E :=
  { NormedGroup.ofMulDist h₁ h₂ with
    mul_comm := mul_comm }

-- See note [reducible non-instances]
/-- Construct a normed group from a multiplication-invariant pseudodistance. -/
@[to_additive
  "Construct a normed group from a translation-invariant pseudodistance."]
abbrev NormedCommGroup.ofMulDist' [Norm E] [CommGroup E] [MetricSpace E]
    (h₁ : ∀ x : E, ‖x‖ = dist x 1) (h₂ : ∀ x y z : E, dist (x * z) (y * z) ≤ dist x y) :
    NormedCommGroup E :=
  { NormedGroup.ofMulDist' h₁ h₂ with
    mul_comm := mul_comm }

-- See note [reducible non-instances]
/-- Construct a seminormed group from a seminorm, i.e., registering the pseudodistance and the
pseudometric space structure from the seminorm properties. Note that in most cases this instance
creates bad definitional equalities (e.g., it does not take into account a possibly existing
`UniformSpace` instance on `E`). -/
@[to_additive
  "Construct a seminormed group from a seminorm, i.e., registering the pseudodistance
and the pseudometric space structure from the seminorm properties. Note that in most cases this
instance creates bad definitional equalities (e.g., it does not take into account a possibly
existing `UniformSpace` instance on `E`)."]
abbrev GroupSeminorm.toSeminormedGroup [Group E] (f : GroupSeminorm E) : SeminormedGroup E where
  dist x y := f (x / y)
  norm := f
  dist_eq _ _ := rfl
  dist_self x := by simp only [div_self', map_one_eq_zero]
  dist_triangle := le_map_div_add_map_div f
  dist_comm := map_div_rev f
  edist_dist x y := by exact ENNReal.coe_nnreal_eq _
  -- Porting note: how did `mathlib3` solve this automatically?

-- See note [reducible non-instances]
/-- Construct a seminormed group from a seminorm, i.e., registering the pseudodistance and the
pseudometric space structure from the seminorm properties. Note that in most cases this instance
creates bad definitional equalities (e.g., it does not take into account a possibly existing
`UniformSpace` instance on `E`). -/
@[to_additive
  "Construct a seminormed group from a seminorm, i.e., registering the pseudodistance
and the pseudometric space structure from the seminorm properties. Note that in most cases this
instance creates bad definitional equalities (e.g., it does not take into account a possibly
existing `UniformSpace` instance on `E`)."]
abbrev GroupSeminorm.toSeminormedCommGroup [CommGroup E] (f : GroupSeminorm E) :
    SeminormedCommGroup E :=
  { f.toSeminormedGroup with
    mul_comm := mul_comm }

-- See note [reducible non-instances]
/-- Construct a normed group from a norm, i.e., registering the distance and the metric space
structure from the norm properties. Note that in most cases this instance creates bad definitional
equalities (e.g., it does not take into account a possibly existing `UniformSpace` instance on
`E`). -/
@[to_additive
  "Construct a normed group from a norm, i.e., registering the distance and the metric
space structure from the norm properties. Note that in most cases this instance creates bad
definitional equalities (e.g., it does not take into account a possibly existing `UniformSpace`
instance on `E`)."]
abbrev GroupNorm.toNormedGroup [Group E] (f : GroupNorm E) : NormedGroup E :=
  { f.toGroupSeminorm.toSeminormedGroup with
    eq_of_dist_eq_zero := fun h => div_eq_one.1 <| eq_one_of_map_eq_zero f h }

-- See note [reducible non-instances]
/-- Construct a normed group from a norm, i.e., registering the distance and the metric space
structure from the norm properties. Note that in most cases this instance creates bad definitional
equalities (e.g., it does not take into account a possibly existing `UniformSpace` instance on
`E`). -/
@[to_additive
  "Construct a normed group from a norm, i.e., registering the distance and the metric
space structure from the norm properties. Note that in most cases this instance creates bad
definitional equalities (e.g., it does not take into account a possibly existing `UniformSpace`
instance on `E`)."]
abbrev GroupNorm.toNormedCommGroup [CommGroup E] (f : GroupNorm E) : NormedCommGroup E :=
  { f.toNormedGroup with
    mul_comm := mul_comm }

section SeminormedGroup

variable [SeminormedGroup E] [SeminormedGroup F] [SeminormedGroup G] {s : Set E}
  {a a₁ a₂ b b₁ b₂ c : E} {r r₁ r₂ : ℝ}

@[to_additive]
theorem dist_eq_norm_div (a b : E) : dist a b = ‖a / b‖ :=
  SeminormedGroup.dist_eq _ _

@[to_additive]
theorem dist_eq_norm_div' (a b : E) : dist a b = ‖b / a‖ := by rw [dist_comm, dist_eq_norm_div]

alias dist_eq_norm := dist_eq_norm_sub

alias dist_eq_norm' := dist_eq_norm_sub'

@[to_additive of_forall_le_norm]
lemma DiscreteTopology.of_forall_le_norm' (hpos : 0 < r) (hr : ∀ x : E, x ≠ 1 → r ≤ ‖x‖) :
    DiscreteTopology E :=
  .of_forall_le_dist hpos fun x y hne ↦ by
    simp only [dist_eq_norm_div]
    exact hr _ (div_ne_one.2 hne)

@[to_additive (attr := simp)]
theorem dist_one_right (a : E) : dist a 1 = ‖a‖ := by rw [dist_eq_norm_div, div_one]

@[to_additive]
theorem inseparable_one_iff_norm {a : E} : Inseparable a 1 ↔ ‖a‖ = 0 := by
  rw [Metric.inseparable_iff, dist_one_right]

@[to_additive (attr := simp)]
theorem dist_one_left : dist (1 : E) = norm :=
  funext fun a => by rw [dist_comm, dist_one_right]

@[to_additive]
theorem norm_div_rev (a b : E) : ‖a / b‖ = ‖b / a‖ := by
  simpa only [dist_eq_norm_div] using dist_comm a b

@[to_additive (attr := simp) norm_neg]
theorem norm_inv' (a : E) : ‖a⁻¹‖ = ‖a‖ := by simpa using norm_div_rev 1 a

open scoped symmDiff in
@[to_additive]
theorem dist_mulIndicator (s t : Set α) (f : α → E) (x : α) :
    dist (s.mulIndicator f x) (t.mulIndicator f x) = ‖(s ∆ t).mulIndicator f x‖ := by
  rw [dist_eq_norm_div, Set.apply_mulIndicator_symmDiff norm_inv']

/-- **Triangle inequality** for the norm. -/
@[to_additive norm_add_le "**Triangle inequality** for the norm."]
theorem norm_mul_le' (a b : E) : ‖a * b‖ ≤ ‖a‖ + ‖b‖ := by
  simpa [dist_eq_norm_div] using dist_triangle a 1 b⁻¹

/-- **Triangle inequality** for the norm. -/
@[to_additive norm_add_le_of_le "**Triangle inequality** for the norm."]
theorem norm_mul_le_of_le' (h₁ : ‖a₁‖ ≤ r₁) (h₂ : ‖a₂‖ ≤ r₂) : ‖a₁ * a₂‖ ≤ r₁ + r₂ :=
  (norm_mul_le' a₁ a₂).trans <| add_le_add h₁ h₂

/-- **Triangle inequality** for the norm. -/
@[to_additive norm_add₃_le "**Triangle inequality** for the norm."]
lemma norm_mul₃_le' : ‖a * b * c‖ ≤ ‖a‖ + ‖b‖ + ‖c‖ := norm_mul_le_of_le' (norm_mul_le' _ _) le_rfl

@[to_additive]
lemma norm_div_le_norm_div_add_norm_div (a b c : E) : ‖a / c‖ ≤ ‖a / b‖ + ‖b / c‖ := by
  simpa only [dist_eq_norm_div] using dist_triangle a b c

@[to_additive (attr := simp) norm_nonneg]
theorem norm_nonneg' (a : E) : 0 ≤ ‖a‖ := by
  rw [← dist_one_right]
  exact dist_nonneg

attribute [bound] norm_nonneg

@[to_additive (attr := simp) abs_norm]
theorem abs_norm' (z : E) : |‖z‖| = ‖z‖ := abs_of_nonneg <| norm_nonneg' _

namespace Mathlib.Meta.Positivity

open Lean Meta Qq Function

/-- Extension for the `positivity` tactic: multiplicative norms are nonnegative, via
`norm_nonneg'`. -/
@[positivity Norm.norm _]
def evalMulNorm : PositivityExt where eval {u α} _zα _pα e := do
  match u, α, e with
  | 0, ~q(ℝ), ~q(@Norm.norm $β $instDist $a) =>
    let _inst ← synthInstanceQ q(SeminormedGroup $β)
    assertInstancesCommute
    pure (.nonnegative q(norm_nonneg' $a))
  | _, _, _ => throwError "not ‖ · ‖"

/-- Extension for the `positivity` tactic: additive norms are nonnegative, via `norm_nonneg`. -/
@[positivity Norm.norm _]
def evalAddNorm : PositivityExt where eval {u α} _zα _pα e := do
  match u, α, e with
  | 0, ~q(ℝ), ~q(@Norm.norm $β $instDist $a) =>
    let _inst ← synthInstanceQ q(SeminormedAddGroup $β)
    assertInstancesCommute
    pure (.nonnegative q(norm_nonneg $a))
  | _, _, _ => throwError "not ‖ · ‖"

end Mathlib.Meta.Positivity

@[to_additive (attr := simp) norm_zero]
theorem norm_one' : ‖(1 : E)‖ = 0 := by rw [← dist_one_right, dist_self]

@[to_additive]
theorem ne_one_of_norm_ne_zero : ‖a‖ ≠ 0 → a ≠ 1 :=
  mt <| by
    rintro rfl
    exact norm_one'

@[to_additive (attr := nontriviality) norm_of_subsingleton]
theorem norm_of_subsingleton' [Subsingleton E] (a : E) : ‖a‖ = 0 := by
  rw [Subsingleton.elim a 1, norm_one']

@[to_additive zero_lt_one_add_norm_sq]
theorem zero_lt_one_add_norm_sq' (x : E) : 0 < 1 + ‖x‖ ^ 2 := by
  positivity

@[to_additive]
theorem norm_div_le (a b : E) : ‖a / b‖ ≤ ‖a‖ + ‖b‖ := by
  simpa [dist_eq_norm_div] using dist_triangle a 1 b

attribute [bound] norm_sub_le

@[to_additive]
theorem norm_div_le_of_le {r₁ r₂ : ℝ} (H₁ : ‖a₁‖ ≤ r₁) (H₂ : ‖a₂‖ ≤ r₂) : ‖a₁ / a₂‖ ≤ r₁ + r₂ :=
  (norm_div_le a₁ a₂).trans <| add_le_add H₁ H₂

@[to_additive dist_le_norm_add_norm]
theorem dist_le_norm_add_norm' (a b : E) : dist a b ≤ ‖a‖ + ‖b‖ := by
  rw [dist_eq_norm_div]
  apply norm_div_le

@[to_additive abs_norm_sub_norm_le]
theorem abs_norm_sub_norm_le' (a b : E) : |‖a‖ - ‖b‖| ≤ ‖a / b‖ := by
  simpa [dist_eq_norm_div] using abs_dist_sub_le a b 1

@[to_additive norm_sub_norm_le]
theorem norm_sub_norm_le' (a b : E) : ‖a‖ - ‖b‖ ≤ ‖a / b‖ :=
  (le_abs_self _).trans (abs_norm_sub_norm_le' a b)

@[to_additive dist_norm_norm_le]
theorem dist_norm_norm_le' (a b : E) : dist ‖a‖ ‖b‖ ≤ ‖a / b‖ :=
  abs_norm_sub_norm_le' a b

@[to_additive]
theorem norm_le_norm_add_norm_div' (u v : E) : ‖u‖ ≤ ‖v‖ + ‖u / v‖ := by
  rw [add_comm]
  refine (norm_mul_le' _ _).trans_eq' ?_
  rw [div_mul_cancel]

@[to_additive]
theorem norm_le_norm_add_norm_div (u v : E) : ‖v‖ ≤ ‖u‖ + ‖u / v‖ := by
  rw [norm_div_rev]
  exact norm_le_norm_add_norm_div' v u

alias norm_le_insert' := norm_le_norm_add_norm_sub'

alias norm_le_insert := norm_le_norm_add_norm_sub

@[to_additive]
theorem norm_le_mul_norm_add (u v : E) : ‖u‖ ≤ ‖u * v‖ + ‖v‖ :=
  calc
    ‖u‖ = ‖u * v / v‖ := by rw [mul_div_cancel_right]
    _ ≤ ‖u * v‖ + ‖v‖ := norm_div_le _ _

/-- An analogue of `norm_le_mul_norm_add` for the multiplication from the left. -/
@[to_additive "An analogue of `norm_le_add_norm_add` for the addition from the left."]
theorem norm_le_mul_norm_add' (u v : E) : ‖v‖ ≤ ‖u * v‖ + ‖u‖ :=
  calc
    ‖v‖ = ‖u⁻¹ * (u * v)‖ := by rw [← mul_assoc, inv_mul_cancel, one_mul]
    _ ≤ ‖u⁻¹‖ + ‖u * v‖ := norm_mul_le' u⁻¹ (u * v)
    _ = ‖u * v‖ + ‖u‖ := by rw [norm_inv', add_comm]

@[to_additive]
lemma norm_mul_eq_norm_right {x : E} (y : E) (h : ‖x‖ = 0) : ‖x * y‖ = ‖y‖ := by
  apply le_antisymm ?_ ?_
  · simpa [h] using norm_mul_le' x y
  · simpa [h] using norm_le_mul_norm_add' x y

@[to_additive]
lemma norm_mul_eq_norm_left (x : E) {y : E} (h : ‖y‖ = 0) : ‖x * y‖ = ‖x‖ := by
  apply le_antisymm ?_ ?_
  · simpa [h] using norm_mul_le' x y
  · simpa [h] using norm_le_mul_norm_add x y

@[to_additive]
lemma norm_div_eq_norm_right {x : E} (y : E) (h : ‖x‖ = 0) : ‖x / y‖ = ‖y‖ := by
  apply le_antisymm ?_ ?_
  · simpa [h] using norm_div_le x y
  · simpa [h, norm_div_rev x y] using norm_sub_norm_le' y x

@[to_additive]
lemma norm_div_eq_norm_left (x : E) {y : E} (h : ‖y‖ = 0) : ‖x / y‖ = ‖x‖ := by
  apply le_antisymm ?_ ?_
  · simpa [h] using norm_div_le x y
  · simpa [h] using norm_sub_norm_le' x y

@[to_additive ball_eq]
theorem ball_eq' (y : E) (ε : ℝ) : ball y ε = { x | ‖x / y‖ < ε } :=
  Set.ext fun a => by simp [dist_eq_norm_div]

@[to_additive]
theorem ball_one_eq (r : ℝ) : ball (1 : E) r = { x | ‖x‖ < r } :=
  Set.ext fun a => by simp

@[to_additive mem_ball_iff_norm]
theorem mem_ball_iff_norm'' : b ∈ ball a r ↔ ‖b / a‖ < r := by rw [mem_ball, dist_eq_norm_div]

@[to_additive mem_ball_iff_norm']
theorem mem_ball_iff_norm''' : b ∈ ball a r ↔ ‖a / b‖ < r := by rw [mem_ball', dist_eq_norm_div]

@[to_additive]
theorem mem_ball_one_iff : a ∈ ball (1 : E) r ↔ ‖a‖ < r := by rw [mem_ball, dist_one_right]

@[to_additive mem_closedBall_iff_norm]
theorem mem_closedBall_iff_norm'' : b ∈ closedBall a r ↔ ‖b / a‖ ≤ r := by
  rw [mem_closedBall, dist_eq_norm_div]

@[to_additive]
theorem mem_closedBall_one_iff : a ∈ closedBall (1 : E) r ↔ ‖a‖ ≤ r := by
  rw [mem_closedBall, dist_one_right]

@[to_additive mem_closedBall_iff_norm']
theorem mem_closedBall_iff_norm''' : b ∈ closedBall a r ↔ ‖a / b‖ ≤ r := by
  rw [mem_closedBall', dist_eq_norm_div]

@[to_additive norm_le_of_mem_closedBall]
theorem norm_le_of_mem_closedBall' (h : b ∈ closedBall a r) : ‖b‖ ≤ ‖a‖ + r :=
  (norm_le_norm_add_norm_div' _ _).trans <| add_le_add_left (by rwa [← dist_eq_norm_div]) _

@[to_additive norm_le_norm_add_const_of_dist_le]
theorem norm_le_norm_add_const_of_dist_le' : dist a b ≤ r → ‖a‖ ≤ ‖b‖ + r :=
  norm_le_of_mem_closedBall'

@[to_additive norm_lt_of_mem_ball]
theorem norm_lt_of_mem_ball' (h : b ∈ ball a r) : ‖b‖ < ‖a‖ + r :=
  (norm_le_norm_add_norm_div' _ _).trans_lt <| add_lt_add_left (by rwa [← dist_eq_norm_div]) _

@[to_additive]
theorem norm_div_sub_norm_div_le_norm_div (u v w : E) : ‖u / w‖ - ‖v / w‖ ≤ ‖u / v‖ := by
  simpa only [div_div_div_cancel_right] using norm_sub_norm_le' (u / w) (v / w)

@[to_additive (attr := simp 1001) mem_sphere_iff_norm]
-- Porting note: increase priority so the left-hand side doesn't reduce
theorem mem_sphere_iff_norm' : b ∈ sphere a r ↔ ‖b / a‖ = r := by simp [dist_eq_norm_div]

@[to_additive] -- `simp` can prove this
theorem mem_sphere_one_iff_norm : a ∈ sphere (1 : E) r ↔ ‖a‖ = r := by simp [dist_eq_norm_div]

@[to_additive (attr := simp) norm_eq_of_mem_sphere]
theorem norm_eq_of_mem_sphere' (x : sphere (1 : E) r) : ‖(x : E)‖ = r :=
  mem_sphere_one_iff_norm.mp x.2

@[to_additive]
theorem ne_one_of_mem_sphere (hr : r ≠ 0) (x : sphere (1 : E) r) : (x : E) ≠ 1 :=
  ne_one_of_norm_ne_zero <| by rwa [norm_eq_of_mem_sphere' x]

@[to_additive ne_zero_of_mem_unit_sphere]
theorem ne_one_of_mem_unit_sphere (x : sphere (1 : E) 1) : (x : E) ≠ 1 :=
  ne_one_of_mem_sphere one_ne_zero _

variable (E)

/-- The norm of a seminormed group as a group seminorm. -/
@[to_additive "The norm of a seminormed group as an additive group seminorm."]
def normGroupSeminorm : GroupSeminorm E :=
  ⟨norm, norm_one', norm_mul_le', norm_inv'⟩

@[to_additive (attr := simp)]
theorem coe_normGroupSeminorm : ⇑(normGroupSeminorm E) = norm :=
  rfl

variable {E}

@[to_additive]
theorem NormedCommGroup.tendsto_nhds_one {f : α → E} {l : Filter α} :
    Tendsto f l (𝓝 1) ↔ ∀ ε > 0, ∀ᶠ x in l, ‖f x‖ < ε :=
  Metric.tendsto_nhds.trans <| by simp only [dist_one_right]

@[to_additive]
theorem NormedCommGroup.tendsto_nhds_nhds {f : E → F} {x : E} {y : F} :
    Tendsto f (𝓝 x) (𝓝 y) ↔ ∀ ε > 0, ∃ δ > 0, ∀ x', ‖x' / x‖ < δ → ‖f x' / y‖ < ε := by
  simp_rw [Metric.tendsto_nhds_nhds, dist_eq_norm_div]

@[to_additive]
theorem NormedCommGroup.nhds_basis_norm_lt (x : E) :
    (𝓝 x).HasBasis (fun ε : ℝ => 0 < ε) fun ε => { y | ‖y / x‖ < ε } := by
  simp_rw [← ball_eq']
  exact Metric.nhds_basis_ball

@[to_additive]
theorem NormedCommGroup.nhds_one_basis_norm_lt :
    (𝓝 (1 : E)).HasBasis (fun ε : ℝ => 0 < ε) fun ε => { y | ‖y‖ < ε } := by
  convert NormedCommGroup.nhds_basis_norm_lt (1 : E)
  simp

@[to_additive]
theorem NormedCommGroup.uniformity_basis_dist :
    (𝓤 E).HasBasis (fun ε : ℝ => 0 < ε) fun ε => { p : E × E | ‖p.fst / p.snd‖ < ε } := by
  convert Metric.uniformity_basis_dist (α := E) using 1
  simp [dist_eq_norm_div]

open Finset

variable [FunLike 𝓕 E F]

section NNNorm

-- See note [lower instance priority]
@[to_additive]
instance (priority := 100) SeminormedGroup.toNNNorm : NNNorm E :=
  ⟨fun a => ⟨‖a‖, norm_nonneg' a⟩⟩

@[to_additive (attr := simp, norm_cast) coe_nnnorm]
theorem coe_nnnorm' (a : E) : (‖a‖₊ : ℝ) = ‖a‖ :=
  rfl

@[to_additive (attr := simp) coe_comp_nnnorm]
theorem coe_comp_nnnorm' : (toReal : ℝ≥0 → ℝ) ∘ (nnnorm : E → ℝ≥0) = norm :=
  rfl

@[to_additive norm_toNNReal]
theorem norm_toNNReal' : ‖a‖.toNNReal = ‖a‖₊ :=
  @Real.toNNReal_coe ‖a‖₊

@[to_additive]
theorem nndist_eq_nnnorm_div (a b : E) : nndist a b = ‖a / b‖₊ :=
  NNReal.eq <| dist_eq_norm_div _ _

alias nndist_eq_nnnorm := nndist_eq_nnnorm_sub

@[to_additive (attr := simp)]
theorem nndist_one_right (a : E) : nndist a 1 = ‖a‖₊ := by simp [nndist_eq_nnnorm_div]

@[to_additive (attr := simp)]
theorem edist_one_right (a : E) : edist a 1 = ‖a‖₊ := by
  rw [edist_nndist, nndist_one_right]

@[to_additive (attr := simp) nnnorm_zero]
theorem nnnorm_one' : ‖(1 : E)‖₊ = 0 :=
  NNReal.eq norm_one'

@[to_additive]
theorem ne_one_of_nnnorm_ne_zero {a : E} : ‖a‖₊ ≠ 0 → a ≠ 1 :=
  mt <| by
    rintro rfl
    exact nnnorm_one'

@[to_additive nnnorm_add_le]
theorem nnnorm_mul_le' (a b : E) : ‖a * b‖₊ ≤ ‖a‖₊ + ‖b‖₊ :=
  NNReal.coe_le_coe.1 <| norm_mul_le' a b

@[to_additive (attr := simp) nnnorm_neg]
theorem nnnorm_inv' (a : E) : ‖a⁻¹‖₊ = ‖a‖₊ :=
  NNReal.eq <| norm_inv' a

@[to_additive (attr := simp)]
theorem nndist_one_left (a : E) : nndist 1 a = ‖a‖₊ := by simp [nndist_eq_nnnorm_div]

@[to_additive (attr := simp)]
theorem edist_one_left (a : E) : edist 1 a = ‖a‖₊ := by
  rw [edist_nndist, nndist_one_left]

open scoped symmDiff in
@[to_additive]
theorem nndist_mulIndicator (s t : Set α) (f : α → E) (x : α) :
    nndist (s.mulIndicator f x) (t.mulIndicator f x) = ‖(s ∆ t).mulIndicator f x‖₊ :=
  NNReal.eq <| dist_mulIndicator s t f x

@[to_additive]
theorem nnnorm_div_le (a b : E) : ‖a / b‖₊ ≤ ‖a‖₊ + ‖b‖₊ :=
  NNReal.coe_le_coe.1 <| norm_div_le _ _

@[to_additive nndist_nnnorm_nnnorm_le]
theorem nndist_nnnorm_nnnorm_le' (a b : E) : nndist ‖a‖₊ ‖b‖₊ ≤ ‖a / b‖₊ :=
  NNReal.coe_le_coe.1 <| dist_norm_norm_le' a b

@[to_additive]
theorem nnnorm_le_nnnorm_add_nnnorm_div (a b : E) : ‖b‖₊ ≤ ‖a‖₊ + ‖a / b‖₊ :=
  norm_le_norm_add_norm_div _ _

@[to_additive]
theorem nnnorm_le_nnnorm_add_nnnorm_div' (a b : E) : ‖a‖₊ ≤ ‖b‖₊ + ‖a / b‖₊ :=
  norm_le_norm_add_norm_div' _ _

alias nnnorm_le_insert' := nnnorm_le_nnnorm_add_nnnorm_sub'

alias nnnorm_le_insert := nnnorm_le_nnnorm_add_nnnorm_sub

@[to_additive]
theorem nnnorm_le_mul_nnnorm_add (a b : E) : ‖a‖₊ ≤ ‖a * b‖₊ + ‖b‖₊ :=
  norm_le_mul_norm_add _ _

/-- An analogue of `nnnorm_le_mul_nnnorm_add` for the multiplication from the left. -/
@[to_additive "An analogue of `nnnorm_le_add_nnnorm_add` for the addition from the left."]
theorem nnnorm_le_mul_nnnorm_add' (a b : E) : ‖b‖₊ ≤ ‖a * b‖₊ + ‖a‖₊ :=
  norm_le_mul_norm_add' _ _

@[to_additive]
lemma nnnorm_mul_eq_nnnorm_right {x : E} (y : E) (h : ‖x‖₊ = 0) : ‖x * y‖₊ = ‖y‖₊ :=
  NNReal.eq <| norm_mul_eq_norm_right _ <| congr_arg NNReal.toReal h

@[to_additive]
lemma nnnorm_mul_eq_nnnorm_left (x : E) {y : E} (h : ‖y‖₊ = 0) : ‖x * y‖₊ = ‖x‖₊ :=
  NNReal.eq <| norm_mul_eq_norm_left _ <| congr_arg NNReal.toReal h

@[to_additive]
lemma nnnorm_div_eq_nnnorm_right {x : E} (y : E) (h : ‖x‖₊ = 0) : ‖x / y‖₊ = ‖y‖₊ :=
  NNReal.eq <| norm_div_eq_norm_right _ <| congr_arg NNReal.toReal h

@[to_additive]
lemma nnnorm_div_eq_nnnorm_left (x : E) {y : E} (h : ‖y‖₊ = 0) : ‖x / y‖₊ = ‖x‖₊ :=
  NNReal.eq <| norm_div_eq_norm_left _ <| congr_arg NNReal.toReal h

@[to_additive ofReal_norm_eq_coe_nnnorm]
theorem ofReal_norm_eq_coe_nnnorm' (a : E) : ENNReal.ofReal ‖a‖ = ‖a‖₊ :=
  ENNReal.ofReal_eq_coe_nnreal _

/-- The non negative norm seen as an `ENNReal` and then as a `Real` is equal to the norm. -/
@[to_additive toReal_coe_nnnorm "The non negative norm seen as an `ENNReal` and
then as a `Real` is equal to the norm."]
theorem toReal_coe_nnnorm' (a : E) : (‖a‖₊ : ℝ≥0∞).toReal = ‖a‖ := rfl

@[to_additive]
theorem edist_eq_coe_nnnorm_div (a b : E) : edist a b = ‖a / b‖₊ := by
  rw [edist_dist, dist_eq_norm_div, ofReal_norm_eq_coe_nnnorm']

@[to_additive edist_eq_coe_nnnorm]
theorem edist_eq_coe_nnnorm' (x : E) : edist x 1 = (‖x‖₊ : ℝ≥0∞) := by
  rw [edist_eq_coe_nnnorm_div, div_one]

open scoped symmDiff in
@[to_additive]
theorem edist_mulIndicator (s t : Set α) (f : α → E) (x : α) :
    edist (s.mulIndicator f x) (t.mulIndicator f x) = ‖(s ∆ t).mulIndicator f x‖₊ := by
  rw [edist_nndist, nndist_mulIndicator]

@[to_additive]
theorem mem_emetric_ball_one_iff {r : ℝ≥0∞} : a ∈ EMetric.ball (1 : E) r ↔ ↑‖a‖₊ < r := by
  rw [EMetric.mem_ball, edist_eq_coe_nnnorm']

end NNNorm

@[to_additive]
theorem tendsto_iff_norm_div_tendsto_zero {f : α → E} {a : Filter α} {b : E} :
    Tendsto f a (𝓝 b) ↔ Tendsto (fun e => ‖f e / b‖) a (𝓝 0) := by
  simp only [← dist_eq_norm_div, ← tendsto_iff_dist_tendsto_zero]

@[to_additive]
theorem tendsto_one_iff_norm_tendsto_zero {f : α → E} {a : Filter α} :
    Tendsto f a (𝓝 1) ↔ Tendsto (‖f ·‖) a (𝓝 0) :=
  tendsto_iff_norm_div_tendsto_zero.trans <| by simp only [div_one]

@[to_additive]
theorem comap_norm_nhds_one : comap norm (𝓝 0) = 𝓝 (1 : E) := by
  simpa only [dist_one_right] using nhds_comap_dist (1 : E)

/-- Special case of the sandwich theorem: if the norm of `f` is eventually bounded by a real
function `a` which tends to `0`, then `f` tends to `1` (neutral element of `SeminormedGroup`).
In this pair of lemmas (`squeeze_one_norm'` and `squeeze_one_norm`), following a convention of
similar lemmas in `Topology.MetricSpace.Basic` and `Topology.Algebra.Order`, the `'` version is
phrased using "eventually" and the non-`'` version is phrased absolutely. -/
@[to_additive "Special case of the sandwich theorem: if the norm of `f` is eventually bounded by a
real function `a` which tends to `0`, then `f` tends to `0`. In this pair of lemmas
(`squeeze_zero_norm'` and `squeeze_zero_norm`), following a convention of similar lemmas in
`Topology.MetricSpace.Pseudo.Defs` and `Topology.Algebra.Order`, the `'` version is phrased using
\"eventually\" and the non-`'` version is phrased absolutely."]
theorem squeeze_one_norm' {f : α → E} {a : α → ℝ} {t₀ : Filter α} (h : ∀ᶠ n in t₀, ‖f n‖ ≤ a n)
    (h' : Tendsto a t₀ (𝓝 0)) : Tendsto f t₀ (𝓝 1) :=
  tendsto_one_iff_norm_tendsto_zero.2 <|
    squeeze_zero' (Eventually.of_forall fun _n => norm_nonneg' _) h h'

/-- Special case of the sandwich theorem: if the norm of `f` is bounded by a real function `a` which
tends to `0`, then `f` tends to `1`. -/
@[to_additive "Special case of the sandwich theorem: if the norm of `f` is bounded by a real
function `a` which tends to `0`, then `f` tends to `0`."]
theorem squeeze_one_norm {f : α → E} {a : α → ℝ} {t₀ : Filter α} (h : ∀ n, ‖f n‖ ≤ a n) :
    Tendsto a t₀ (𝓝 0) → Tendsto f t₀ (𝓝 1) :=
  squeeze_one_norm' <| Eventually.of_forall h

@[to_additive]
theorem tendsto_norm_div_self (x : E) : Tendsto (fun a => ‖a / x‖) (𝓝 x) (𝓝 0) := by
  simpa [dist_eq_norm_div] using
    tendsto_id.dist (tendsto_const_nhds : Tendsto (fun _a => (x : E)) (𝓝 x) _)

@[to_additive tendsto_norm]
theorem tendsto_norm' {x : E} : Tendsto (fun a => ‖a‖) (𝓝 x) (𝓝 ‖x‖) := by
  simpa using tendsto_id.dist (tendsto_const_nhds : Tendsto (fun _a => (1 : E)) _ _)

/-- See `tendsto_norm_one` for a version with pointed neighborhoods. -/
@[to_additive "See `tendsto_norm_zero` for a version with pointed neighborhoods."]
theorem tendsto_norm_one : Tendsto (fun a : E => ‖a‖) (𝓝 1) (𝓝 0) := by
  simpa using tendsto_norm_div_self (1 : E)

@[to_additive (attr := continuity) continuous_norm]
theorem continuous_norm' : Continuous fun a : E => ‖a‖ := by
  simpa using continuous_id.dist (continuous_const : Continuous fun _a => (1 : E))

@[to_additive (attr := continuity) continuous_nnnorm]
theorem continuous_nnnorm' : Continuous fun a : E => ‖a‖₊ :=
  continuous_norm'.subtype_mk _

set_option linter.docPrime false in
@[to_additive Inseparable.norm_eq_norm]
theorem Inseparable.norm_eq_norm' {u v : E} (h : Inseparable u v) : ‖u‖ = ‖v‖ :=
  h.map continuous_norm' |>.eq

set_option linter.docPrime false in
@[to_additive Inseparable.nnnorm_eq_nnnorm]
theorem Inseparable.nnnorm_eq_nnnorm' {u v : E} (h : Inseparable u v) : ‖u‖₊ = ‖v‖₊ :=
  h.map continuous_nnnorm' |>.eq

@[to_additive]
theorem mem_closure_one_iff_norm {x : E} : x ∈ closure ({1} : Set E) ↔ ‖x‖ = 0 := by
  rw [← closedBall_zero', mem_closedBall_one_iff, (norm_nonneg' x).le_iff_eq]

@[to_additive]
theorem closure_one_eq : closure ({1} : Set E) = { x | ‖x‖ = 0 } :=
  Set.ext fun _x => mem_closure_one_iff_norm

section

variable {l : Filter α} {f : α → E}

@[to_additive Filter.Tendsto.norm]
theorem Filter.Tendsto.norm' (h : Tendsto f l (𝓝 a)) : Tendsto (fun x => ‖f x‖) l (𝓝 ‖a‖) :=
  tendsto_norm'.comp h

@[to_additive Filter.Tendsto.nnnorm]
theorem Filter.Tendsto.nnnorm' (h : Tendsto f l (𝓝 a)) : Tendsto (fun x => ‖f x‖₊) l (𝓝 ‖a‖₊) :=
  Tendsto.comp continuous_nnnorm'.continuousAt h

end

section

variable [TopologicalSpace α] {f : α → E}

@[to_additive (attr := fun_prop) Continuous.norm]
theorem Continuous.norm' : Continuous f → Continuous fun x => ‖f x‖ :=
  continuous_norm'.comp

@[to_additive (attr := fun_prop) Continuous.nnnorm]
theorem Continuous.nnnorm' : Continuous f → Continuous fun x => ‖f x‖₊ :=
  continuous_nnnorm'.comp

@[to_additive (attr := fun_prop) ContinuousAt.norm]
theorem ContinuousAt.norm' {a : α} (h : ContinuousAt f a) : ContinuousAt (fun x => ‖f x‖) a :=
  Tendsto.norm' h

@[to_additive (attr := fun_prop) ContinuousAt.nnnorm]
theorem ContinuousAt.nnnorm' {a : α} (h : ContinuousAt f a) : ContinuousAt (fun x => ‖f x‖₊) a :=
  Tendsto.nnnorm' h

@[to_additive ContinuousWithinAt.norm]
theorem ContinuousWithinAt.norm' {s : Set α} {a : α} (h : ContinuousWithinAt f s a) :
    ContinuousWithinAt (fun x => ‖f x‖) s a :=
  Tendsto.norm' h

@[to_additive ContinuousWithinAt.nnnorm]
theorem ContinuousWithinAt.nnnorm' {s : Set α} {a : α} (h : ContinuousWithinAt f s a) :
    ContinuousWithinAt (fun x => ‖f x‖₊) s a :=
  Tendsto.nnnorm' h

@[to_additive (attr := fun_prop) ContinuousOn.norm]
theorem ContinuousOn.norm' {s : Set α} (h : ContinuousOn f s) : ContinuousOn (fun x => ‖f x‖) s :=
  fun x hx => (h x hx).norm'

@[to_additive (attr := fun_prop) ContinuousOn.nnnorm]
theorem ContinuousOn.nnnorm' {s : Set α} (h : ContinuousOn f s) :
    ContinuousOn (fun x => ‖f x‖₊) s := fun x hx => (h x hx).nnnorm'

end

/-- If `‖y‖ → ∞`, then we can assume `y ≠ x` for any fixed `x`. -/
@[to_additive eventually_ne_of_tendsto_norm_atTop "If `‖y‖→∞`, then we can assume `y≠x` for any
fixed `x`"]
theorem eventually_ne_of_tendsto_norm_atTop' {l : Filter α} {f : α → E}
    (h : Tendsto (fun y => ‖f y‖) l atTop) (x : E) : ∀ᶠ y in l, f y ≠ x :=
  (h.eventually_ne_atTop _).mono fun _x => ne_of_apply_ne norm

@[to_additive]
theorem SeminormedCommGroup.mem_closure_iff :
    a ∈ closure s ↔ ∀ ε, 0 < ε → ∃ b ∈ s, ‖a / b‖ < ε := by
  simp [Metric.mem_closure_iff, dist_eq_norm_div]

@[to_additive norm_le_zero_iff']
theorem norm_le_zero_iff''' [T0Space E] {a : E} : ‖a‖ ≤ 0 ↔ a = 1 := by
  letI : NormedGroup E :=
    { ‹SeminormedGroup E› with toMetricSpace := MetricSpace.ofT0PseudoMetricSpace E }
  rw [← dist_one_right, dist_le_zero]

@[to_additive norm_eq_zero']
theorem norm_eq_zero''' [T0Space E] {a : E} : ‖a‖ = 0 ↔ a = 1 :=
  (norm_nonneg' a).le_iff_eq.symm.trans norm_le_zero_iff'''

@[to_additive norm_pos_iff']
theorem norm_pos_iff''' [T0Space E] {a : E} : 0 < ‖a‖ ↔ a ≠ 1 := by
  rw [← not_le, norm_le_zero_iff''']

@[to_additive]
theorem SeminormedGroup.tendstoUniformlyOn_one {f : ι → κ → G} {s : Set κ} {l : Filter ι} :
    TendstoUniformlyOn f 1 l s ↔ ∀ ε > 0, ∀ᶠ i in l, ∀ x ∈ s, ‖f i x‖ < ε := by
  #adaptation_note /-- nightly-2024-03-11.
  Originally this was `simp_rw` instead of `simp only`,
  but this creates a bad proof term with nested `OfNat.ofNat` that trips up `@[to_additive]`. -/
  simp only [tendstoUniformlyOn_iff, Pi.one_apply, dist_one_left]

@[to_additive]
theorem SeminormedGroup.uniformCauchySeqOnFilter_iff_tendstoUniformlyOnFilter_one {f : ι → κ → G}
    {l : Filter ι} {l' : Filter κ} :
    UniformCauchySeqOnFilter f l l' ↔
      TendstoUniformlyOnFilter (fun n : ι × ι => fun z => f n.fst z / f n.snd z) 1 (l ×ˢ l) l' := by
  refine ⟨fun hf u hu => ?_, fun hf u hu => ?_⟩
  · obtain ⟨ε, hε, H⟩ := uniformity_basis_dist.mem_uniformity_iff.mp hu
    refine
      (hf { p : G × G | dist p.fst p.snd < ε } <| dist_mem_uniformity hε).mono fun x hx =>
        H 1 (f x.fst.fst x.snd / f x.fst.snd x.snd) ?_
    simpa [dist_eq_norm_div, norm_div_rev] using hx
  · obtain ⟨ε, hε, H⟩ := uniformity_basis_dist.mem_uniformity_iff.mp hu
    refine
      (hf { p : G × G | dist p.fst p.snd < ε } <| dist_mem_uniformity hε).mono fun x hx =>
        H (f x.fst.fst x.snd) (f x.fst.snd x.snd) ?_
    simpa [dist_eq_norm_div, norm_div_rev] using hx

@[to_additive]
theorem SeminormedGroup.uniformCauchySeqOn_iff_tendstoUniformlyOn_one {f : ι → κ → G} {s : Set κ}
    {l : Filter ι} :
    UniformCauchySeqOn f l s ↔
      TendstoUniformlyOn (fun n : ι × ι => fun z => f n.fst z / f n.snd z) 1 (l ×ˢ l) s := by
  rw [tendstoUniformlyOn_iff_tendstoUniformlyOnFilter,
    uniformCauchySeqOn_iff_uniformCauchySeqOnFilter,
    SeminormedGroup.uniformCauchySeqOnFilter_iff_tendstoUniformlyOnFilter_one]

end SeminormedGroup

section Induced

variable (E F)
variable [FunLike 𝓕 E F]

-- See note [reducible non-instances]
/-- A group homomorphism from a `Group` to a `SeminormedGroup` induces a `SeminormedGroup`
structure on the domain. -/
@[to_additive "A group homomorphism from an `AddGroup` to a
`SeminormedAddGroup` induces a `SeminormedAddGroup` structure on the domain."]
abbrev SeminormedGroup.induced [Group E] [SeminormedGroup F] [MonoidHomClass 𝓕 E F] (f : 𝓕) :
    SeminormedGroup E :=
  { PseudoMetricSpace.induced f toPseudoMetricSpace with
    -- Porting note: needed to add the instance explicitly, and `‹PseudoMetricSpace F›` failed
    norm := fun x => ‖f x‖
    dist_eq := fun x y => by simp only [map_div, ← dist_eq_norm_div]; rfl }

-- See note [reducible non-instances]
/-- A group homomorphism from a `CommGroup` to a `SeminormedGroup` induces a
`SeminormedCommGroup` structure on the domain. -/
@[to_additive "A group homomorphism from an `AddCommGroup` to a
`SeminormedAddGroup` induces a `SeminormedAddCommGroup` structure on the domain."]
abbrev SeminormedCommGroup.induced
    [CommGroup E] [SeminormedGroup F] [MonoidHomClass 𝓕 E F] (f : 𝓕) :
    SeminormedCommGroup E :=
  { SeminormedGroup.induced E F f with
    mul_comm := mul_comm }

-- See note [reducible non-instances].
/-- An injective group homomorphism from a `Group` to a `NormedGroup` induces a `NormedGroup`
structure on the domain. -/
@[to_additive "An injective group homomorphism from an `AddGroup` to a
`NormedAddGroup` induces a `NormedAddGroup` structure on the domain."]
abbrev NormedGroup.induced
    [Group E] [NormedGroup F] [MonoidHomClass 𝓕 E F] (f : 𝓕) (h : Injective f) :
    NormedGroup E :=
  { SeminormedGroup.induced E F f, MetricSpace.induced f h _ with }

-- See note [reducible non-instances].
/-- An injective group homomorphism from a `CommGroup` to a `NormedGroup` induces a
`NormedCommGroup` structure on the domain. -/
@[to_additive "An injective group homomorphism from a `CommGroup` to a
`NormedCommGroup` induces a `NormedCommGroup` structure on the domain."]
abbrev NormedCommGroup.induced [CommGroup E] [NormedGroup F] [MonoidHomClass 𝓕 E F] (f : 𝓕)
    (h : Injective f) : NormedCommGroup E :=
  { SeminormedGroup.induced E F f, MetricSpace.induced f h _ with
    mul_comm := mul_comm }

end Induced

section SeminormedCommGroup

variable [SeminormedCommGroup E] [SeminormedCommGroup F] {a a₁ a₂ b b₁ b₂ : E} {r r₁ r₂ : ℝ}

@[to_additive]
theorem dist_inv (x y : E) : dist x⁻¹ y = dist x y⁻¹ := by
  simp_rw [dist_eq_norm_div, ← norm_inv' (x⁻¹ / y), inv_div, div_inv_eq_mul, mul_comm]

theorem norm_multiset_sum_le {E} [SeminormedAddCommGroup E] (m : Multiset E) :
    ‖m.sum‖ ≤ (m.map fun x => ‖x‖).sum :=
  m.le_sum_of_subadditive norm norm_zero norm_add_le

@[to_additive existing]
theorem norm_multiset_prod_le (m : Multiset E) : ‖m.prod‖ ≤ (m.map fun x => ‖x‖).sum := by
  rw [← Multiplicative.ofAdd_le, ofAdd_multiset_prod, Multiset.map_map]
  refine Multiset.le_prod_of_submultiplicative (Multiplicative.ofAdd ∘ norm) ?_ (fun x y => ?_) _
  · simp only [comp_apply, norm_one', ofAdd_zero]
  · exact norm_mul_le' x y

-- Porting note: had to add `ι` here because otherwise the universe order gets switched compared to
-- `norm_prod_le` below
@[bound]
theorem norm_sum_le {ι E} [SeminormedAddCommGroup E] (s : Finset ι) (f : ι → E) :
    ‖∑ i ∈ s, f i‖ ≤ ∑ i ∈ s, ‖f i‖ :=
  s.le_sum_of_subadditive norm norm_zero norm_add_le f

@[to_additive existing]
theorem norm_prod_le (s : Finset ι) (f : ι → E) : ‖∏ i ∈ s, f i‖ ≤ ∑ i ∈ s, ‖f i‖ := by
  rw [← Multiplicative.ofAdd_le, ofAdd_sum]
  refine Finset.le_prod_of_submultiplicative (Multiplicative.ofAdd ∘ norm) ?_ (fun x y => ?_) _ _
  · simp only [comp_apply, norm_one', ofAdd_zero]
  · exact norm_mul_le' x y

@[to_additive]
theorem norm_prod_le_of_le (s : Finset ι) {f : ι → E} {n : ι → ℝ} (h : ∀ b ∈ s, ‖f b‖ ≤ n b) :
    ‖∏ b ∈ s, f b‖ ≤ ∑ b ∈ s, n b :=
  (norm_prod_le s f).trans <| Finset.sum_le_sum h

@[to_additive]
theorem dist_prod_prod_le_of_le (s : Finset ι) {f a : ι → E} {d : ι → ℝ}
    (h : ∀ b ∈ s, dist (f b) (a b) ≤ d b) :
    dist (∏ b ∈ s, f b) (∏ b ∈ s, a b) ≤ ∑ b ∈ s, d b := by
  simp only [dist_eq_norm_div, ← Finset.prod_div_distrib] at *
  exact norm_prod_le_of_le s h

@[to_additive]
theorem dist_prod_prod_le (s : Finset ι) (f a : ι → E) :
    dist (∏ b ∈ s, f b) (∏ b ∈ s, a b) ≤ ∑ b ∈ s, dist (f b) (a b) :=
  dist_prod_prod_le_of_le s fun _ _ => le_rfl

@[to_additive]
theorem mul_mem_ball_iff_norm : a * b ∈ ball a r ↔ ‖b‖ < r := by
  rw [mem_ball_iff_norm'', mul_div_cancel_left]

@[to_additive]
theorem mul_mem_closedBall_iff_norm : a * b ∈ closedBall a r ↔ ‖b‖ ≤ r := by
  rw [mem_closedBall_iff_norm'', mul_div_cancel_left]

@[to_additive (attr := simp 1001)]
-- Porting note: increase priority so that the left-hand side doesn't simplify
theorem preimage_mul_ball (a b : E) (r : ℝ) : (b * ·) ⁻¹' ball a r = ball (a / b) r := by
  ext c
  simp only [dist_eq_norm_div, Set.mem_preimage, mem_ball, div_div_eq_mul_div, mul_comm]

@[to_additive (attr := simp 1001)]
-- Porting note: increase priority so that the left-hand side doesn't simplify
theorem preimage_mul_closedBall (a b : E) (r : ℝ) :
    (b * ·) ⁻¹' closedBall a r = closedBall (a / b) r := by
  ext c
  simp only [dist_eq_norm_div, Set.mem_preimage, mem_closedBall, div_div_eq_mul_div, mul_comm]

@[to_additive (attr := simp)]
theorem preimage_mul_sphere (a b : E) (r : ℝ) : (b * ·) ⁻¹' sphere a r = sphere (a / b) r := by
  ext c
  simp only [Set.mem_preimage, mem_sphere_iff_norm', div_div_eq_mul_div, mul_comm]

@[to_additive norm_nsmul_le]
theorem norm_pow_le_mul_norm (n : ℕ) (a : E) : ‖a ^ n‖ ≤ n * ‖a‖ := by
  induction n with
  | zero => simp
  | succ n ih =>
<<<<<<< HEAD
    simpa only [pow_succ, Nat.cast_succ, add_mul, one_mul] using norm_mul_le_of_le ih le_rfl
=======
    simpa only [pow_succ, Nat.cast_succ, add_mul, one_mul] using norm_mul_le_of_le' ih le_rfl
>>>>>>> d0df76bd

@[to_additive nnnorm_nsmul_le]
theorem nnnorm_pow_le_mul_norm (n : ℕ) (a : E) : ‖a ^ n‖₊ ≤ n * ‖a‖₊ := by
  simpa only [← NNReal.coe_le_coe, NNReal.coe_mul, NNReal.coe_natCast] using
    norm_pow_le_mul_norm n a

@[to_additive]
theorem pow_mem_closedBall {n : ℕ} (h : a ∈ closedBall b r) :
    a ^ n ∈ closedBall (b ^ n) (n • r) := by
  simp only [mem_closedBall, dist_eq_norm_div, ← div_pow] at h ⊢
  refine (norm_pow_le_mul_norm n (a / b)).trans ?_
  simpa only [nsmul_eq_mul] using mul_le_mul_of_nonneg_left h n.cast_nonneg

@[to_additive]
theorem pow_mem_ball {n : ℕ} (hn : 0 < n) (h : a ∈ ball b r) : a ^ n ∈ ball (b ^ n) (n • r) := by
  simp only [mem_ball, dist_eq_norm_div, ← div_pow] at h ⊢
  refine lt_of_le_of_lt (norm_pow_le_mul_norm n (a / b)) ?_
  replace hn : 0 < (n : ℝ) := by norm_cast
  rw [nsmul_eq_mul]
  nlinarith

@[to_additive]
theorem mul_mem_closedBall_mul_iff {c : E} : a * c ∈ closedBall (b * c) r ↔ a ∈ closedBall b r := by
  simp only [mem_closedBall, dist_eq_norm_div, mul_div_mul_right_eq_div]

@[to_additive]
theorem mul_mem_ball_mul_iff {c : E} : a * c ∈ ball (b * c) r ↔ a ∈ ball b r := by
  simp only [mem_ball, dist_eq_norm_div, mul_div_mul_right_eq_div]

@[to_additive]
theorem smul_closedBall'' : a • closedBall b r = closedBall (a • b) r := by
  ext
  simp [mem_closedBall, Set.mem_smul_set, dist_eq_norm_div, div_eq_inv_mul, ←
    eq_inv_mul_iff_mul_eq, mul_assoc]

@[to_additive]
theorem smul_ball'' : a • ball b r = ball (a • b) r := by
  ext
  simp [mem_ball, Set.mem_smul_set, dist_eq_norm_div, _root_.div_eq_inv_mul,
    ← eq_inv_mul_iff_mul_eq, mul_assoc]

open Finset

@[to_additive]
theorem controlled_prod_of_mem_closure {s : Subgroup E} (hg : a ∈ closure (s : Set E)) {b : ℕ → ℝ}
    (b_pos : ∀ n, 0 < b n) :
    ∃ v : ℕ → E,
      Tendsto (fun n => ∏ i ∈ range (n + 1), v i) atTop (𝓝 a) ∧
        (∀ n, v n ∈ s) ∧ ‖v 0 / a‖ < b 0 ∧ ∀ n, 0 < n → ‖v n‖ < b n := by
  obtain ⟨u : ℕ → E, u_in : ∀ n, u n ∈ s, lim_u : Tendsto u atTop (𝓝 a)⟩ :=
    mem_closure_iff_seq_limit.mp hg
  obtain ⟨n₀, hn₀⟩ : ∃ n₀, ∀ n ≥ n₀, ‖u n / a‖ < b 0 :=
    haveI : { x | ‖x / a‖ < b 0 } ∈ 𝓝 a := by
      simp_rw [← dist_eq_norm_div]
      exact Metric.ball_mem_nhds _ (b_pos _)
    Filter.tendsto_atTop'.mp lim_u _ this
  set z : ℕ → E := fun n => u (n + n₀)
  have lim_z : Tendsto z atTop (𝓝 a) := lim_u.comp (tendsto_add_atTop_nat n₀)
  have mem_𝓤 : ∀ n, { p : E × E | ‖p.1 / p.2‖ < b (n + 1) } ∈ 𝓤 E := fun n => by
    simpa [← dist_eq_norm_div] using Metric.dist_mem_uniformity (b_pos <| n + 1)
  obtain ⟨φ : ℕ → ℕ, φ_extr : StrictMono φ, hφ : ∀ n, ‖z (φ <| n + 1) / z (φ n)‖ < b (n + 1)⟩ :=
    lim_z.cauchySeq.subseq_mem mem_𝓤
  set w : ℕ → E := z ∘ φ
  have hw : Tendsto w atTop (𝓝 a) := lim_z.comp φ_extr.tendsto_atTop
  set v : ℕ → E := fun i => if i = 0 then w 0 else w i / w (i - 1)
  refine ⟨v, Tendsto.congr (Finset.eq_prod_range_div' w) hw, ?_, hn₀ _ (n₀.le_add_left _), ?_⟩
  · rintro ⟨⟩
    · change w 0 ∈ s
      apply u_in
    · apply s.div_mem <;> apply u_in
  · intro l hl
    obtain ⟨k, rfl⟩ : ∃ k, l = k + 1 := Nat.exists_eq_succ_of_ne_zero hl.ne'
    apply hφ

@[to_additive]
theorem controlled_prod_of_mem_closure_range {j : E →* F} {b : F}
    (hb : b ∈ closure (j.range : Set F)) {f : ℕ → ℝ} (b_pos : ∀ n, 0 < f n) :
    ∃ a : ℕ → E,
      Tendsto (fun n => ∏ i ∈ range (n + 1), j (a i)) atTop (𝓝 b) ∧
        ‖j (a 0) / b‖ < f 0 ∧ ∀ n, 0 < n → ‖j (a n)‖ < f n := by
  obtain ⟨v, sum_v, v_in, hv₀, hv_pos⟩ := controlled_prod_of_mem_closure hb b_pos
  choose g hg using v_in
  exact
    ⟨g, by simpa [← hg] using sum_v, by simpa [hg 0] using hv₀,
      fun n hn => by simpa [hg] using hv_pos n hn⟩

@[to_additive]
theorem nnnorm_multiset_prod_le (m : Multiset E) : ‖m.prod‖₊ ≤ (m.map fun x => ‖x‖₊).sum :=
  NNReal.coe_le_coe.1 <| by
    push_cast
    rw [Multiset.map_map]
    exact norm_multiset_prod_le _

@[to_additive]
theorem nnnorm_prod_le (s : Finset ι) (f : ι → E) : ‖∏ a ∈ s, f a‖₊ ≤ ∑ a ∈ s, ‖f a‖₊ :=
  NNReal.coe_le_coe.1 <| by
    push_cast
    exact norm_prod_le _ _

@[to_additive]
theorem nnnorm_prod_le_of_le (s : Finset ι) {f : ι → E} {n : ι → ℝ≥0} (h : ∀ b ∈ s, ‖f b‖₊ ≤ n b) :
    ‖∏ b ∈ s, f b‖₊ ≤ ∑ b ∈ s, n b :=
  (norm_prod_le_of_le s h).trans_eq (NNReal.coe_sum ..).symm

namespace Real

instance norm : Norm ℝ where
  norm r := |r|

@[simp]
theorem norm_eq_abs (r : ℝ) : ‖r‖ = |r| :=
  rfl

instance normedAddCommGroup : NormedAddCommGroup ℝ :=
  ⟨fun _r _y => rfl⟩

theorem norm_of_nonneg (hr : 0 ≤ r) : ‖r‖ = r :=
  abs_of_nonneg hr

theorem norm_of_nonpos (hr : r ≤ 0) : ‖r‖ = -r :=
  abs_of_nonpos hr

theorem le_norm_self (r : ℝ) : r ≤ ‖r‖ :=
  le_abs_self r

@[simp 1100] lemma norm_natCast (n : ℕ) : ‖(n : ℝ)‖ = n := abs_of_nonneg n.cast_nonneg
@[simp 1100] lemma nnnorm_natCast (n : ℕ) : ‖(n : ℝ)‖₊ = n := NNReal.eq <| norm_natCast _

@[deprecated (since := "2024-04-05")] alias norm_coe_nat := norm_natCast
@[deprecated (since := "2024-04-05")] alias nnnorm_coe_nat := nnnorm_natCast

@[simp 1100] lemma norm_ofNat (n : ℕ) [n.AtLeastTwo] :
    ‖(no_index (OfNat.ofNat n) : ℝ)‖ = OfNat.ofNat n := norm_natCast n

@[simp 1100] lemma nnnorm_ofNat (n : ℕ) [n.AtLeastTwo] :
    ‖(no_index (OfNat.ofNat n) : ℝ)‖₊ = OfNat.ofNat n := nnnorm_natCast n

lemma norm_two : ‖(2 : ℝ)‖ = 2 := abs_of_pos zero_lt_two
lemma nnnorm_two : ‖(2 : ℝ)‖₊ = 2 := NNReal.eq <| by simp

@[simp 1100, norm_cast]
lemma norm_nnratCast (q : ℚ≥0) : ‖(q : ℝ)‖ = q := norm_of_nonneg q.cast_nonneg

@[simp 1100, norm_cast]
lemma nnnorm_nnratCast (q : ℚ≥0) : ‖(q : ℝ)‖₊ = q := by simp [nnnorm, -norm_eq_abs]

theorem nnnorm_of_nonneg (hr : 0 ≤ r) : ‖r‖₊ = ⟨r, hr⟩ :=
  NNReal.eq <| norm_of_nonneg hr

@[simp]
theorem nnnorm_abs (r : ℝ) : ‖|r|‖₊ = ‖r‖₊ := by simp [nnnorm]

theorem ennnorm_eq_ofReal (hr : 0 ≤ r) : (‖r‖₊ : ℝ≥0∞) = ENNReal.ofReal r := by
  rw [← ofReal_norm_eq_coe_nnnorm, norm_of_nonneg hr]

theorem ennnorm_eq_ofReal_abs (r : ℝ) : (‖r‖₊ : ℝ≥0∞) = ENNReal.ofReal |r| := by
  rw [← Real.nnnorm_abs r, Real.ennnorm_eq_ofReal (abs_nonneg _)]

theorem toNNReal_eq_nnnorm_of_nonneg (hr : 0 ≤ r) : r.toNNReal = ‖r‖₊ := by
  rw [Real.toNNReal_of_nonneg hr]
  ext
  rw [coe_mk, coe_nnnorm r, Real.norm_eq_abs r, abs_of_nonneg hr]
  -- Porting note: this is due to the change from `Subtype.val` to `NNReal.toReal` for the coercion

theorem ofReal_le_ennnorm (r : ℝ) : ENNReal.ofReal r ≤ ‖r‖₊ := by
  obtain hr | hr := le_total 0 r
  · exact (Real.ennnorm_eq_ofReal hr).ge
  · rw [ENNReal.ofReal_eq_zero.2 hr]
    exact bot_le
-- Porting note: should this be renamed to `Real.ofReal_le_nnnorm`?

end Real

namespace NNReal

instance : NNNorm ℝ≥0 where
  nnnorm x := x

@[simp] lemma nnnorm_eq_self (x : ℝ≥0) : ‖x‖₊ = x := rfl

end NNReal

end SeminormedCommGroup

section NormedGroup

variable [NormedGroup E] [NormedGroup F] {a b : E}

@[to_additive (attr := simp) norm_eq_zero]
theorem norm_eq_zero'' : ‖a‖ = 0 ↔ a = 1 :=
  norm_eq_zero'''

@[to_additive norm_ne_zero_iff]
theorem norm_ne_zero_iff' : ‖a‖ ≠ 0 ↔ a ≠ 1 :=
  norm_eq_zero''.not

@[to_additive (attr := simp) norm_pos_iff]
theorem norm_pos_iff'' : 0 < ‖a‖ ↔ a ≠ 1 :=
  norm_pos_iff'''

@[to_additive (attr := simp) norm_le_zero_iff]
theorem norm_le_zero_iff'' : ‖a‖ ≤ 0 ↔ a = 1 :=
  norm_le_zero_iff'''

@[to_additive]
theorem norm_div_eq_zero_iff : ‖a / b‖ = 0 ↔ a = b := by rw [norm_eq_zero'', div_eq_one]

@[to_additive]
theorem norm_div_pos_iff : 0 < ‖a / b‖ ↔ a ≠ b := by
  rw [(norm_nonneg' _).lt_iff_ne, ne_comm]
  exact norm_div_eq_zero_iff.not

@[to_additive eq_of_norm_sub_le_zero]
theorem eq_of_norm_div_le_zero (h : ‖a / b‖ ≤ 0) : a = b := by
  rwa [← div_eq_one, ← norm_le_zero_iff'']

alias ⟨eq_of_norm_div_eq_zero, _⟩ := norm_div_eq_zero_iff

attribute [to_additive] eq_of_norm_div_eq_zero

@[to_additive]
theorem eq_one_or_norm_pos (a : E) : a = 1 ∨ 0 < ‖a‖ := by
  simpa [eq_comm] using (norm_nonneg' a).eq_or_lt

@[to_additive]
theorem eq_one_or_nnnorm_pos (a : E) : a = 1 ∨ 0 < ‖a‖₊ :=
  eq_one_or_norm_pos a

@[to_additive (attr := simp) nnnorm_eq_zero]
theorem nnnorm_eq_zero' : ‖a‖₊ = 0 ↔ a = 1 := by
  rw [← NNReal.coe_eq_zero, coe_nnnorm', norm_eq_zero'']

@[to_additive nnnorm_ne_zero_iff]
theorem nnnorm_ne_zero_iff' : ‖a‖₊ ≠ 0 ↔ a ≠ 1 :=
  nnnorm_eq_zero'.not

@[to_additive (attr := simp) nnnorm_pos]
lemma nnnorm_pos' : 0 < ‖a‖₊ ↔ a ≠ 1 := pos_iff_ne_zero.trans nnnorm_ne_zero_iff'

/-- See `tendsto_norm_one` for a version with full neighborhoods. -/
@[to_additive "See `tendsto_norm_zero` for a version with full neighborhoods."]
lemma tendsto_norm_one' : Tendsto (norm : E → ℝ) (𝓝[≠] 1) (𝓝[>] 0) :=
  tendsto_norm_one.inf <| tendsto_principal_principal.2 fun _ hx ↦ norm_pos_iff''.2 hx

@[to_additive]
theorem tendsto_norm_div_self_punctured_nhds (a : E) :
    Tendsto (fun x => ‖x / a‖) (𝓝[≠] a) (𝓝[>] 0) :=
  (tendsto_norm_div_self a).inf <|
    tendsto_principal_principal.2 fun _x hx => norm_pos_iff''.2 <| div_ne_one.2 hx

@[to_additive]
theorem tendsto_norm_nhdsWithin_one : Tendsto (norm : E → ℝ) (𝓝[≠] 1) (𝓝[>] 0) :=
  tendsto_norm_one.inf <| tendsto_principal_principal.2 fun _x => norm_pos_iff''.2

variable (E)

/-- The norm of a normed group as a group norm. -/
@[to_additive "The norm of a normed group as an additive group norm."]
def normGroupNorm : GroupNorm E :=
  { normGroupSeminorm _ with eq_one_of_map_eq_zero' := fun _ => norm_eq_zero''.1 }

@[simp]
theorem coe_normGroupNorm : ⇑(normGroupNorm E) = norm :=
  rfl

@[to_additive comap_norm_nhdsWithin_Ioi_zero]
lemma comap_norm_nhdsWithin_Ioi_zero' : comap norm (𝓝[>] 0) = 𝓝[≠] (1 : E) := by
  simp [nhdsWithin, comap_norm_nhds_one, Set.preimage, Set.compl_def]

end NormedGroup

section NormedAddGroup

variable [NormedAddGroup E] [TopologicalSpace α] {f : α → E}

/-! Some relations with `HasCompactSupport` -/

theorem hasCompactSupport_norm_iff : (HasCompactSupport fun x => ‖f x‖) ↔ HasCompactSupport f :=
  hasCompactSupport_comp_left norm_eq_zero

alias ⟨_, HasCompactSupport.norm⟩ := hasCompactSupport_norm_iff

end NormedAddGroup

/-! ### Subgroups of normed groups -/


namespace Subgroup

section SeminormedGroup

variable [SeminormedGroup E] {s : Subgroup E}

/-- A subgroup of a seminormed group is also a seminormed group,
with the restriction of the norm. -/
@[to_additive "A subgroup of a seminormed group is also a seminormed group, with the restriction of
the norm."]
instance seminormedGroup : SeminormedGroup s :=
  SeminormedGroup.induced _ _ s.subtype

/-- If `x` is an element of a subgroup `s` of a seminormed group `E`, its norm in `s` is equal to
its norm in `E`. -/
@[to_additive (attr := simp) "If `x` is an element of a subgroup `s` of a seminormed group `E`, its
norm in `s` is equal to its norm in `E`."]
theorem coe_norm (x : s) : ‖x‖ = ‖(x : E)‖ :=
  rfl

/-- If `x` is an element of a subgroup `s` of a seminormed group `E`, its norm in `s` is equal to
its norm in `E`.

This is a reversed version of the `simp` lemma `Subgroup.coe_norm` for use by `norm_cast`. -/
@[to_additive (attr := norm_cast) "If `x` is an element of a subgroup `s` of a seminormed group `E`,
its norm in `s` is equal to its norm in `E`.

This is a reversed version of the `simp` lemma `AddSubgroup.coe_norm` for use by `norm_cast`."]
theorem norm_coe {s : Subgroup E} (x : s) : ‖(x : E)‖ = ‖x‖ :=
  rfl

end SeminormedGroup

@[to_additive]
instance seminormedCommGroup [SeminormedCommGroup E] {s : Subgroup E} : SeminormedCommGroup s :=
  SeminormedCommGroup.induced _ _ s.subtype

@[to_additive]
instance normedGroup [NormedGroup E] {s : Subgroup E} : NormedGroup s :=
  NormedGroup.induced _ _ s.subtype Subtype.coe_injective

@[to_additive]
instance normedCommGroup [NormedCommGroup E] {s : Subgroup E} : NormedCommGroup s :=
  NormedCommGroup.induced _ _ s.subtype Subtype.coe_injective

end Subgroup

/-! ### Subgroup classes of normed groups -/


namespace SubgroupClass

section SeminormedGroup

variable [SeminormedGroup E] {S : Type*} [SetLike S E] [SubgroupClass S E] (s : S)

/-- A subgroup of a seminormed group is also a seminormed group,
with the restriction of the norm. -/
@[to_additive "A subgroup of a seminormed additive group is also a seminormed additive group, with
the restriction of the norm."]
instance (priority := 75) seminormedGroup : SeminormedGroup s :=
  SeminormedGroup.induced _ _ (SubgroupClass.subtype s)

/-- If `x` is an element of a subgroup `s` of a seminormed group `E`, its norm in `s` is equal to
its norm in `E`. -/
@[to_additive (attr := simp) "If `x` is an element of an additive subgroup `s` of a seminormed
additive group `E`, its norm in `s` is equal to its norm in `E`."]
theorem coe_norm (x : s) : ‖x‖ = ‖(x : E)‖ :=
  rfl

end SeminormedGroup

@[to_additive]
instance (priority := 75) seminormedCommGroup [SeminormedCommGroup E] {S : Type*} [SetLike S E]
    [SubgroupClass S E] (s : S) : SeminormedCommGroup s :=
  SeminormedCommGroup.induced _ _ (SubgroupClass.subtype s)

@[to_additive]
instance (priority := 75) normedGroup [NormedGroup E] {S : Type*} [SetLike S E] [SubgroupClass S E]
    (s : S) : NormedGroup s :=
  NormedGroup.induced _ _ (SubgroupClass.subtype s) Subtype.coe_injective

@[to_additive]
instance (priority := 75) normedCommGroup [NormedCommGroup E] {S : Type*} [SetLike S E]
    [SubgroupClass S E] (s : S) : NormedCommGroup s :=
  NormedCommGroup.induced _ _ (SubgroupClass.subtype s) Subtype.coe_injective

end SubgroupClass

lemma tendsto_norm_atTop_atTop : Tendsto (norm : ℝ → ℝ) atTop atTop := tendsto_abs_atTop_atTop<|MERGE_RESOLUTION|>--- conflicted
+++ resolved
@@ -6,7 +6,6 @@
 import Mathlib.Algebra.CharP.Defs
 import Mathlib.Algebra.Group.Subgroup.Basic
 import Mathlib.Analysis.Normed.Group.Seminorm
-import Mathlib.Tactic.Bound.Attribute
 import Mathlib.Topology.Metrizable.Uniformity
 import Mathlib.Topology.Sequences
 
@@ -1104,11 +1103,7 @@
   induction n with
   | zero => simp
   | succ n ih =>
-<<<<<<< HEAD
-    simpa only [pow_succ, Nat.cast_succ, add_mul, one_mul] using norm_mul_le_of_le ih le_rfl
-=======
     simpa only [pow_succ, Nat.cast_succ, add_mul, one_mul] using norm_mul_le_of_le' ih le_rfl
->>>>>>> d0df76bd
 
 @[to_additive nnnorm_nsmul_le]
 theorem nnnorm_pow_le_mul_norm (n : ℕ) (a : E) : ‖a ^ n‖₊ ≤ n * ‖a‖₊ := by
