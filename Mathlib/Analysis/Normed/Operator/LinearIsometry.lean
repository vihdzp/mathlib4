/-
Copyright (c) 2021 Yury Kudryashov. All rights reserved.
Released under Apache 2.0 license as described in the file LICENSE.
Authors: Yury Kudryashov, Frédéric Dupuis, Heather Macbeth
-/
import Mathlib.Algebra.Star.Basic
import Mathlib.Analysis.Normed.Group.Constructions
import Mathlib.Analysis.Normed.Group.Submodule
import Mathlib.Analysis.Normed.Group.Uniform
import Mathlib.LinearAlgebra.Basis.Defs
import Mathlib.LinearAlgebra.DFinsupp
import Mathlib.Topology.Algebra.Module.Basic
<<<<<<< HEAD
import Mathlib.LinearAlgebra.Basis.Defs
=======
>>>>>>> d0df76bd

/-!
# (Semi-)linear isometries

In this file we define `LinearIsometry σ₁₂ E E₂` (notation: `E →ₛₗᵢ[σ₁₂] E₂`) to be a semilinear
isometric embedding of `E` into `E₂` and `LinearIsometryEquiv` (notation: `E ≃ₛₗᵢ[σ₁₂] E₂`) to be
a semilinear isometric equivalence between `E` and `E₂`.  The notation for the associated purely
linear concepts is `E →ₗᵢ[R] E₂`, `E ≃ₗᵢ[R] E₂`, and `E →ₗᵢ⋆[R] E₂`, `E ≃ₗᵢ⋆[R] E₂` for
the star-linear versions.

We also prove some trivial lemmas and provide convenience constructors.

Since a lot of elementary properties don't require `‖x‖ = 0 → x = 0` we start setting up the
theory for `SeminormedAddCommGroup` and we specialize to `NormedAddCommGroup` when needed.
-/

open Function Set Topology

variable {R R₂ R₃ R₄ E E₂ E₃ E₄ F 𝓕 : Type*} [Semiring R] [Semiring R₂] [Semiring R₃] [Semiring R₄]
  {σ₁₂ : R →+* R₂} {σ₂₁ : R₂ →+* R} {σ₁₃ : R →+* R₃} {σ₃₁ : R₃ →+* R} {σ₁₄ : R →+* R₄}
  {σ₄₁ : R₄ →+* R} {σ₂₃ : R₂ →+* R₃} {σ₃₂ : R₃ →+* R₂} {σ₂₄ : R₂ →+* R₄} {σ₄₂ : R₄ →+* R₂}
  {σ₃₄ : R₃ →+* R₄} {σ₄₃ : R₄ →+* R₃} [RingHomInvPair σ₁₂ σ₂₁] [RingHomInvPair σ₂₁ σ₁₂]
  [RingHomInvPair σ₁₃ σ₃₁] [RingHomInvPair σ₃₁ σ₁₃] [RingHomInvPair σ₂₃ σ₃₂]
  [RingHomInvPair σ₃₂ σ₂₃] [RingHomInvPair σ₁₄ σ₄₁] [RingHomInvPair σ₄₁ σ₁₄]
  [RingHomInvPair σ₂₄ σ₄₂] [RingHomInvPair σ₄₂ σ₂₄] [RingHomInvPair σ₃₄ σ₄₃]
  [RingHomInvPair σ₄₃ σ₃₄] [RingHomCompTriple σ₁₂ σ₂₃ σ₁₃] [RingHomCompTriple σ₁₂ σ₂₄ σ₁₄]
  [RingHomCompTriple σ₂₃ σ₃₄ σ₂₄] [RingHomCompTriple σ₁₃ σ₃₄ σ₁₄] [RingHomCompTriple σ₃₂ σ₂₁ σ₃₁]
  [RingHomCompTriple σ₄₂ σ₂₁ σ₄₁] [RingHomCompTriple σ₄₃ σ₃₂ σ₄₂] [RingHomCompTriple σ₄₃ σ₃₁ σ₄₁]
  [SeminormedAddCommGroup E] [SeminormedAddCommGroup E₂] [SeminormedAddCommGroup E₃]
  [SeminormedAddCommGroup E₄] [Module R E] [Module R₂ E₂] [Module R₃ E₃] [Module R₄ E₄]
  [NormedAddCommGroup F] [Module R F]

/-- A `σ₁₂`-semilinear isometric embedding of a normed `R`-module into an `R₂`-module. -/
structure LinearIsometry (σ₁₂ : R →+* R₂) (E E₂ : Type*) [SeminormedAddCommGroup E]
  [SeminormedAddCommGroup E₂] [Module R E] [Module R₂ E₂] extends E →ₛₗ[σ₁₂] E₂ where
  norm_map' : ∀ x, ‖toLinearMap x‖ = ‖x‖

@[inherit_doc]
notation:25 E " →ₛₗᵢ[" σ₁₂:25 "] " E₂:0 => LinearIsometry σ₁₂ E E₂

/-- A linear isometric embedding of a normed `R`-module into another one. -/
notation:25 E " →ₗᵢ[" R:25 "] " E₂:0 => LinearIsometry (RingHom.id R) E E₂

/-- An antilinear isometric embedding of a normed `R`-module into another one. -/
notation:25 E " →ₗᵢ⋆[" R:25 "] " E₂:0 => LinearIsometry (starRingEnd R) E E₂

/-- `SemilinearIsometryClass F σ E E₂` asserts `F` is a type of bundled `σ`-semilinear isometries
`E → E₂`.

See also `LinearIsometryClass F R E E₂` for the case where `σ` is the identity map on `R`.

A map `f` between an `R`-module and an `S`-module over a ring homomorphism `σ : R →+* S`
is semilinear if it satisfies the two properties `f (x + y) = f x + f y` and
`f (c • x) = (σ c) • f x`. -/
class SemilinearIsometryClass (𝓕 : Type*) {R R₂ : outParam Type*} [Semiring R] [Semiring R₂]
  (σ₁₂ : outParam <| R →+* R₂) (E E₂ : outParam Type*) [SeminormedAddCommGroup E]
  [SeminormedAddCommGroup E₂] [Module R E] [Module R₂ E₂] [FunLike 𝓕 E E₂] extends
  SemilinearMapClass 𝓕 σ₁₂ E E₂ : Prop where
  norm_map : ∀ (f : 𝓕) (x : E), ‖f x‖ = ‖x‖

/-- `LinearIsometryClass F R E E₂` asserts `F` is a type of bundled `R`-linear isometries
`M → M₂`.

This is an abbreviation for `SemilinearIsometryClass F (RingHom.id R) E E₂`.
-/
abbrev LinearIsometryClass (𝓕 : Type*) (R E E₂ : outParam Type*) [Semiring R]
    [SeminormedAddCommGroup E] [SeminormedAddCommGroup E₂] [Module R E] [Module R E₂]
    [FunLike 𝓕 E E₂] :=
  SemilinearIsometryClass 𝓕 (RingHom.id R) E E₂

namespace SemilinearIsometryClass

variable [FunLike 𝓕 E E₂]

protected theorem isometry [SemilinearIsometryClass 𝓕 σ₁₂ E E₂] (f : 𝓕) : Isometry f :=
  AddMonoidHomClass.isometry_of_norm _ (norm_map _)

@[continuity]
protected theorem continuous [SemilinearIsometryClass 𝓕 σ₁₂ E E₂] (f : 𝓕) : Continuous f :=
  (SemilinearIsometryClass.isometry f).continuous

-- Should be `@[simp]` but it doesn't fire due to https://github.com/leanprover/lean4/issues/3107.
theorem nnnorm_map [SemilinearIsometryClass 𝓕 σ₁₂ E E₂] (f : 𝓕) (x : E) : ‖f x‖₊ = ‖x‖₊ :=
  NNReal.eq <| norm_map f x

protected theorem lipschitz [SemilinearIsometryClass 𝓕 σ₁₂ E E₂] (f : 𝓕) : LipschitzWith 1 f :=
  (SemilinearIsometryClass.isometry f).lipschitz

protected theorem antilipschitz [SemilinearIsometryClass 𝓕 σ₁₂ E E₂] (f : 𝓕) :
    AntilipschitzWith 1 f :=
  (SemilinearIsometryClass.isometry f).antilipschitz

theorem ediam_image [SemilinearIsometryClass 𝓕 σ₁₂ E E₂] (f : 𝓕) (s : Set E) :
    EMetric.diam (f '' s) = EMetric.diam s :=
  (SemilinearIsometryClass.isometry f).ediam_image s

theorem ediam_range [SemilinearIsometryClass 𝓕 σ₁₂ E E₂] (f : 𝓕) :
    EMetric.diam (range f) = EMetric.diam (univ : Set E) :=
  (SemilinearIsometryClass.isometry f).ediam_range

theorem diam_image [SemilinearIsometryClass 𝓕 σ₁₂ E E₂] (f : 𝓕) (s : Set E) :
    Metric.diam (f '' s) = Metric.diam s :=
  (SemilinearIsometryClass.isometry f).diam_image s

theorem diam_range [SemilinearIsometryClass 𝓕 σ₁₂ E E₂] (f : 𝓕) :
    Metric.diam (range f) = Metric.diam (univ : Set E) :=
  (SemilinearIsometryClass.isometry f).diam_range

instance (priority := 100) toContinuousSemilinearMapClass
    [SemilinearIsometryClass 𝓕 σ₁₂ E E₂] : ContinuousSemilinearMapClass 𝓕 σ₁₂ E E₂ where
  map_continuous := SemilinearIsometryClass.continuous

end SemilinearIsometryClass

namespace LinearIsometry

variable (f : E →ₛₗᵢ[σ₁₂] E₂) (f₁ : F →ₛₗᵢ[σ₁₂] E₂)

theorem toLinearMap_injective : Injective (toLinearMap : (E →ₛₗᵢ[σ₁₂] E₂) → E →ₛₗ[σ₁₂] E₂)
  | ⟨_, _⟩, ⟨_, _⟩, rfl => rfl

@[simp]
theorem toLinearMap_inj {f g : E →ₛₗᵢ[σ₁₂] E₂} : f.toLinearMap = g.toLinearMap ↔ f = g :=
  toLinearMap_injective.eq_iff

instance instFunLike : FunLike (E →ₛₗᵢ[σ₁₂] E₂) E E₂ where
  coe f := f.toFun
  coe_injective' _ _ h := toLinearMap_injective (DFunLike.coe_injective h)

instance instSemilinearIsometryClass : SemilinearIsometryClass (E →ₛₗᵢ[σ₁₂] E₂) σ₁₂ E E₂ where
  map_add f := map_add f.toLinearMap
  map_smulₛₗ f := map_smulₛₗ f.toLinearMap
  norm_map f := f.norm_map'

@[simp]
theorem coe_toLinearMap : ⇑f.toLinearMap = f :=
  rfl

@[simp]
theorem coe_mk (f : E →ₛₗ[σ₁₂] E₂) (hf) : ⇑(mk f hf) = f :=
  rfl

theorem coe_injective : @Injective (E →ₛₗᵢ[σ₁₂] E₂) (E → E₂) (fun f => f) := by
  rintro ⟨_⟩ ⟨_⟩
  simp

/-- See Note [custom simps projection]. We need to specify this projection explicitly in this case,
  because it is a composition of multiple projections. -/
def Simps.apply (σ₁₂ : R →+* R₂) (E E₂ : Type*) [SeminormedAddCommGroup E]
    [SeminormedAddCommGroup E₂] [Module R E] [Module R₂ E₂] (h : E →ₛₗᵢ[σ₁₂] E₂) : E → E₂ :=
  h

initialize_simps_projections LinearIsometry (toLinearMap_toFun → apply)

@[ext]
theorem ext {f g : E →ₛₗᵢ[σ₁₂] E₂} (h : ∀ x, f x = g x) : f = g :=
  coe_injective <| funext h

variable [FunLike 𝓕 E E₂]

<<<<<<< HEAD
-- @[simp] -- Porting note (#10618): simp can prove this
=======
>>>>>>> d0df76bd
protected theorem map_zero : f 0 = 0 :=
  f.toLinearMap.map_zero

protected theorem map_add (x y : E) : f (x + y) = f x + f y :=
  f.toLinearMap.map_add x y

protected theorem map_neg (x : E) : f (-x) = -f x :=
  f.toLinearMap.map_neg x

protected theorem map_sub (x y : E) : f (x - y) = f x - f y :=
  f.toLinearMap.map_sub x y

protected theorem map_smulₛₗ (c : R) (x : E) : f (c • x) = σ₁₂ c • f x :=
  f.toLinearMap.map_smulₛₗ c x

protected theorem map_smul [Module R E₂] (f : E →ₗᵢ[R] E₂) (c : R) (x : E) : f (c • x) = c • f x :=
  f.toLinearMap.map_smul c x

@[simp]
theorem norm_map (x : E) : ‖f x‖ = ‖x‖ :=
  SemilinearIsometryClass.norm_map f x

@[simp] -- Should be replaced with `SemilinearIsometryClass.nnorm_map` when https://github.com/leanprover/lean4/issues/3107 is fixed.
theorem nnnorm_map (x : E) : ‖f x‖₊ = ‖x‖₊ :=
  NNReal.eq <| norm_map f x

protected theorem isometry : Isometry f :=
  AddMonoidHomClass.isometry_of_norm f.toLinearMap (norm_map _)

lemma isEmbedding (f : F →ₛₗᵢ[σ₁₂] E₂) : IsEmbedding f := f.isometry.isEmbedding

@[deprecated (since := "2024-10-26")]
alias embedding := isEmbedding

-- Should be `@[simp]` but it doesn't fire due to https://github.com/leanprover/lean4/issues/3107.
theorem isComplete_image_iff [SemilinearIsometryClass 𝓕 σ₁₂ E E₂] (f : 𝓕) {s : Set E} :
    IsComplete (f '' s) ↔ IsComplete s :=
  _root_.isComplete_image_iff (SemilinearIsometryClass.isometry f).isUniformInducing

@[simp] -- Should be replaced with `LinearIsometry.isComplete_image_iff` when https://github.com/leanprover/lean4/issues/3107 is fixed.
theorem isComplete_image_iff' (f : LinearIsometry σ₁₂ E E₂) {s : Set E} :
    IsComplete (f '' s) ↔ IsComplete s :=
  LinearIsometry.isComplete_image_iff _

theorem isComplete_map_iff [RingHomSurjective σ₁₂] {p : Submodule R E} :
    IsComplete (p.map f.toLinearMap : Set E₂) ↔ IsComplete (p : Set E) :=
  isComplete_image_iff f

theorem isComplete_map_iff' [SemilinearIsometryClass 𝓕 σ₁₂ E E₂] (f : 𝓕) [RingHomSurjective σ₁₂]
    {p : Submodule R E} : IsComplete (p.map f : Set E₂) ↔ IsComplete (p : Set E) :=
  isComplete_image_iff f

instance completeSpace_map [SemilinearIsometryClass 𝓕 σ₁₂ E E₂] (f : 𝓕) [RingHomSurjective σ₁₂]
    (p : Submodule R E) [CompleteSpace p] : CompleteSpace (p.map f) :=
  ((isComplete_map_iff' f).2 <| completeSpace_coe_iff_isComplete.1 ‹_›).completeSpace_coe

instance completeSpace_map' [RingHomSurjective σ₁₂] (p : Submodule R E) [CompleteSpace p] :
    CompleteSpace (p.map f.toLinearMap) :=
  (f.isComplete_map_iff.2 <| completeSpace_coe_iff_isComplete.1 ‹_›).completeSpace_coe

@[simp]
theorem dist_map (x y : E) : dist (f x) (f y) = dist x y :=
  f.isometry.dist_eq x y

@[simp]
theorem edist_map (x y : E) : edist (f x) (f y) = edist x y :=
  f.isometry.edist_eq x y

protected theorem injective : Injective f₁ :=
  Isometry.injective (LinearIsometry.isometry f₁)

@[simp]
theorem map_eq_iff {x y : F} : f₁ x = f₁ y ↔ x = y :=
  f₁.injective.eq_iff

theorem map_ne {x y : F} (h : x ≠ y) : f₁ x ≠ f₁ y :=
  f₁.injective.ne h

protected theorem lipschitz : LipschitzWith 1 f :=
  f.isometry.lipschitz

protected theorem antilipschitz : AntilipschitzWith 1 f :=
  f.isometry.antilipschitz

@[continuity]
protected theorem continuous : Continuous f :=
  f.isometry.continuous

@[simp]
theorem preimage_ball (x : E) (r : ℝ) : f ⁻¹' Metric.ball (f x) r = Metric.ball x r :=
  f.isometry.preimage_ball x r

@[simp]
theorem preimage_sphere (x : E) (r : ℝ) : f ⁻¹' Metric.sphere (f x) r = Metric.sphere x r :=
  f.isometry.preimage_sphere x r

@[simp]
theorem preimage_closedBall (x : E) (r : ℝ) :
    f ⁻¹' Metric.closedBall (f x) r = Metric.closedBall x r :=
  f.isometry.preimage_closedBall x r

theorem ediam_image (s : Set E) : EMetric.diam (f '' s) = EMetric.diam s :=
  f.isometry.ediam_image s

theorem ediam_range : EMetric.diam (range f) = EMetric.diam (univ : Set E) :=
  f.isometry.ediam_range

theorem diam_image (s : Set E) : Metric.diam (f '' s) = Metric.diam s :=
  Isometry.diam_image (LinearIsometry.isometry f) s

theorem diam_range : Metric.diam (range f) = Metric.diam (univ : Set E) :=
  Isometry.diam_range (LinearIsometry.isometry f)

/-- Interpret a linear isometry as a continuous linear map. -/
def toContinuousLinearMap : E →SL[σ₁₂] E₂ :=
  ⟨f.toLinearMap, f.continuous⟩

theorem toContinuousLinearMap_injective :
    Function.Injective (toContinuousLinearMap : _ → E →SL[σ₁₂] E₂) := fun x _ h =>
  coe_injective (congr_arg _ h : ⇑x.toContinuousLinearMap = _)

@[simp]
theorem toContinuousLinearMap_inj {f g : E →ₛₗᵢ[σ₁₂] E₂} :
    f.toContinuousLinearMap = g.toContinuousLinearMap ↔ f = g :=
  toContinuousLinearMap_injective.eq_iff

@[simp]
theorem coe_toContinuousLinearMap : ⇑f.toContinuousLinearMap = f :=
  rfl

@[simp]
theorem comp_continuous_iff {α : Type*} [TopologicalSpace α] {g : α → E} :
    Continuous (f ∘ g) ↔ Continuous g :=
  f.isometry.comp_continuous_iff

/-- The identity linear isometry. -/
def id : E →ₗᵢ[R] E :=
  ⟨LinearMap.id, fun _ => rfl⟩

@[simp]
theorem coe_id : ((id : E →ₗᵢ[R] E) : E → E) = _root_.id :=
  rfl

@[simp]
theorem id_apply (x : E) : (id : E →ₗᵢ[R] E) x = x :=
  rfl

@[simp]
theorem id_toLinearMap : (id.toLinearMap : E →ₗ[R] E) = LinearMap.id :=
  rfl

@[simp]
theorem id_toContinuousLinearMap : id.toContinuousLinearMap = ContinuousLinearMap.id R E :=
  rfl

instance instInhabited : Inhabited (E →ₗᵢ[R] E) := ⟨id⟩

/-- Composition of linear isometries. -/
def comp (g : E₂ →ₛₗᵢ[σ₂₃] E₃) (f : E →ₛₗᵢ[σ₁₂] E₂) : E →ₛₗᵢ[σ₁₃] E₃ :=
  ⟨g.toLinearMap.comp f.toLinearMap, fun _ => (norm_map g _).trans (norm_map f _)⟩

@[simp]
theorem coe_comp (g : E₂ →ₛₗᵢ[σ₂₃] E₃) (f : E →ₛₗᵢ[σ₁₂] E₂) : ⇑(g.comp f) = g ∘ f :=
  rfl

@[simp]
theorem id_comp : (id : E₂ →ₗᵢ[R₂] E₂).comp f = f :=
  ext fun _ => rfl

@[simp]
theorem comp_id : f.comp id = f :=
  ext fun _ => rfl

theorem comp_assoc (f : E₃ →ₛₗᵢ[σ₃₄] E₄) (g : E₂ →ₛₗᵢ[σ₂₃] E₃) (h : E →ₛₗᵢ[σ₁₂] E₂) :
    (f.comp g).comp h = f.comp (g.comp h) :=
  rfl

instance instMonoid : Monoid (E →ₗᵢ[R] E) where
  one := id
  mul := comp
  mul_assoc := comp_assoc
  one_mul := id_comp
  mul_one := comp_id

@[simp]
theorem coe_one : ((1 : E →ₗᵢ[R] E) : E → E) = _root_.id :=
  rfl

@[simp]
theorem coe_mul (f g : E →ₗᵢ[R] E) : ⇑(f * g) = f ∘ g :=
  rfl

theorem one_def : (1 : E →ₗᵢ[R] E) = id :=
  rfl

theorem mul_def (f g : E →ₗᵢ[R] E) : (f * g : E →ₗᵢ[R] E) = f.comp g :=
  rfl

theorem coe_pow (f : E →ₗᵢ[R] E) (n : ℕ) : ⇑(f ^ n) = f^[n] :=
  hom_coe_pow _ rfl (fun _ _ ↦ rfl) _ _

end LinearIsometry

/-- Construct a `LinearIsometry` from a `LinearMap` satisfying `Isometry`. -/
def LinearMap.toLinearIsometry (f : E →ₛₗ[σ₁₂] E₂) (hf : Isometry f) : E →ₛₗᵢ[σ₁₂] E₂ :=
  { f with
    norm_map' := by
      simp_rw [← dist_zero_right]
      simpa using (hf.dist_eq · 0) }

namespace Submodule

variable {R' : Type*} [Ring R'] [Module R' E] (p : Submodule R' E)

/-- `Submodule.subtype` as a `LinearIsometry`. -/
def subtypeₗᵢ : p →ₗᵢ[R'] E :=
  ⟨p.subtype, fun _ => rfl⟩

@[simp]
theorem coe_subtypeₗᵢ : ⇑p.subtypeₗᵢ = p.subtype :=
  rfl

@[simp]
theorem subtypeₗᵢ_toLinearMap : p.subtypeₗᵢ.toLinearMap = p.subtype :=
  rfl

@[simp]
theorem subtypeₗᵢ_toContinuousLinearMap : p.subtypeₗᵢ.toContinuousLinearMap = p.subtypeL :=
  rfl

end Submodule

/-- A semilinear isometric equivalence between two normed vector spaces. -/
structure LinearIsometryEquiv (σ₁₂ : R →+* R₂) {σ₂₁ : R₂ →+* R} [RingHomInvPair σ₁₂ σ₂₁]
  [RingHomInvPair σ₂₁ σ₁₂] (E E₂ : Type*) [SeminormedAddCommGroup E] [SeminormedAddCommGroup E₂]
  [Module R E] [Module R₂ E₂] extends E ≃ₛₗ[σ₁₂] E₂ where
  norm_map' : ∀ x, ‖toLinearEquiv x‖ = ‖x‖

@[inherit_doc]
notation:25 E " ≃ₛₗᵢ[" σ₁₂:25 "] " E₂:0 => LinearIsometryEquiv σ₁₂ E E₂

/-- A linear isometric equivalence between two normed vector spaces. -/
notation:25 E " ≃ₗᵢ[" R:25 "] " E₂:0 => LinearIsometryEquiv (RingHom.id R) E E₂

/-- An antilinear isometric equivalence between two normed vector spaces. -/
notation:25 E " ≃ₗᵢ⋆[" R:25 "] " E₂:0 => LinearIsometryEquiv (starRingEnd R) E E₂

/-- `SemilinearIsometryEquivClass F σ E E₂` asserts `F` is a type of bundled `σ`-semilinear
isometric equivs `E → E₂`.

See also `LinearIsometryEquivClass F R E E₂` for the case where `σ` is the identity map on `R`.

A map `f` between an `R`-module and an `S`-module over a ring homomorphism `σ : R →+* S`
is semilinear if it satisfies the two properties `f (x + y) = f x + f y` and
`f (c • x) = (σ c) • f x`. -/
class SemilinearIsometryEquivClass (𝓕 : Type*) {R R₂ : outParam Type*} [Semiring R]
  [Semiring R₂] (σ₁₂ : outParam <| R →+* R₂) {σ₂₁ : outParam <| R₂ →+* R} [RingHomInvPair σ₁₂ σ₂₁]
  [RingHomInvPair σ₂₁ σ₁₂] (E E₂ : outParam Type*) [SeminormedAddCommGroup E]
  [SeminormedAddCommGroup E₂] [Module R E] [Module R₂ E₂] [EquivLike 𝓕 E E₂]
  extends SemilinearEquivClass 𝓕 σ₁₂ E E₂ : Prop where
  norm_map : ∀ (f : 𝓕) (x : E), ‖f x‖ = ‖x‖

/-- `LinearIsometryEquivClass F R E E₂` asserts `F` is a type of bundled `R`-linear isometries
`M → M₂`.

This is an abbreviation for `SemilinearIsometryEquivClass F (RingHom.id R) E E₂`.
-/
abbrev LinearIsometryEquivClass (𝓕 : Type*) (R E E₂ : outParam Type*) [Semiring R]
    [SeminormedAddCommGroup E] [SeminormedAddCommGroup E₂] [Module R E] [Module R E₂]
    [EquivLike 𝓕 E E₂] :=
  SemilinearIsometryEquivClass 𝓕 (RingHom.id R) E E₂

namespace SemilinearIsometryEquivClass

variable (𝓕)

-- `σ₂₁` becomes a metavariable, but it's OK since it's an outparam
instance (priority := 100) toSemilinearIsometryClass [EquivLike 𝓕 E E₂]
    [s : SemilinearIsometryEquivClass 𝓕 σ₁₂ E E₂] : SemilinearIsometryClass 𝓕 σ₁₂ E E₂ :=
  { s with }

end SemilinearIsometryEquivClass

namespace LinearIsometryEquiv

variable (e : E ≃ₛₗᵢ[σ₁₂] E₂)

theorem toLinearEquiv_injective : Injective (toLinearEquiv : (E ≃ₛₗᵢ[σ₁₂] E₂) → E ≃ₛₗ[σ₁₂] E₂)
  | ⟨_, _⟩, ⟨_, _⟩, rfl => rfl

@[simp]
theorem toLinearEquiv_inj {f g : E ≃ₛₗᵢ[σ₁₂] E₂} : f.toLinearEquiv = g.toLinearEquiv ↔ f = g :=
  toLinearEquiv_injective.eq_iff

instance instEquivLike : EquivLike (E ≃ₛₗᵢ[σ₁₂] E₂) E E₂ where
  coe e := e.toFun
  inv e := e.invFun
  coe_injective' f g h₁ h₂ := by
    cases' f with f' _
    cases' g with g' _
    cases f'
    cases g'
    simp only [AddHom.toFun_eq_coe, LinearMap.coe_toAddHom, DFunLike.coe_fn_eq] at h₁
    congr
  left_inv e := e.left_inv
  right_inv e := e.right_inv

instance instSemilinearIsometryEquivClass :
    SemilinearIsometryEquivClass (E ≃ₛₗᵢ[σ₁₂] E₂) σ₁₂ E E₂ where
  map_add f := map_add f.toLinearEquiv
  map_smulₛₗ e := map_smulₛₗ e.toLinearEquiv
  norm_map e := e.norm_map'

/-- Shortcut instance, saving 8.5% of compilation time in
`Mathlib.Analysis.InnerProductSpace.Adjoint`.

(This instance was pinpointed by benchmarks; we didn't do an in depth investigation why it is
specifically needed.)
-/
instance instCoeFun : CoeFun (E ≃ₛₗᵢ[σ₁₂] E₂) fun _ ↦ E → E₂ := ⟨DFunLike.coe⟩

theorem coe_injective : @Function.Injective (E ≃ₛₗᵢ[σ₁₂] E₂) (E → E₂) (↑) :=
  DFunLike.coe_injective

@[simp]
theorem coe_mk (e : E ≃ₛₗ[σ₁₂] E₂) (he : ∀ x, ‖e x‖ = ‖x‖) : ⇑(mk e he) = e :=
  rfl

@[simp]
theorem coe_toLinearEquiv (e : E ≃ₛₗᵢ[σ₁₂] E₂) : ⇑e.toLinearEquiv = e :=
  rfl

@[ext]
theorem ext {e e' : E ≃ₛₗᵢ[σ₁₂] E₂} (h : ∀ x, e x = e' x) : e = e' :=
  toLinearEquiv_injective <| LinearEquiv.ext h

protected theorem congr_arg {f : E ≃ₛₗᵢ[σ₁₂] E₂} : ∀ {x x' : E}, x = x' → f x = f x'
  | _, _, rfl => rfl

protected theorem congr_fun {f g : E ≃ₛₗᵢ[σ₁₂] E₂} (h : f = g) (x : E) : f x = g x :=
  h ▸ rfl

/-- Construct a `LinearIsometryEquiv` from a `LinearEquiv` and two inequalities:
`∀ x, ‖e x‖ ≤ ‖x‖` and `∀ y, ‖e.symm y‖ ≤ ‖y‖`. -/
def ofBounds (e : E ≃ₛₗ[σ₁₂] E₂) (h₁ : ∀ x, ‖e x‖ ≤ ‖x‖) (h₂ : ∀ y, ‖e.symm y‖ ≤ ‖y‖) :
    E ≃ₛₗᵢ[σ₁₂] E₂ :=
  ⟨e, fun x => le_antisymm (h₁ x) <| by simpa only [e.symm_apply_apply] using h₂ (e x)⟩

@[simp]
theorem norm_map (x : E) : ‖e x‖ = ‖x‖ :=
  e.norm_map' x

/-- Reinterpret a `LinearIsometryEquiv` as a `LinearIsometry`. -/
def toLinearIsometry : E →ₛₗᵢ[σ₁₂] E₂ :=
  ⟨e.1, e.2⟩

theorem toLinearIsometry_injective : Function.Injective (toLinearIsometry : _ → E →ₛₗᵢ[σ₁₂] E₂) :=
  fun x _ h => coe_injective (congr_arg _ h : ⇑x.toLinearIsometry = _)

@[simp]
theorem toLinearIsometry_inj {f g : E ≃ₛₗᵢ[σ₁₂] E₂} :
    f.toLinearIsometry = g.toLinearIsometry ↔ f = g :=
  toLinearIsometry_injective.eq_iff

@[simp]
theorem coe_toLinearIsometry : ⇑e.toLinearIsometry = e :=
  rfl

protected theorem isometry : Isometry e :=
  e.toLinearIsometry.isometry

/-- Reinterpret a `LinearIsometryEquiv` as an `IsometryEquiv`. -/
def toIsometryEquiv : E ≃ᵢ E₂ :=
  ⟨e.toLinearEquiv.toEquiv, e.isometry⟩

theorem toIsometryEquiv_injective :
    Function.Injective (toIsometryEquiv : (E ≃ₛₗᵢ[σ₁₂] E₂) → E ≃ᵢ E₂) := fun x _ h =>
  coe_injective (congr_arg _ h : ⇑x.toIsometryEquiv = _)

@[simp]
theorem toIsometryEquiv_inj {f g : E ≃ₛₗᵢ[σ₁₂] E₂} :
    f.toIsometryEquiv = g.toIsometryEquiv ↔ f = g :=
  toIsometryEquiv_injective.eq_iff

@[simp]
theorem coe_toIsometryEquiv : ⇑e.toIsometryEquiv = e :=
  rfl

theorem range_eq_univ (e : E ≃ₛₗᵢ[σ₁₂] E₂) : Set.range e = Set.univ := by
  rw [← coe_toIsometryEquiv]
  exact IsometryEquiv.range_eq_univ _

/-- Reinterpret a `LinearIsometryEquiv` as a `Homeomorph`. -/
def toHomeomorph : E ≃ₜ E₂ :=
  e.toIsometryEquiv.toHomeomorph

theorem toHomeomorph_injective : Function.Injective (toHomeomorph : (E ≃ₛₗᵢ[σ₁₂] E₂) → E ≃ₜ E₂) :=
  fun x _ h => coe_injective (congr_arg _ h : ⇑x.toHomeomorph = _)

@[simp]
theorem toHomeomorph_inj {f g : E ≃ₛₗᵢ[σ₁₂] E₂} : f.toHomeomorph = g.toHomeomorph ↔ f = g :=
  toHomeomorph_injective.eq_iff

@[simp]
theorem coe_toHomeomorph : ⇑e.toHomeomorph = e :=
  rfl

protected theorem continuous : Continuous e :=
  e.isometry.continuous

protected theorem continuousAt {x} : ContinuousAt e x :=
  e.continuous.continuousAt

protected theorem continuousOn {s} : ContinuousOn e s :=
  e.continuous.continuousOn

protected theorem continuousWithinAt {s x} : ContinuousWithinAt e s x :=
  e.continuous.continuousWithinAt

/-- Interpret a `LinearIsometryEquiv` as a `ContinuousLinearEquiv`. -/
def toContinuousLinearEquiv : E ≃SL[σ₁₂] E₂ :=
  { e.toLinearIsometry.toContinuousLinearMap, e.toHomeomorph with }

theorem toContinuousLinearEquiv_injective :
    Function.Injective (toContinuousLinearEquiv : _ → E ≃SL[σ₁₂] E₂) := fun x _ h =>
  coe_injective (congr_arg _ h : ⇑x.toContinuousLinearEquiv = _)

@[simp]
theorem toContinuousLinearEquiv_inj {f g : E ≃ₛₗᵢ[σ₁₂] E₂} :
    f.toContinuousLinearEquiv = g.toContinuousLinearEquiv ↔ f = g :=
  toContinuousLinearEquiv_injective.eq_iff

@[simp]
theorem coe_toContinuousLinearEquiv : ⇑e.toContinuousLinearEquiv = e :=
  rfl

variable (R E)

/-- Identity map as a `LinearIsometryEquiv`. -/
def refl : E ≃ₗᵢ[R] E :=
  ⟨LinearEquiv.refl R E, fun _ => rfl⟩

/-- Linear isometry equiv between a space and its lift to another universe. -/
def ulift : ULift E ≃ₗᵢ[R] E :=
  { ContinuousLinearEquiv.ulift with norm_map' := fun _ => rfl }

variable {R E}

instance instInhabited : Inhabited (E ≃ₗᵢ[R] E) := ⟨refl R E⟩

@[simp]
theorem coe_refl : ⇑(refl R E) = id :=
  rfl

/-- The inverse `LinearIsometryEquiv`. -/
def symm : E₂ ≃ₛₗᵢ[σ₂₁] E :=
  ⟨e.toLinearEquiv.symm, fun x =>
    (e.norm_map _).symm.trans <| congr_arg norm <| e.toLinearEquiv.apply_symm_apply x⟩

@[simp]
theorem apply_symm_apply (x : E₂) : e (e.symm x) = x :=
  e.toLinearEquiv.apply_symm_apply x

@[simp]
theorem symm_apply_apply (x : E) : e.symm (e x) = x :=
  e.toLinearEquiv.symm_apply_apply x

theorem map_eq_zero_iff {x : E} : e x = 0 ↔ x = 0 :=
  e.toLinearEquiv.map_eq_zero_iff

@[simp]
theorem symm_symm : e.symm.symm = e := rfl

@[simp]
theorem toLinearEquiv_symm : e.toLinearEquiv.symm = e.symm.toLinearEquiv :=
  rfl

@[simp]
theorem toIsometryEquiv_symm : e.toIsometryEquiv.symm = e.symm.toIsometryEquiv :=
  rfl

@[simp]
theorem toHomeomorph_symm : e.toHomeomorph.symm = e.symm.toHomeomorph :=
  rfl

/-- See Note [custom simps projection]. We need to specify this projection explicitly in this case,
  because it is a composition of multiple projections. -/
def Simps.apply (σ₁₂ : R →+* R₂) {σ₂₁ : R₂ →+* R} [RingHomInvPair σ₁₂ σ₂₁] [RingHomInvPair σ₂₁ σ₁₂]
    (E E₂ : Type*) [SeminormedAddCommGroup E] [SeminormedAddCommGroup E₂] [Module R E]
    [Module R₂ E₂] (h : E ≃ₛₗᵢ[σ₁₂] E₂) : E → E₂ :=
  h

/-- See Note [custom simps projection] -/
def Simps.symm_apply (σ₁₂ : R →+* R₂) {σ₂₁ : R₂ →+* R} [RingHomInvPair σ₁₂ σ₂₁]
    [RingHomInvPair σ₂₁ σ₁₂] (E E₂ : Type*) [SeminormedAddCommGroup E] [SeminormedAddCommGroup E₂]
    [Module R E] [Module R₂ E₂] (h : E ≃ₛₗᵢ[σ₁₂] E₂) : E₂ → E :=
  h.symm

initialize_simps_projections LinearIsometryEquiv (toLinearEquiv_toFun → apply,
  toLinearEquiv_invFun → symm_apply)

/-- Composition of `LinearIsometryEquiv`s as a `LinearIsometryEquiv`. -/
def trans (e' : E₂ ≃ₛₗᵢ[σ₂₃] E₃) : E ≃ₛₗᵢ[σ₁₃] E₃ :=
  ⟨e.toLinearEquiv.trans e'.toLinearEquiv, fun _ => (e'.norm_map _).trans (e.norm_map _)⟩

@[simp]
theorem coe_trans (e₁ : E ≃ₛₗᵢ[σ₁₂] E₂) (e₂ : E₂ ≃ₛₗᵢ[σ₂₃] E₃) : ⇑(e₁.trans e₂) = e₂ ∘ e₁ :=
  rfl

@[simp]
theorem trans_apply (e₁ : E ≃ₛₗᵢ[σ₁₂] E₂) (e₂ : E₂ ≃ₛₗᵢ[σ₂₃] E₃) (c : E) :
    (e₁.trans e₂ : E ≃ₛₗᵢ[σ₁₃] E₃) c = e₂ (e₁ c) :=
  rfl

@[simp]
theorem toLinearEquiv_trans (e' : E₂ ≃ₛₗᵢ[σ₂₃] E₃) :
    (e.trans e').toLinearEquiv = e.toLinearEquiv.trans e'.toLinearEquiv :=
  rfl

@[simp]
theorem trans_refl : e.trans (refl R₂ E₂) = e :=
  ext fun _ => rfl

@[simp]
theorem refl_trans : (refl R E).trans e = e :=
  ext fun _ => rfl

@[simp]
theorem self_trans_symm : e.trans e.symm = refl R E :=
  ext e.symm_apply_apply

@[simp]
theorem symm_trans_self : e.symm.trans e = refl R₂ E₂ :=
  ext e.apply_symm_apply

@[simp]
theorem symm_comp_self : e.symm ∘ e = id :=
  funext e.symm_apply_apply

@[simp]
theorem self_comp_symm : e ∘ e.symm = id :=
  e.symm.symm_comp_self

@[simp]
theorem symm_trans (e₁ : E ≃ₛₗᵢ[σ₁₂] E₂) (e₂ : E₂ ≃ₛₗᵢ[σ₂₃] E₃) :
    (e₁.trans e₂).symm = e₂.symm.trans e₁.symm :=
  rfl

theorem coe_symm_trans (e₁ : E ≃ₛₗᵢ[σ₁₂] E₂) (e₂ : E₂ ≃ₛₗᵢ[σ₂₃] E₃) :
    ⇑(e₁.trans e₂).symm = e₁.symm ∘ e₂.symm :=
  rfl

theorem trans_assoc (eEE₂ : E ≃ₛₗᵢ[σ₁₂] E₂) (eE₂E₃ : E₂ ≃ₛₗᵢ[σ₂₃] E₃) (eE₃E₄ : E₃ ≃ₛₗᵢ[σ₃₄] E₄) :
    eEE₂.trans (eE₂E₃.trans eE₃E₄) = (eEE₂.trans eE₂E₃).trans eE₃E₄ :=
  rfl

instance instGroup : Group (E ≃ₗᵢ[R] E) where
  mul e₁ e₂ := e₂.trans e₁
  one := refl _ _
  inv := symm
  one_mul := trans_refl
  mul_one := refl_trans
  mul_assoc _ _ _ := trans_assoc _ _ _
  inv_mul_cancel := self_trans_symm

@[simp]
theorem coe_one : ⇑(1 : E ≃ₗᵢ[R] E) = id :=
  rfl

@[simp]
theorem coe_mul (e e' : E ≃ₗᵢ[R] E) : ⇑(e * e') = e ∘ e' :=
  rfl

@[simp]
theorem coe_inv (e : E ≃ₗᵢ[R] E) : ⇑e⁻¹ = e.symm :=
  rfl

theorem one_def : (1 : E ≃ₗᵢ[R] E) = refl _ _ :=
  rfl

theorem mul_def (e e' : E ≃ₗᵢ[R] E) : (e * e' : E ≃ₗᵢ[R] E) = e'.trans e :=
  rfl

theorem inv_def (e : E ≃ₗᵢ[R] E) : (e⁻¹ : E ≃ₗᵢ[R] E) = e.symm :=
  rfl

/-! Lemmas about mixing the group structure with definitions. Because we have multiple ways to
express `LinearIsometryEquiv.refl`, `LinearIsometryEquiv.symm`, and
`LinearIsometryEquiv.trans`, we want simp lemmas for every combination.
The assumption made here is that if you're using the group structure, you want to preserve it
after simp.

This copies the approach used by the lemmas near `Equiv.Perm.trans_one`. -/


@[simp]
theorem trans_one : e.trans (1 : E₂ ≃ₗᵢ[R₂] E₂) = e :=
  trans_refl _

@[simp]
theorem one_trans : (1 : E ≃ₗᵢ[R] E).trans e = e :=
  refl_trans _

@[simp]
theorem refl_mul (e : E ≃ₗᵢ[R] E) : refl _ _ * e = e :=
  trans_refl _

@[simp]
theorem mul_refl (e : E ≃ₗᵢ[R] E) : e * refl _ _ = e :=
  refl_trans _

/-- Reinterpret a `LinearIsometryEquiv` as a `ContinuousLinearEquiv`. -/
instance instCoeTCContinuousLinearEquiv : CoeTC (E ≃ₛₗᵢ[σ₁₂] E₂) (E ≃SL[σ₁₂] E₂) :=
  ⟨fun e => ⟨e.toLinearEquiv, e.continuous, e.toIsometryEquiv.symm.continuous⟩⟩

instance instCoeTCContinuousLinearMap : CoeTC (E ≃ₛₗᵢ[σ₁₂] E₂) (E →SL[σ₁₂] E₂) :=
  ⟨fun e => ↑(e : E ≃SL[σ₁₂] E₂)⟩

@[simp]
theorem coe_coe : ⇑(e : E ≃SL[σ₁₂] E₂) = e :=
  rfl

-- @[simp] -- Porting note: now a syntactic tautology
-- theorem coe_coe' : ((e : E ≃SL[σ₁₂] E₂) : E →SL[σ₁₂] E₂) = e :=
--   rfl

@[simp]
theorem coe_coe'' : ⇑(e : E →SL[σ₁₂] E₂) = e :=
  rfl

theorem map_zero : e 0 = 0 :=
  e.1.map_zero

theorem map_add (x y : E) : e (x + y) = e x + e y :=
  e.1.map_add x y

theorem map_sub (x y : E) : e (x - y) = e x - e y :=
  e.1.map_sub x y

theorem map_smulₛₗ (c : R) (x : E) : e (c • x) = σ₁₂ c • e x :=
  e.1.map_smulₛₗ c x

theorem map_smul [Module R E₂] {e : E ≃ₗᵢ[R] E₂} (c : R) (x : E) : e (c • x) = c • e x :=
  e.1.map_smul c x

@[simp] -- Should be replaced with `SemilinearIsometryClass.nnorm_map` when https://github.com/leanprover/lean4/issues/3107 is fixed.
theorem nnnorm_map (x : E) : ‖e x‖₊ = ‖x‖₊ :=
  SemilinearIsometryClass.nnnorm_map e x

@[simp]
theorem dist_map (x y : E) : dist (e x) (e y) = dist x y :=
  e.toLinearIsometry.dist_map x y

@[simp]
theorem edist_map (x y : E) : edist (e x) (e y) = edist x y :=
  e.toLinearIsometry.edist_map x y

protected theorem bijective : Bijective e :=
  e.1.bijective

protected theorem injective : Injective e :=
  e.1.injective

protected theorem surjective : Surjective e :=
  e.1.surjective

theorem map_eq_iff {x y : E} : e x = e y ↔ x = y :=
  e.injective.eq_iff

theorem map_ne {x y : E} (h : x ≠ y) : e x ≠ e y :=
  e.injective.ne h

protected theorem lipschitz : LipschitzWith 1 e :=
  e.isometry.lipschitz

protected theorem antilipschitz : AntilipschitzWith 1 e :=
  e.isometry.antilipschitz

theorem image_eq_preimage (s : Set E) : e '' s = e.symm ⁻¹' s :=
  e.toLinearEquiv.image_eq_preimage s

@[simp]
theorem ediam_image (s : Set E) : EMetric.diam (e '' s) = EMetric.diam s :=
  e.isometry.ediam_image s

@[simp]
theorem diam_image (s : Set E) : Metric.diam (e '' s) = Metric.diam s :=
  e.isometry.diam_image s

@[simp]
theorem preimage_ball (x : E₂) (r : ℝ) : e ⁻¹' Metric.ball x r = Metric.ball (e.symm x) r :=
  e.toIsometryEquiv.preimage_ball x r

@[simp]
theorem preimage_sphere (x : E₂) (r : ℝ) : e ⁻¹' Metric.sphere x r = Metric.sphere (e.symm x) r :=
  e.toIsometryEquiv.preimage_sphere x r

@[simp]
theorem preimage_closedBall (x : E₂) (r : ℝ) :
    e ⁻¹' Metric.closedBall x r = Metric.closedBall (e.symm x) r :=
  e.toIsometryEquiv.preimage_closedBall x r

@[simp]
theorem image_ball (x : E) (r : ℝ) : e '' Metric.ball x r = Metric.ball (e x) r :=
  e.toIsometryEquiv.image_ball x r

@[simp]
theorem image_sphere (x : E) (r : ℝ) : e '' Metric.sphere x r = Metric.sphere (e x) r :=
  e.toIsometryEquiv.image_sphere x r

@[simp]
theorem image_closedBall (x : E) (r : ℝ) : e '' Metric.closedBall x r = Metric.closedBall (e x) r :=
  e.toIsometryEquiv.image_closedBall x r

variable {α : Type*} [TopologicalSpace α]

@[simp]
theorem comp_continuousOn_iff {f : α → E} {s : Set α} : ContinuousOn (e ∘ f) s ↔ ContinuousOn f s :=
  e.isometry.comp_continuousOn_iff

@[simp]
theorem comp_continuous_iff {f : α → E} : Continuous (e ∘ f) ↔ Continuous f :=
  e.isometry.comp_continuous_iff

instance completeSpace_map (p : Submodule R E) [CompleteSpace p] :
    CompleteSpace (p.map (e.toLinearEquiv : E →ₛₗ[σ₁₂] E₂)) :=
  e.toLinearIsometry.completeSpace_map' p

/-- Construct a linear isometry equiv from a surjective linear isometry. -/
noncomputable def ofSurjective (f : F →ₛₗᵢ[σ₁₂] E₂) (hfr : Function.Surjective f) :
    F ≃ₛₗᵢ[σ₁₂] E₂ :=
  { LinearEquiv.ofBijective f.toLinearMap ⟨f.injective, hfr⟩ with norm_map' := f.norm_map }

@[simp]
theorem coe_ofSurjective (f : F →ₛₗᵢ[σ₁₂] E₂) (hfr : Function.Surjective f) :
    ⇑(LinearIsometryEquiv.ofSurjective f hfr) = f := by
  ext
  rfl

/-- If a linear isometry has an inverse, it is a linear isometric equivalence. -/
def ofLinearIsometry (f : E →ₛₗᵢ[σ₁₂] E₂) (g : E₂ →ₛₗ[σ₂₁] E)
    (h₁ : f.toLinearMap.comp g = LinearMap.id) (h₂ : g.comp f.toLinearMap = LinearMap.id) :
    E ≃ₛₗᵢ[σ₁₂] E₂ :=
  { LinearEquiv.ofLinear f.toLinearMap g h₁ h₂ with norm_map' := fun x => f.norm_map x }

@[simp]
theorem coe_ofLinearIsometry (f : E →ₛₗᵢ[σ₁₂] E₂) (g : E₂ →ₛₗ[σ₂₁] E)
    (h₁ : f.toLinearMap.comp g = LinearMap.id) (h₂ : g.comp f.toLinearMap = LinearMap.id) :
    (ofLinearIsometry f g h₁ h₂ : E → E₂) = (f : E → E₂) :=
  rfl

@[simp]
theorem coe_ofLinearIsometry_symm (f : E →ₛₗᵢ[σ₁₂] E₂) (g : E₂ →ₛₗ[σ₂₁] E)
    (h₁ : f.toLinearMap.comp g = LinearMap.id) (h₂ : g.comp f.toLinearMap = LinearMap.id) :
    ((ofLinearIsometry f g h₁ h₂).symm : E₂ → E) = (g : E₂ → E) :=
  rfl

variable (R)

/-- The negation operation on a normed space `E`, considered as a linear isometry equivalence. -/
def neg : E ≃ₗᵢ[R] E :=
  { LinearEquiv.neg R with norm_map' := norm_neg }

variable {R}

@[simp]
theorem coe_neg : (neg R : E → E) = fun x => -x :=
  rfl

@[simp]
theorem symm_neg : (neg R : E ≃ₗᵢ[R] E).symm = neg R :=
  rfl

variable (R E E₂ E₃)

/-- The natural equivalence `(E × E₂) × E₃ ≃ E × (E₂ × E₃)` is a linear isometry. -/
def prodAssoc [Module R E₂] [Module R E₃] : (E × E₂) × E₃ ≃ₗᵢ[R] E × E₂ × E₃ :=
  { LinearEquiv.prodAssoc R E E₂ E₃ with
    norm_map' := by
      rintro ⟨⟨e, f⟩, g⟩
      simp only [LinearEquiv.prodAssoc_apply, AddEquiv.toEquiv_eq_coe,
        Equiv.toFun_as_coe, EquivLike.coe_coe, AddEquiv.coe_prodAssoc,
        Equiv.prodAssoc_apply, Prod.norm_def, max_assoc] }

@[simp]
theorem coe_prodAssoc [Module R E₂] [Module R E₃] :
    (prodAssoc R E E₂ E₃ : (E × E₂) × E₃ → E × E₂ × E₃) = Equiv.prodAssoc E E₂ E₃ :=
  rfl

@[simp]
theorem coe_prodAssoc_symm [Module R E₂] [Module R E₃] :
    ((prodAssoc R E E₂ E₃).symm : E × E₂ × E₃ → (E × E₂) × E₃) = (Equiv.prodAssoc E E₂ E₃).symm :=
  rfl

/-- If `p` is a submodule that is equal to `⊤`, then `LinearIsometryEquiv.ofTop p hp` is the
"identity" equivalence between `p` and `E`. -/
@[simps! toLinearEquiv apply symm_apply_coe]
def ofTop {R : Type*} [Ring R] [Module R E] (p : Submodule R E) (hp : p = ⊤) : p ≃ₗᵢ[R] E :=
  { p.subtypeₗᵢ with toLinearEquiv := LinearEquiv.ofTop p hp }

variable {R E E₂ E₃} {R' : Type*} [Ring R']
variable [Module R' E] (p q : Submodule R' E)

/-- `LinearEquiv.ofEq` as a `LinearIsometryEquiv`. -/
def ofEq (hpq : p = q) : p ≃ₗᵢ[R'] q :=
  { LinearEquiv.ofEq p q hpq with norm_map' := fun _ => rfl }

variable {p q}

@[simp]
theorem coe_ofEq_apply (h : p = q) (x : p) : (ofEq p q h x : E) = x :=
  rfl

@[simp]
theorem ofEq_symm (h : p = q) : (ofEq p q h).symm = ofEq q p h.symm :=
  rfl

@[simp]
theorem ofEq_rfl : ofEq p p rfl = LinearIsometryEquiv.refl R' p := rfl

end LinearIsometryEquiv

/-- Two linear isometries are equal if they are equal on basis vectors. -/
theorem Basis.ext_linearIsometry {ι : Type*} (b : Basis ι R E) {f₁ f₂ : E →ₛₗᵢ[σ₁₂] E₂}
    (h : ∀ i, f₁ (b i) = f₂ (b i)) : f₁ = f₂ :=
  LinearIsometry.toLinearMap_injective <| b.ext h

/-- Two linear isometric equivalences are equal if they are equal on basis vectors. -/
theorem Basis.ext_linearIsometryEquiv {ι : Type*} (b : Basis ι R E) {f₁ f₂ : E ≃ₛₗᵢ[σ₁₂] E₂}
    (h : ∀ i, f₁ (b i) = f₂ (b i)) : f₁ = f₂ :=
  LinearIsometryEquiv.toLinearEquiv_injective <| b.ext' h

/-- Reinterpret a `LinearIsometry` as a `LinearIsometryEquiv` to the range. -/
@[simps! apply_coe] -- Porting note: `toLinearEquiv` projection does not simplify using itself
noncomputable def LinearIsometry.equivRange {R S : Type*} [Semiring R] [Ring S] [Module S E]
    [Module R F] {σ₁₂ : R →+* S} {σ₂₁ : S →+* R} [RingHomInvPair σ₁₂ σ₂₁] [RingHomInvPair σ₂₁ σ₁₂]
    (f : F →ₛₗᵢ[σ₁₂] E) : F ≃ₛₗᵢ[σ₁₂] (LinearMap.range f.toLinearMap) :=
  { f with toLinearEquiv := LinearEquiv.ofInjective f.toLinearMap f.injective }<|MERGE_RESOLUTION|>--- conflicted
+++ resolved
@@ -10,10 +10,6 @@
 import Mathlib.LinearAlgebra.Basis.Defs
 import Mathlib.LinearAlgebra.DFinsupp
 import Mathlib.Topology.Algebra.Module.Basic
-<<<<<<< HEAD
-import Mathlib.LinearAlgebra.Basis.Defs
-=======
->>>>>>> d0df76bd
 
 /-!
 # (Semi-)linear isometries
@@ -174,10 +170,6 @@
 
 variable [FunLike 𝓕 E E₂]
 
-<<<<<<< HEAD
--- @[simp] -- Porting note (#10618): simp can prove this
-=======
->>>>>>> d0df76bd
 protected theorem map_zero : f 0 = 0 :=
   f.toLinearMap.map_zero
 
