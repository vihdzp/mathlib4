--- conflicted
+++ resolved
@@ -495,58 +495,6 @@
       abel }
 
 theorem HasFPowerSeriesWithinOnBall.comp_sub (hf : HasFPowerSeriesWithinOnBall f p s x r) (y : E) :
-<<<<<<< HEAD
-    HasFPowerSeriesWithinOnBall (fun (z : E) ↦ f (z - y)) p ((fun x ↦ x + y) '' s) (x + y) r where
-  r_le := hf.r_le
-  r_pos := hf.r_pos
-  hasSum := fun {z} hz1 hz2 => by
-    have : x + z ∈ insert x s := by
-      simp only [image_add_right, mem_insert_iff, add_eq_left, mem_preimage] at hz1
-      abel_nf at hz1
-      rcases hz1 with (hz1 | hz1) <;> simp [hz1]
-    convert hf.hasSum (y := z) this hz2 using 2
-    abel
-
-theorem HasFPowerSeriesAt.comp_sub (hf : HasFPowerSeriesAt f p x) (y : E) :
-    HasFPowerSeriesAt (fun (z : E) ↦ f (z - y)) p (x + y) := by
-  obtain ⟨r, hf⟩ := hf
-  use r
-  apply HasFPowerSeriesOnBall.comp_sub hf
-
-theorem HasFPowerSeriesWithinAt.comp_sub (hf : HasFPowerSeriesWithinAt f p s x) (y : E) :
-    HasFPowerSeriesWithinAt (fun (z : E) ↦ f (z - y)) p ((fun x ↦ x + y) '' s) (x + y) := by
-  obtain ⟨r, hf⟩ := hf
-  use r
-  apply HasFPowerSeriesWithinOnBall.comp_sub hf
-
-theorem AnalyticAt.comp_sub (hf : AnalyticAt 𝕜 f x) (y : E) :
-    AnalyticAt 𝕜 (fun (z : E) ↦ f (z - y)) (x + y) := by
-  obtain ⟨p, hf⟩ := hf
-  use p
-  apply hf.comp_sub
-
-theorem AnalyticOnNhd.comp_sub (hf : AnalyticOnNhd 𝕜 f s) (y : E) :
-    AnalyticOnNhd 𝕜 (fun (z : E) ↦ f (z - y)) ((fun x ↦ x + y) '' s) := by
-  intro x hx
-  simp at hx
-  specialize hf (x - y) (by convert hx using 1; abel)
-  rw [show x = (x - y) + y by abel]
-  apply hf.comp_sub
-
-theorem AnalyticWithinAt.comp_sub (hf : AnalyticWithinAt 𝕜 f s x) (y : E) :
-    AnalyticWithinAt 𝕜 (fun (z : E) ↦ f (z - y)) ((fun x ↦ x + y) '' s) (x + y) := by
-  obtain ⟨p, hf⟩ := hf
-  use p
-  apply hf.comp_sub
-
-theorem AnalyticOn.comp_sub (hf : AnalyticOn 𝕜 f s) (y : E) :
-    AnalyticOn 𝕜 (fun (z : E) ↦ f (z - y)) ((fun x ↦ x + y) '' s) := by
-  intro x hx
-  simp at hx
-  specialize hf (x - y) (by convert hx using 1; abel)
-  rw [show x = (x - y) + y by abel]
-  apply hf.comp_sub
-=======
     HasFPowerSeriesWithinOnBall (fun z ↦ f (z - y)) p (s + {y}) (x + y) r where
   r_le := hf.r_le
   r_pos := hf.r_pos
@@ -591,7 +539,6 @@
   simp only [add_singleton, image_add_right, mem_preimage] at hx
   rw [show x = (x - y) + y by abel]
   apply (hf (x - y) (by convert hx using 1; abel)).comp_sub
->>>>>>> eb25653c
 
 theorem HasFPowerSeriesWithinOnBall.hasSum_sub (hf : HasFPowerSeriesWithinOnBall f p s x r) {y : E}
     (hy : y ∈ (insert x s) ∩ EMetric.ball x r) :
