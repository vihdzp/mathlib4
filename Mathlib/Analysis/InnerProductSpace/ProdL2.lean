/-
Copyright (c) 2023 Moritz Doll. All rights reserved.
Released under Apache 2.0 license as described in the file LICENSE.
Authors: Moritz Doll
-/
import Mathlib.Analysis.InnerProductSpace.PiL2
import Mathlib.Analysis.Normed.Lp.ProdLp

/-!
# `L²` inner product space structure on products of inner product spaces

The `L²` norm on product of two inner product spaces is compatible with an inner product
$$
\langle x, y\rangle = \langle x_1, y_1 \rangle + \langle x_2, y_2 \rangle.
$$
This is recorded in this file as an inner product space instance on `WithLp 2 (E × F)`.
-/

variable {𝕜 ι₁ ι₂ E F : Type*}
variable [RCLike 𝕜] [NormedAddCommGroup E] [InnerProductSpace 𝕜 E] [NormedAddCommGroup F]
  [InnerProductSpace 𝕜 F]

namespace WithLp
open scoped InnerProductSpace

variable (E F)

noncomputable instance instProdInnerProductSpace :
    InnerProductSpace 𝕜 (WithLp 2 (E × F)) where
  inner x y := ⟪x.fst, y.fst⟫_𝕜 + ⟪x.snd, y.snd⟫_𝕜
  norm_sq_eq_re_inner x := by
    simp [prod_norm_sq_eq_of_L2, ← norm_sq_eq_re_inner]
  conj_inner_symm x y := by
    simp
  add_left x y z := by
    simp only [add_fst, add_snd, inner_add_left]
    ring
  smul_left x y r := by
    simp only [smul_fst, inner_smul_left, smul_snd]
    ring

variable {E F}

@[simp]
theorem prod_inner_apply (x y : WithLp 2 (E × F)) :
    ⟪x, y⟫_𝕜 =
      ⟪(WithLp.equiv 2 (E × F) x).fst, (WithLp.equiv 2 (E × F) y).fst⟫_𝕜 +
      ⟪(WithLp.equiv 2 (E × F) x).snd, (WithLp.equiv 2 (E × F) y).snd⟫_𝕜 := rfl

end WithLp

noncomputable section
namespace OrthonormalBasis

variable [Fintype ι₁] [Fintype ι₂]

/-- The product of two orthonormal bases is a basis for the L2-product. -/
def prod (v : OrthonormalBasis ι₁ 𝕜 E) (w : OrthonormalBasis ι₂ 𝕜 F) :
    OrthonormalBasis (ι₁ ⊕ ι₂) 𝕜 (WithLp 2 (E × F)) :=
  ((v.toBasis.prod w.toBasis).map (WithLp.ofLpLinearEquiv 2 𝕜 (E × F)).symm).toOrthonormalBasis
  (by
    constructor
    · simp only [Sum.forall, norm_eq_sqrt_re_inner (𝕜 := 𝕜), Real.sqrt_eq_one]
      simp [← Real.sqrt_eq_one, ← norm_eq_sqrt_re_inner (𝕜 := 𝕜), v.orthonormal.1, w.orthonormal.1]
    · unfold Pairwise
      simp only [ne_eq, Basis.map_apply, Basis.prod_apply, LinearMap.coe_inl,
<<<<<<< HEAD
        OrthonormalBasis.coe_toBasis, LinearMap.coe_inr, WithLp.ofLpLinearEquiv_symm_apply,
        WithLp.prod_inner_apply, WithLp.toLp_fst, WithLp.toLp_snd, Sum.forall,
        Sum.elim_inl, Function.comp_apply, inner_zero_right, add_zero, Sum.elim_inr, zero_add,
        Sum.inl.injEq, not_false_eq_true, inner_zero_left, forall_true_left, implies_true, and_true,
=======
        OrthonormalBasis.coe_toBasis, LinearMap.coe_inr, WithLp.linearEquiv_symm_apply,
        WithLp.prod_inner_apply, Equiv.apply_symm_apply, Sum.forall, Sum.elim_inl,
        Function.comp_apply, inner_zero_right, add_zero, Sum.elim_inr, zero_add, Sum.inl.injEq,
        reduceCtorEq, not_false_eq_true, inner_zero_left, imp_self, implies_true, and_true,
>>>>>>> 7260822b
        Sum.inr.injEq, true_and]
      exact ⟨v.orthonormal.2, w.orthonormal.2⟩)

@[simp] theorem prod_apply (v : OrthonormalBasis ι₁ 𝕜 E) (w : OrthonormalBasis ι₂ 𝕜 F) :
    ∀ i : ι₁ ⊕ ι₂, v.prod w i =
      Sum.elim ((LinearMap.inl 𝕜 E F) ∘ v) ((LinearMap.inr 𝕜 E F) ∘ w) i := by
  rw [Sum.forall]
  unfold OrthonormalBasis.prod
  aesop

end OrthonormalBasis
end<|MERGE_RESOLUTION|>--- conflicted
+++ resolved
@@ -43,9 +43,7 @@
 
 @[simp]
 theorem prod_inner_apply (x y : WithLp 2 (E × F)) :
-    ⟪x, y⟫_𝕜 =
-      ⟪(WithLp.equiv 2 (E × F) x).fst, (WithLp.equiv 2 (E × F) y).fst⟫_𝕜 +
-      ⟪(WithLp.equiv 2 (E × F) x).snd, (WithLp.equiv 2 (E × F) y).snd⟫_𝕜 := rfl
+    ⟪x, y⟫_𝕜 = ⟪(ofLp x).fst, (ofLp y).fst⟫_𝕜 + ⟪(ofLp x).snd, (ofLp y).snd⟫_𝕜 := rfl
 
 end WithLp
 
@@ -64,17 +62,10 @@
       simp [← Real.sqrt_eq_one, ← norm_eq_sqrt_re_inner (𝕜 := 𝕜), v.orthonormal.1, w.orthonormal.1]
     · unfold Pairwise
       simp only [ne_eq, Basis.map_apply, Basis.prod_apply, LinearMap.coe_inl,
-<<<<<<< HEAD
         OrthonormalBasis.coe_toBasis, LinearMap.coe_inr, WithLp.ofLpLinearEquiv_symm_apply,
         WithLp.prod_inner_apply, WithLp.toLp_fst, WithLp.toLp_snd, Sum.forall,
         Sum.elim_inl, Function.comp_apply, inner_zero_right, add_zero, Sum.elim_inr, zero_add,
         Sum.inl.injEq, not_false_eq_true, inner_zero_left, forall_true_left, implies_true, and_true,
-=======
-        OrthonormalBasis.coe_toBasis, LinearMap.coe_inr, WithLp.linearEquiv_symm_apply,
-        WithLp.prod_inner_apply, Equiv.apply_symm_apply, Sum.forall, Sum.elim_inl,
-        Function.comp_apply, inner_zero_right, add_zero, Sum.elim_inr, zero_add, Sum.inl.injEq,
-        reduceCtorEq, not_false_eq_true, inner_zero_left, imp_self, implies_true, and_true,
->>>>>>> 7260822b
         Sum.inr.injEq, true_and]
       exact ⟨v.orthonormal.2, w.orthonormal.2⟩)
 
