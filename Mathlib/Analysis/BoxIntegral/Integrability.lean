/-
Copyright (c) 2021 Yury Kudryashov. All rights reserved.
Released under Apache 2.0 license as described in the file LICENSE.
Authors: Yury Kudryashov
-/
import Mathlib.Analysis.BoxIntegral.Basic
import Mathlib.MeasureTheory.Integral.SetIntegral
import Mathlib.Tactic.Generalize

#align_import analysis.box_integral.integrability from "leanprover-community/mathlib"@"fd5edc43dc4f10b85abfe544b88f82cf13c5f844"

/-!
# McShane integrability vs Bochner integrability

In this file we prove that any Bochner integrable function is McShane integrable (hence, it is
Henstock and `GP` integrable) with the same integral. The proof is based on
[Russel A. Gordon, *The integrals of Lebesgue, Denjoy, Perron, and Henstock*][Gordon55].

We deduce that the same is true for the Riemann integral for continuous functions.

## Tags

integral, McShane integral, Bochner integral
-/


open scoped Classical NNReal ENNReal Topology BigOperators

universe u v

variable {ι : Type u} {E : Type v} [Fintype ι] [NormedAddCommGroup E] [NormedSpace ℝ E]

open MeasureTheory Metric Set Finset Filter BoxIntegral

namespace BoxIntegral

/-- The indicator function of a measurable set is McShane integrable with respect to any
locally-finite measure. -/
theorem hasIntegralIndicatorConst (l : IntegrationParams) (hl : l.bRiemann = false)
    {s : Set (ι → ℝ)} (hs : MeasurableSet s) (I : Box ι) (y : E) (μ : Measure (ι → ℝ))
    [IsLocallyFiniteMeasure μ] :
    HasIntegral.{u, v, v} I l (s.indicator fun _ => y) μ.toBoxAdditive.toSMul
      ((μ (s ∩ I)).toReal • y) := by
  refine' HasIntegral.of_mul ‖y‖ fun ε ε0 => _
  lift ε to ℝ≥0 using ε0.le; rw [NNReal.coe_pos] at ε0
  /- First we choose a closed set `F ⊆ s ∩ I.Icc` and an open set `U ⊇ s` such that
    both `(s ∩ I.Icc) \ F` and `U \ s` have measure less than `ε`. -/
  have A : μ (s ∩ Box.Icc I) ≠ ∞ :=
    ((measure_mono <| Set.inter_subset_right _ _).trans_lt (I.measure_Icc_lt_top μ)).ne
  have B : μ (s ∩ I) ≠ ∞ :=
    ((measure_mono <| Set.inter_subset_right _ _).trans_lt (I.measure_coe_lt_top μ)).ne
  obtain ⟨F, hFs, hFc, hμF⟩ : ∃ F, F ⊆ s ∩ Box.Icc I ∧ IsClosed F ∧ μ ((s ∩ Box.Icc I) \ F) < ε :=
    (hs.inter I.measurableSet_Icc).exists_isClosed_diff_lt A (ENNReal.coe_pos.2 ε0).ne'
  obtain ⟨U, hsU, hUo, hUt, hμU⟩ :
      ∃ U, s ∩ Box.Icc I ⊆ U ∧ IsOpen U ∧ μ U < ∞ ∧ μ (U \ (s ∩ Box.Icc I)) < ε :=
    (hs.inter I.measurableSet_Icc).exists_isOpen_diff_lt A (ENNReal.coe_pos.2 ε0).ne'
  /- Then we choose `r` so that `closed_ball x (r x) ⊆ U` whenever `x ∈ s ∩ I.Icc` and
    `closed_ball x (r x)` is disjoint with `F` otherwise. -/
  have : ∀ x ∈ s ∩ Box.Icc I, ∃ r : Ioi (0 : ℝ), closedBall x r ⊆ U := fun x hx => by
    rcases nhds_basis_closedBall.mem_iff.1 (hUo.mem_nhds <| hsU hx) with ⟨r, hr₀, hr⟩
    exact ⟨⟨r, hr₀⟩, hr⟩
  choose! rs hrsU using this
  have : ∀ x ∈ Box.Icc I \ s, ∃ r : Ioi (0 : ℝ), closedBall x r ⊆ Fᶜ := fun x hx => by
    obtain ⟨r, hr₀, hr⟩ :=
      nhds_basis_closedBall.mem_iff.1 (hFc.isOpen_compl.mem_nhds fun hx' => hx.2 (hFs hx').1)
    exact ⟨⟨r, hr₀⟩, hr⟩
  choose! rs' hrs'F using this
  set r : (ι → ℝ) → Ioi (0 : ℝ) := s.piecewise rs rs'
  refine' ⟨fun _ => r, fun c => l.rCond_of_bRiemann_eq_false hl, fun c π hπ hπp => _⟩; rw [mul_comm]
  /- Then the union of boxes `J ∈ π` such that `π.tag ∈ s` includes `F` and is included by `U`,
    hence its measure is `ε`-close to the measure of `s`. -/
  dsimp [integralSum]
  simp only [mem_closedBall, dist_eq_norm, ← indicator_const_smul_apply,
    sum_indicator_eq_sum_filter, ← sum_smul, ← sub_smul, norm_smul, Real.norm_eq_abs, ←
    Prepartition.filter_boxes, ← Prepartition.measure_iUnion_toReal]
  gcongr
  set t := (π.filter (π.tag · ∈ s)).iUnion
  change abs ((μ t).toReal - (μ (s ∩ I)).toReal) ≤ ε
  have htU : t ⊆ U ∩ I := by
    simp only [t, TaggedPrepartition.iUnion_def, iUnion_subset_iff, TaggedPrepartition.mem_filter,
      and_imp]
    refine' fun J hJ hJs x hx => ⟨hrsU _ ⟨hJs, π.tag_mem_Icc J⟩ _, π.le_of_mem' J hJ hx⟩
    simpa only [r, s.piecewise_eq_of_mem _ _ hJs] using hπ.1 J hJ (Box.coe_subset_Icc hx)
  refine' abs_sub_le_iff.2 ⟨_, _⟩
  · refine' (ENNReal.le_toReal_sub B).trans (ENNReal.toReal_le_coe_of_le_coe _)
    refine' (tsub_le_tsub (measure_mono htU) le_rfl).trans (le_measure_diff.trans _)
    refine' (measure_mono fun x hx => _).trans hμU.le
    exact ⟨hx.1.1, fun hx' => hx.2 ⟨hx'.1, hx.1.2⟩⟩
  · have hμt : μ t ≠ ∞ := ((measure_mono (htU.trans (inter_subset_left _ _))).trans_lt hUt).ne
    refine' (ENNReal.le_toReal_sub hμt).trans (ENNReal.toReal_le_coe_of_le_coe _)
    refine' le_measure_diff.trans ((measure_mono _).trans hμF.le)
    rintro x ⟨⟨hxs, hxI⟩, hxt⟩
    refine' ⟨⟨hxs, Box.coe_subset_Icc hxI⟩, fun hxF => hxt _⟩
    simp only [t, TaggedPrepartition.iUnion_def, TaggedPrepartition.mem_filter, Set.mem_iUnion,
      exists_prop]
    rcases hπp x hxI with ⟨J, hJπ, hxJ⟩
    refine' ⟨J, ⟨hJπ, _⟩, hxJ⟩
    contrapose hxF
    refine' hrs'F _ ⟨π.tag_mem_Icc J, hxF⟩ _
    simpa only [r, s.piecewise_eq_of_not_mem _ _ hxF] using hπ.1 J hJπ (Box.coe_subset_Icc hxJ)
#align box_integral.has_integral_indicator_const BoxIntegral.hasIntegralIndicatorConst

/-- If `f` is a.e. equal to zero on a rectangular box, then it has McShane integral zero on this
box. -/
theorem HasIntegral.of_aeEq_zero {l : IntegrationParams} {I : Box ι} {f : (ι → ℝ) → E}
    {μ : Measure (ι → ℝ)} [IsLocallyFiniteMeasure μ] (hf : f =ᵐ[μ.restrict I] 0)
    (hl : l.bRiemann = false) : HasIntegral.{u, v, v} I l f μ.toBoxAdditive.toSMul 0 := by
  /- Each set `{x | n < ‖f x‖ ≤ n + 1}`, `n : ℕ`, has measure zero. We cover it by an open set of
    measure less than `ε / 2 ^ n / (n + 1)`. Then the norm of the integral sum is less than `ε`. -/
  refine' hasIntegral_iff.2 fun ε ε0 => _
  lift ε to ℝ≥0 using ε0.lt.le; rw [gt_iff_lt, NNReal.coe_pos] at ε0
  rcases NNReal.exists_pos_sum_of_countable ε0.ne' ℕ with ⟨δ, δ0, c, hδc, hcε⟩
  haveI := Fact.mk (I.measure_coe_lt_top μ)
  change μ.restrict I {x | f x ≠ 0} = 0 at hf
  set N : (ι → ℝ) → ℕ := fun x => ⌈‖f x‖⌉₊
  have N0 : ∀ {x}, N x = 0 ↔ f x = 0 := by simp [N]
  have : ∀ n, ∃ U, N ⁻¹' {n} ⊆ U ∧ IsOpen U ∧ μ.restrict I U < δ n / n := fun n ↦ by
    refine (N ⁻¹' {n}).exists_isOpen_lt_of_lt _ ?_
    cases' n with n
    · simpa [ENNReal.div_zero (ENNReal.coe_pos.2 (δ0 _)).ne'] using measure_lt_top (μ.restrict I) _
    · refine' (measure_mono_null _ hf).le.trans_lt _
      · exact fun x hxN hxf => n.succ_ne_zero ((Eq.symm hxN).trans <| N0.2 hxf)
      · simp [(δ0 _).ne']
  choose U hNU hUo hμU using this
  have : ∀ x, ∃ r : Ioi (0 : ℝ), closedBall x r ⊆ U (N x) := fun x => by
    obtain ⟨r, hr₀, hr⟩ := nhds_basis_closedBall.mem_iff.1 ((hUo _).mem_nhds (hNU _ rfl))
    exact ⟨⟨r, hr₀⟩, hr⟩
  choose r hrU using this
  refine' ⟨fun _ => r, fun c => l.rCond_of_bRiemann_eq_false hl, fun c π hπ _ => _⟩
  rw [dist_eq_norm, sub_zero, ← integralSum_fiberwise fun J => N (π.tag J)]
  refine' le_trans _ (NNReal.coe_lt_coe.2 hcε).le
  refine' (norm_sum_le_of_le _ _).trans
    (sum_le_hasSum _ (fun n _ => (δ n).2) (NNReal.hasSum_coe.2 hδc))
  rintro n -
  dsimp [integralSum]
  have : ∀ J ∈ π.filter fun J => N (π.tag J) = n,
      ‖(μ ↑J).toReal • f (π.tag J)‖ ≤ (μ J).toReal * n := fun J hJ ↦ by
    rw [TaggedPrepartition.mem_filter] at hJ
    rw [norm_smul, Real.norm_eq_abs, abs_of_nonneg ENNReal.toReal_nonneg]
    gcongr
    exact hJ.2 ▸ Nat.le_ceil _
  refine' (norm_sum_le_of_le _ this).trans _; clear this
  rw [← sum_mul, ← Prepartition.measure_iUnion_toReal]
<<<<<<< HEAD
  generalize' hm : μ (π.filter fun J => N (π.tag J) = n).iUnion = m
=======
  let m := μ (π.filter fun J => N (π.tag J) = n).iUnion
  show m.toReal * ↑n ≤ ↑(δ n)
>>>>>>> ea26fdaf
  have : m < δ n / n := by
    simp only [Measure.restrict_apply (hUo _).measurableSet] at hμU
    refine' (measure_mono _).trans_lt (hμU _)
    simp only [Set.subset_def, TaggedPrepartition.mem_iUnion, TaggedPrepartition.mem_filter]
    rintro x ⟨J, ⟨hJ, rfl⟩, hx⟩
    exact ⟨hrU _ (hπ.1 _ hJ (Box.coe_subset_Icc hx)), π.le_of_mem' J hJ hx⟩
  clear_value m
  lift m to ℝ≥0 using ne_top_of_lt this
  rw [ENNReal.coe_toReal, ← NNReal.coe_nat_cast, ← NNReal.coe_mul, NNReal.coe_le_coe, ←
    ENNReal.coe_le_coe, ENNReal.coe_mul, ENNReal.coe_natCast, mul_comm]
  exact (mul_le_mul_left' this.le _).trans ENNReal.mul_div_le
#align box_integral.has_integral_zero_of_ae_eq_zero BoxIntegral.HasIntegral.of_aeEq_zero

/-- If `f` has integral `y` on a box `I` with respect to a locally finite measure `μ` and `g` is
a.e. equal to `f` on `I`, then `g` has the same integral on `I`.  -/
theorem HasIntegral.congr_ae {l : IntegrationParams} {I : Box ι} {y : E} {f g : (ι → ℝ) → E}
    {μ : Measure (ι → ℝ)} [IsLocallyFiniteMeasure μ]
    (hf : HasIntegral.{u, v, v} I l f μ.toBoxAdditive.toSMul y) (hfg : f =ᵐ[μ.restrict I] g)
    (hl : l.bRiemann = false) : HasIntegral.{u, v, v} I l g μ.toBoxAdditive.toSMul y := by
  have : g - f =ᵐ[μ.restrict I] 0 := hfg.mono fun x hx => sub_eq_zero.2 hx.symm
  simpa using hf.add (HasIntegral.of_aeEq_zero this hl)
#align box_integral.has_integral.congr_ae BoxIntegral.HasIntegral.congr_ae

end BoxIntegral

namespace MeasureTheory

namespace SimpleFunc

/-- A simple function is McShane integrable w.r.t. any locally finite measure. -/
theorem hasBoxIntegral (f : SimpleFunc (ι → ℝ) E) (μ : Measure (ι → ℝ)) [IsLocallyFiniteMeasure μ]
    (I : Box ι) (l : IntegrationParams) (hl : l.bRiemann = false) :
    HasIntegral.{u, v, v} I l f μ.toBoxAdditive.toSMul (f.integral (μ.restrict I)) := by
  induction' f using MeasureTheory.SimpleFunc.induction with y s hs f g _ hfi hgi
  · simpa only [Measure.restrict_apply hs, const_zero, integral_piecewise_zero, integral_const,
      Measure.restrict_apply, MeasurableSet.univ, Set.univ_inter] using
      BoxIntegral.hasIntegralIndicatorConst l hl hs I y μ
  · borelize E; haveI := Fact.mk (I.measure_coe_lt_top μ)
    rw [integral_add]
    exacts [hfi.add hgi, integrable_iff.2 fun _ _ => measure_lt_top _ _,
      integrable_iff.2 fun _ _ => measure_lt_top _ _]
#align measure_theory.simple_func.has_box_integral MeasureTheory.SimpleFunc.hasBoxIntegral

/-- For a simple function, its McShane (or Henstock, or `⊥`) box integral is equal to its
integral in the sense of `MeasureTheory.SimpleFunc.integral`. -/
theorem box_integral_eq_integral (f : SimpleFunc (ι → ℝ) E) (μ : Measure (ι → ℝ))
    [IsLocallyFiniteMeasure μ] (I : Box ι) (l : IntegrationParams) (hl : l.bRiemann = false) :
    BoxIntegral.integral.{u, v, v} I l f μ.toBoxAdditive.toSMul = f.integral (μ.restrict I) :=
  (f.hasBoxIntegral μ I l hl).integral_eq
#align measure_theory.simple_func.box_integral_eq_integral MeasureTheory.SimpleFunc.box_integral_eq_integral

end SimpleFunc

open TopologicalSpace

/-- If `f : ℝⁿ → E` is Bochner integrable w.r.t. a locally finite measure `μ` on a rectangular box
`I`, then it is McShane integrable on `I` with the same integral.  -/
theorem IntegrableOn.hasBoxIntegral [CompleteSpace E] {f : (ι → ℝ) → E} {μ : Measure (ι → ℝ)}
    [IsLocallyFiniteMeasure μ] {I : Box ι} (hf : IntegrableOn f I μ) (l : IntegrationParams)
    (hl : l.bRiemann = false) :
    HasIntegral.{u, v, v} I l f μ.toBoxAdditive.toSMul (∫ x in I, f x ∂μ) := by
  borelize E
  -- First we replace an `ae_strongly_measurable` function by a measurable one.
  rcases hf.aestronglyMeasurable with ⟨g, hg, hfg⟩
  haveI : SeparableSpace (range g ∪ {0} : Set E) := hg.separableSpace_range_union_singleton
  rw [integral_congr_ae hfg]; have hgi : IntegrableOn g I μ := (integrable_congr hfg).1 hf
  refine' BoxIntegral.HasIntegral.congr_ae _ hfg.symm hl
  clear! f
  /- Now consider the sequence of simple functions
    `SimpleFunc.approxOn g hg.measurable (range g ∪ {0}) 0 (by simp)`
    approximating `g`. Recall some properties of this sequence. -/
  set f : ℕ → SimpleFunc (ι → ℝ) E :=
    SimpleFunc.approxOn g hg.measurable (range g ∪ {0}) 0 (by simp)
  have hfi : ∀ n, IntegrableOn (f n) I μ :=
    SimpleFunc.integrable_approxOn_range hg.measurable hgi
  have hfi' := fun n => ((f n).hasBoxIntegral μ I l hl).integrable
  have hfg_mono : ∀ (x) {m n}, m ≤ n → ‖f n x - g x‖ ≤ ‖f m x - g x‖ := by
    intro x m n hmn
    rw [← dist_eq_norm, ← dist_eq_norm, dist_nndist, dist_nndist, NNReal.coe_le_coe, ←
      ENNReal.coe_le_coe, ← edist_nndist, ← edist_nndist]
    exact SimpleFunc.edist_approxOn_mono hg.measurable _ x hmn
  /- Now consider `ε > 0`. We need to find `r` such that for any tagged partition subordinate
    to `r`, the integral sum is `(μ I + 1 + 1) * ε`-close to the Bochner integral. -/
  refine' HasIntegral.of_mul ((μ I).toReal + 1 + 1) fun ε ε0 => _
  lift ε to ℝ≥0 using ε0.le; rw [NNReal.coe_pos] at ε0; have ε0' := ENNReal.coe_pos.2 ε0
  -- Choose `N` such that the integral of `‖f N x - g x‖` is less than or equal to `ε`.
  obtain ⟨N₀, hN₀⟩ : ∃ N : ℕ, ∫ x in I, ‖f N x - g x‖ ∂μ ≤ ε := by
    have : Tendsto (fun n => ∫⁻ x in I, ‖f n x - g x‖₊ ∂μ) atTop (𝓝 0) :=
      SimpleFunc.tendsto_approxOn_range_L1_nnnorm hg.measurable hgi
    refine' (this.eventually (ge_mem_nhds ε0')).exists.imp fun N hN => _
    exact integral_coe_le_of_lintegral_coe_le hN
  -- For each `x`, we choose `Nx x ≥ N₀` such that `dist (f Nx x) (g x) ≤ ε`.
  have : ∀ x, ∃ N₁, N₀ ≤ N₁ ∧ dist (f N₁ x) (g x) ≤ ε := fun x ↦ by
    have : Tendsto (f · x) atTop (𝓝 <| g x) :=
      SimpleFunc.tendsto_approxOn hg.measurable _ (subset_closure (by simp))
    exact ((eventually_ge_atTop N₀).and <| this <| closedBall_mem_nhds _ ε0).exists
  choose Nx hNx hNxε using this
  -- We also choose a convergent series with `∑' i : ℕ, δ i < ε`.
  rcases NNReal.exists_pos_sum_of_countable ε0.ne' ℕ with ⟨δ, δ0, c, hδc, hcε⟩
  /- Since each simple function `fᵢ` is integrable, there exists `rᵢ : ℝⁿ → (0, ∞)` such that
    the integral sum of `f` over any tagged prepartition is `δᵢ`-close to the sum of integrals
    of `fᵢ` over the boxes of this prepartition. For each `x`, we choose `r (Nx x)` as the radius
    at `x`. -/
  set r : ℝ≥0 → (ι → ℝ) → Ioi (0 : ℝ) := fun c x => (hfi' <| Nx x).convergenceR (δ <| Nx x) c x
  refine' ⟨r, fun c => l.rCond_of_bRiemann_eq_false hl, fun c π hπ hπp => _⟩
  /- Now we prove the estimate in 3 "jumps": first we replace `g x` in the formula for the
    integral sum by `f (Nx x)`; then we replace each `μ J • f (Nx (π.tag J)) (π.tag J)`
    by the Bochner integral of `f (Nx (π.tag J)) x` over `J`, then we jump to the Bochner
    integral of `g`. -/
  refine' (dist_triangle4 _ (∑ J in π.boxes, (μ J).toReal • f (Nx <| π.tag J) (π.tag J))
    (∑ J in π.boxes, ∫ x in J, f (Nx <| π.tag J) x ∂μ) _).trans _
  rw [add_mul, add_mul, one_mul]
  refine' add_le_add_three _ _ _
  · /- Since each `f (Nx <| π.tag J)` is `ε`-close to `g (π.tag J)`, replacing the latter with
        the former in the formula for the integral sum changes the sum at most by `μ I * ε`. -/
    rw [← hπp.iUnion_eq, π.measure_iUnion_toReal, sum_mul, integralSum]
    refine' dist_sum_sum_le_of_le _ fun J _ => _; dsimp
    rw [dist_eq_norm, ← smul_sub, norm_smul, Real.norm_eq_abs, abs_of_nonneg ENNReal.toReal_nonneg]
    gcongr
    rw [← dist_eq_norm']; exact hNxε _
  · /- We group the terms of both sums by the values of `Nx (π.tag J)`.
        For each `N`, the sum of Bochner integrals over the boxes is equal
        to the sum of box integrals, and the sum of box integrals is `δᵢ`-close
        to the corresponding integral sum due to the Henstock-Sacks inequality. -/
    rw [← π.sum_fiberwise fun J => Nx (π.tag J), ← π.sum_fiberwise fun J => Nx (π.tag J)]
    refine' le_trans _ (NNReal.coe_lt_coe.2 hcε).le
    refine'
      (dist_sum_sum_le_of_le _ fun n hn => _).trans
        (sum_le_hasSum _ (fun n _ => (δ n).2) (NNReal.hasSum_coe.2 hδc))
    have hNxn : ∀ J ∈ π.filter fun J => Nx (π.tag J) = n, Nx (π.tag J) = n := fun J hJ =>
      (π.mem_filter.1 hJ).2
    have hrn : ∀ J ∈ π.filter fun J => Nx (π.tag J) = n,
        r c (π.tag J) = (hfi' n).convergenceR (δ n) c (π.tag J) := fun J hJ ↦ by
      obtain rfl := hNxn J hJ
      rfl
    have :
        l.MemBaseSet I c ((hfi' n).convergenceR (δ n) c) (π.filter fun J => Nx (π.tag J) = n) :=
      (hπ.filter _).mono' _ le_rfl le_rfl fun J hJ => (hrn J hJ).le
    convert (hfi' n).dist_integralSum_sum_integral_le_of_memBaseSet (δ0 _) this using 2
    · refine' sum_congr rfl fun J hJ => _
      simp [hNxn J hJ]
    · refine' sum_congr rfl fun J hJ => _
      rw [← SimpleFunc.integral_eq_integral, SimpleFunc.box_integral_eq_integral _ _ _ _ hl,
        hNxn J hJ]
      exact (hfi _).mono_set (Prepartition.le_of_mem _ hJ)
  · /-  For the last jump, we use the fact that the distance between `f (Nx x) x` and `g x` is less
        than or equal to the distance between `f N₀ x` and `g x` and the integral of
        `‖f N₀ x - g x‖` is less than or equal to `ε`. -/
    refine' le_trans _ hN₀
    have hfi : ∀ (n), ∀ J ∈ π, IntegrableOn (f n) (↑J) μ := fun n J hJ =>
      (hfi n).mono_set (π.le_of_mem' J hJ)
    have hgi : ∀ J ∈ π, IntegrableOn g (↑J) μ := fun J hJ => hgi.mono_set (π.le_of_mem' J hJ)
    have hfgi : ∀ (n), ∀ J ∈ π, IntegrableOn (fun x => ‖f n x - g x‖) J μ := fun n J hJ =>
      ((hfi n J hJ).sub (hgi J hJ)).norm
    rw [← hπp.iUnion_eq, Prepartition.iUnion_def',
      integral_finset_biUnion π.boxes (fun J _ => J.measurableSet_coe) π.pairwiseDisjoint hgi,
      integral_finset_biUnion π.boxes (fun J _ => J.measurableSet_coe) π.pairwiseDisjoint (hfgi _)]
    refine' dist_sum_sum_le_of_le _ fun J hJ => _
    rw [dist_eq_norm, ← integral_sub (hfi _ J hJ) (hgi J hJ)]
    refine' norm_integral_le_of_norm_le (hfgi _ J hJ) (eventually_of_forall fun x => _)
    exact hfg_mono x (hNx (π.tag J))
#align measure_theory.integrable_on.has_box_integral MeasureTheory.IntegrableOn.hasBoxIntegral

/-- If `f : ℝⁿ → E` is continuous on a rectangular box `I`, then it is Box integrable on `I`
w.r.t. a locally finite measure `μ` with the same integral. -/
theorem ContinuousOn.hasBoxIntegral [CompleteSpace E] {f : (ι → ℝ) → E} (μ : Measure (ι → ℝ))
    [IsLocallyFiniteMeasure μ] {I : Box ι} (hc : ContinuousOn f (Box.Icc I))
    (l : IntegrationParams) :
    HasIntegral.{u, v, v} I l f μ.toBoxAdditive.toSMul (∫ x in I, f x ∂μ) := by
  obtain ⟨y, hy⟩ := BoxIntegral.integrable_of_continuousOn l hc μ
  convert hy
  have : IntegrableOn f I μ :=
    IntegrableOn.mono_set (hc.integrableOn_compact I.isCompact_Icc) Box.coe_subset_Icc
  exact HasIntegral.unique (IntegrableOn.hasBoxIntegral this ⊥ rfl) (HasIntegral.mono hy bot_le)

end MeasureTheory<|MERGE_RESOLUTION|>--- conflicted
+++ resolved
@@ -141,12 +141,8 @@
     exact hJ.2 ▸ Nat.le_ceil _
   refine' (norm_sum_le_of_le _ this).trans _; clear this
   rw [← sum_mul, ← Prepartition.measure_iUnion_toReal]
-<<<<<<< HEAD
-  generalize' hm : μ (π.filter fun J => N (π.tag J) = n).iUnion = m
-=======
   let m := μ (π.filter fun J => N (π.tag J) = n).iUnion
   show m.toReal * ↑n ≤ ↑(δ n)
->>>>>>> ea26fdaf
   have : m < δ n / n := by
     simp only [Measure.restrict_apply (hUo _).measurableSet] at hμU
     refine' (measure_mono _).trans_lt (hμU _)
