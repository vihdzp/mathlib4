/-
Copyright (c) 2023 Eric Wieser. All rights reserved.
Released under Apache 2.0 license as described in the file LICENSE.
Authors: Eric Wieser
-/
import Mathlib.Analysis.Quaternion
import Mathlib.Analysis.NormedSpace.Exponential
import Mathlib.Analysis.SpecialFunctions.Trigonometric.Series

/-!
# Lemmas about `NormedSpace.exp` on `Quaternion`s

This file contains results about `NormedSpace.exp` on `Quaternion ℝ`.

## Main results

* `Quaternion.exp_eq`: the general expansion of the quaternion exponential in terms of `Real.cos`
  and `Real.sin`.
* `Quaternion.exp_of_re_eq_zero`: the special case when the quaternion has a zero real part.
* `Quaternion.norm_exp`: the norm of the quaternion exponential is the norm of the exponential of
  the real part.

-/

open scoped Quaternion Nat

open NormedSpace

namespace Quaternion

@[simp, norm_cast]
theorem exp_coe (r : ℝ) : exp (r : ℍ[ℝ]) = ↑(exp r) :=
  (map_exp ℝ (algebraMap ℝ ℍ[ℝ]) (continuous_algebraMap _ _) _).symm

/-- The even terms of `expSeries` are real, and correspond to the series for $\cos ‖q‖$. -/
theorem expSeries_even_of_imaginary {q : Quaternion ℝ} (hq : q.re = 0) (n : ℕ) :
    expSeries ℝ (Quaternion ℝ) (2 * n) (fun _ => q) =
      ↑((-1 : ℝ) ^ n * ‖q‖ ^ (2 * n) / (2 * n)!) := by
  rw [expSeries_apply_eq]
  have hq2 : q ^ 2 = -normSq q := sq_eq_neg_normSq.mpr hq
  letI k : ℝ := ↑(2 * n)!
  calc
    k⁻¹ • q ^ (2 * n) = k⁻¹ • (-normSq q) ^ n := by rw [pow_mul, hq2]
    _ = k⁻¹ • ↑((-1 : ℝ) ^ n * ‖q‖ ^ (2 * n)) := ?_
    _ = ↑((-1 : ℝ) ^ n * ‖q‖ ^ (2 * n) / k) := ?_
  · congr 1
    rw [neg_pow, normSq_eq_norm_mul_self, pow_mul, sq]
    push_cast
    rfl
  · rw [← coe_mul_eq_smul, div_eq_mul_inv]
    norm_cast
    ring_nf

/-- The odd terms of `expSeries` are real, and correspond to the series for
$\frac{q}{‖q‖} \sin ‖q‖$. -/
theorem expSeries_odd_of_imaginary {q : Quaternion ℝ} (hq : q.re = 0) (n : ℕ) :
    expSeries ℝ (Quaternion ℝ) (2 * n + 1) (fun _ => q) =
      (((-1 : ℝ) ^ n * ‖q‖ ^ (2 * n + 1) / (2 * n + 1)!) / ‖q‖) • q := by
  rw [expSeries_apply_eq]
  obtain rfl | hq0 := eq_or_ne q 0
  · simp
  have hq2 : q ^ 2 = -normSq q := sq_eq_neg_normSq.mpr hq
  have hqn := norm_ne_zero_iff.mpr hq0
  let k : ℝ := ↑(2 * n + 1)!
  calc
    k⁻¹ • q ^ (2 * n + 1) = k⁻¹ • ((-normSq q) ^ n * q) := by rw [pow_succ, pow_mul, hq2]
    _ = k⁻¹ • ((-1 : ℝ) ^ n * ‖q‖ ^ (2 * n)) • q := ?_
    _ = ((-1 : ℝ) ^ n * ‖q‖ ^ (2 * n + 1) / k / ‖q‖) • q := ?_
  · congr 1
    rw [neg_pow, normSq_eq_norm_mul_self, pow_mul, sq, ← coe_mul_eq_smul]
    norm_cast
  · rw [smul_smul]
    congr 1
    simp_rw [pow_succ, mul_div_assoc, div_div_cancel_left' hqn]
    ring

/-- Auxiliary result; if the power series corresponding to `Real.cos` and `Real.sin` evaluated
at `‖q‖` tend to `c` and `s`, then the exponential series tends to `c + (s / ‖q‖)`. -/
theorem hasSum_expSeries_of_imaginary {q : Quaternion ℝ} (hq : q.re = 0) {c s : ℝ}
    (hc : HasSum (fun n => (-1 : ℝ) ^ n * ‖q‖ ^ (2 * n) / (2 * n)!) c)
    (hs : HasSum (fun n => (-1 : ℝ) ^ n * ‖q‖ ^ (2 * n + 1) / (2 * n + 1)!) s) :
    HasSum (fun n => expSeries ℝ (Quaternion ℝ) n fun _ => q) (↑c + (s / ‖q‖) • q) := by
  replace hc := hasSum_coe.mpr hc
  replace hs := (hs.div_const ‖q‖).smul_const q
  refine HasSum.even_add_odd ?_ ?_
  · convert hc using 1
    ext n : 1
    rw [expSeries_even_of_imaginary hq]
  · convert hs using 1
    ext n : 1
    rw [expSeries_odd_of_imaginary hq]

/-- The closed form for the quaternion exponential on imaginary quaternions. -/
theorem exp_of_re_eq_zero (q : Quaternion ℝ) (hq : q.re = 0) :
    exp q = ↑(Real.cos ‖q‖) + (Real.sin ‖q‖ / ‖q‖) • q := by
  rw [exp_eq_tsum]
  refine HasSum.tsum_eq ?_
  simp_rw [← expSeries_apply_eq, ← expSeries_eq_expSeries_rat ℝ]
  exact hasSum_expSeries_of_imaginary hq (Real.hasSum_cos _) (Real.hasSum_sin _)

/-- The closed form for the quaternion exponential on arbitrary quaternions. -/
theorem exp_eq (q : Quaternion ℝ) :
    exp q = exp q.re • (↑(Real.cos ‖q.im‖) + (Real.sin ‖q.im‖ / ‖q.im‖) • q.im) := by
  rw [← exp_of_re_eq_zero q.im q.im_re, ← coe_mul_eq_smul, ← exp_coe, ← exp_add_of_commute ℝ,
    re_add_im]
  exact Algebra.commutes q.re (_ : ℍ[ℝ])

<<<<<<< HEAD
theorem re_exp (q : ℍ[ℝ]) : (exp q).re = exp q.re * Real.cos ‖q - q.re‖ := by simp [exp_eq]
#align quaternion.re_exp Quaternion.re_exp
=======
theorem re_exp (q : ℍ[ℝ]) : (exp ℝ q).re = exp ℝ q.re * Real.cos ‖q - q.re‖ := by simp [exp_eq]
>>>>>>> 465f26fd

theorem im_exp (q : ℍ[ℝ]) : (exp q).im = (exp q.re * (Real.sin ‖q.im‖ / ‖q.im‖)) • q.im := by
  simp [exp_eq, smul_smul]

theorem normSq_exp (q : ℍ[ℝ]) : normSq (exp q) = exp q.re ^ 2 :=
  calc
    normSq (exp q) =
        normSq (exp q.re • (↑(Real.cos ‖q.im‖) + (Real.sin ‖q.im‖ / ‖q.im‖) • q.im)) := by
      rw [exp_eq]
    _ = exp q.re ^ 2 * normSq (↑(Real.cos ‖q.im‖) + (Real.sin ‖q.im‖ / ‖q.im‖) • q.im) := by
      rw [normSq_smul]
    _ = exp q.re ^ 2 * (Real.cos ‖q.im‖ ^ 2 + Real.sin ‖q.im‖ ^ 2) := by
      congr 1
      obtain hv | hv := eq_or_ne ‖q.im‖ 0
      · simp [hv]
      rw [normSq_add, normSq_smul, star_smul, coe_mul_eq_smul, smul_re, smul_re, star_re, im_re,
        smul_zero, smul_zero, mul_zero, add_zero, div_pow, normSq_coe,
        normSq_eq_norm_mul_self, ← sq, div_mul_cancel₀ _ (pow_ne_zero _ hv)]
    _ = exp q.re ^ 2 := by rw [Real.cos_sq_add_sin_sq, mul_one]

/-- Note that this implies that exponentials of pure imaginary quaternions are unit quaternions
since in that case the RHS is `1` via `NormedSpace.exp_zero` and `norm_one`. -/
@[simp]
theorem norm_exp (q : ℍ[ℝ]) : ‖exp q‖ = ‖exp q.re‖ := by
  rw [norm_eq_sqrt_real_inner (exp q), inner_self, normSq_exp, Real.sqrt_sq_eq_abs,
    Real.norm_eq_abs]

end Quaternion<|MERGE_RESOLUTION|>--- conflicted
+++ resolved
@@ -105,12 +105,7 @@
     re_add_im]
   exact Algebra.commutes q.re (_ : ℍ[ℝ])
 
-<<<<<<< HEAD
 theorem re_exp (q : ℍ[ℝ]) : (exp q).re = exp q.re * Real.cos ‖q - q.re‖ := by simp [exp_eq]
-#align quaternion.re_exp Quaternion.re_exp
-=======
-theorem re_exp (q : ℍ[ℝ]) : (exp ℝ q).re = exp ℝ q.re * Real.cos ‖q - q.re‖ := by simp [exp_eq]
->>>>>>> 465f26fd
 
 theorem im_exp (q : ℍ[ℝ]) : (exp q).im = (exp q.re * (Real.sin ‖q.im‖ / ‖q.im‖)) • q.im := by
   simp [exp_eq, smul_smul]
@@ -129,7 +124,7 @@
       rw [normSq_add, normSq_smul, star_smul, coe_mul_eq_smul, smul_re, smul_re, star_re, im_re,
         smul_zero, smul_zero, mul_zero, add_zero, div_pow, normSq_coe,
         normSq_eq_norm_mul_self, ← sq, div_mul_cancel₀ _ (pow_ne_zero _ hv)]
-    _ = exp q.re ^ 2 := by rw [Real.cos_sq_add_sin_sq, mul_one]
+    _ = exp ℝ q.re ^ 2 := by rw [Real.cos_sq_add_sin_sq, mul_one]
 
 /-- Note that this implies that exponentials of pure imaginary quaternions are unit quaternions
 since in that case the RHS is `1` via `NormedSpace.exp_zero` and `norm_one`. -/
