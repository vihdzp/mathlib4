--- conflicted
+++ resolved
@@ -205,12 +205,8 @@
     haveI := g.symm.surjective.nontrivial
     simp [g.symm.toLinearIsometry.norm_toContinuousLinearMap]
 
-<<<<<<< HEAD
--- the simpNF linter fails with a heartbeats timeout
-=======
 -- `SeminormedAddGroup (Fₗ →L[𝕜] E →L[𝕜] Fₗ)` is too slow to synthetize in the `simpNF` linter,
 -- which fails on this lemma with a deterministic timeout
->>>>>>> e268a252
 @[simp, nolint simpNF]
 theorem norm_smulRightL (c : E →L[𝕜] 𝕜) [Nontrivial Fₗ] : ‖smulRightL 𝕜 E Fₗ c‖ = ‖c‖ :=
   ContinuousLinearMap.homothety_norm _ c.norm_smulRight_apply
