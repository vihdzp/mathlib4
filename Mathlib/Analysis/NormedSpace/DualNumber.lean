/-
Copyright (c) 2023 Eric Wieser. All rights reserved.
Released under Apache 2.0 license as described in the file LICENSE.
Authors: Eric Wieser
-/
import Mathlib.Algebra.DualNumber
import Mathlib.Analysis.Normed.Algebra.TrivSqZeroExt

/-!
# Results on `DualNumber R` related to the norm

These are just restatements of similar statements about `TrivSqZeroExt R M`.

## Main results

* `exp_eps`

-/

open NormedSpace -- For `NormedSpace.exp`.

namespace DualNumber

open TrivSqZeroExt

<<<<<<< HEAD
variable {R : Type*} [CommRing R] [Algebra ℚ R]

variable [UniformSpace R] [TopologicalRing R] [T2Space R]
=======
variable (𝕜 : Type*) {R : Type*}
variable [Field 𝕜] [CharZero 𝕜] [CommRing R] [Algebra 𝕜 R]
variable [UniformSpace R] [IsTopologicalRing R] [T2Space R]
>>>>>>> 5269898d

@[simp]
theorem exp_eps : exp (eps : DualNumber R) = 1 + eps :=
  exp_inr _

@[simp]
theorem exp_smul_eps (r : R) : exp (r • eps : DualNumber R) = 1 + r • eps := by
  rw [eps, ← inr_smul, exp_inr]

end DualNumber<|MERGE_RESOLUTION|>--- conflicted
+++ resolved
@@ -23,15 +23,9 @@
 
 open TrivSqZeroExt
 
-<<<<<<< HEAD
 variable {R : Type*} [CommRing R] [Algebra ℚ R]
 
-variable [UniformSpace R] [TopologicalRing R] [T2Space R]
-=======
-variable (𝕜 : Type*) {R : Type*}
-variable [Field 𝕜] [CharZero 𝕜] [CommRing R] [Algebra 𝕜 R]
 variable [UniformSpace R] [IsTopologicalRing R] [T2Space R]
->>>>>>> 5269898d
 
 @[simp]
 theorem exp_eps : exp (eps : DualNumber R) = 1 + eps :=
