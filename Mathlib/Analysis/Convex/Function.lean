--- conflicted
+++ resolved
@@ -27,13 +27,8 @@
 -/
 
 
-<<<<<<< HEAD
 open scoped Classical AlgebraOrderInstances
-open LinearMap Set BigOperators Convex Pointwise
-=======
-open scoped Classical
 open LinearMap Set Convex Pointwise
->>>>>>> 0d4b02ed
 
 variable {𝕜 E F α β ι : Type*}
 
