--- conflicted
+++ resolved
@@ -168,13 +168,8 @@
 
 section OrderedSemiring
 
-<<<<<<< HEAD
-variable [Semiring 𝕜] [PartialOrder 𝕜] [AddCommGroup E] [AddCommGroup F] [∀ i, AddCommGroup (π i)]
-  [Module 𝕜 E] [Module 𝕜 F] [∀ i, Module 𝕜 (π i)] {A B : Set E}
-=======
-variable [OrderedSemiring 𝕜] [AddCommGroup E] [AddCommGroup F] [∀ i, AddCommGroup (M i)]
+variable [Semiring 𝕜] [PartialOrder 𝕜] [AddCommGroup E] [AddCommGroup F] [∀ i, AddCommGroup (M i)]
   [Module 𝕜 E] [Module 𝕜 F] [∀ i, Module 𝕜 (M i)] {A B : Set E}
->>>>>>> a2a95ac6
 
 theorem IsExtreme.convex_diff [IsOrderedRing 𝕜] (hA : Convex 𝕜 A) (hAB : IsExtreme 𝕜 A B) :
     Convex 𝕜 (A \ B) :=
