/-
Copyright (c) 2021 Kim Morrison. All rights reserved.
Released under Apache 2.0 license as described in the file LICENSE.
Authors: Kim Morrison
-/
<<<<<<< HEAD
import Mathlib.Algebra.Order.Field.Power
import Mathlib.Analysis.SpecificLimits.Basic
import Mathlib.Algebra.BigOperators.Field
=======
import Mathlib.Algebra.BigOperators.Field
import Mathlib.Analysis.Convex.Gauge
import Mathlib.Analysis.Normed.Order.Lattice
>>>>>>> 06d29195
import Mathlib.RingTheory.Polynomial.Bernstein
import Mathlib.Topology.Algebra.Module.LocallyConvex
import Mathlib.Topology.ContinuousMap.Polynomial

/-!
# Bernstein approximations and Weierstrass' theorem

We prove that the Bernstein approximations
```
∑ k : Fin (n+1), (n.choose k * x^k * (1-x)^(n-k)) • f (k/n : ℝ)
```
<<<<<<< HEAD
for a continuous function `f : C([0,1], E)` taking values in a real normed space
converge uniformly to `f` as `n` tends to infinity.
=======
for a continuous function `f : C([0,1], E)` taking values in a locally convex vector space
converge uniformly to `f` as `n` tends to infinity.
This statement directly applies to the cases when the codomain is a (semi)normed space
or, more generally, has a topology defined by a family of seminorms.
>>>>>>> 06d29195

Our proof follows [Richard Beals' *Analysis, an introduction*][beals-analysis], §7D.
The original proof, due to [Bernstein](bernstein1912) in 1912, is probabilistic,
and relies on Bernoulli's theorem,
which gives bounds for how quickly the observed frequencies in a
Bernoulli trial approach the underlying probability.

The proof here does not directly rely on Bernoulli's theorem,
but can also be given a probabilistic account.
* Consider a weighted coin which with probability `x` produces heads,
  and with probability `1-x` produces tails.
* The value of `bernstein n k x` is the probability that
  such a coin gives exactly `k` heads in a sequence of `n` tosses.
* If such an appearance of `k` heads results in a payoff of `f(k / n)`,
  the `n`-th Bernstein approximation for `f` evaluated at `x` is the expected payoff.
* The main estimate in the proof bounds the probability that
  the observed frequency of heads differs from `x` by more than some `δ`,
  obtaining a bound of `(4 * n * δ^2)⁻¹`, irrespective of `x`.
* This ensures that for `n` large, the Bernstein approximation is (uniformly) close to the
  payoff function `f`.

(You don't need to think in these terms to follow the proof below: it's a giant `calc` block!)

This result proves Weierstrass' theorem that polynomials are dense in `C([0,1], ℝ)`,
although we defer an abstract statement of this until later.
-/

noncomputable section

open Filter
open scoped unitInterval Topology Uniformity

/-- The Bernstein polynomials, as continuous functions on `[0,1]`.
-/
def bernstein (n ν : ℕ) : C(I, ℝ) :=
  (bernsteinPolynomial ℝ n ν).toContinuousMapOn I

theorem bernstein_apply (n ν : ℕ) (x : I) :
    bernstein n ν x = (n.choose ν : ℝ) * (x : ℝ) ^ ν * (1 - (x : ℝ)) ^ (n - ν) := by
  dsimp [bernstein, Polynomial.toContinuousMapOn, Polynomial.toContinuousMap, bernsteinPolynomial]
  simp

@[simp]
theorem bernstein_nonneg {n ν : ℕ} {x : I} : 0 ≤ bernstein n ν x := by
  simp only [bernstein_apply]
  have h₁ : (0 : ℝ) ≤ x := by unit_interval
  have h₂ : (0 : ℝ) ≤ 1 - x := by unit_interval
  positivity

namespace Mathlib.Meta.Positivity

open Lean Meta Qq Function

/-- Extension of the `positivity` tactic for Bernstein polynomials: they are always non-negative. -/
@[positivity DFunLike.coe (bernstein _ _) _]
def evalBernstein : PositivityExt where eval {_ _} _zα _pα e := do
  let .app (.app _coe (.app (.app _ n) ν)) x ← whnfR e | throwError "not bernstein polynomial"
  let p ← mkAppOptM ``bernstein_nonneg #[n, ν, x]
  pure (.nonnegative p)

end Mathlib.Meta.Positivity

/-!
We now give a slight reformulation of `bernsteinPolynomial.variance`.
-/


namespace bernstein

/-- Send `k : Fin (n+1)` to the equally spaced points `k/n` in the unit interval.
-/
def z {n : ℕ} (k : Fin (n + 1)) : I :=
  ⟨(k : ℝ) / n, by simp [div_nonneg, div_le_one_of_le₀, k.is_le]⟩

local postfix:90 "/ₙ" => z

@[simp] lemma z_zero {n : ℕ} : (0 : Fin (n + 1))/ₙ = 0 := by simp [z]
@[simp] lemma z_last {n : ℕ} (hn : n ≠ 0) : .last n/ₙ = 1 := by simp [z, hn]

@[simp]
theorem probability (n : ℕ) (x : I) : (∑ k : Fin (n + 1), bernstein n k x) = 1 := by
  have := bernsteinPolynomial.sum ℝ n
  apply_fun fun p => Polynomial.aeval (x : ℝ) p at this
  simp? [map_sum, Finset.sum_range] at this says
    simp only [Finset.sum_range, map_sum, Polynomial.coe_aeval_eq_eval, Polynomial.eval_one] at this
  exact this

theorem variance {n : ℕ} (hn : n ≠ 0) (x : I) :
    (∑ k : Fin (n + 1), (x - k/ₙ : ℝ) ^ 2 * bernstein n k x) = (x : ℝ) * (1 - x) / n := by
  convert congr(Polynomial.aeval (x : ℝ) $(bernsteinPolynomial.variance ℝ n) / n ^ 2) using 1 <;>
    field_simp [z, ← Finset.sum_div, bernstein_apply, Finset.sum_range, bernsteinPolynomial] <;>
<<<<<<< HEAD
      ring_nf
=======
    ring_nf
>>>>>>> 06d29195

end bernstein

open bernstein

local postfix:1024 "/ₙ" => z

<<<<<<< HEAD
variable {E : Type*} [SeminormedAddCommGroup E]
=======
variable {E : Type*} [AddCommGroup E] [TopologicalSpace E] [IsTopologicalAddGroup E]
  [Module ℝ E] [ContinuousSMul ℝ E]
>>>>>>> 06d29195

/-- The `n`-th approximation of a continuous function on `[0,1]` by Bernstein polynomials,
given by `∑ k, bernstein n k x • f (k/n)`.
-/
<<<<<<< HEAD
def bernsteinApproximation [NormedSpace ℝ E] (n : ℕ) (f : C(I, E)) : C(I, E) :=
=======
def bernsteinApproximation (n : ℕ) (f : C(I, E)) : C(I, E) :=
>>>>>>> 06d29195
  ∑ k : Fin (n + 1), bernstein n k • .const _ (f k/ₙ)

/-!
We now set up some of the basic machinery of the proof that the Bernstein approximations
converge uniformly.

A key player is the set `S f ε h n x`,
for some function `f : C(I, E)`, `h : 0 < ε`, `n : ℕ` and `x : I`.

This is the set of points `k` in `Fin (n+1)` such that
`k/n` is within `δ` of `x`, where `δ` is the modulus of uniform continuity for `f`,
chosen so `‖f x - f y‖ < ε/2` when `|x - y| < δ`.

We show that if `k ∉ S`, then `1 ≤ δ^-2 * (x - k/n)^2`.
-/

namespace bernsteinApproximation

<<<<<<< HEAD
section

variable [NormedSpace ℝ E]

=======
>>>>>>> 06d29195
theorem apply (n : ℕ) (f : C(I, E)) (x : I) :
    bernsteinApproximation n f x = ∑ k : Fin (n + 1), bernstein n k x • f k/ₙ := by
  simp [bernsteinApproximation]

@[simp]
theorem apply_zero (n : ℕ) (f : C(I, E)) : bernsteinApproximation n f 0 = f 0 := by
  simp [apply, Fin.sum_univ_succ, bernstein_apply, z]
<<<<<<< HEAD

@[simp]
theorem apply_one {n : ℕ} (hn : n ≠ 0) (f : C(I, E)) : bernsteinApproximation n f 1 = f 1 := by
  simp [apply, Fin.sum_univ_castSucc, bernstein_apply, hn, Nat.sub_eq_zero_iff_le]

end

/-- The modulus of (uniform) continuity for `f`, chosen so `|f x - f y| < ε/2` when `|x - y| < δ`.
-/
def δ (f : C(I, E)) (ε : ℝ) (h : 0 < ε) : ℝ :=
  f.modulus (ε / 2) (half_pos h)

theorem δ_pos {f : C(I, E)} {ε : ℝ} {h : 0 < ε} : 0 < δ f ε h :=
  f.modulus_pos

/-- The set of points `k` so `k/n` is within `δ` of `x`.
-/
def S (f : C(I, E)) (ε : ℝ) (h : 0 < ε) (n : ℕ) (x : I) : Finset (Fin (n + 1)) :=
  {k : Fin (n + 1) | dist k/ₙ x < δ f ε h}.toFinset

/-- If `k ∈ S`, then `f(k/n)` is close to `f x`.
-/
theorem lt_of_mem_S {f : C(I, E)} {ε : ℝ} {h : 0 < ε} {n : ℕ} {x : I} {k : Fin (n + 1)}
    (m : k ∈ S f ε h n x) : ‖f k/ₙ - f x‖ < ε / 2 := by
  rw [← dist_eq_norm]
  apply f.dist_lt_of_dist_lt_modulus (ε / 2) (half_pos h)
  simpa [S] using m

/-- If `k ∉ S`, then as `δ ≤ |x - k/n|`, we have the inequality `1 ≤ δ^-2 * (x - k/n)^2`.
This particular formulation will be helpful later.
-/
theorem le_of_mem_S_compl {f : C(I, E)} {ε : ℝ} {h : 0 < ε} {n : ℕ} {x : I} {k : Fin (n + 1)}
    (m : k ∈ (S f ε h n x)ᶜ) : (1 : ℝ) ≤ δ f ε h ^ (-2 : ℤ) * ((x : ℝ) - k/ₙ) ^ 2 := by
  simp only [Finset.mem_compl, not_lt, Set.mem_toFinset, Set.mem_setOf_eq, S] at m
  rw [zpow_neg, ← div_eq_inv_mul, zpow_two, ← pow_two, one_le_div (pow_pos δ_pos 2), sq_le_sq,
    abs_of_pos δ_pos]
  rwa [dist_comm] at m
=======

@[simp]
theorem apply_one {n : ℕ} (hn : n ≠ 0) (f : C(I, E)) : bernsteinApproximation n f 1 = f 1 := by
  simp [apply, Fin.sum_univ_castSucc, bernstein_apply, hn, Nat.sub_eq_zero_iff_le]
>>>>>>> 06d29195

end bernsteinApproximation

open bernsteinApproximation

/-- The Bernstein approximations
```
∑ k : Fin (n+1), f (k/n : ℝ) * n.choose k * x^k * (1-x)^(n-k)
```
for a continuous function `f : C([0,1], ℝ)` converge uniformly to `f` as `n` tends to infinity.

This is the proof given in [Richard Beals' *Analysis, an introduction*][beals-analysis], §7D,
and reproduced on wikipedia.
-/
<<<<<<< HEAD
theorem bernsteinApproximation_uniform [NormedSpace ℝ E] (f : C(I, E)) :
    Tendsto (fun n : ℕ => bernsteinApproximation n f) atTop (𝓝 f) := by
  simp only [Metric.nhds_basis_ball.tendsto_right_iff, Metric.mem_ball, dist_eq_norm]
  intro ε h
  let δ := δ f ε h
  have nhds_zero := tendsto_const_div_atTop_nhds_zero_nat (2 * ‖f‖ * δ ^ (-2 : ℤ))
  filter_upwards [nhds_zero.eventually_lt_const (half_pos h), eventually_ne_atTop 0]
    with n nh hn₀
  -- As `[0,1]` is compact, it suffices to check the inequality pointwise.
  rw [ContinuousMap.norm_lt_iff _ h]
  intro x
=======
theorem bernsteinApproximation_uniform [LocallyConvexSpace ℝ E] (f : C(I, E)) :
    Tendsto (fun n : ℕ => bernsteinApproximation n f) atTop (𝓝 f) := by
  letI : UniformSpace E := IsTopologicalAddGroup.toUniformSpace E
  have : IsUniformAddGroup E := isUniformAddGroup_of_addCommGroup
  /- Topology on a locally convex TVS is given by a family of seminorms `‖x‖_U = gauge U x`,
  where the open symmetric convex sets `U` form a basis of neighborhoods in this topology,
  and are the open unit balls for the corresponding seminorms.
  For technical reasons, we neither assume `U`s to be open, nor symmetric. -/
  suffices ∀ U ∈ 𝓝 (0 : E), Convex ℝ U →
      ∀ᶠ n in atTop, ∀ x : I, gauge U (bernsteinApproximation n f x - f x) < 1 by
    rw [(LocallyConvexSpace.convex_basis_zero ℝ E).uniformity_of_nhds_zero_swapped
      |>.compactConvergenceUniformity_of_compact |> nhds_basis_uniformity |>.tendsto_right_iff]
    rintro U ⟨hU₀, hcU⟩
    filter_upwards [this U hU₀ hcU] with n hn x
    exact gauge_lt_one_subset_self hcU (mem_of_mem_nhds hU₀) (absorbent_nhds_zero hU₀) (hn x)
  intro U hU₀ hUc
  /- Choose a constant `C` such that `‖f x - f y‖_U ≤ C` for all `x`, `y`.
  For a normed space, this would be twice the norm of `f`. -/
  obtain ⟨C, hC⟩ : ∃ C, ∀ x y, gauge U (f x - f y) ≤ C := by
    have : Continuous fun (x, y) ↦ gauge U (f x - f y) := by fun_prop (disch := assumption)
    simpa only [BddAbove, Set.Nonempty, mem_upperBounds, Set.forall_mem_range, Prod.forall]
      using isCompact_range this |>.bddAbove
  have hC₀ : 0 ≤ C := le_trans (gauge_nonneg _) (hC 0 0)
  /- Use uniform continuity of `f` to hcoose `δ > 0` such that `‖f x - f y‖_U < 1 / 2`
  whenever `dist x y < δ`. -/
  obtain ⟨δ, hδ₀, hδ⟩ : ∃ δ > 0, ∀ x y : I, dist x y < δ → gauge U (f x - f y) < 1 / 2 := by
    have := CompactSpace.uniformContinuous_of_continuous (map_continuous f)
    rw [Metric.uniformity_basis_dist.uniformContinuous_iff
      (basis_sets _).uniformity_of_nhds_zero_swapped] at this
    exact this {z | gauge U z < 1 / 2} <| tendsto_gauge_nhds_zero hU₀
      |>.eventually_lt_const <| by positivity
  -- Take `n ≠ 0` such that `C / δ ^ 2 / n < 1 / 2`.
  have nhds_zero := tendsto_const_div_atTop_nhds_zero_nat (C / δ ^ 2)
  filter_upwards [nhds_zero.eventually_lt_const (half_pos one_pos), eventually_ne_atTop 0]
    with n nh hn₀ x
>>>>>>> 06d29195
  -- The idea is to split up the sum over `k` into two sets,
  -- `S`, where `x - k/n < δ`, and its complement.
  set S : Finset (Fin (n + 1)) := {k : Fin (n + 1) | dist k/ₙ x < δ}
  calc
<<<<<<< HEAD
    ‖(bernsteinApproximation n f - f) x‖
      = ‖∑ k : Fin (n + 1), bernstein n k x • (f k/ₙ - f x)‖ := by
      simp [bernsteinApproximation.apply, smul_sub, ← Finset.sum_smul]
    _ ≤ ∑ k : Fin (n + 1), ‖bernstein n k x • (f k/ₙ - f x)‖ := norm_sum_le _ _
    _ = ∑ k : Fin (n + 1), bernstein n k x * ‖f k/ₙ - f x‖ := by
      simp only [norm_smul, Real.norm_of_nonneg bernstein_nonneg]
    _ = (∑ k ∈ S,  bernstein n k x * ‖f k/ₙ - f x‖) + ∑ k ∈ Sᶜ, bernstein n k x * ‖f k/ₙ - f x‖ :=
      (S.sum_add_sum_compl _).symm
    -- We'll now deal with the terms in `S` and the terms in `Sᶜ` in separate calc blocks.
    _ < ε / 2 + ε / 2 := add_lt_add_of_le_of_lt ?_ ?_
    _ = ε := add_halves ε
  · -- We now work on the terms in `S`: uniform continuity and `bernstein.probability`
    -- quickly give us a bound.
    calc
      ∑ k ∈ S, bernstein n k x * ‖f k/ₙ - f x‖ ≤ ∑ k ∈ S, bernstein n k x * (ε / 2) := by
        gcongr with _ m
        exact (lt_of_mem_S m).le
      _ = ε / 2 * ∑ k ∈ S, bernstein n k x := by rw [mul_comm, Finset.sum_mul]
=======
    gauge U (bernsteinApproximation n f x - f x)
      = gauge U (∑ k : Fin (n + 1), bernstein n k x • (f k/ₙ - f x)) := by
      simp [bernsteinApproximation.apply, smul_sub, ← Finset.sum_smul]
    _ ≤ ∑ k : Fin (n + 1), gauge U (bernstein n k x • (f k/ₙ - f x)) :=
      gauge_sum_le hUc (absorbent_nhds_zero hU₀) _ _
    _ = ∑ k : Fin (n + 1), bernstein n k x * gauge U (f k/ₙ - f x) := by
      simp only [gauge_smul_of_nonneg, bernstein_nonneg, smul_eq_mul]
    _ = (∑ k ∈ S, bernstein n k x * gauge U (f k/ₙ - f x)) +
          ∑ k ∈ Sᶜ, bernstein n k x * gauge U (f k/ₙ - f x) :=
      (S.sum_add_sum_compl _).symm
    -- We'll now deal with the terms in `S` and the terms in `Sᶜ` in separate calc blocks.
    _ < 1 / 2 + 1 / 2 := add_lt_add_of_le_of_lt ?_ ?_
    _ = 1 := add_halves 1
  · -- We now work on the terms in `S`: uniform continuity and `bernstein.probability`
    -- quickly give us a bound.
    calc
      ∑ k ∈ S, bernstein n k x * gauge U (f k/ₙ - f x) ≤ ∑ k ∈ S, bernstein n k x * (1 / 2) := by
        gcongr with k hk
        refine (hδ _ _ ?_).le
        simpa [S] using hk
      _ = 1 / 2 * ∑ k ∈ S, bernstein n k x := by rw [mul_comm, Finset.sum_mul]
>>>>>>> 06d29195
      -- In this step we increase the sum over `S` back to a sum over all of `Fin (n+1)`,
      -- so that we can use `bernstein.probability`.
      _ ≤ 1 / 2 * ∑ k : Fin (n + 1), bernstein n k x := by gcongr; exact S.subset_univ
      _ = 1 / 2 := by rw [bernstein.probability, mul_one]
  · -- We now turn to working on `Sᶜ`: we control the difference term just using `C`,
    -- and then insert a `(x - k/n)^2 / δ^2` factor
    -- (which is at least one because we are not in `S`).
    calc
<<<<<<< HEAD
      ∑ k ∈ Sᶜ, bernstein n k x * ‖f k/ₙ - f x‖ ≤ ∑ k ∈ Sᶜ, 2 * ‖f‖ * bernstein n k x := by
        simp only [mul_comm (bernstein n _ x), ← dist_eq_norm]
=======
      ∑ k ∈ Sᶜ, bernstein n k x * gauge U (f k/ₙ - f x) ≤ ∑ k ∈ Sᶜ, C * bernstein n k x := by
        simp only [mul_comm (bernstein n _ x)]
>>>>>>> 06d29195
        gcongr
        apply hC
      _ = C * ∑ k ∈ Sᶜ, bernstein n k x := by rw [Finset.mul_sum]
      _ ≤ C * ∑ k ∈ Sᶜ, ((x : ℝ) - k/ₙ) ^ 2 / δ ^ 2 * bernstein n k x := by
        gcongr with k hk
        conv_lhs => rw [← one_mul (bernstein _ _ _)]
        gcongr
        simpa [one_le_div₀, hδ₀, sq_le_sq, S, abs_of_pos, ← Real.dist_eq, dist_comm (x : ℝ)]
          using hk
      -- Again enlarging the sum from `Sᶜ` to all of `Fin (n+1)`
      _ ≤ C * ∑ k : Fin (n + 1), ((x : ℝ) - k/ₙ) ^ 2 / δ ^ 2 * bernstein n k x := by
        gcongr; exact Sᶜ.subset_univ
<<<<<<< HEAD
      _ = 2 * ‖f‖ * δ ^ (-2 : ℤ) * ∑ k : Fin (n + 1), ((x : ℝ) - k/ₙ) ^ 2 * bernstein n k x := by
        simp only [mul_assoc, Finset.mul_sum]
      -- `bernstein.variance` and `x ∈ [0,1]` gives the uniform bound
      _ = 2 * ‖f‖ * δ ^ (-2 : ℤ) * x * (1 - x) / n := by rw [variance hn₀]; ring
      _ ≤ 2 * ‖f‖ * δ ^ (-2 : ℤ) * 1 * 1 / n := by gcongr <;> unit_interval
      _ < ε / 2 := by simp only [mul_one]; exact nh
=======
      _ = C * (∑ k : Fin (n + 1), ((x : ℝ) - k/ₙ) ^ 2 * bernstein n k x) / δ ^ 2 := by
        simp only [← mul_div_right_comm, ← mul_div_assoc, ← Finset.sum_div]
      -- `bernstein.variance` and `x ∈ [0,1]` gives the uniform bound
      _ = C / δ ^ 2 * x * (1 - x) / n := by rw [variance hn₀]; ring
      _ ≤ C / δ ^ 2 * 1 * 1 / n := by gcongr <;> unit_interval
      _ < 1 / 2 := by simpa only [mul_one]
>>>>>>> 06d29195
<|MERGE_RESOLUTION|>--- conflicted
+++ resolved
@@ -3,15 +3,9 @@
 Released under Apache 2.0 license as described in the file LICENSE.
 Authors: Kim Morrison
 -/
-<<<<<<< HEAD
-import Mathlib.Algebra.Order.Field.Power
-import Mathlib.Analysis.SpecificLimits.Basic
-import Mathlib.Algebra.BigOperators.Field
-=======
 import Mathlib.Algebra.BigOperators.Field
 import Mathlib.Analysis.Convex.Gauge
 import Mathlib.Analysis.Normed.Order.Lattice
->>>>>>> 06d29195
 import Mathlib.RingTheory.Polynomial.Bernstein
 import Mathlib.Topology.Algebra.Module.LocallyConvex
 import Mathlib.Topology.ContinuousMap.Polynomial
@@ -23,15 +17,10 @@
 ```
 ∑ k : Fin (n+1), (n.choose k * x^k * (1-x)^(n-k)) • f (k/n : ℝ)
 ```
-<<<<<<< HEAD
-for a continuous function `f : C([0,1], E)` taking values in a real normed space
-converge uniformly to `f` as `n` tends to infinity.
-=======
 for a continuous function `f : C([0,1], E)` taking values in a locally convex vector space
 converge uniformly to `f` as `n` tends to infinity.
 This statement directly applies to the cases when the codomain is a (semi)normed space
 or, more generally, has a topology defined by a family of seminorms.
->>>>>>> 06d29195
 
 Our proof follows [Richard Beals' *Analysis, an introduction*][beals-analysis], §7D.
 The original proof, due to [Bernstein](bernstein1912) in 1912, is probabilistic,
@@ -123,11 +112,7 @@
     (∑ k : Fin (n + 1), (x - k/ₙ : ℝ) ^ 2 * bernstein n k x) = (x : ℝ) * (1 - x) / n := by
   convert congr(Polynomial.aeval (x : ℝ) $(bernsteinPolynomial.variance ℝ n) / n ^ 2) using 1 <;>
     field_simp [z, ← Finset.sum_div, bernstein_apply, Finset.sum_range, bernsteinPolynomial] <;>
-<<<<<<< HEAD
-      ring_nf
-=======
     ring_nf
->>>>>>> 06d29195
 
 end bernstein
 
@@ -135,21 +120,13 @@
 
 local postfix:1024 "/ₙ" => z
 
-<<<<<<< HEAD
-variable {E : Type*} [SeminormedAddCommGroup E]
-=======
 variable {E : Type*} [AddCommGroup E] [TopologicalSpace E] [IsTopologicalAddGroup E]
   [Module ℝ E] [ContinuousSMul ℝ E]
->>>>>>> 06d29195
 
 /-- The `n`-th approximation of a continuous function on `[0,1]` by Bernstein polynomials,
 given by `∑ k, bernstein n k x • f (k/n)`.
 -/
-<<<<<<< HEAD
-def bernsteinApproximation [NormedSpace ℝ E] (n : ℕ) (f : C(I, E)) : C(I, E) :=
-=======
 def bernsteinApproximation (n : ℕ) (f : C(I, E)) : C(I, E) :=
->>>>>>> 06d29195
   ∑ k : Fin (n + 1), bernstein n k • .const _ (f k/ₙ)
 
 /-!
@@ -168,13 +145,6 @@
 
 namespace bernsteinApproximation
 
-<<<<<<< HEAD
-section
-
-variable [NormedSpace ℝ E]
-
-=======
->>>>>>> 06d29195
 theorem apply (n : ℕ) (f : C(I, E)) (x : I) :
     bernsteinApproximation n f x = ∑ k : Fin (n + 1), bernstein n k x • f k/ₙ := by
   simp [bernsteinApproximation]
@@ -182,51 +152,11 @@
 @[simp]
 theorem apply_zero (n : ℕ) (f : C(I, E)) : bernsteinApproximation n f 0 = f 0 := by
   simp [apply, Fin.sum_univ_succ, bernstein_apply, z]
-<<<<<<< HEAD
 
 @[simp]
 theorem apply_one {n : ℕ} (hn : n ≠ 0) (f : C(I, E)) : bernsteinApproximation n f 1 = f 1 := by
   simp [apply, Fin.sum_univ_castSucc, bernstein_apply, hn, Nat.sub_eq_zero_iff_le]
 
-end
-
-/-- The modulus of (uniform) continuity for `f`, chosen so `|f x - f y| < ε/2` when `|x - y| < δ`.
--/
-def δ (f : C(I, E)) (ε : ℝ) (h : 0 < ε) : ℝ :=
-  f.modulus (ε / 2) (half_pos h)
-
-theorem δ_pos {f : C(I, E)} {ε : ℝ} {h : 0 < ε} : 0 < δ f ε h :=
-  f.modulus_pos
-
-/-- The set of points `k` so `k/n` is within `δ` of `x`.
--/
-def S (f : C(I, E)) (ε : ℝ) (h : 0 < ε) (n : ℕ) (x : I) : Finset (Fin (n + 1)) :=
-  {k : Fin (n + 1) | dist k/ₙ x < δ f ε h}.toFinset
-
-/-- If `k ∈ S`, then `f(k/n)` is close to `f x`.
--/
-theorem lt_of_mem_S {f : C(I, E)} {ε : ℝ} {h : 0 < ε} {n : ℕ} {x : I} {k : Fin (n + 1)}
-    (m : k ∈ S f ε h n x) : ‖f k/ₙ - f x‖ < ε / 2 := by
-  rw [← dist_eq_norm]
-  apply f.dist_lt_of_dist_lt_modulus (ε / 2) (half_pos h)
-  simpa [S] using m
-
-/-- If `k ∉ S`, then as `δ ≤ |x - k/n|`, we have the inequality `1 ≤ δ^-2 * (x - k/n)^2`.
-This particular formulation will be helpful later.
--/
-theorem le_of_mem_S_compl {f : C(I, E)} {ε : ℝ} {h : 0 < ε} {n : ℕ} {x : I} {k : Fin (n + 1)}
-    (m : k ∈ (S f ε h n x)ᶜ) : (1 : ℝ) ≤ δ f ε h ^ (-2 : ℤ) * ((x : ℝ) - k/ₙ) ^ 2 := by
-  simp only [Finset.mem_compl, not_lt, Set.mem_toFinset, Set.mem_setOf_eq, S] at m
-  rw [zpow_neg, ← div_eq_inv_mul, zpow_two, ← pow_two, one_le_div (pow_pos δ_pos 2), sq_le_sq,
-    abs_of_pos δ_pos]
-  rwa [dist_comm] at m
-=======
-
-@[simp]
-theorem apply_one {n : ℕ} (hn : n ≠ 0) (f : C(I, E)) : bernsteinApproximation n f 1 = f 1 := by
-  simp [apply, Fin.sum_univ_castSucc, bernstein_apply, hn, Nat.sub_eq_zero_iff_le]
->>>>>>> 06d29195
-
 end bernsteinApproximation
 
 open bernsteinApproximation
@@ -240,19 +170,6 @@
 This is the proof given in [Richard Beals' *Analysis, an introduction*][beals-analysis], §7D,
 and reproduced on wikipedia.
 -/
-<<<<<<< HEAD
-theorem bernsteinApproximation_uniform [NormedSpace ℝ E] (f : C(I, E)) :
-    Tendsto (fun n : ℕ => bernsteinApproximation n f) atTop (𝓝 f) := by
-  simp only [Metric.nhds_basis_ball.tendsto_right_iff, Metric.mem_ball, dist_eq_norm]
-  intro ε h
-  let δ := δ f ε h
-  have nhds_zero := tendsto_const_div_atTop_nhds_zero_nat (2 * ‖f‖ * δ ^ (-2 : ℤ))
-  filter_upwards [nhds_zero.eventually_lt_const (half_pos h), eventually_ne_atTop 0]
-    with n nh hn₀
-  -- As `[0,1]` is compact, it suffices to check the inequality pointwise.
-  rw [ContinuousMap.norm_lt_iff _ h]
-  intro x
-=======
 theorem bernsteinApproximation_uniform [LocallyConvexSpace ℝ E] (f : C(I, E)) :
     Tendsto (fun n : ℕ => bernsteinApproximation n f) atTop (𝓝 f) := by
   letI : UniformSpace E := IsTopologicalAddGroup.toUniformSpace E
@@ -288,31 +205,10 @@
   have nhds_zero := tendsto_const_div_atTop_nhds_zero_nat (C / δ ^ 2)
   filter_upwards [nhds_zero.eventually_lt_const (half_pos one_pos), eventually_ne_atTop 0]
     with n nh hn₀ x
->>>>>>> 06d29195
   -- The idea is to split up the sum over `k` into two sets,
   -- `S`, where `x - k/n < δ`, and its complement.
   set S : Finset (Fin (n + 1)) := {k : Fin (n + 1) | dist k/ₙ x < δ}
   calc
-<<<<<<< HEAD
-    ‖(bernsteinApproximation n f - f) x‖
-      = ‖∑ k : Fin (n + 1), bernstein n k x • (f k/ₙ - f x)‖ := by
-      simp [bernsteinApproximation.apply, smul_sub, ← Finset.sum_smul]
-    _ ≤ ∑ k : Fin (n + 1), ‖bernstein n k x • (f k/ₙ - f x)‖ := norm_sum_le _ _
-    _ = ∑ k : Fin (n + 1), bernstein n k x * ‖f k/ₙ - f x‖ := by
-      simp only [norm_smul, Real.norm_of_nonneg bernstein_nonneg]
-    _ = (∑ k ∈ S,  bernstein n k x * ‖f k/ₙ - f x‖) + ∑ k ∈ Sᶜ, bernstein n k x * ‖f k/ₙ - f x‖ :=
-      (S.sum_add_sum_compl _).symm
-    -- We'll now deal with the terms in `S` and the terms in `Sᶜ` in separate calc blocks.
-    _ < ε / 2 + ε / 2 := add_lt_add_of_le_of_lt ?_ ?_
-    _ = ε := add_halves ε
-  · -- We now work on the terms in `S`: uniform continuity and `bernstein.probability`
-    -- quickly give us a bound.
-    calc
-      ∑ k ∈ S, bernstein n k x * ‖f k/ₙ - f x‖ ≤ ∑ k ∈ S, bernstein n k x * (ε / 2) := by
-        gcongr with _ m
-        exact (lt_of_mem_S m).le
-      _ = ε / 2 * ∑ k ∈ S, bernstein n k x := by rw [mul_comm, Finset.sum_mul]
-=======
     gauge U (bernsteinApproximation n f x - f x)
       = gauge U (∑ k : Fin (n + 1), bernstein n k x • (f k/ₙ - f x)) := by
       simp [bernsteinApproximation.apply, smul_sub, ← Finset.sum_smul]
@@ -334,7 +230,6 @@
         refine (hδ _ _ ?_).le
         simpa [S] using hk
       _ = 1 / 2 * ∑ k ∈ S, bernstein n k x := by rw [mul_comm, Finset.sum_mul]
->>>>>>> 06d29195
       -- In this step we increase the sum over `S` back to a sum over all of `Fin (n+1)`,
       -- so that we can use `bernstein.probability`.
       _ ≤ 1 / 2 * ∑ k : Fin (n + 1), bernstein n k x := by gcongr; exact S.subset_univ
@@ -343,13 +238,8 @@
     -- and then insert a `(x - k/n)^2 / δ^2` factor
     -- (which is at least one because we are not in `S`).
     calc
-<<<<<<< HEAD
-      ∑ k ∈ Sᶜ, bernstein n k x * ‖f k/ₙ - f x‖ ≤ ∑ k ∈ Sᶜ, 2 * ‖f‖ * bernstein n k x := by
-        simp only [mul_comm (bernstein n _ x), ← dist_eq_norm]
-=======
       ∑ k ∈ Sᶜ, bernstein n k x * gauge U (f k/ₙ - f x) ≤ ∑ k ∈ Sᶜ, C * bernstein n k x := by
         simp only [mul_comm (bernstein n _ x)]
->>>>>>> 06d29195
         gcongr
         apply hC
       _ = C * ∑ k ∈ Sᶜ, bernstein n k x := by rw [Finset.mul_sum]
@@ -362,18 +252,9 @@
       -- Again enlarging the sum from `Sᶜ` to all of `Fin (n+1)`
       _ ≤ C * ∑ k : Fin (n + 1), ((x : ℝ) - k/ₙ) ^ 2 / δ ^ 2 * bernstein n k x := by
         gcongr; exact Sᶜ.subset_univ
-<<<<<<< HEAD
-      _ = 2 * ‖f‖ * δ ^ (-2 : ℤ) * ∑ k : Fin (n + 1), ((x : ℝ) - k/ₙ) ^ 2 * bernstein n k x := by
-        simp only [mul_assoc, Finset.mul_sum]
-      -- `bernstein.variance` and `x ∈ [0,1]` gives the uniform bound
-      _ = 2 * ‖f‖ * δ ^ (-2 : ℤ) * x * (1 - x) / n := by rw [variance hn₀]; ring
-      _ ≤ 2 * ‖f‖ * δ ^ (-2 : ℤ) * 1 * 1 / n := by gcongr <;> unit_interval
-      _ < ε / 2 := by simp only [mul_one]; exact nh
-=======
       _ = C * (∑ k : Fin (n + 1), ((x : ℝ) - k/ₙ) ^ 2 * bernstein n k x) / δ ^ 2 := by
         simp only [← mul_div_right_comm, ← mul_div_assoc, ← Finset.sum_div]
       -- `bernstein.variance` and `x ∈ [0,1]` gives the uniform bound
       _ = C / δ ^ 2 * x * (1 - x) / n := by rw [variance hn₀]; ring
       _ ≤ C / δ ^ 2 * 1 * 1 / n := by gcongr <;> unit_interval
-      _ < 1 / 2 := by simpa only [mul_one]
->>>>>>> 06d29195
+      _ < 1 / 2 := by simpa only [mul_one]