/-
Copyright (c) 2023 Rémy Degenne. All rights reserved.
Released under Apache 2.0 license as described in the file LICENSE.
Authors: Rémy Degenne
-/
import Mathlib.Probability.Kernel.Disintegration.Unique
import Mathlib.Probability.Notation

/-!
# Regular conditional probability distribution

We define the regular conditional probability distribution of `Y : α → Ω` given `X : α → β`, where
`Ω` is a standard Borel space. This is a `Kernel β Ω` such that for almost all `a`, `condDistrib`
evaluated at `X a` and a measurable set `s` is equal to the conditional expectation
`μ⟦Y ⁻¹' s | mβ.comap X⟧` evaluated at `a`.

`μ⟦Y ⁻¹' s | mβ.comap X⟧` maps a measurable set `s` to a function `α → ℝ≥0∞`, and for all `s` that
map is unique up to a `μ`-null set. For all `a`, the map from sets to `ℝ≥0∞` that we obtain that way
verifies some of the properties of a measure, but in general the fact that the `μ`-null set depends
on `s` can prevent us from finding versions of the conditional expectation that combine into a true
measure. The standard Borel space assumption on `Ω` allows us to do so.

The case `Y = X = id` is developed in more detail in `Probability/Kernel/Condexp.lean`: here `X` is
understood as a map from `Ω` with a sub-σ-algebra `m` to `Ω` with its default σ-algebra and the
conditional distribution defines a kernel associated with the conditional expectation with respect
to `m`.

## Main definitions

* `condDistrib Y X μ`: regular conditional probability distribution of `Y : α → Ω` given
  `X : α → β`, where `Ω` is a standard Borel space.

## Main statements

* `condDistrib_ae_eq_condExp`: for almost all `a`, `condDistrib` evaluated at `X a` and a
  measurable set `s` is equal to the conditional expectation `μ⟦Y ⁻¹' s | mβ.comap X⟧ a`.
* `condExp_prod_ae_eq_integral_condDistrib`: the conditional expectation
  `μ[(fun a => f (X a, Y a)) | X; mβ]` is almost everywhere equal to the integral
  `∫ y, f (X a, y) ∂(condDistrib Y X μ (X a))`.

-/


open MeasureTheory Set Filter TopologicalSpace

open scoped ENNReal MeasureTheory ProbabilityTheory

namespace ProbabilityTheory

variable {α β Ω F : Type*} [MeasurableSpace Ω] [StandardBorelSpace Ω]
  [Nonempty Ω] [NormedAddCommGroup F] {mα : MeasurableSpace α} {μ : Measure α} [IsFiniteMeasure μ]
  {X : α → β} {Y : α → Ω}

/-- **Regular conditional probability distribution**: kernel associated with the conditional
expectation of `Y` given `X`.
For almost all `a`, `condDistrib Y X μ` evaluated at `X a` and a measurable set `s` is equal to
the conditional expectation `μ⟦Y ⁻¹' s | mβ.comap X⟧ a`. It also satisfies the equality
`μ[(fun a => f (X a, Y a)) | mβ.comap X] =ᵐ[μ] fun a => ∫ y, f (X a, y) ∂(condDistrib Y X μ (X a))`
for all integrable functions `f`. -/
noncomputable irreducible_def condDistrib {_ : MeasurableSpace α} [MeasurableSpace β] (Y : α → Ω)
    (X : α → β) (μ : Measure α) [IsFiniteMeasure μ] : Kernel β Ω :=
  (μ.map fun a => (X a, Y a)).condKernel

instance [MeasurableSpace β] : IsMarkovKernel (condDistrib Y X μ) := by
  rw [condDistrib]; infer_instance

variable {mβ : MeasurableSpace β} {s : Set Ω} {t : Set β} {f : β × Ω → F}

/-- If the singleton `{x}` has non-zero mass for `μ.map X`, then for all `s : Set Ω`,
`condDistrib Y X μ x s = (μ.map X {x})⁻¹ * μ.map (fun a => (X a, Y a)) ({x} ×ˢ s)` . -/
lemma condDistrib_apply_of_ne_zero [MeasurableSingletonClass β]
    (hY : Measurable Y) (x : β) (hX : μ.map X {x} ≠ 0) (s : Set Ω) :
    condDistrib Y X μ x s = (μ.map X {x})⁻¹ * μ.map (fun a => (X a, Y a)) ({x} ×ˢ s) := by
  rw [condDistrib, Measure.condKernel_apply_of_ne_zero _ s]
  · rw [Measure.fst_map_prod_mk hY]
  · rwa [Measure.fst_map_prod_mk hY]

lemma compProd_map_condDistrib (hY : AEMeasurable Y μ) :
    (μ.map X) ⊗ₘ condDistrib Y X μ = μ.map fun a ↦ (X a, Y a) := by
  rw [condDistrib, ← Measure.fst_map_prod_mk₀ hY, Measure.disintegrate]

section Measurability

theorem measurable_condDistrib (hs : MeasurableSet s) :
    Measurable[mβ.comap X] fun a => condDistrib Y X μ (X a) s :=
  (Kernel.measurable_coe _ hs).comp (Measurable.of_comap_le le_rfl)

theorem _root_.MeasureTheory.AEStronglyMeasurable.ae_integrable_condDistrib_map_iff
    (hY : AEMeasurable Y μ) (hf : AEStronglyMeasurable f (μ.map fun a => (X a, Y a))) :
    (∀ᵐ a ∂μ.map X, Integrable (fun ω => f (a, ω)) (condDistrib Y X μ a)) ∧
      Integrable (fun a => ∫ ω, ‖f (a, ω)‖ ∂condDistrib Y X μ a) (μ.map X) ↔
    Integrable f (μ.map fun a => (X a, Y a)) := by
  rw [condDistrib, ← hf.ae_integrable_condKernel_iff, Measure.fst_map_prod_mk₀ hY]

variable [NormedSpace ℝ F]

theorem _root_.MeasureTheory.StronglyMeasurable.integral_condDistrib (hf : StronglyMeasurable f) :
    StronglyMeasurable (fun x ↦ ∫ y, f (x, y) ∂condDistrib Y X μ x) := by
<<<<<<< HEAD
  rw [condDistrib]; exact hf.integral_condKernel
=======
  rw [condDistrib]; exact hf.integral_kernel_prod_right'
>>>>>>> 1d9f57a8

theorem _root_.MeasureTheory.AEStronglyMeasurable.integral_condDistrib_map
    (hY : AEMeasurable Y μ) (hf : AEStronglyMeasurable f (μ.map fun a => (X a, Y a))) :
    AEStronglyMeasurable (fun x => ∫ y, f (x, y) ∂condDistrib Y X μ x) (μ.map X) := by
  rw [← Measure.fst_map_prod_mk₀ hY, condDistrib]; exact hf.integral_condKernel

theorem _root_.MeasureTheory.AEStronglyMeasurable.integral_condDistrib (hX : AEMeasurable X μ)
    (hY : AEMeasurable Y μ) (hf : AEStronglyMeasurable f (μ.map fun a => (X a, Y a))) :
    AEStronglyMeasurable (fun a => ∫ y, f (X a, y) ∂condDistrib Y X μ (X a)) μ :=
  (hf.integral_condDistrib_map hY).comp_aemeasurable hX

theorem stronglyMeasurable_integral_condDistrib (hf : StronglyMeasurable f) :
    StronglyMeasurable[mβ.comap X] (fun a ↦ ∫ y, f (X a, y) ∂condDistrib Y X μ (X a)) :=
  (hf.integral_condDistrib).comp_measurable <| Measurable.of_comap_le le_rfl

theorem aestronglyMeasurable_integral_condDistrib (hX : AEMeasurable X μ) (hY : AEMeasurable Y μ)
    (hf : AEStronglyMeasurable f (μ.map fun a => (X a, Y a))) :
    AEStronglyMeasurable[mβ.comap X] (fun a => ∫ y, f (X a, y) ∂condDistrib Y X μ (X a)) μ :=
  (hf.integral_condDistrib_map hY).comp_ae_measurable' hX

@[deprecated (since := "2025-01-24")]
alias aestronglyMeasurable'_integral_condDistrib := aestronglyMeasurable_integral_condDistrib

end Measurability

/-- `condDistrib` is a.e. uniquely defined as the kernel satisfying the defining property of
`condKernel`. -/
theorem condDistrib_ae_eq_of_measure_eq_compProd (hX : Measurable X) (hY : Measurable Y)
    (κ : Kernel β Ω) [IsFiniteKernel κ] (hκ : μ.map (fun x => (X x, Y x)) = μ.map X ⊗ₘ κ) :
    ∀ᵐ x ∂μ.map X, κ x = condDistrib Y X μ x := by
  have heq : μ.map X = (μ.map (fun x ↦ (X x, Y x))).fst := by
    ext s hs
    rw [Measure.map_apply hX hs, Measure.fst_apply hs, Measure.map_apply]
    exacts [rfl, Measurable.prod hX hY, measurable_fst hs]
  rw [heq, condDistrib]
  refine eq_condKernel_of_measure_eq_compProd _ ?_
  convert hκ
  exact heq.symm

section Integrability

theorem integrable_toReal_condDistrib (hX : AEMeasurable X μ) (hs : MeasurableSet s) :
    Integrable (fun a => (condDistrib Y X μ (X a) s).toReal) μ := by
  refine integrable_toReal_of_lintegral_ne_top ?_ ?_
  · exact Measurable.comp_aemeasurable (Kernel.measurable_coe _ hs) hX
  · refine ne_of_lt ?_
    calc
      ∫⁻ a, condDistrib Y X μ (X a) s ∂μ ≤ ∫⁻ _, 1 ∂μ := lintegral_mono fun a => prob_le_one
      _ = μ univ := lintegral_one
      _ < ∞ := measure_lt_top _ _

theorem _root_.MeasureTheory.Integrable.condDistrib_ae_map
    (hY : AEMeasurable Y μ) (hf_int : Integrable f (μ.map fun a => (X a, Y a))) :
    ∀ᵐ b ∂μ.map X, Integrable (fun ω => f (b, ω)) (condDistrib Y X μ b) := by
  rw [condDistrib, ← Measure.fst_map_prod_mk₀ (X := X) hY]; exact hf_int.condKernel_ae

theorem _root_.MeasureTheory.Integrable.condDistrib_ae (hX : AEMeasurable X μ)
    (hY : AEMeasurable Y μ) (hf_int : Integrable f (μ.map fun a => (X a, Y a))) :
    ∀ᵐ a ∂μ, Integrable (fun ω => f (X a, ω)) (condDistrib Y X μ (X a)) :=
  ae_of_ae_map hX (hf_int.condDistrib_ae_map hY)

theorem _root_.MeasureTheory.Integrable.integral_norm_condDistrib_map
    (hY : AEMeasurable Y μ) (hf_int : Integrable f (μ.map fun a => (X a, Y a))) :
    Integrable (fun x => ∫ y, ‖f (x, y)‖ ∂condDistrib Y X μ x) (μ.map X) := by
  rw [condDistrib, ← Measure.fst_map_prod_mk₀ (X := X) hY]; exact hf_int.integral_norm_condKernel

theorem _root_.MeasureTheory.Integrable.integral_norm_condDistrib (hX : AEMeasurable X μ)
    (hY : AEMeasurable Y μ) (hf_int : Integrable f (μ.map fun a => (X a, Y a))) :
    Integrable (fun a => ∫ y, ‖f (X a, y)‖ ∂condDistrib Y X μ (X a)) μ :=
  (hf_int.integral_norm_condDistrib_map hY).comp_aemeasurable hX

variable [NormedSpace ℝ F]

theorem _root_.MeasureTheory.Integrable.norm_integral_condDistrib_map
    (hY : AEMeasurable Y μ) (hf_int : Integrable f (μ.map fun a => (X a, Y a))) :
    Integrable (fun x => ‖∫ y, f (x, y) ∂condDistrib Y X μ x‖) (μ.map X) := by
  rw [condDistrib, ← Measure.fst_map_prod_mk₀ (X := X) hY]; exact hf_int.norm_integral_condKernel

theorem _root_.MeasureTheory.Integrable.norm_integral_condDistrib (hX : AEMeasurable X μ)
    (hY : AEMeasurable Y μ) (hf_int : Integrable f (μ.map fun a => (X a, Y a))) :
    Integrable (fun a => ‖∫ y, f (X a, y) ∂condDistrib Y X μ (X a)‖) μ :=
  (hf_int.norm_integral_condDistrib_map hY).comp_aemeasurable hX

theorem _root_.MeasureTheory.Integrable.integral_condDistrib_map
    (hY : AEMeasurable Y μ) (hf_int : Integrable f (μ.map fun a => (X a, Y a))) :
    Integrable (fun x => ∫ y, f (x, y) ∂condDistrib Y X μ x) (μ.map X) :=
  (integrable_norm_iff (hf_int.1.integral_condDistrib_map hY)).mp
    (hf_int.norm_integral_condDistrib_map hY)

theorem _root_.MeasureTheory.Integrable.integral_condDistrib (hX : AEMeasurable X μ)
    (hY : AEMeasurable Y μ) (hf_int : Integrable f (μ.map fun a => (X a, Y a))) :
    Integrable (fun a => ∫ y, f (X a, y) ∂condDistrib Y X μ (X a)) μ :=
  (hf_int.integral_condDistrib_map hY).comp_aemeasurable hX

end Integrability

theorem setLIntegral_preimage_condDistrib (hX : Measurable X) (hY : AEMeasurable Y μ)
    (hs : MeasurableSet s) (ht : MeasurableSet t) :
    ∫⁻ a in X ⁻¹' t, condDistrib Y X μ (X a) s ∂μ = μ (X ⁻¹' t ∩ Y ⁻¹' s) := by
  -- Porting note: need to massage the LHS integrand into the form accepted by `lintegral_comp`
  -- (`rw` does not see that the two forms are defeq)
  conv_lhs => arg 2; change (fun a => ((condDistrib Y X μ) a) s) ∘ X
  rw [lintegral_comp (Kernel.measurable_coe _ hs) hX, condDistrib, ← Measure.restrict_map hX ht, ←
    Measure.fst_map_prod_mk₀ hY, Measure.setLIntegral_condKernel_eq_measure_prod ht hs,
    Measure.map_apply_of_aemeasurable (hX.aemeasurable.prod_mk hY) (ht.prod hs), mk_preimage_prod]

theorem setLIntegral_condDistrib_of_measurableSet (hX : Measurable X) (hY : AEMeasurable Y μ)
    (hs : MeasurableSet s) {t : Set α} (ht : MeasurableSet[mβ.comap X] t) :
    ∫⁻ a in t, condDistrib Y X μ (X a) s ∂μ = μ (t ∩ Y ⁻¹' s) := by
  obtain ⟨t', ht', rfl⟩ := ht
  rw [setLIntegral_preimage_condDistrib hX hY hs ht']

/-- For almost every `a : α`, the `condDistrib Y X μ` kernel applied to `X a` and a measurable set
`s` is equal to the conditional expectation of the indicator of `Y ⁻¹' s`. -/
theorem condDistrib_ae_eq_condExp (hX : Measurable X) (hY : Measurable Y) (hs : MeasurableSet s) :
    (fun a => (condDistrib Y X μ (X a) s).toReal) =ᵐ[μ] μ⟦Y ⁻¹' s|mβ.comap X⟧ := by
  refine ae_eq_condExp_of_forall_setIntegral_eq hX.comap_le ?_ ?_ ?_ ?_
  · exact (integrable_const _).indicator (hY hs)
  · exact fun t _ _ => (integrable_toReal_condDistrib hX.aemeasurable hs).integrableOn
  · intro t ht _
    rw [integral_toReal ((measurable_condDistrib hs).mono hX.comap_le le_rfl).aemeasurable
      (Eventually.of_forall fun ω => measure_lt_top (condDistrib Y X μ (X ω)) _),
      integral_indicator_const _ (hY hs), Measure.restrict_apply (hY hs), smul_eq_mul, mul_one,
      inter_comm, setLIntegral_condDistrib_of_measurableSet hX hY.aemeasurable hs ht]
  · exact (measurable_condDistrib hs).ennreal_toReal.aestronglyMeasurable

@[deprecated (since := "2025-01-21")] alias condDistrib_ae_eq_condexp := condDistrib_ae_eq_condExp

/-- The conditional expectation of a function `f` of the product `(X, Y)` is almost everywhere equal
to the integral of `y ↦ f(X, y)` against the `condDistrib` kernel. -/
theorem condExp_prod_ae_eq_integral_condDistrib' [NormedSpace ℝ F] [CompleteSpace F]
    (hX : Measurable X) (hY : AEMeasurable Y μ)
    (hf_int : Integrable f (μ.map fun a => (X a, Y a))) :
    μ[fun a => f (X a, Y a)|mβ.comap X] =ᵐ[μ] fun a => ∫ y, f (X a,y) ∂condDistrib Y X μ (X a) := by
  have hf_int' : Integrable (fun a => f (X a, Y a)) μ :=
    (integrable_map_measure hf_int.1 (hX.aemeasurable.prod_mk hY)).mp hf_int
  refine (ae_eq_condExp_of_forall_setIntegral_eq hX.comap_le hf_int' (fun s _ _ => ?_) ?_ ?_).symm
  · exact (hf_int.integral_condDistrib hX.aemeasurable hY).integrableOn
  · rintro s ⟨t, ht, rfl⟩ _
    change ∫ a in X ⁻¹' t, ((fun x' => ∫ y, f (x', y) ∂(condDistrib Y X μ) x') ∘ X) a ∂μ =
      ∫ a in X ⁻¹' t, f (X a, Y a) ∂μ
    simp only [Function.comp_apply]
    rw [← integral_map hX.aemeasurable (f := fun x' => ∫ y, f (x', y) ∂(condDistrib Y X μ) x')]
    swap
    · rw [← Measure.restrict_map hX ht]
      exact (hf_int.1.integral_condDistrib_map hY).restrict
    rw [← Measure.restrict_map hX ht, ← Measure.fst_map_prod_mk₀ hY, condDistrib,
      Measure.setIntegral_condKernel_univ_right ht hf_int.integrableOn,
      setIntegral_map (ht.prod MeasurableSet.univ) hf_int.1 (hX.aemeasurable.prod_mk hY),
      mk_preimage_prod, preimage_univ, inter_univ]
  · exact aestronglyMeasurable_integral_condDistrib hX.aemeasurable hY hf_int.1

@[deprecated (since := "2025-01-21")]
alias condexp_prod_ae_eq_integral_condDistrib' := condExp_prod_ae_eq_integral_condDistrib'

/-- The conditional expectation of a function `f` of the product `(X, Y)` is almost everywhere equal
to the integral of `y ↦ f(X, y)` against the `condDistrib` kernel. -/
theorem condExp_prod_ae_eq_integral_condDistrib₀ [NormedSpace ℝ F] [CompleteSpace F]
    (hX : Measurable X) (hY : AEMeasurable Y μ)
    (hf : AEStronglyMeasurable f (μ.map fun a => (X a, Y a)))
    (hf_int : Integrable (fun a => f (X a, Y a)) μ) :
    μ[fun a => f (X a, Y a)|mβ.comap X] =ᵐ[μ] fun a => ∫ y, f (X a, y) ∂condDistrib Y X μ (X a) :=
  haveI hf_int' : Integrable f (μ.map fun a => (X a, Y a)) := by
    rwa [integrable_map_measure hf (hX.aemeasurable.prod_mk hY)]
  condExp_prod_ae_eq_integral_condDistrib' hX hY hf_int'

@[deprecated (since := "2025-01-21")]
alias condexp_prod_ae_eq_integral_condDistrib₀ := condExp_prod_ae_eq_integral_condDistrib₀

/-- The conditional expectation of a function `f` of the product `(X, Y)` is almost everywhere equal
to the integral of `y ↦ f(X, y)` against the `condDistrib` kernel. -/
theorem condExp_prod_ae_eq_integral_condDistrib [NormedSpace ℝ F] [CompleteSpace F]
    (hX : Measurable X) (hY : AEMeasurable Y μ) (hf : StronglyMeasurable f)
    (hf_int : Integrable (fun a => f (X a, Y a)) μ) :
    μ[fun a => f (X a, Y a)|mβ.comap X] =ᵐ[μ] fun a => ∫ y, f (X a, y) ∂condDistrib Y X μ (X a) :=
  haveI hf_int' : Integrable f (μ.map fun a => (X a, Y a)) := by
    rwa [integrable_map_measure hf.aestronglyMeasurable (hX.aemeasurable.prod_mk hY)]
  condExp_prod_ae_eq_integral_condDistrib' hX hY hf_int'

@[deprecated (since := "2025-01-21")]
alias condexp_prod_ae_eq_integral_condDistrib := condExp_prod_ae_eq_integral_condDistrib

theorem condExp_ae_eq_integral_condDistrib [NormedSpace ℝ F] [CompleteSpace F] (hX : Measurable X)
    (hY : AEMeasurable Y μ) {f : Ω → F} (hf : StronglyMeasurable f)
    (hf_int : Integrable (fun a => f (Y a)) μ) :
    μ[fun a => f (Y a)|mβ.comap X] =ᵐ[μ] fun a => ∫ y, f y ∂condDistrib Y X μ (X a) :=
  condExp_prod_ae_eq_integral_condDistrib hX hY (hf.comp_measurable measurable_snd) hf_int

@[deprecated (since := "2025-01-21")]
alias condexp_ae_eq_integral_condDistrib := condExp_ae_eq_integral_condDistrib

/-- The conditional expectation of `Y` given `X` is almost everywhere equal to the integral
`∫ y, y ∂(condDistrib Y X μ (X a))`. -/
theorem condExp_ae_eq_integral_condDistrib' {Ω} [NormedAddCommGroup Ω] [NormedSpace ℝ Ω]
    [CompleteSpace Ω] [MeasurableSpace Ω] [BorelSpace Ω] [SecondCountableTopology Ω] {Y : α → Ω}
    (hX : Measurable X) (hY_int : Integrable Y μ) :
    μ[Y|mβ.comap X] =ᵐ[μ] fun a => ∫ y, y ∂condDistrib Y X μ (X a) :=
  condExp_ae_eq_integral_condDistrib hX hY_int.1.aemeasurable stronglyMeasurable_id hY_int

@[deprecated (since := "2025-01-21")]
alias condexp_ae_eq_integral_condDistrib' := condExp_ae_eq_integral_condDistrib'

open MeasureTheory

theorem _root_.MeasureTheory.AEStronglyMeasurable.comp_snd_map_prod_mk
    {Ω F} {mΩ : MeasurableSpace Ω} (X : Ω → β) {μ : Measure Ω} [TopologicalSpace F] {f : Ω → F}
    (hf : AEStronglyMeasurable f μ) :
    AEStronglyMeasurable (fun x : β × Ω => f x.2) (μ.map fun ω => (X ω, ω)) := by
  refine ⟨fun x => hf.mk f x.2, hf.stronglyMeasurable_mk.comp_measurable measurable_snd, ?_⟩
  suffices h : Measure.QuasiMeasurePreserving Prod.snd (μ.map fun ω ↦ (X ω, ω)) μ from
    Measure.QuasiMeasurePreserving.ae_eq h hf.ae_eq_mk
  refine ⟨measurable_snd, Measure.AbsolutelyContinuous.mk fun s hs hμs => ?_⟩
  rw [Measure.map_apply _ hs]
  swap; · exact measurable_snd
  by_cases hX : AEMeasurable X μ
  · rw [Measure.map_apply_of_aemeasurable]
    · rw [← univ_prod, mk_preimage_prod, preimage_univ, univ_inter, preimage_id']
      exact hμs
    · exact hX.prod_mk aemeasurable_id
    · exact measurable_snd hs
  · rw [Measure.map_of_not_aemeasurable]
    · simp
    · contrapose! hX; exact measurable_fst.comp_aemeasurable hX

theorem _root_.MeasureTheory.Integrable.comp_snd_map_prod_mk
    {Ω} {mΩ : MeasurableSpace Ω} (X : Ω → β) {μ : Measure Ω} {f : Ω → F} (hf_int : Integrable f μ) :
    Integrable (fun x : β × Ω => f x.2) (μ.map fun ω => (X ω, ω)) := by
  by_cases hX : AEMeasurable X μ
  · have hf := hf_int.1.comp_snd_map_prod_mk X (mΩ := mΩ) (mβ := mβ)
    refine ⟨hf, ?_⟩
    rw [hasFiniteIntegral_iff_enorm, lintegral_map' hf.enorm (hX.prod_mk aemeasurable_id)]
    exact hf_int.2
  · rw [Measure.map_of_not_aemeasurable]
    · simp
    · contrapose! hX; exact measurable_fst.comp_aemeasurable hX

theorem aestronglyMeasurable_comp_snd_map_prod_mk_iff {Ω F} {_ : MeasurableSpace Ω}
    [TopologicalSpace F] {X : Ω → β} {μ : Measure Ω} (hX : Measurable X) {f : Ω → F} :
    AEStronglyMeasurable (fun x : β × Ω => f x.2) (μ.map fun ω => (X ω, ω)) ↔
    AEStronglyMeasurable f μ :=
  ⟨fun h => h.comp_measurable (hX.prod_mk measurable_id), fun h => h.comp_snd_map_prod_mk X⟩

theorem integrable_comp_snd_map_prod_mk_iff {Ω} {_ : MeasurableSpace Ω} {X : Ω → β} {μ : Measure Ω}
    (hX : Measurable X) {f : Ω → F} :
    Integrable (fun x : β × Ω => f x.2) (μ.map fun ω => (X ω, ω)) ↔ Integrable f μ :=
  ⟨fun h => h.comp_measurable (hX.prod_mk measurable_id), fun h => h.comp_snd_map_prod_mk X⟩

theorem condExp_ae_eq_integral_condDistrib_id [NormedSpace ℝ F] [CompleteSpace F] {X : Ω → β}
    {μ : Measure Ω} [IsFiniteMeasure μ] (hX : Measurable X) {f : Ω → F} (hf_int : Integrable f μ) :
    μ[f|mβ.comap X] =ᵐ[μ] fun a => ∫ y, f y ∂condDistrib id X μ (X a) :=
  condExp_prod_ae_eq_integral_condDistrib' hX aemeasurable_id (hf_int.comp_snd_map_prod_mk X)

@[deprecated (since := "2025-01-21")]
alias condexp_ae_eq_integral_condDistrib_id := condExp_ae_eq_integral_condDistrib_id

end ProbabilityTheory<|MERGE_RESOLUTION|>--- conflicted
+++ resolved
@@ -96,11 +96,7 @@
 
 theorem _root_.MeasureTheory.StronglyMeasurable.integral_condDistrib (hf : StronglyMeasurable f) :
     StronglyMeasurable (fun x ↦ ∫ y, f (x, y) ∂condDistrib Y X μ x) := by
-<<<<<<< HEAD
-  rw [condDistrib]; exact hf.integral_condKernel
-=======
   rw [condDistrib]; exact hf.integral_kernel_prod_right'
->>>>>>> 1d9f57a8
 
 theorem _root_.MeasureTheory.AEStronglyMeasurable.integral_condDistrib_map
     (hY : AEMeasurable Y μ) (hf : AEStronglyMeasurable f (μ.map fun a => (X a, Y a))) :
