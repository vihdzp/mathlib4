/-
Copyright (c) 2020 Devon Tuma. All rights reserved.
Released under Apache 2.0 license as described in the file LICENSE.
Authors: Johannes Hölzl, Devon Tuma
-/
import Mathlib.Probability.ProbabilityMassFunction.Basic

/-!
# Monad Operations for Probability Mass Functions

This file constructs two operations on `PMF` that give it a monad structure.
`pure a` is the distribution where a single value `a` has probability `1`.
`bind pa pb : PMF β` is the distribution given by sampling `a : α` from `pa : PMF α`,
and then sampling from `pb a : PMF β` to get a final result `b : β`.

`bindOnSupport` generalizes `bind` to allow binding to a partial function,
so that the second argument only needs to be defined on the support of the first argument.

-/


noncomputable section

variable {α β γ : Type*}

open scoped Classical
open NNReal ENNReal

open MeasureTheory

namespace PMF

section Pure

/-- The pure `PMF` is the `PMF` where all the mass lies in one point.
  The value of `pure a` is `1` at `a` and `0` elsewhere. -/
def pure (a : α) : PMF α :=
  ⟨fun a' => if a' = a then 1 else 0, hasSum_ite_eq _ _⟩

variable (a a' : α)

@[simp]
theorem pure_apply : pure a a' = if a' = a then 1 else 0 := rfl

@[simp]
theorem support_pure : (pure a).support = {a} :=
  Set.ext fun a' => by simp [mem_support_iff]

theorem mem_support_pure_iff : a' ∈ (pure a).support ↔ a' = a := by simp

-- @[simp] -- Porting note (#10618): simp can prove this
theorem pure_apply_self : pure a a = 1 :=
  if_pos rfl

theorem pure_apply_of_ne (h : a' ≠ a) : pure a a' = 0 :=
  if_neg h

instance [Inhabited α] : Inhabited (PMF α) :=
  ⟨pure default⟩

section Measure

variable (s : Set α)

@[simp]
theorem toOuterMeasure_pure_apply : (pure a).toOuterMeasure s = if a ∈ s then 1 else 0 := by
  refine (toOuterMeasure_apply (pure a) s).trans ?_
  split_ifs with ha
  · refine (tsum_congr fun b => ?_).trans (tsum_ite_eq a 1)
    exact ite_eq_left_iff.2 fun hb => symm (ite_eq_right_iff.2 fun h => (hb <| h.symm ▸ ha).elim)
  · refine (tsum_congr fun b => ?_).trans tsum_zero
    exact ite_eq_right_iff.2 fun hb => ite_eq_right_iff.2 fun h => (ha <| h ▸ hb).elim

variable [MeasurableSpace α]

/-- The measure of a set under `pure a` is `1` for sets containing `a` and `0` otherwise. -/
@[simp]
theorem toMeasure_pure_apply (hs : MeasurableSet s) :
    (pure a).toMeasure s = if a ∈ s then 1 else 0 :=
  (toMeasure_apply_eq_toOuterMeasure_apply (pure a) s hs).trans (toOuterMeasure_pure_apply a s)

theorem toMeasure_pure : (pure a).toMeasure = Measure.dirac a :=
  Measure.ext fun s hs => by rw [toMeasure_pure_apply a s hs, Measure.dirac_apply' a hs]; rfl

@[simp]
theorem toPMF_dirac [Countable α] [h : MeasurableSingletonClass α] :
    (Measure.dirac a).toPMF = pure a := by
  rw [toPMF_eq_iff_toMeasure_eq, toMeasure_pure]

end Measure

end Pure

section Bind

/-- The monadic bind operation for `PMF`. -/
def bind (p : PMF α) (f : α → PMF β) : PMF β :=
  ⟨fun b => ∑' a, p a * f a b,
    ENNReal.summable.hasSum_iff.2
      (ENNReal.tsum_comm.trans <| by simp only [ENNReal.tsum_mul_left, tsum_coe, mul_one])⟩

variable (p : PMF α) (f : α → PMF β) (g : β → PMF γ)

@[simp]
theorem bind_apply (b : β) : p.bind f b = ∑' a, p a * f a b := rfl

@[simp]
theorem support_bind : (p.bind f).support = ⋃ a ∈ p.support, (f a).support :=
  Set.ext fun b => by simp [mem_support_iff, ENNReal.tsum_eq_zero, not_or]

theorem mem_support_bind_iff (b : β) :
    b ∈ (p.bind f).support ↔ ∃ a ∈ p.support, b ∈ (f a).support := by
  simp only [support_bind, Set.mem_iUnion, Set.mem_setOf_eq, exists_prop]

@[simp]
theorem pure_bind (a : α) (f : α → PMF β) : (pure a).bind f = f a := by
  have : ∀ b a', ite (a' = a) (f a' b) 0 = ite (a' = a) (f a b) 0 := fun b a' => by
    split_ifs with h <;> simp [h]
  ext b
  simp [this]

@[simp]
theorem bind_pure : p.bind pure = p :=
  PMF.ext fun x => (bind_apply _ _ _).trans (_root_.trans
    (tsum_eq_single x fun y hy => by rw [pure_apply_of_ne _ _ hy.symm, mul_zero]) <|
    by rw [pure_apply_self, mul_one])

@[simp]
theorem bind_const (p : PMF α) (q : PMF β) : (p.bind fun _ => q) = q :=
  PMF.ext fun x => by rw [bind_apply, ENNReal.tsum_mul_right, tsum_coe, one_mul]

@[simp]
theorem bind_bind : (p.bind f).bind g = p.bind fun a => (f a).bind g :=
  PMF.ext fun b => by
    simpa only [ENNReal.coe_inj.symm, bind_apply, ENNReal.tsum_mul_left.symm,
      ENNReal.tsum_mul_right.symm, mul_assoc, mul_left_comm, mul_comm] using ENNReal.tsum_comm

theorem bind_comm (p : PMF α) (q : PMF β) (f : α → β → PMF γ) :
    (p.bind fun a => q.bind (f a)) = q.bind fun b => p.bind fun a => f a b :=
  PMF.ext fun b => by
    simpa only [ENNReal.coe_inj.symm, bind_apply, ENNReal.tsum_mul_left.symm,
      ENNReal.tsum_mul_right.symm, mul_assoc, mul_left_comm, mul_comm] using ENNReal.tsum_comm

section Measure

variable (s : Set β)

@[simp]
theorem toOuterMeasure_bind_apply :
    (p.bind f).toOuterMeasure s = ∑' a, p a * (f a).toOuterMeasure s :=
  calc
    (p.bind f).toOuterMeasure s = ∑' b, if b ∈ s then ∑' a, p a * f a b else 0 := by
      simp [toOuterMeasure_apply, Set.indicator_apply]
    _ = ∑' (b) (a), p a * if b ∈ s then f a b else 0 := tsum_congr fun b => by split_ifs <;> simp
    _ = ∑' (a) (b), p a * if b ∈ s then f a b else 0 :=
      (tsum_comm' ENNReal.summable (fun _ => ENNReal.summable) fun _ => ENNReal.summable)
    _ = ∑' a, p a * ∑' b, if b ∈ s then f a b else 0 := tsum_congr fun a => ENNReal.tsum_mul_left
    _ = ∑' a, p a * ∑' b, if b ∈ s then f a b else 0 :=
      (tsum_congr fun a => (congr_arg fun x => p a * x) <| tsum_congr fun b => by split_ifs <;> rfl)
    _ = ∑' a, p a * (f a).toOuterMeasure s :=
      tsum_congr fun a => by simp only [toOuterMeasure_apply, Set.indicator_apply]

/-- The measure of a set under `p.bind f` is the sum over `a : α`
  of the probability of `a` under `p` times the measure of the set under `f a`. -/
@[simp]
theorem toMeasure_bind_apply [MeasurableSpace β] (hs : MeasurableSet s) :
    (p.bind f).toMeasure s = ∑' a, p a * (f a).toMeasure s :=
  (toMeasure_apply_eq_toOuterMeasure_apply (p.bind f) s hs).trans
    ((toOuterMeasure_bind_apply p f s).trans
      (tsum_congr fun a =>
        congr_arg (fun x => p a * x) (toMeasure_apply_eq_toOuterMeasure_apply (f a) s hs).symm))

end Measure

end Bind

instance : Monad PMF where
  pure a := pure a
  bind pa pb := pa.bind pb

section BindOnSupport

/-- Generalized version of `bind` allowing `f` to only be defined on the support of `p`.
  `p.bind f` is equivalent to `p.bindOnSupport (fun a _ ↦ f a)`, see `bindOnSupport_eq_bind`. -/
def bindOnSupport (p : PMF α) (f : ∀ a ∈ p.support, PMF β) : PMF β :=
  ⟨fun b => ∑' a, p a * if h : p a = 0 then 0 else f a h b, ENNReal.summable.hasSum_iff.2 (by
    refine ENNReal.tsum_comm.trans (_root_.trans (tsum_congr fun a => ?_) p.tsum_coe)
    simp_rw [ENNReal.tsum_mul_left]
    split_ifs with h
    · simp only [h, zero_mul]
    · rw [(f a h).tsum_coe, mul_one])⟩

variable {p : PMF α} (f : ∀ a ∈ p.support, PMF β)

@[simp]
theorem bindOnSupport_apply (b : β) :
    p.bindOnSupport f b = ∑' a, p a * if h : p a = 0 then 0 else f a h b := rfl

@[simp]
theorem support_bindOnSupport :
    (p.bindOnSupport f).support = ⋃ (a : α) (h : a ∈ p.support), (f a h).support := by
  refine Set.ext fun b => ?_
  simp only [ENNReal.tsum_eq_zero, not_or, mem_support_iff, bindOnSupport_apply, Ne, not_forall,
    mul_eq_zero, Set.mem_iUnion]
  exact
    ⟨fun hb =>
      let ⟨a, ⟨ha, ha'⟩⟩ := hb
      ⟨a, ha, by simpa [ha] using ha'⟩,
      fun hb =>
      let ⟨a, ha, ha'⟩ := hb
      ⟨a, ⟨ha, by simpa [(mem_support_iff _ a).1 ha] using ha'⟩⟩⟩

theorem mem_support_bindOnSupport_iff (b : β) :
    b ∈ (p.bindOnSupport f).support ↔ ∃ (a : α) (h : a ∈ p.support), b ∈ (f a h).support := by
  simp only [support_bindOnSupport, Set.mem_setOf_eq, Set.mem_iUnion]

/-- `bindOnSupport` reduces to `bind` if `f` doesn't depend on the additional hypothesis. -/
@[simp]
theorem bindOnSupport_eq_bind (p : PMF α) (f : α → PMF β) :
    (p.bindOnSupport fun a _ => f a) = p.bind f := by
  ext b
  have : ∀ a, ite (p a = 0) 0 (p a * f a b) = p a * f a b :=
    fun a => ite_eq_right_iff.2 fun h => h.symm ▸ symm (zero_mul <| f a b)
  simp only [bindOnSupport_apply fun a _ => f a, p.bind_apply f, dite_eq_ite, mul_ite,
    mul_zero, this]

theorem bindOnSupport_eq_zero_iff (b : β) :
    p.bindOnSupport f b = 0 ↔ ∀ (a) (ha : p a ≠ 0), f a ha b = 0 := by
  simp only [bindOnSupport_apply, ENNReal.tsum_eq_zero, mul_eq_zero, or_iff_not_imp_left]
  exact ⟨fun h a ha => Trans.trans (dif_neg ha).symm (h a ha),
    fun h a ha => Trans.trans (dif_neg ha) (h a ha)⟩

@[simp]
theorem pure_bindOnSupport (a : α) (f : ∀ (a' : α) (_ : a' ∈ (pure a).support), PMF β) :
    (pure a).bindOnSupport f = f a ((mem_support_pure_iff a a).mpr rfl) := by
  refine PMF.ext fun b => ?_
  simp only [bindOnSupport_apply, pure_apply]
  refine _root_.trans (tsum_congr fun a' => ?_) (tsum_ite_eq a _)
  by_cases h : a' = a <;> simp [h]

theorem bindOnSupport_pure (p : PMF α) : (p.bindOnSupport fun a _ => pure a) = p := by
  simp only [PMF.bind_pure, PMF.bindOnSupport_eq_bind]

@[simp]
theorem bindOnSupport_bindOnSupport (p : PMF α) (f : ∀ a ∈ p.support, PMF β)
    (g : ∀ b ∈ (p.bindOnSupport f).support, PMF γ) :
    (p.bindOnSupport f).bindOnSupport g =
      p.bindOnSupport fun a ha =>
        (f a ha).bindOnSupport fun b hb =>
          g b ((mem_support_bindOnSupport_iff f b).mpr ⟨a, ha, hb⟩) := by
  refine PMF.ext fun a => ?_
  dsimp only [bindOnSupport_apply]
  simp only [← tsum_dite_right, ENNReal.tsum_mul_left.symm, ENNReal.tsum_mul_right.symm]
  simp only [ENNReal.tsum_eq_zero, dite_eq_left_iff]
  refine ENNReal.tsum_comm.trans (tsum_congr fun a' => tsum_congr fun b => ?_)
  split_ifs with h _ h_1 _ h_2
  any_goals ring1
  · have := h_1 a'
<<<<<<< HEAD
    simp? [h]  at this  says simp only [h, ↓reduceDite, mul_eq_zero, false_or] at this
=======
    simp? [h] at this says simp only [h, ↓reduceDIte, mul_eq_zero, false_or] at this
>>>>>>> 7e5b9c79
    contradiction
  · simp [h_2]

theorem bindOnSupport_comm (p : PMF α) (q : PMF β) (f : ∀ a ∈ p.support, ∀ b ∈ q.support, PMF γ) :
    (p.bindOnSupport fun a ha => q.bindOnSupport (f a ha)) =
      q.bindOnSupport fun b hb => p.bindOnSupport fun a ha => f a ha b hb := by
  apply PMF.ext; rintro c
  simp only [ENNReal.coe_inj.symm, bindOnSupport_apply, ← tsum_dite_right,
    ENNReal.tsum_mul_left.symm, ENNReal.tsum_mul_right.symm]
  refine _root_.trans ENNReal.tsum_comm (tsum_congr fun b => tsum_congr fun a => ?_)
  split_ifs with h1 h2 h2 <;> ring

section Measure

variable (s : Set β)

@[simp]
theorem toOuterMeasure_bindOnSupport_apply :
    (p.bindOnSupport f).toOuterMeasure s =
      ∑' a, p a * if h : p a = 0 then 0 else (f a h).toOuterMeasure s := by
  simp only [toOuterMeasure_apply, Set.indicator_apply, bindOnSupport_apply]
  calc
    (∑' b, ite (b ∈ s) (∑' a, p a * dite (p a = 0) (fun h => 0) fun h => f a h b) 0) =
        ∑' (b) (a), ite (b ∈ s) (p a * dite (p a = 0) (fun h => 0) fun h => f a h b) 0 :=
      tsum_congr fun b => by split_ifs with hbs <;> simp only [eq_self_iff_true, tsum_zero]
    _ = ∑' (a) (b), ite (b ∈ s) (p a * dite (p a = 0) (fun h => 0) fun h => f a h b) 0 :=
      ENNReal.tsum_comm
    _ = ∑' a, p a * ∑' b, ite (b ∈ s) (dite (p a = 0) (fun h => 0) fun h => f a h b) 0 :=
      (tsum_congr fun a => by simp only [← ENNReal.tsum_mul_left, mul_ite, mul_zero])
    _ = ∑' a, p a * dite (p a = 0) (fun h => 0) fun h => ∑' b, ite (b ∈ s) (f a h b) 0 :=
      tsum_congr fun a => by split_ifs with ha <;> simp only [ite_self, tsum_zero, eq_self_iff_true]

/-- The measure of a set under `p.bindOnSupport f` is the sum over `a : α`
  of the probability of `a` under `p` times the measure of the set under `f a _`.
  The additional if statement is needed since `f` is only a partial function. -/
@[simp]
theorem toMeasure_bindOnSupport_apply [MeasurableSpace β] (hs : MeasurableSet s) :
    (p.bindOnSupport f).toMeasure s =
      ∑' a, p a * if h : p a = 0 then 0 else (f a h).toMeasure s := by
  simp only [toMeasure_apply_eq_toOuterMeasure_apply _ _ hs, toOuterMeasure_bindOnSupport_apply]

end Measure

end BindOnSupport

end PMF<|MERGE_RESOLUTION|>--- conflicted
+++ resolved
@@ -256,11 +256,7 @@
   split_ifs with h _ h_1 _ h_2
   any_goals ring1
   · have := h_1 a'
-<<<<<<< HEAD
     simp? [h]  at this  says simp only [h, ↓reduceDite, mul_eq_zero, false_or] at this
-=======
-    simp? [h] at this says simp only [h, ↓reduceDIte, mul_eq_zero, false_or] at this
->>>>>>> 7e5b9c79
     contradiction
   · simp [h_2]
 
