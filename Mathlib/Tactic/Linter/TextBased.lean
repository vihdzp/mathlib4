--- conflicted
+++ resolved
@@ -67,14 +67,6 @@
   /-- Lint against "too broad" imports, such as `Mathlib.Tactic` or any module in `Lake`
   (unless carefully measured) -/
   | broadImport (module : BroadImports)
-<<<<<<< HEAD
-  /-- The current file was too large: this error contains the current number of lines
-  as well as a size limit (slightly larger). On future runs, this linter will allow this file
-  to grow up to this limit.
-  For diagnostic purposes, this may also contain a previous size limit, which is now exceeded.
-  The `longFile` linter implements the line-length check as a syntax linter.
-  This text-based check is present to ensure the limit on files that do not import the linter. -/
-  | fileTooLong (numberLines : ℕ) (newSizeLimit : ℕ) (previousLimit : Option ℕ) : StyleError
   /-- A unicode character was used that isn't recommended -/
   | unwantedUnicode (c : Char)
   /-- Unicode variant selectors are used in a bad way.
@@ -85,9 +77,6 @@
   -/
   | unicodeVariant (s : String) (selector: Option Char) (pos : String.Pos)
 deriving BEq, Repr
-=======
-deriving BEq
->>>>>>> ee3c8402
 
 /-- How to format style errors -/
 inductive ErrorFormat
@@ -131,17 +120,6 @@
       "In the past, importing 'Lake' in mathlib has led to dramatic slow-downs of the linter (see \
       e.g. mathlib4#13779). Please consider carefully if this import is useful and make sure to \
       benchmark it. If this is fine, feel free to allow this linter."
-<<<<<<< HEAD
-  | StyleError.fileTooLong currentSize sizeLimit previousLimit =>
-    match style with
-    | ErrorFormat.github =>
-      if let some n := previousLimit then
-        s!"file contains {currentSize} lines (at most {n} allowed), try to split it up"
-      else
-        s!"file contains {currentSize} lines, try to split it up"
-    | ErrorFormat.exceptionsFile =>
-        s!"{sizeLimit} file contains {currentSize} lines, try to split it up"
-    | ErrorFormat.humanReadable => s!"file contains {currentSize} lines, try to split it up"
   | StyleError.unwantedUnicode c =>
       s!"unicode character '{c}' ({printCodepointHex c}) is not recommended. \
         Consider adding it to the whitelist."
@@ -161,8 +139,6 @@
     | _, _ =>
       s!"unexpected unicode variant-selector at char {pos}: \"{s}\" ({oldHex}). \
         Consider deleting it."
-=======
->>>>>>> ee3c8402
 
 /-- The error code for a given style error. Keep this in sync with `parse?_errorContext` below! -/
 -- FUTURE: we're matching the old codes in `lint-style.py` for compatibility;
@@ -172,12 +148,8 @@
   | StyleError.authors => "ERR_AUT"
   | StyleError.adaptationNote => "ERR_ADN"
   | StyleError.broadImport _ => "ERR_IMP"
-<<<<<<< HEAD
-  | StyleError.fileTooLong _ _ _ => "ERR_NUM_LIN"
   | StyleError.unwantedUnicode _ => "ERR_UNICODE"
   | StyleError.unicodeVariant _ _ _ => "ERR_UNICODE_VARIANT"
-=======
->>>>>>> ee3c8402
 
 /-- Context for a style error: the actual error, the line number in the file we're reading
 and the path to the file. -/
@@ -273,16 +245,6 @@
             some (StyleError.broadImport BroadImports.TacticFolder)
           else
             some (StyleError.broadImport BroadImports.Lake)
-<<<<<<< HEAD
-        | "ERR_NUM_LIN" =>
-          -- Parse the error message in the script. `none` indicates invalid input.
-          match (errorMessage.get? 0, errorMessage.get? 3) with
-          | (some limit, some current) =>
-            match (String.toNat? limit, String.toNat? current) with
-            | (some sizeLimit, some currentSize) =>
-              some (StyleError.fileTooLong currentSize sizeLimit (some sizeLimit))
-            | _ => none
-          | _ => none
         | "ERR_UNICODE" =>
             if let some str := errorMessage.get? 2 then
               if let some c := str.get? ⟨1⟩ then
@@ -292,8 +254,6 @@
         | "ERR_UNICODE_VARIANT" =>
           -- some (StyleError.unicodeVariant _ _ _)
           none --TODO
-=======
->>>>>>> ee3c8402
         | _ => none
       match String.toNat? lineNumber with
       | some n => err.map fun e ↦ (ErrorContext.mk e n path)
@@ -666,6 +626,255 @@
     lineNumber := lineNumber + 1
   return errors
 
+
+namespace unicodeLinter
+
+/-- Hashable instance for use with the unicodeLinter -/
+local instance instHashableChar : Hashable Char where
+  hash c := c.val.toUInt64
+
+def allowedWhitespace := #[' ', '\n']
+
+/-- Printable ASCII characters.
+**excluding** 0x7F ('DEL') -/
+def printableASCII := #[
+'!', '"', '#', '$', '%', '&', '\'', '(', ')', '*', '+', ',', '-',
+'.', '/', '0', '1', '2', '3', '4', '5', '6', '7', '8', '9', ':', ';', '<',
+'=', '>', '?', '@', 'A', 'B', 'C', 'D', 'E', 'F', 'G', 'H', 'I', 'J', 'K',
+'L', 'M', 'N', 'O', 'P', 'Q', 'R', 'S', 'T', 'U', 'V', 'W', 'X', 'Y', 'Z',
+'[', '\\', ']', '^', '_', '`', 'a', 'b', 'c', 'd', 'e', 'f', 'g', 'h', 'i',
+'j', 'k', 'l', 'm', 'n', 'o', 'p', 'q', 'r', 's', 't', 'u', 'v', 'w', 'x',
+'y', 'z', '{', '|', '}', '~'
+]
+
+/--
+Symbols with VSCode extension abbreviation as of Aug. 28, 2024
+
+Taken from abbreviations.json in
+github.com/leanprover/vscode-lean4/blob/97d7d8c382d1549c18b66cd99ab4df0b6634c8f1
+
+Obtained using Julia code:
+```julia
+filter(!isascii, unique( <all text in JSON file> )) |> repr
+```
+And manually **excluding** \quad (U+2001) and Rial (U+FDFC).
+-/
+def withVSCodeAbbrev := #[
+'⦃', '⦄', '⟦', '⟧', '⟨', '⟩', '⟮', '⟯', '‹', '›', '«',
+'»', '⁅', '⁆', '‖', '₊', '⌊', '⌋', '⌈', '⌉', 'α', 'β',
+'χ', '↓', 'ε', 'γ', '∩', 'μ', '¬', '∘', 'Π', '▸', '→',
+'↑', '∨', '×', '⁻', '¹', '∼', '·', '⋆', '¿', '₁', '₂',
+'₃', '₄', '₅', '₆', '₇', '₈', '₉', '₀', '←', 'Ø', '⅋',
+'𝔸', 'ℂ', 'Δ', '𝔽', 'Γ', 'ℍ', '⋂', '𝕂', 'Λ', 'ℕ', 'ℚ',
+'ℝ', 'Σ', '⋃', 'ℤ', '♯', '∶', '∣', '¡', 'δ', 'ζ', 'η',
+'θ', 'ι', 'κ', 'λ', 'ν', 'ξ', 'π', 'ρ', 'ς', 'σ', 'τ',
+'φ', 'ψ', 'ω', 'À', 'Á', 'Â', 'Ã', 'Ä', 'Ç', 'È', 'É',
+'Ê', 'Ë', 'Ì', 'Í', 'Î', 'Ï', 'Ñ', 'Ò', 'Ó', 'Ô', 'Õ',
+'Ö', 'Ù', 'Ú', 'Û', 'Ü', 'Ý', 'à', 'á', 'â', 'ã', 'ä',
+'ç', 'è', 'é', 'ê', 'ë', 'ì', 'í', 'î', 'ï', 'ñ', 'ò',
+'ó', 'ô', 'õ', 'ö', 'ø', 'ù', 'ú', 'û', 'ü', 'ý', 'ÿ',
+'Ł', '∉', '♩', '𐆎', '∌', '∋', '⟹', '♮', '₦', '∇', '≉',
+'№', '⇍', '⇎', '⇏', '⊯', '⊮', '≇', '↗', '≢', '≠', '∄',
+'≱', '≯', '↚', '↮', '≰', '≮', '∤', '∦', '⋠', '⊀', '↛',
+'≄', '≁', '⊈', '⊄', '⋡', '⊁', '⊉', '⊅', '⋬', '⋪', '⋭',
+'⋫', '⊭', '⊬', '↖', '≃', '≖', '≕', '⋝', '⋜', '⊢', '–',
+'∃', '∅', '—', '€', 'ℓ', '≅', '∈', '⊺', '∫', '⨍', '∆',
+'⊓', '⨅', '∞', '↔', 'ı', '≣', '≡', '≗', '⇒', '≋', '≊',
+'≈', '⟶', 'ϩ', '↩', '↪', '₴', 'ͱ', '♥', 'ℏ', '∻', '≔',
+'∺', '∷', '≂', '⊣', '²', '³', '∹', '─', '═', '━', '╌',
+'⊸', '≑', '≐', '∔', '∸', '⋯', '≘', '⟅', '≙', '∧', '∠',
+'∟', 'Å', '∀', 'ᶠ', 'ᵐ', 'ℵ', '⁎', '∗', '≍', '⌶', 'å',
+'æ', '₳', '؋', '∐', '≚', 'ª', 'º', '⊕', 'ᵒ', 'ᵈ', 'ᵃ',
+'ᵖ', '⊖', '⊝', '⊗', '⊘', '⊙', '⊚', '⊜', 'œ', '🛑', 'Ω',
+'℥', 'ο', '∮', '∯', '⨂', '∂', '≛', '≜', '▹', '▿', '⊴',
+'◃', '⊵', '▵', '⬝', '◂', '↞', '↠', '⁀', '∴', '℡', '₸',
+'♪', 'µ', '⁄', '฿', '✝', '⁒', '₡', '℗', '₩', '₱', '‱',
+'₤', '℞', '※', '‽', '℮', '◦', '₮', '⊤', 'ₛ', 'ₐ', 'ᵇ',
+'ₗ', 'ₘ', 'ₚ', '⇨', '￢', '⋖', '⩿', '≝', '°', 'ϯ', '⊡',
+'₫', '⇊', '⇃', '⇂', '↘', '⇘', '₯', '↙', '⇙', '⇵', '↧',
+'⟱', '⇓', '↡', '‡', '⋱', '↯', '◆', '◇', '◈', '⚀', '÷',
+'⋇', '⌀', '♢', '⋄', 'ϝ', '†', 'ℸ', 'ð', '≞', '∡', '↦',
+'♂', '✠', '₼', 'ℐ', '−', '₥', '℧', '⊧', '∓', '≟', '⁇',
+'🛇', '∏', '∝', '≾', '≼', '⋨', '≺', '′', '↣', '𝒫', '£',
+'▰', '▱', '㉐', '¶', '∥', '±', '⟂', 'ᗮ', '‰', '⅌', '₧',
+'⋔', '✂', '≦', '≤', '↝', '↢', '↽', '↼', '⇇', '⇆', '⇋',
+'↭', '⋋', '≲', '⋚', '≶', '⊔', '⟷', '⇔', '⌟', '⟵', '↤',
+'⇚', '⇐', '↜', '⌞', '〚', '≪', '₾', '…', '“', '《', '⧏',
+'◁', '⋦', '≨', '↫', '↬', '✧', '‘', '⋉', '≧', '≥', '„',
+'‚', '₲', 'ϫ', '⋙', '≫', 'ℷ', '⋧', '≩', '≳', '⋗', '⋛',
+'≷', '≴', '⟪', '≵', '⟫', '√', '⊂', '⊃', '⊏', '⊐', '⊆',
+'⊊', '⊇', '⊋', '⨆', '∛', '∜', '≿', '≽', '⋩', '≻', '∑',
+'⤳', '⋢', '⊑', '⋣', '⊒', '□', '⇝', '■', '▣', '▢', '◾',
+'✦', '✶', '✴', '✹', 'ϛ', '₷', '∙', '♠', '∢', '§', 'ϻ',
+'ϡ', 'ϸ', 'ϭ', 'ϣ', '﹨', '∖', '⌣', '•', '◀', 'Τ', 'Θ',
+'Þ', '∪', '‿', '⯑', '⊎', '⊍', '↨', '↕', '⇕', '⇖', '⌜',
+'⇗', '⌝', '⇈', '⇅', '↥', '⟰', '⇑', '↟', 'υ', '↿', '↾',
+'⋀', 'Å', 'Æ', 'Α', '⋁', '⨁', '⨀', '⍟', 'Œ', 'Ω', 'Ο',
+'Ι', 'ℑ', '⨄', '⨃', 'Υ', 'ƛ', 'Ϫ', 'Β', 'Ε', 'Ζ', 'Κ',
+'Μ', 'Ν', 'Ξ', 'Ρ', 'Φ', 'Χ', 'Ψ', '✉', '⋘', '↰', '⊨',
+'⇰', '⊩', '⊫', '⊪', '⋒', '⋓', '¤', '⋞', '⋟', '⋎', '⋏',
+'↶', '↷', '♣', '🚧', 'ᶜ', '∁', '©', '●', '◌', '○', '◯',
+'◎', '↺', '®', '↻', '⊛', 'Ⓢ', '¢', '℃', '₵', '✓', 'ȩ',
+'₢', '☡', '∎', '⧸', '⊹', '⊟', '⊞', '⊠', '¦', '𝔹', 'ℙ',
+'𝟘', '⅀', '𝟚', '𝟙', '𝟜', '𝟛', '𝟞', '𝟝', '𝟠', '𝟟', '𝟬',
+'𝟡', '𝟮', '𝟭', '𝟰', '𝟯', '𝟲', '𝟱', '𝟴', '𝟳', '𝟵', '‣',
+'≏', '☣', '★', '▽', '△', '≬', 'ℶ', '≌', '∵', '‵', '∍',
+'∽', '⋍', '⊼', '☻', '▪', '▾', '▴', '⊥', '⋈', '◫', '⇉',
+'⇄', '⇶', '⇛', '▬', '▭', '⟆', '〛', '☢', '’', '⇁',
+'⇀', '⇌', '≓', '⋌', '₨', '₽', '▷', '”', '⋊', '⥤', '》',
+'½', '¼', '⅓', '⅙', '⅕', '⅟', '⅛', '⅖', '⅔', '⅗', '¾',
+'⅘', '⅜', '⅝', '⅚', '⅞', '⌢', '♀', '℻', 'ϥ', '♭', '≒',
+'ℜ', 'Ϥ', '↱', 'Ϩ', '☹', 'Ϧ', 'Ͱ', 'Ϟ', 'ᵉ', 'ʰ', 'ᵍ',
+'ʲ', 'ⁱ', 'ˡ', 'ᵏ', 'ⁿ', 'ˢ', 'ʳ', 'ᵘ', 'ᵗ', 'ʷ', 'ᵛ',
+'ʸ', 'ˣ', 'ᴬ', 'ᶻ', 'ᴰ', 'ᴮ', 'ᴳ', 'ᴱ', 'ᴵ', 'ᴴ', 'ᴷ',
+'ᴶ', 'ᴹ', 'ᴸ', 'ᴼ', 'ᴺ', 'ᴿ', 'ᴾ', 'ᵁ', 'ᵀ', 'ᵂ', 'ⱽ',
+'⁰', '⁵', '⁴', '⁷', '⁶', '⁹', '⁸', '⁽', '⁾', '⁺', '⁼',
+'ꭟ', 'ᶷ', 'ᶶ', 'ꭝ', 'ꭞ', 'ᶩ', 'ᶪ', 'ꭜ', 'ꟹ', 'ʱ', 'ᶿ',
+'ꟸ', 'ᶭ', 'ᶺ', 'ᶣ', 'ᵚ', 'ᵆ', 'ᶛ', 'ᵎ', 'ᵄ', 'ʵ', 'ᵌ',
+'ʴ', 'ᵔ', 'ᶵ', 'ᶴ', 'ᶾ', 'ᵑ', 'ᶞ', 'ᶼ', 'ᶽ', 'ᶦ', 'ᶹ',
+'ᶰ', 'ᶫ', 'ᶧ', 'ᶸ', 'ᶝ', 'ʶ', 'ᶳ', 'ᵡ', 'ᵊ', 'ᶢ', 'ᶲ',
+'ᵙ', 'ᵝ', 'ᶱ', 'ᶯ', 'ᵕ', 'ᶬ', 'ᶮ', 'ᶥ', 'ᶨ', 'ᶟ', 'ᶤ',
+'ᵠ', 'ˤ', 'ˠ', 'ᵞ', 'ᵅ', 'ᵜ', 'ᵋ', 'ᵓ', 'ᴻ', 'ᴽ', 'ᴯ',
+'ᴲ', '℠', 'ᴭ', '™', 'ₑ', 'ᵢ', 'ₕ', 'ₖ', 'ⱼ', 'ₒ', 'ₙ',
+'ᵣ', 'ₜ', 'ᵥ', 'ᵤ', 'ₓ', '₎', '₌', '₍', '̲', '‼', '₋',
+'Ϻ', '⁉', 'Ϸ', 'Ϡ', 'Ϣ', 'Ϭ', 'Ϛ', '⋑', '⋐', '☺', '𝐁',
+'𝐀', '𝐃', '𝐂', '𝐅', '𝐄', '𝐇', '𝐆', '𝐉', '𝐈', '𝐋', '𝐊',
+'𝐍', '𝐌', '𝐏', '𝐎', '𝐑', '𝐐', '𝐓', '𝐒', '𝐕', '𝐔', '𝐗',
+'𝐖', '𝐘', '𝐙', '𝐛', '𝐚', '𝐝', '𝐜', '𝐟', '𝐞', '𝐡', '𝐠',
+'𝐣', '𝐢', '𝐥', '𝐤', '𝐧', '𝐦', '𝐩', '𝐨', '𝐫', '𝐪', '𝐭',
+'𝐬', '𝐯', '𝐮', '𝐱', '𝐰', '𝐲', '𝐳', '𝐴', '𝐶', '𝐵', '𝐸',
+'𝐷', '𝐺', '𝐹', '𝐼', '𝐻', '𝐾', '𝐽', '𝑀', '𝐿', '𝑂', '𝑁',
+'𝑄', '𝑃', '𝑆', '𝑅', '𝑈', '𝑇', '𝑊', '𝑉', '𝑌', '�', '𝑎',
+'𝑍', '𝑐', '𝑏', '𝑒', '𝑑', '𝑔', '𝑓', '𝑗', '𝑖', '𝑙', '𝑘',
+'𝑛', '𝑚', '𝑝', '𝑜', '𝑟', '𝑞', '𝑡', '𝑠', '𝑣', '𝑢', '𝑥',
+'𝑤', '𝑧', '𝑦', '𝑩', '𝑨', '𝑫', '𝑪', '𝑭', '𝑬', '𝑯', '𝑮',
+'𝑱', '𝑰', '𝑳', '𝑲', '𝑵', '𝑴', '𝑷', '𝑶', '𝑹', '𝑸', '𝑻',
+'𝑺', '𝑽', '𝑼', '𝑿', '𝒁', '𝒀', '𝒃', '𝒂', '𝒅', '𝒄', '𝒇',
+'𝒆', '𝒉', '𝒈', '𝒋', '𝒊', '𝒍', '𝒌', '𝒏', '𝒎', '𝒑', '𝒐',
+'𝒓', '𝒒', '𝒕', '𝒔', '𝒗', '𝒖', '𝒙', '𝒘', '𝒛', '𝒚', 'ℬ',
+'𝒜', '𝒟', '𝒞', 'ℱ', 'ℰ', 'ℋ', '𝒢', '𝒥', 'ℒ', '𝒦', '𝒩',
+'ℳ', '𝒪', 'ℛ', '𝒬', '𝒯', '𝒮', '𝒱', '𝒰', '𝒳', '𝒲', '𝒵',
+'𝒴', '𝒷', '𝒶', '𝒹', '𝒸', '𝒻', 'ℯ', '𝒽', 'ℊ', '𝒿', '𝒾',
+'𝓁', '𝓀', '𝓃', '𝓂', '𝓅', 'ℴ', '𝓇', '𝓆', '𝓉', '𝓈', '𝓋',
+'𝓊', '𝓍', '𝓌', '𝓏', '𝓎', '𝓑', '𝓐', '𝓓', '𝓒', '𝓕', '𝓔',
+'𝓗', '𝓖', '𝓙', '𝓘', '𝓛', '𝓚', '𝓝', '𝓜', '𝓟', '𝓞', '𝓠',
+'𝓣', '𝓢', '𝓥', '𝓤', '𝓧', '𝓦', '𝓩', '𝓨', '𝓫', '𝓪', '𝓭',
+'𝓬', '𝓯', '𝓮', '𝓱', '𝓰', '𝓳', '𝓲', '𝓵', '𝓴', '𝓷', '𝓶',
+'𝓹', '𝓸', '𝓻', '𝓺', '𝓽', '𝓼', '𝓿', '𝓾', '𝔁', '𝔀', '𝔃',
+'𝔂', '𝔅', '𝔄', '𝔇', 'ℭ', '𝔉', '𝔈', 'ℌ', '𝔊', '𝔍', '𝔏',
+'𝔎', '𝔑', '𝔐', '𝔓', '𝔒', '𝔔', '𝔗', '𝔖', '𝔙', '𝔘', '𝔚',
+'ℨ', '𝔜', '𝔟', '𝔞', '𝔡', '𝔠', '𝔣', '𝔢', '𝔥', '𝔤', '𝔧',
+'𝔦', '𝔩', '𝔨', '𝔫', '𝔪', '𝔭', '𝔬', '𝔯', '𝔮', '𝔱', '𝔰',
+'𝔳', '𝔲', '𝔵', '𝔶', '𝔷', '¥', 'ϰ', 'ϱ', 'ϗ', 'ϕ', 'ϖ',
+'⊲', 'ϑ', 'ϐ', '⊳', '⊻', 'ě', 'Ě', 'ď', '⋮', 'Ď', 'Č',
+'č', '₭', 'ϟ', 'Į', 'į', 'K', '⚠', 'ϧ', '≀', '℘', 'Ϯ',
+'Ϝ', 'Ð', 'Η', '≎', '𝔻', '𝔼', '𝔾', '𝕁', '𝕀', '𝕃', '𝕄',
+'𝕆', '𝕋', '𝕊', '𝕍', '𝕌', '𝕏', '𝕎', '𝕐', '𝕓', '𝕒', '𝕕',
+'𝕔', '𝕗', '𝕖', '𝕙', '𝕘', '𝕛', '𝕚', '𝕜', '𝕟', '𝕞', '𝕡',
+'𝕠', '𝕣', '𝕢', '𝕥', '𝕤', '𝕧', '𝕦', '𝕩', '𝕨', '𝕪', '𝕫',
+'⨯', '⨿', 'Ϳ'
+]
+
+/-- Other characters already in Mathlib as of Aug. 28, 2024 -/
+def othersInMathlib := #[
+ '▼', 'c', 'ō', '⏩', '❓',
+'🆕', 'š', 'ř', '⚬', '│', '├', '┌', 'ő',
+'⟍', '̂', 'ᘁ', 'ń', 'ć', '⟋', 'ỳ', 'ầ', '⥥',
+'ł', '◿', '◹', '－', '＼', '◥', '／', '◢', 'Ž', 'ă',
+'И', 'в', 'а', 'н', 'о', 'и', 'ч', 'Š', 'ᴜ', 'ᵧ', '´',
+'ᴄ', 'ꜰ', 'ß', 'ᴢ', 'ᴏ', 'ᴀ', 'ꜱ', 'ɴ', 'ꞯ', 'ʟ',
+'ʜ', 'ᵟ', 'ʙ', 'ᵪ', 'ᵩ', 'ᵦ', 'ᴊ', 'ᴛ', 'ᴡ', 'ᴠ',
+'ɪ', '̀', 'ᴇ', 'ᴍ', 'ʀ', 'ᴅ', 'ɢ', 'ʏ', 'ᴘ', 'ĝ', 'ᵨ',
+'ᴋ', 'ś', '꙳', '𝓡', '𝕝', '𝖣', '⨳']
+
+/- TODO there are more symbols we could use that aren't in this list yet. E.g, see
+ https://en.wikipedia.org/wiki/Mathematical_operators_and_symbols_in_Unicode
+-/
+
+/--
+Hash-set of all unicode characters allowed by the unicodeLinter.
+-/
+def unicodeWhitelist : Lean.HashSet Char := Lean.HashSet.ofArray (
+    allowedWhitespace ++ printableASCII ++ withVSCodeAbbrev ++ othersInMathlib
+    -- #[UnicodeVariant.emoji, UnicodeVariant.text]
+)
+
+/-- Checks if a character is whitelisted.
+Such characters are always allowed by the linter.
+Other characters are examined further and may be allowed under suitable conditions. -/
+def isWhitelisted (c : Char) : Bool := unicodeWhitelist.contains c
+
+/-- Unicode symbols in Mathilb that should always be followed by the emoji-variant selector.
+
+This files leads by example (and is linted), so we cannot add literals for these directly.
+The characters would have to be followed by selectors,
+but character literals cannot contain two characters. -/
+def mathlibEmojiSymbols := #[
+'\u2705', -- ✅️
+'\u274C', -- ❌️
+ -- TODO "missing end of character literal" if written as '\u1F4A5'
+ -- see https://github.com/leanprover/lean4/blob/4eea57841d1012d6c2edab0f270e433d43f92520/src/Lean/Parser/Basic.lean#L709
+.ofNat 0x1F4A5, -- 💥️
+.ofNat 0x1F7E1, -- 🟡️
+.ofNat 0x1F4A1, -- 💡️
+.ofNat 0x1F419, -- 🐙️
+.ofNat 0x1F50D, -- 🔍️
+.ofNat 0x1F389, -- 🎉️
+'\u23F3', -- ⏳️
+.ofNat 0x1F3C1  -- 🏁️
+]
+
+/-- Unicode symbols in mathilb that should always be followed by the text-variant selector -/
+def mathlibTextSymbols : Array Char := #[] -- TODO fix / make complete
+-- TODO maybe #['↗', '↘', '✝', '▼', '▶']
+
+end unicodeLinter
+
+open unicodeLinter in
+/-- Lint a collection of input strings if one of them contains unwanted unicode. -/
+def unicodeLinter : TextbasedLinter := fun lines ↦ Id.run do
+  let mut errors : Array (StyleError × ℕ) := Array.mkEmpty 0
+  let mut lineNumber := 1
+  for line in lines do
+    -- Ensure no bad unicode characters are used
+    let suspiciousCharsIdx := line.findAll (!isWhitelisted ·)
+    -- check if the suspicious character is allowed by special circumstances
+    for pos in suspiciousCharsIdx do
+      -- Note that `pos`, being returned by `findAll`, is a valid position.
+      let previousC := line.get₂ (line.prev pos) -- may be `thisC` if `pos == 0`
+      let thisC := line.get₂ pos
+      -- using '\n' would be proper but we don't want linebreaks in the linter warning output.
+      let nextC := if pos == line.endPos then '\uFFFD' else line.get₂ (line.next pos)
+      -- Ensure specified emojis/text-symbols have the correct variant-selector
+      -- Ensure variant-selectors only appear when there is someting to select
+      if thisC ∈ mathlibEmojiSymbols then
+        if nextC == UnicodeVariant.emoji then
+          continue  -- correct selector, linter does not complain.
+        else
+          errors := errors.push
+            (.unicodeVariant ⟨[thisC, nextC]⟩ UnicodeVariant.emoji pos, lineNumber)
+      else if thisC ∈ mathlibTextSymbols then
+        if nextC == UnicodeVariant.text then
+          continue  -- correct selector, linter does not complain.
+        else
+          errors := errors.push
+            (.unicodeVariant ⟨[thisC, nextC]⟩ UnicodeVariant.text pos, lineNumber)
+      else if thisC == UnicodeVariant.emoji then
+        if previousC ∈ mathlibEmojiSymbols then
+          continue  -- selector correctly applied, linter does not complain.
+        else
+          errors := errors.push (StyleError.unicodeVariant ⟨[thisC]⟩ none pos, lineNumber)
+      else if thisC == UnicodeVariant.text then
+        if previousC ∈ mathlibTextSymbols then
+          continue  -- selector correctly applied, linter does not complain.
+        else
+          errors := errors.push (StyleError.unicodeVariant ⟨[thisC]⟩ none pos, lineNumber)
+      else  -- End of "special circumstances".
+        -- Linter rejects generic non-whitelisted unicode.
+        errors := errors.push (StyleError.unwantedUnicode thisC, lineNumber)
+    lineNumber := lineNumber + 1
+  return errors
+
 /-- All text-based linters registered in this file. -/
 def allLinters : Array TextbasedLinter := #[
     copyrightHeaderLinter, adaptationNoteLinter, broadImportsLinter, unicodeLinter
