/-
Copyright (c) 2022 Mario Carneiro. All rights reserved.
Released under Apache 2.0 license as described in the file LICENSE.
Authors: Mario Carneiro
-/
import Std.Lean.Parser
import Std.Lean.Meta.DiscrTree
import Mathlib.Tactic.NormNum.Result
import Mathlib.Util.Qq

/-!
## `norm_num` core functionality

This file sets up the `norm_num` tactic and the `@[norm_num]` attribute,
which allow for plugging in new normalization functionality around a simp-based driver.
The actual behavior is in `@[norm_num]`-tagged definitions in `Tactic.NormNum.Basic`
and elsewhere.
-/


set_option autoImplicit true

open Lean hiding Rat mkRat
open Lean.Meta Qq Lean.Elab Term

/-- Attribute for identifying `norm_num` extensions. -/
syntax (name := norm_num) "norm_num " term,+ : attr

namespace Mathlib
namespace Meta.NormNum

initialize registerTraceClass `Tactic.norm_num

<<<<<<< HEAD
/-- Assert that an element of a semiring is equal to the coercion of some natural number. -/
structure IsNat [AddMonoidWithOne α] (a : α) (n : ℕ) : Prop where
  /-- The element is equal to the coercion of the natural number. -/
  out : a = n

theorem IsNat.raw_refl (n : ℕ) : IsNat n n := ⟨rfl⟩

/--
A "raw nat cast" is an expression of the form `(Nat.rawCast lit : α)` where `lit` is a raw
natural number literal. These expressions are used by tactics like `ring` to decrease the number
of typeclass arguments required in each use of a number literal at type `α`.
-/
@[simp] def _root_.Nat.rawCast [AddMonoidWithOne α] (n : ℕ) : α := n

theorem IsNat.to_eq [AddMonoidWithOne α] {n} : {a a' : α} → IsNat a n → n = a' → a = a'
  | _, _, ⟨rfl⟩, rfl => rfl

theorem IsNat.to_raw_eq [AddMonoidWithOne α] : IsNat (a : α) n → a = n.rawCast
  | ⟨e⟩ => e

theorem IsNat.of_raw (α) [AddMonoidWithOne α] (n : ℕ) : IsNat (n.rawCast : α) n := ⟨rfl⟩

@[elab_as_elim]
theorem isNat.natElim {p : ℕ → Prop} : {n : ℕ} → {n' : ℕ} → IsNat n n' → p n' → p n
  | _, _, ⟨rfl⟩, h => h

/-- Assert that an element of a ring is equal to the coercion of some integer. -/
structure IsInt [Ring α] (a : α) (n : ℤ) : Prop where
  /-- The element is equal to the coercion of the integer. -/
  out : a = n

/--
A "raw int cast" is an expression of the form:

* `(Nat.rawCast lit : α)` where `lit` is a raw natural number literal
* `(Int.rawCast (Int.negOfNat lit) : α)` where `lit` is a nonzero raw natural number literal

(That is, we only actually use this function for negative integers.) This representation is used by
tactics like `ring` to decrease the number of typeclass arguments required in each use of a number
literal at type `α`.
-/
@[simp] def _root_.Int.rawCast [Ring α] (n : ℤ) : α := n

theorem IsInt.to_isNat {α} [Ring α] : ∀ {a : α} {n}, IsInt a (.ofNat n) → IsNat a n
  | _, _, ⟨rfl⟩ => ⟨by simp⟩

theorem IsNat.to_isInt {α} [Ring α] : ∀ {a : α} {n}, IsNat a n → IsInt a (.ofNat n)
  | _, _, ⟨rfl⟩ => ⟨by simp⟩

theorem IsInt.to_raw_eq [Ring α] : IsInt (a : α) n → a = n.rawCast
  | ⟨e⟩ => e

theorem IsInt.of_raw (α) [Ring α] (n : ℤ) : IsInt (n.rawCast : α) n := ⟨rfl⟩

theorem IsInt.neg_to_eq {α} [Ring α] {n} :
    {a a' : α} → IsInt a (.negOfNat n) → n = a' → a = -a'
  | _, _, ⟨rfl⟩, rfl => by simp [Int.negOfNat_eq, Int.cast_neg]

theorem IsInt.nonneg_to_eq {α} [Ring α] {n}
    {a a' : α} (h : IsInt a (.ofNat n)) (e : n = a') : a = a' := h.to_isNat.to_eq e

/-- Represent an integer as a typed expression. -/
def mkRawIntLit (n : ℤ) : Q(ℤ) :=
  let lit : Q(ℕ) := mkRawNatLit n.natAbs
  if 0 ≤ n then q(.ofNat $lit) else q(.negOfNat $lit)

/-- Extract the integer from a raw integer literal, as produced by
`Mathlib.Meta.NormNum.mkRawIntLit`. -/
def _root_.Lean.Expr.intLit! (e : Expr) : ℤ :=
  if e.isAppOfArity ``Int.ofNat 1 then
    e.appArg!.natLit!
  else if e.isAppOfArity ``Int.negOfNat 1 then
    .negOfNat e.appArg!.natLit!
  else
    panic! "not a raw integer literal"

/-- Extract the raw natlit representing the absolute value of a raw integer literal
(of the type produced by `Mathlib.Meta.NormNum.mkRawIntLit`) along with an equality proof. -/
def rawIntLitNatAbs (n : Q(ℤ)) : (m : Q(ℕ)) × Q(Int.natAbs $n = $m) :=
  if n.isAppOfArity ``Int.ofNat 1 then
    have m : Q(ℕ) := n.appArg!
    ⟨m, show Q(Int.natAbs (Int.ofNat $m) = $m) from q(Int.natAbs_ofNat $m)⟩
  else if n.isAppOfArity ``Int.negOfNat 1 then
    have m : Q(ℕ) := n.appArg!
    ⟨m, show Q(Int.natAbs (Int.negOfNat $m) = $m) from q(Int.natAbs_neg $m)⟩
  else
    panic! "not a raw integer literal"

/-- A shortcut (non)instance for `AddMonoidWithOne ℕ` to shrink generated proofs. -/
def instAddMonoidWithOneNat : AddMonoidWithOne ℕ := inferInstance

/-- A shortcut (non)instance for `Ring ℤ` to shrink generated proofs. -/
def instRingInt : Ring ℤ := inferInstance

/--
Assert that an element of a ring is equal to `num / denom`
(and `denom` is invertible so that this makes sense).
We will usually also have `num` and `denom` coprime,
although this is not part of the definition.
-/
inductive IsRat [Ring α] (a : α) (num : ℤ) (denom : ℕ) : Prop
  | mk (inv : Invertible (denom : α)) (eq : a = num * ⅟(denom : α))

/--
Assert that an element of a semiring is equal to `num / denom`
(and `denom` is invertible so that this makes sense).
We will usually also have `num` and `denom` coprime,
although this is not part of the definition.
-/
inductive IsNNRat [Semiring α] (a : α) (num : ℕ) (denom : ℕ) : Prop
  | mk (inv : Invertible (denom : α)) (eq : a = num * ⅟(denom : α))

/--
A "raw rat cast" is an expression of the form:

* `(Nat.rawCast lit : α)` where `lit` is a raw natural number literal
* `(Int.rawCast (Int.negOfNat lit) : α)` where `lit` is a nonzero raw natural number literal
* `(Rat.rawCast n d : α)` where `n` is a raw int cast, `d` is a raw nat cast, and `d` is not 1 or 0.

This representation is used by tactics like `ring` to decrease the number of typeclass arguments
required in each use of a number literal at type `α`.
-/
@[simp]
def _root_.Rat.rawCast [DivisionRing α] (n : ℤ) (d : ℕ) : α := n / d

@[simp]
def _root_.NNRat.rawCast [DivisionSemiring α] (n : ℕ) (d : ℕ) : α := n / d

theorem IsNNRat.to_isNat {α} [Semiring α] : ∀ {a : α} {n}, IsNNRat a (n) (nat_lit 1) → IsNat a n
  | _, _, ⟨inv, rfl⟩ => have := @invertibleOne α _; ⟨by
    convert mul_one _
    convert (rfl : ⅟(1 : α) = _)
    · rw [Nat.cast_one]
    · rw [invOf_one]⟩

theorem IsRat.to_isNNRat {α} [Ring α] : ∀ {a : α} {n d}, IsRat a (.ofNat n) (d) → IsNNRat a n d
  | _, _, _, ⟨inv, rfl⟩ => have := @invertibleOne α _; ⟨inv, by simp⟩

theorem IsNat.to_isNNRat {α} [Semiring α] : ∀ {a : α} {n}, IsNat a n → IsNNRat a (n) (nat_lit 1)
  | _, _, ⟨rfl⟩ => ⟨⟨1, by simp, by simp⟩, by simp⟩

theorem IsNNRat.to_isRat {α} [Ring α] : ∀ {a : α} {n d}, IsNNRat a n d → IsRat a (.ofNat n) d
  | _, _, _, ⟨inv, rfl⟩ => have := @invertibleOne α _; ⟨inv, by simp⟩

theorem IsRat.to_isInt {α} [Ring α] : ∀ {a : α} {n}, IsRat a n (nat_lit 1) → IsInt a n
  | _, _, ⟨inv, rfl⟩ => have := @invertibleOne α _; ⟨by simp⟩

theorem IsInt.to_isRat {α} [Ring α] : ∀ {a : α} {n}, IsInt a n → IsRat a n (nat_lit 1)
  | _, _, ⟨rfl⟩ => ⟨⟨1, by simp, by simp⟩, by simp⟩

theorem IsNNRat.to_raw_eq [DivisionSemiring α] : ∀ {a}, IsNNRat (a : α) n d → a = NNRat.rawCast n d
  | _, ⟨inv, rfl⟩ => by simp [div_eq_mul_inv]

theorem IsRat.to_raw_eq [DivisionRing α] : ∀ {a}, IsRat (a : α) n d → a = Rat.rawCast n d
  | _, ⟨inv, rfl⟩ => by simp [div_eq_mul_inv]

theorem IsRat.neg_to_eq {α} [DivisionRing α] {n d} :
    {a n' d' : α} → IsRat a (.negOfNat n) d → n = n' → d = d' → a = -(n' / d')
  | _, _, _, ⟨_, rfl⟩, rfl, rfl => by simp [div_eq_mul_inv]

theorem IsNNRat.to_eq {α} [DivisionSemiring α] {n d} :
    {a n' d' : α} → IsNNRat a n d → n = n' → d = d' → a = n' / d'
  | _, _, _, ⟨_, rfl⟩, rfl, rfl => by simp [div_eq_mul_inv]

theorem IsNNRat.of_raw (α) [DivisionSemiring α] (n : ℕ) (d : ℕ)
    (h : (d : α) ≠ 0) : IsNNRat (NNRat.rawCast n d : α) n d :=
  have := invertibleOfNonzero h
  ⟨this, by simp [div_eq_mul_inv]⟩

theorem IsRat.of_raw (α) [DivisionRing α] (n : ℤ) (d : ℕ)
    (h : (d : α) ≠ 0) : IsRat (Rat.rawCast n d : α) n d :=
  have := invertibleOfNonzero h
  ⟨this, by simp [div_eq_mul_inv]⟩

theorem IsNNRat.den_nz {α} [DivisionSemiring α] {a n d} : IsNNRat (a : α) n d → (d : α) ≠ 0
  | ⟨_, _⟩ => nonzero_of_invertible (d : α)

theorem IsRat.den_nz {α} [DivisionRing α] {a n d} : IsRat (a : α) n d → (d : α) ≠ 0
  | ⟨_, _⟩ => nonzero_of_invertible (d : α)

/-- Represent an integer as a typed expression. -/
def mkRawRatLit (q : ℚ) : Q(ℚ) :=
  let nlit : Q(ℤ) := mkRawIntLit q.num
  let dlit : Q(ℕ) := mkRawNatLit q.den
  q(mkRat $nlit $dlit)

/-- A shortcut (non)instance for `Ring ℚ` to shrink generated proofs. -/
def instRingRat : Ring ℚ := inferInstance

/-- A shortcut (non)instance for `DivisionRing ℚ` to shrink generated proofs. -/
def instDivisionRingRat : DivisionRing ℚ := inferInstance

/-- The result of `norm_num` running on an expression `x` of type `α`.
Untyped version of `Result`. -/
inductive Result' where
  /-- Untyped version of `Result.isBool`. -/
  | isBool (val : Bool) (proof : Expr)
  /-- Untyped version of `Result.isNat`. -/
  | isNat (inst lit proof : Expr)
  /-- Untyped version of `Result.isNegNat`. -/
  | isNegNat (inst lit proof : Expr)
  /-- Untyped version of `Result.isRat`. -/
  | isNNRat (inst : Expr) (q : { q : ℚ // 0 ≤ q }) (n d proof : Expr)
  /-- Untyped version of `Result.isNegNNRat`. -/
  | isNegNNRat (inst : Expr) (q : Rat) (n d proof : Expr)
  deriving Inhabited

section
set_option linter.unusedVariables false

/-- The result of `norm_num` running on an expression `x` of type `α`. -/
@[nolint unusedArguments] def Result {α : Q(Type u)} (x : Q($α)) := Result'

instance : Inhabited (Result x) := inferInstanceAs (Inhabited Result')

/-- The result is `proof : x`, where `x` is a (true) proposition. -/
@[match_pattern, inline] def Result.isTrue {x : Q(Prop)} :
    ∀ (proof : Q($x)), @Result _ (q(Prop) : Q(Type)) x := Result'.isBool true

/-- The result is `proof : ¬x`, where `x` is a (false) proposition. -/
@[match_pattern, inline] def Result.isFalse {x : Q(Prop)} :
    ∀ (proof : Q(¬$x)), @Result _ (q(Prop) : Q(Type)) x := Result'.isBool false

/-- The result is `lit : ℕ` (a raw nat literal) and `proof : isNat x lit`. -/
@[match_pattern, inline] def Result.isNat {α : Q(Type u)} {x : Q($α)} :
    ∀ (inst : Q(AddMonoidWithOne $α) := by assumption) (lit : Q(ℕ)) (proof : Q(IsNat $x $lit)),
      Result x := Result'.isNat

/-- The result is `-lit` where `lit` is a raw nat literal
and `proof : isInt x (.negOfNat lit)`. -/
@[match_pattern, inline] def Result.isNegNat {α : Q(Type u)} {x : Q($α)} :
    ∀ (inst : Q(Ring $α) := by assumption) (lit : Q(ℕ)) (proof : Q(IsInt $x (.negOfNat $lit))),
      Result x := Result'.isNegNat

/-- The result is `proof : isRat x n d`, where `n` is either `.ofNat lit` or `.negOfNat lit`
with `lit` a raw nat literal and `d` is a raw nat literal (not 0 or 1),
and `q` is the value of `n / d`. -/
@[match_pattern, inline] def Result.isNNRat {α : Q(Type u)} {x : Q($α)} :
    ∀ (inst : Q(DivisionSemiring $α) := by assumption) (q : { q : ℚ // 0 ≤ q }) (n : Q(ℕ)) (d : Q(ℕ))
      (proof : Q(IsNNRat $x $n $d)), Result x := Result'.isNNRat

/-- The result is `proof : isRat x n d`, where `n` is either `.ofNat lit` or `.negOfNat lit`
with `lit` a raw nat literal and `d` is a raw nat literal (not 0 or 1),
and `q` is the value of `n / d`. -/
@[match_pattern, inline] def Result.isNegNNRat {α : Q(Type u)} {x : Q($α)} :
    ∀ (inst : Q(DivisionRing $α) := by assumption) (q : Rat) (n : Q(ℕ)) (d : Q(ℕ))
      (proof : Q(IsRat $x (.negOfNat $n) $d)), Result x := Result'.isNegNNRat

/-- A shortcut (non)instance for `AddMonoidWithOne α` from `Ring α` to shrink generated proofs. -/
def instAddMonoidWithOne [Ring α] : AddMonoidWithOne α := inferInstance

/-- A shortcut (non)instance for `AddMonoidWithOne α` from `DivisionRing α` to shrink generated
proofs. -/
def instAddMonoidWithOne' [DivisionRing α] : AddMonoidWithOne α := inferInstance

/-- A shortcut (non)instance for `Ring α` from `DivisionRing α` to shrink generated proofs. -/
def instRing [DivisionRing α] : Ring α := inferInstance

/-- The result is `z : ℤ` and `proof : isNat x z`. -/
-- Note the independent arguments `z : Q(ℤ)` and `n : ℤ`.
-- We ensure these are "the same" when calling.
def Result.isInt {α : Q(Type u)} {x : Q($α)} (inst : Q(Ring $α) := by assumption)
    (z : Q(ℤ)) (n : ℤ) (proof : Q(IsInt $x $z)) : Result x :=
  have lit : Q(ℕ) := z.appArg!
  if 0 ≤ n then
    let proof : Q(IsInt $x (.ofNat $lit)) := proof
    .isNat q(instAddMonoidWithOne) lit q(IsInt.to_isNat $proof)
  else
    .isNegNat inst lit proof

/-- The result is `q : ℚ` and `proof : isRat x q`. -/
-- Note the independent arguments `q : Q(ℚ)` and `n : ℚ`.
-- We ensure these are "the same" when calling.
def Result.isRat {α : Q(Type u)} {x : Q($α)} (inst : Q(DivisionRing $α) := by assumption)
    (q : ℚ) (n : Q(ℤ)) (d : Q(ℕ)) (proof : Q(IsRat $x $n $d)) : Result x :=
  have lit : Q(ℕ) := n.appArg!
  if hq : 0 ≤ q then
    let proof : Q(IsRat $x (.ofNat $lit) $d) := proof
    .isNNRat q(DivisionRing.toDivisionSemiring) ⟨q, hq⟩ lit d q(IsRat.to_isNNRat $proof)
  else
    .isNegNNRat inst q lit d proof

/-- Returns the rational number that is the result of `norm_num` evaluation. -/
def Result.toRat : Result e → Option Rat
  | .isBool .. => none
  | .isNat _ lit _ => some lit.natLit!
  | .isNegNat _ lit _ => some (-lit.natLit!)
  | .isNNRat _ q .. => some q
  | .isNegNNRat _ q .. => some q

end

/-- Convert `undef` to `none` to make an `LOption` into an `Option`. -/
def _root_.Lean.LOption.toOption {α} : Lean.LOption α → Option α
  | .some a => some a
  | _ => none

/-- Helper function to synthesize a typed `AddMonoidWithOne α` expression. -/
def inferAddMonoidWithOne (α : Q(Type u)) : MetaM Q(AddMonoidWithOne $α) :=
  return ← synthInstanceQ (q(AddMonoidWithOne $α) : Q(Type u)) <|>
    throwError "not an AddMonoidWithOne"

/-- Helper function to synthesize a typed `Semiring α` expression. -/
def inferSemiring (α : Q(Type u)) : MetaM Q(Semiring $α) :=
  return ← synthInstanceQ (q(Semiring $α) : Q(Type u)) <|> throwError "not a semiring"

/-- Helper function to synthesize a typed `Ring α` expression. -/
def inferRing (α : Q(Type u)) : MetaM Q(Ring $α) :=
  return ← synthInstanceQ (q(Ring $α) : Q(Type u)) <|> throwError "not a ring"

/-- Helper function to synthesize a typed `DivisionRing α` expression. -/
def inferDivisionRing (α : Q(Type u)) : MetaM Q(DivisionRing $α) :=
  return ← synthInstanceQ (q(DivisionRing $α) : Q(Type u)) <|> throwError "not a division ring"

/-- Helper function to synthesize a typed `OrderedSemiring α` expression. -/
def inferOrderedSemiring (α : Q(Type u)) : MetaM Q(OrderedSemiring $α) :=
  return ← synthInstanceQ (q(OrderedSemiring $α) : Q(Type u)) <|>
    throwError "not an ordered semiring"

/-- Helper function to synthesize a typed `OrderedRing α` expression. -/
def inferOrderedRing (α : Q(Type u)) : MetaM Q(OrderedRing $α) :=
  return ← synthInstanceQ (q(OrderedRing $α) : Q(Type u)) <|> throwError "not an ordered ring"

/-- Helper function to synthesize a typed `LinearOrderedField α` expression. -/
def inferLinearOrderedField (α : Q(Type u)) : MetaM Q(LinearOrderedField $α) :=
  return ← synthInstanceQ (q(LinearOrderedField $α) : Q(Type u)) <|>
    throwError "not a linear ordered field"

/-- Helper function to synthesize a typed `CharZero α` expression given `Ring α`. -/
def inferCharZeroOfRing {α : Q(Type u)} (_i : Q(Ring $α) := by with_reducible assumption) :
    MetaM Q(CharZero $α) :=
  return ← synthInstanceQ (q(CharZero $α) : Q(Prop)) <|>
    throwError "not a characteristic zero ring"

/-- Helper function to synthesize a typed `CharZero α` expression given `Ring α`, if it exists. -/
def inferCharZeroOfRing? {α : Q(Type u)} (_i : Q(Ring $α) := by with_reducible assumption) :
    MetaM (Option Q(CharZero $α)) :=
  return (← trySynthInstanceQ (q(CharZero $α) : Q(Prop))).toOption

/-- Helper function to synthesize a typed `CharZero α` expression given `AddMonoidWithOne α`. -/
def inferCharZeroOfAddMonoidWithOne {α : Q(Type u)}
    (_i : Q(AddMonoidWithOne $α) := by with_reducible assumption) : MetaM Q(CharZero $α) :=
  return ← synthInstanceQ (q(CharZero $α) : Q(Prop)) <|>
    throwError "not a characteristic zero AddMonoidWithOne"

/-- Helper function to synthesize a typed `CharZero α` expression given `AddMonoidWithOne α`, if it
exists. -/
def inferCharZeroOfAddMonoidWithOne? {α : Q(Type u)}
    (_i : Q(AddMonoidWithOne $α) := by with_reducible assumption) :
      MetaM (Option Q(CharZero $α)) :=
  return (← trySynthInstanceQ (q(CharZero $α) : Q(Prop))).toOption

/-- Helper function to synthesize a typed `CharZero α` expression given `DivisionRing α`. -/
def inferCharZeroOfDivisionRing {α : Q(Type u)}
    (_i : Q(DivisionRing $α) := by with_reducible assumption) : MetaM Q(CharZero $α) :=
  return ← synthInstanceQ (q(CharZero $α) : Q(Prop)) <|>
    throwError "not a characteristic zero division ring"

/-- Helper function to synthesize a typed `OfScientific α` expression given `DivisionRing α`. -/
def inferOfScientific (α : Q(Type u)) : MetaM Q(OfScientific $α) :=
  return ← synthInstanceQ (q(OfScientific $α) : Q(Type u)) <|>
    throwError "does not support scientific notation"

/-- Helper function to synthesize a typed `CharZero α` expression given `DivisionRing α`, if it
exists. -/
def inferCharZeroOfDivisionRing? {α : Q(Type u)}
    (_i : Q(DivisionRing $α) := by with_reducible assumption) : MetaM (Option Q(CharZero $α)) :=
  return (← trySynthInstanceQ (q(CharZero $α) : Q(Prop))).toOption

/-- Helper function to synthesize a typed `RatCast α` expression. -/
def inferRatCast (α : Q(Type u)) : MetaM Q(RatCast $α) :=
  return ← synthInstanceQ (q(RatCast $α) : Q(Type u)) <|> throwError "does not support a rat cast"

/--
Extract from a `Result` the integer value (as both a term and an expression),
and the proof that the original expression is equal to this integer.
-/
def Result.toInt {α : Q(Type u)} {e : Q($α)} (_i : Q(Ring $α) := by with_reducible assumption) :
    Result e → Option (ℤ × (lit : Q(ℤ)) × Q(IsInt $e $lit))
  | .isNat _ lit proof => do
    have proof : Q(@IsNat _ instAddMonoidWithOne $e $lit) := proof
    pure ⟨lit.natLit!, q(.ofNat $lit), q(($proof).to_isInt)⟩
  | .isNegNat _ lit proof => pure ⟨-lit.natLit!, q(.negOfNat $lit), proof⟩
  | _ => failure

/--
Extract from a `Result` the rational value (as both a term and an expression),
and the proof that the original expression is equal to this rational number.
-/
def Result.toRat' {α : Q(Type u)} {e : Q($α)}
    (_i : Q(DivisionRing $α) := by with_reducible assumption) :
    Result e → Option (ℚ × (n : Q(ℤ)) × (d : Q(ℕ)) × Q(IsRat $e $n $d))
  | .isBool .. => none
  | .isNat _ lit proof =>
    have proof : Q(@IsNat _ instAddMonoidWithOne $e $lit) := proof
    some ⟨lit.natLit!, q(.ofNat $lit), q(nat_lit 1), q(($proof).to_isNNRat.to_isRat)⟩
  | .isNegNat _ lit proof =>
    have proof : Q(@IsInt _ DivisionRing.toRing $e (.negOfNat $lit)) := proof
    some ⟨-lit.natLit!, q(.negOfNat $lit), q(nat_lit 1),
      (q(@IsInt.to_isRat _ DivisionRing.toRing _ _ $proof) : Expr)⟩
  | .isNNRat _ q n d proof => some ⟨q, n, d, proof⟩
  | .isNegNNRat _ q n d proof => some ⟨q, n, d, proof⟩

instance : ToMessageData (Result x) where
  toMessageData
  | .isBool true proof => m!"isTrue ({proof})"
  | .isBool false proof => m!"isFalse ({proof})"
  | .isNat _ lit proof => m!"isNat {lit} ({proof})"
  | .isNegNat _ lit proof => m!"isNegNat {lit} ({proof})"
  | .isNNRat _ q _ _ proof => m!"isNNRat {q} ({proof})"
  | .isNegNNRat _ q _ _ proof => m!"isNegNNRat {q} ({proof})"

/--
Given a `NormNum.Result e` (which uses `IsNat`, `IsInt`, `IsRat` to express equality to a rational
numeral), converts it to an equality `e = Nat.rawCast n`, `e = Int.rawCast n`, or
`e = Rat.rawCast n d` to a raw cast expression, so it can be used for rewriting.
-/
def Result.toRawEq {α : Q(Type u)} {e : Q($α)} : Result e → (e' : Q($α)) × Q($e = $e')
  | .isBool false p =>
    have e : Q(Prop) := e; have p : Q(¬$e) := p
    ⟨(q(False) : Expr), (q(eq_false $p) : Expr)⟩
  | .isBool true p =>
    have e : Q(Prop) := e; have p : Q($e) := p
    ⟨(q(True) : Expr), (q(eq_true $p) : Expr)⟩
  | .isNat _ lit p => ⟨q(Nat.rawCast $lit), q(IsNat.to_raw_eq $p)⟩
  | .isNegNat _ lit p => ⟨q(Int.rawCast (.negOfNat $lit)), q(IsInt.to_raw_eq $p)⟩
  | .isNNRat _ _ n d p => ⟨q(NNRat.rawCast $n $d), q(IsNNRat.to_raw_eq $p)⟩
  | .isNegNNRat _ _ n d p => ⟨q(Rat.rawCast (.negOfNat $n) $d), q(IsRat.to_raw_eq $p)⟩

/--
`Result.toRawEq` but providing an integer. Given a `NormNum.Result e` for something known to be an
integer (which uses `IsNat` or `IsInt` to express equality to an integer numeral), converts it to
an equality `e = Nat.rawCast n` or `e = Int.rawCast n` to a raw cast expression, so it can be used
for rewriting. Gives `none` if not an integer.
-/
def Result.toRawIntEq {α : Q(Type u)} {e : Q($α)} : Result e →
    Option (ℤ × (e' : Q($α)) × Q($e = $e'))
  | .isNat _ lit p => some ⟨lit.natLit!, q(Nat.rawCast $lit), q(IsNat.to_raw_eq $p)⟩
  | .isNegNat _ lit p => some ⟨-lit.natLit!, q(Int.rawCast (.negOfNat $lit)), q(IsInt.to_raw_eq $p)⟩
  | .isNNRat _ .. | .isNegNNRat _ ..  | .isBool .. => none

/-- Constructs a `Result` out of a raw nat cast. Assumes `e` is a raw nat cast expression. -/
def Result.ofRawNat {α : Q(Type u)} (e : Q($α)) : Result e := Id.run do
  let .app (.app _ (sα : Q(AddMonoidWithOne $α))) (lit : Q(ℕ)) := e | panic! "not a raw nat cast"
  .isNat sα lit (q(IsNat.of_raw $α $lit) : Expr)

/-- Constructs a `Result` out of a raw int cast.
Assumes `e` is a raw int cast expression denoting `n`. -/
def Result.ofRawInt {α : Q(Type u)} (n : ℤ) (e : Q($α)) : Result e :=
  if 0 ≤ n then
    Result.ofRawNat e
  else Id.run do
    let .app (.app _ (rα : Q(Ring $α))) (.app _ (lit : Q(ℕ))) := e | panic! "not a raw int cast"
    .isNegNat rα lit (q(IsInt.of_raw $α (.negOfNat $lit)) : Expr)

/-- Constructs a `Result` out of a raw rat cast.
Assumes `e` is a raw rat cast expression denoting `n`. -/
def Result.ofRawNNRat
    {α : Q(Type u)} (q : {q : ℚ // 0 ≤ q}) (e : Q($α)) (hyp : Option Expr := none) : Result e :=
  if q.val.den = 1 then
    Result.ofRawInt q.val.num e
  else Id.run do
    let .app (.app (.app _ (dα : Q(DivisionSemiring $α))) (n : Q(ℕ))) (d : Q(ℕ)) := e
      | panic! "not a raw rat cast"
    let hyp : Q(($d : $α) ≠ 0) := hyp.get!
    .isNNRat dα q n d (q(IsNNRat.of_raw $α $n $d $hyp) : Expr)

/-- Constructs a `Result` out of a raw rat cast.
Assumes `e` is a raw rat cast expression denoting `n`. -/
def Result.ofRawRat {α : Q(Type u)} (q : ℚ) (e : Q($α)) (hyp : Option Expr := none) : Result e :=
  if q.den = 1 then
    Result.ofRawInt q.num e
  else if hq : 0 ≤ q then
    Result.ofRawNNRat ⟨q, hq⟩ e
  else Id.run do
    let .app (.app (.app _ (dα : Q(DivisionRing $α))) (.app _ (n : Q(ℕ)))) (d : Q(ℕ)) := e
      | panic! "not a raw rat cast"
    let hyp : Q(($d : $α) ≠ 0) := hyp.get!
    .isNegNNRat dα q n d (q(IsRat.of_raw $α (.negOfNat $n) $d $hyp) : Expr)

/-- The result depends on whether `q : ℚ` happens to be an integer, in which case the result is
`.isInt ..` whereas otherwise it's `.isRat ..`. -/
def Result.isRat' {α : Q(Type u)} {x : Q($α)} (inst : Q(DivisionRing $α) := by assumption)
    (q : Rat) (n : Q(ℤ)) (d : Q(ℕ)) (proof : Q(IsRat $x $n $d)) : Result x :=
  if q.den = 1 then
    have proof : Q(IsRat $x $n (nat_lit 1)) := proof
    .isInt q(DivisionRing.toRing) n q.num q(IsRat.to_isInt $proof)
  else
    .isRat inst q n d proof

/-- Returns the rational number that is the result of `norm_num` evaluation, along with a proof
that the denominator is nonzero in the `isRat` case. -/
def Result.toRatNZ : Result e → Option (Rat × Option Expr)
  | .isBool .. => none
  | .isNat _ lit _ => some (lit.natLit!, none)
  | .isNegNat _ lit _ => some (-lit.natLit!, none)
  | .isNNRat _ q _ _ p => some (q, q(IsNNRat.den_nz $p))
  | .isNegNNRat _ q _ _ p => some (q, q(IsRat.den_nz $p))

/--
Constructs an `ofNat` application `a'` with the canonical instance, together with a proof that
the instance is equal to the result of `Nat.cast` on the given `AddMonoidWithOne` instance.

This function is performance-critical, as many higher level tactics have to construct numerals.
So rather than using typeclass search we hardcode the (relatively small) set of solutions
to the typeclass problem.
-/
def mkOfNat (α : Q(Type u)) (_sα : Q(AddMonoidWithOne $α)) (lit : Q(ℕ)) :
    MetaM ((a' : Q($α)) × Q($lit = $a')) := do
  if α.isConstOf ``Nat then
    let a' : Q(ℕ) := q(OfNat.ofNat $lit : ℕ)
    pure ⟨a', (q(Eq.refl $a') : Expr)⟩
  else if α.isConstOf ``Int then
    let a' : Q(ℤ) := q(OfNat.ofNat $lit : ℤ)
    pure ⟨a', (q(Eq.refl $a') : Expr)⟩
  else if α.isConstOf ``Rat then
    let a' : Q(ℚ) := q(OfNat.ofNat $lit : ℚ)
    pure ⟨a', (q(Eq.refl $a') : Expr)⟩
  else
    let some n := lit.natLit? | failure
    match n with
    | 0 => pure ⟨q(0 : $α), (q(Nat.cast_zero (R := $α)) : Expr)⟩
    | 1 => pure ⟨q(1 : $α), (q(Nat.cast_one (R := $α)) : Expr)⟩
    | k+2 =>
      let k : Q(ℕ) := mkRawNatLit k
      let _x : Q(Nat.AtLeastTwo $lit) :=
        (q(instNatAtLeastTwo (n := $k)) : Expr)
      let a' : Q($α) := q(OfNat.ofNat $lit)
      pure ⟨a', (q(Eq.refl $a') : Expr)⟩

/-- Convert a `Result` to a `Simp.Result`. -/
def Result.toSimpResult {α : Q(Type u)} {e : Q($α)} : Result e → MetaM Simp.Result
  | r@(.isBool ..) => let ⟨expr, proof?⟩ := r.toRawEq; pure { expr, proof? }
  | .isNat sα lit p => do
    let ⟨a', pa'⟩ ← mkOfNat α sα lit
    return { expr := a', proof? := q(IsNat.to_eq $p $pa') }
  | .isNegNat _rα lit p => do
    let ⟨a', pa'⟩ ← mkOfNat α q(AddCommMonoidWithOne.toAddMonoidWithOne) lit
    return { expr := q(-$a'), proof? := q(IsInt.neg_to_eq $p $pa') }
  | .isNNRat _ _ n d p => do
    have lit : Q(ℕ) := n.appArg!
    let p : Q(IsNNRat $e $lit $d) := p
    let ⟨n', pn'⟩ ← mkOfNat α q(AddCommMonoidWithOne.toAddMonoidWithOne) lit
    let ⟨d', pd'⟩ ← mkOfNat α q(AddCommMonoidWithOne.toAddMonoidWithOne) d
    return { expr := q($n' / $d'), proof? := q(IsNNRat.to_eq $p $pn' $pd') }
  | .isNegNNRat _ _ n d p => do
    have lit : Q(ℕ) := n.appArg!
    let p : Q(IsRat $e (.negOfNat $lit) $d) := p
    let ⟨n', pn'⟩ ← mkOfNat α q(AddCommMonoidWithOne.toAddMonoidWithOne) lit
    let ⟨d', pd'⟩ ← mkOfNat α q(AddCommMonoidWithOne.toAddMonoidWithOne) d
    return { expr := q(-($n' / $d')), proof? := q(IsRat.neg_to_eq $p $pn' $pd') }

=======
>>>>>>> 8ca0042c
/--
An extension for `norm_num`.
-/
structure NormNumExt where
  /-- The extension should be run in the `pre` phase when used as simp plugin. -/
  pre := true
  /-- The extension should be run in the `post` phase when used as simp plugin. -/
  post := true
  /-- Attempts to prove an expression is equal to some explicit number of the relevant type. -/
  eval {α : Q(Type u)} (e : Q($α)) : MetaM (Result e)
  /-- The name of the `norm_num` extension. -/
  name : Name := by exact decl_name%

/-- Read a `norm_num` extension from a declaration of the right type. -/
def mkNormNumExt (n : Name) : ImportM NormNumExt := do
  let { env, opts, .. } ← read
  IO.ofExcept <| unsafe env.evalConstCheck NormNumExt opts ``NormNumExt n

/-- Each `norm_num` extension is labelled with a collection of patterns
which determine the expressions to which it should be applied. -/
abbrev Entry := Array (Array DiscrTree.Key) × Name

/-- The state of the `norm_num` extension environment -/
structure NormNums where
  /-- The tree of `norm_num` extensions. -/
  tree   : DiscrTree NormNumExt := {}
  /-- Erased `norm_num`s. -/
  erased  : PHashSet Name := {}
  deriving Inhabited

/-- Configuration for `DiscrTree`. -/
def discrTreeConfig : WhnfCoreConfig := {}

/-- Environment extensions for `norm_num` declarations -/
initialize normNumExt : ScopedEnvExtension Entry (Entry × NormNumExt) NormNums ←
  -- we only need this to deduplicate entries in the DiscrTree
  have : BEq NormNumExt := ⟨fun _ _ ↦ false⟩
  /- Insert `v : NormNumExt` into the tree `dt` on all key sequences given in `kss`. -/
  let insert kss v dt := kss.foldl (fun dt ks ↦ dt.insertCore ks v discrTreeConfig) dt
  registerScopedEnvExtension {
    mkInitial := pure {}
    ofOLeanEntry := fun _ e@(_, n) ↦ return (e, ← mkNormNumExt n)
    toOLeanEntry := (·.1)
    addEntry := fun { tree, erased } ((kss, n), ext) ↦
      { tree := insert kss ext tree, erased := erased.erase n }
  }

/-- Run each registered `norm_num` extension on an expression, returning a `NormNum.Result`. -/
def derive {α : Q(Type u)} (e : Q($α)) (post := false) : MetaM (Result e) := do
  if e.isNatLit then
    let lit : Q(ℕ) := e
    return .isNat (q(instAddMonoidWithOneNat) : Q(AddMonoidWithOne ℕ))
      lit (q(IsNat.raw_refl $lit) : Expr)
  profileitM Exception "norm_num" (← getOptions) do
    let s ← saveState
    let normNums := normNumExt.getState (← getEnv)
    let arr ← normNums.tree.getMatch e discrTreeConfig
    for ext in arr do
      if (bif post then ext.post else ext.pre) && ! normNums.erased.contains ext.name then
        try
          let new ← withReducibleAndInstances <| ext.eval e
          trace[Tactic.norm_num] "{ext.name}:\n{e} ==> {new}"
          return new
        catch err =>
          trace[Tactic.norm_num] "{e} failed: {err.toMessageData}"
          s.restore
    throwError "{e}: no norm_nums apply"

/-- Run each registered `norm_num` extension on a typed expression `e : α`,
returning a typed expression `lit : ℕ`, and a proof of `isNat e lit`. -/
def deriveNat {α : Q(Type u)} (e : Q($α))
    (_inst : Q(AddMonoidWithOne $α) := by with_reducible assumption) :
    MetaM ((lit : Q(ℕ)) × Q(IsNat $e $lit)) := do
  let .isNat _ lit proof ← derive e | failure
  pure ⟨lit, proof⟩

/-- Run each registered `norm_num` extension on a typed expression `e : α`,
returning a typed expression `lit : ℤ`, and a proof of `IsInt e lit` in expression form. -/
def deriveInt {α : Q(Type u)} (e : Q($α))
    (_inst : Q(Ring $α) := by with_reducible assumption) :
    MetaM ((lit : Q(ℤ)) × Q(IsInt $e $lit)) := do
  let some ⟨_, lit, proof⟩ := (← derive e).toInt | failure
  pure ⟨lit, proof⟩

/-- Run each registered `norm_num` extension on a typed expression `e : α`,
returning a rational number, typed expressions `n : ℚ` and `d : ℚ` for the numerator and
denominator, and a proof of `IsRat e n d` in expression form. -/
def deriveRat {α : Q(Type u)} (e : Q($α))
    (_inst : Q(DivisionRing $α) := by with_reducible assumption) :
    MetaM (ℚ × (n : Q(ℤ)) × (d : Q(ℕ)) × Q(IsRat $e $n $d)) := do
  let some res := (← derive e).toRat' | failure
  pure res

/-- Run each registered `norm_num` extension on a typed expression `p : Prop`,
and returning the truth or falsity of `p' : Prop` from an equivalence `p ↔ p'`. -/
def deriveBool (p : Q(Prop)) : MetaM ((b : Bool) × BoolResult p b) := do
  let .isBool b prf ← derive (α := (q(Prop) : Q(Type))) p | failure
  pure ⟨b, prf⟩

/-- Run each registered `norm_num` extension on a typed expression `p : Prop`,
and returning the truth or falsity of `p' : Prop` from an equivalence `p ↔ p'`. -/
def deriveBoolOfIff (p p' : Q(Prop)) (hp : Q($p ↔ $p')) :
    MetaM ((b : Bool) × BoolResult p' b) := do
  let ⟨b, pb⟩ ← deriveBool p
  match b with
  | true  => return ⟨true, q(Iff.mp $hp $pb)⟩
  | false => return ⟨false, q((Iff.not $hp).mp $pb)⟩

/-- Run each registered `norm_num` extension on an expression,
returning a `Simp.Result`. -/
def eval (e : Expr) (post := false) : MetaM Simp.Result := do
  if e.isExplicitNumber then return { expr := e }
  let ⟨_, _, e⟩ ← inferTypeQ' e
  (← derive e post).toSimpResult

/-- Erases a name marked `norm_num` by adding it to the state's `erased` field and
  removing it from the state's list of `Entry`s. -/
def NormNums.eraseCore (d : NormNums) (declName : Name) : NormNums :=
 { d with erased := d.erased.insert declName }

/--
  Erase a name marked as a `norm_num` attribute.

  Check that it does in fact have the `norm_num` attribute by making sure it names a `NormNumExt`
  found somewhere in the state's tree, and is not erased.
-/
def NormNums.erase [Monad m] [MonadError m] (d : NormNums) (declName : Name) : m NormNums := do
  unless d.tree.values.any (·.name == declName) && ! d.erased.contains declName
  do
    throwError "'{declName}' does not have [norm_num] attribute"
  return d.eraseCore declName

initialize registerBuiltinAttribute {
  name := `norm_num
  descr := "adds a norm_num extension"
  applicationTime := .afterCompilation
  add := fun declName stx kind ↦ match stx with
    | `(attr| norm_num $es,*) => do
      let env ← getEnv
      unless (env.getModuleIdxFor? declName).isNone do
        throwError "invalid attribute 'norm_num', declaration is in an imported module"
      if (IR.getSorryDep env declName).isSome then return -- ignore in progress definitions
      let ext ← mkNormNumExt declName
      let keys ← MetaM.run' <| es.getElems.mapM fun stx ↦ do
        let e ← TermElabM.run' <| withSaveInfoContext <| withAutoBoundImplicit <|
          withReader ({ · with ignoreTCFailures := true }) do
            let e ← elabTerm stx none
            let (_, _, e) ← lambdaMetaTelescope (← mkLambdaFVars (← getLCtx).getFVars e)
            return e
        DiscrTree.mkPath e discrTreeConfig
      normNumExt.add ((keys, declName), ext) kind
    | _ => throwUnsupportedSyntax
  erase := fun declName => do
    let s := normNumExt.getState (← getEnv)
    let s ← s.erase declName
    modifyEnv fun env => normNumExt.modifyState env fun _ => s
}

/-- A simp plugin which calls `NormNum.eval`. -/
def tryNormNum? (post := false) (e : Expr) : SimpM (Option Simp.Step) := do
  try return some (.done (← eval e post))
  catch _ => return none

variable (ctx : Simp.Context) (useSimp := true) in
mutual
  /-- A discharger which calls `norm_num`. -/
  partial def discharge (e : Expr) : SimpM (Option Expr) := do (← deriveSimp e).ofTrue

  /-- A `Methods` implementation which calls `norm_num`. -/
  partial def methods : Simp.Methods :=
    if useSimp then {
      pre := fun e ↦ do
        Simp.andThen (← Simp.preDefault e discharge) tryNormNum?
      post := fun e ↦ do
        Simp.andThen (← Simp.postDefault e discharge) (tryNormNum? (post := true))
      discharge? := discharge
    } else {
      pre := fun e ↦ Simp.andThen (.visit { expr := e }) tryNormNum?
      post := fun e ↦ Simp.andThen (.visit { expr := e }) (tryNormNum? (post := true))
      discharge? := discharge
    }

  /-- Traverses the given expression using simp and normalises any numbers it finds. -/
  partial def deriveSimp (e : Expr) : MetaM Simp.Result :=
    (·.1) <$> Simp.main e ctx (methods := methods)
end

-- FIXME: had to inline a bunch of stuff from `simpGoal` here
/--
The core of `norm_num` as a tactic in `MetaM`.

* `g`: The goal to simplify
* `ctx`: The simp context, constructed by `mkSimpContext` and
  containing any additional simp rules we want to use
* `fvarIdsToSimp`: The selected set of hypotheses used in the location argument
* `simplifyTarget`: true if the target is selected in the location argument
* `useSimp`: true if we used `norm_num` instead of `norm_num1`
-/
def normNumAt (g : MVarId) (ctx : Simp.Context) (fvarIdsToSimp : Array FVarId)
    (simplifyTarget := true) (useSimp := true) :
    MetaM (Option (Array FVarId × MVarId)) := g.withContext do
  g.checkNotAssigned `norm_num
  let mut g := g
  let mut toAssert := #[]
  let mut replaced := #[]
  for fvarId in fvarIdsToSimp do
    let localDecl ← fvarId.getDecl
    let type ← instantiateMVars localDecl.type
    let ctx := { ctx with simpTheorems := ctx.simpTheorems.eraseTheorem (.fvar localDecl.fvarId) }
    let r ← deriveSimp ctx useSimp type
    match r.proof? with
    | some _ =>
      let some (value, type) ← applySimpResultToProp g (mkFVar fvarId) type r
        | return none
      toAssert := toAssert.push { userName := localDecl.userName, type, value }
    | none =>
      if r.expr.isConstOf ``False then
        g.assign (← mkFalseElim (← g.getType) (mkFVar fvarId))
        return none
      g ← g.replaceLocalDeclDefEq fvarId r.expr
      replaced := replaced.push fvarId
  if simplifyTarget then
    let res ← g.withContext do
      let target ← instantiateMVars (← g.getType)
      let r ← deriveSimp ctx useSimp target
      let some proof ← r.ofTrue
        | some <$> applySimpResultToTarget g target r
      g.assign proof
      pure none
    let some gNew := res | return none
    g := gNew
  let (fvarIdsNew, gNew) ← g.assertHypotheses toAssert
  let toClear := fvarIdsToSimp.filter fun fvarId ↦ !replaced.contains fvarId
  let gNew ← gNew.tryClearMany toClear
  return some (fvarIdsNew, gNew)

open Tactic in
/-- Constructs a simp context from the simp argument syntax. -/
def getSimpContext (args : Syntax) (simpOnly := false) :
    TacticM Simp.Context := do
  let simpTheorems ←
    if simpOnly then simpOnlyBuiltins.foldlM (·.addConst ·) {} else getSimpTheorems
  let mut { ctx, starArg } ← elabSimpArgs args[0] (eraseLocal := false) (kind := .simp)
    { simpTheorems := #[simpTheorems], congrTheorems := ← getSimpCongrTheorems }
  unless starArg do return ctx
  let mut simpTheorems := ctx.simpTheorems
  for h in ← getPropHyps do
    unless simpTheorems.isErased (.fvar h) do
      simpTheorems ← simpTheorems.addTheorem (.fvar h) (← h.getDecl).toExpr
  pure { ctx with simpTheorems }

open Elab.Tactic in
/--
Elaborates a call to `norm_num only? [args]` or `norm_num1`.
* `args`: the `(simpArgs)?` syntax for simp arguments
* `loc`: the `(location)?` syntax for the optional location argument
* `simpOnly`: true if `only` was used in `norm_num`
* `useSimp`: false if `norm_num1` was used, in which case only the structural parts
  of `simp` will be used, not any of the post-processing that `simp only` does without lemmas
-/
-- FIXME: had to inline a bunch of stuff from `mkSimpContext` and `simpLocation` here
def elabNormNum (args : Syntax) (loc : Syntax)
    (simpOnly := false) (useSimp := true) : TacticM Unit := do
  let ctx ← getSimpContext args (!useSimp || simpOnly)
  let g ← getMainGoal
  let res ← match expandOptLocation loc with
  | .targets hyps simplifyTarget => normNumAt g ctx (← getFVarIds hyps) simplifyTarget useSimp
  | .wildcard => normNumAt g ctx (← g.getNondepPropHyps) (simplifyTarget := true) useSimp
  match res with
  | none => replaceMainGoal []
  | some (_, g) => replaceMainGoal [g]

end Meta.NormNum

namespace Tactic
open Lean.Parser.Tactic Meta.NormNum

/--
Normalize numerical expressions. Supports the operations `+` `-` `*` `/` `⁻¹` `^` and `%`
over numerical types such as `ℕ`, `ℤ`, `ℚ`, `ℝ`, `ℂ` and some general algebraic types,
and can prove goals of the form `A = B`, `A ≠ B`, `A < B` and `A ≤ B`, where `A` and `B` are
numerical expressions. It also has a relatively simple primality prover.
-/
elab (name := normNum) "norm_num" only:&" only"? args:(simpArgs ?) loc:(location ?) : tactic =>
  elabNormNum args loc (simpOnly := only.isSome) (useSimp := true)

/-- Basic version of `norm_num` that does not call `simp`. -/
elab (name := normNum1) "norm_num1" loc:(location ?) : tactic =>
  elabNormNum mkNullNode loc (simpOnly := true) (useSimp := false)

open Lean Elab Tactic

@[inherit_doc normNum1] syntax (name := normNum1Conv) "norm_num1" : conv

/-- Elaborator for `norm_num1` conv tactic. -/
@[tactic normNum1Conv] def elabNormNum1Conv : Tactic := fun _ ↦ withMainContext do
  let ctx ← getSimpContext mkNullNode true
  Conv.applySimpResult (← deriveSimp ctx (← instantiateMVars (← Conv.getLhs)) (useSimp := false))

@[inherit_doc normNum] syntax (name := normNumConv) "norm_num" &" only"? (simpArgs)? : conv

/-- Elaborator for `norm_num` conv tactic. -/
@[tactic normNumConv] def elabNormNumConv : Tactic := fun stx ↦ withMainContext do
  let ctx ← getSimpContext stx[2] !stx[1].isNone
  Conv.applySimpResult (← deriveSimp ctx (← instantiateMVars (← Conv.getLhs)) (useSimp := true))

/--
The basic usage is `#norm_num e`, where `e` is an expression,
which will print the `norm_num` form of `e`.

Syntax: `#norm_num` (`only`)? (`[` simp lemma list `]`)? `:`? expression

This accepts the same options as the `#simp` command.
You can specify additional simp lemmas as usual, for example using `#norm_num [f, g] : e`.
(The colon is optional but helpful for the parser.)
The `only` restricts `norm_num` to using only the provided lemmas, and so
`#norm_num only : e` behaves similarly to `norm_num1`.

Unlike `norm_num`, this command does not fail when no simplifications are made.

`#norm_num` understands local variables, so you can use them to introduce parameters.
-/
macro (name := normNumCmd) "#norm_num" o:(&" only")?
    args:(Parser.Tactic.simpArgs)? " :"? ppSpace e:term : command =>
  `(command| #conv norm_num $[only%$o]? $(args)? => $e)<|MERGE_RESOLUTION|>--- conflicted
+++ resolved
@@ -31,561 +31,6 @@
 
 initialize registerTraceClass `Tactic.norm_num
 
-<<<<<<< HEAD
-/-- Assert that an element of a semiring is equal to the coercion of some natural number. -/
-structure IsNat [AddMonoidWithOne α] (a : α) (n : ℕ) : Prop where
-  /-- The element is equal to the coercion of the natural number. -/
-  out : a = n
-
-theorem IsNat.raw_refl (n : ℕ) : IsNat n n := ⟨rfl⟩
-
-/--
-A "raw nat cast" is an expression of the form `(Nat.rawCast lit : α)` where `lit` is a raw
-natural number literal. These expressions are used by tactics like `ring` to decrease the number
-of typeclass arguments required in each use of a number literal at type `α`.
--/
-@[simp] def _root_.Nat.rawCast [AddMonoidWithOne α] (n : ℕ) : α := n
-
-theorem IsNat.to_eq [AddMonoidWithOne α] {n} : {a a' : α} → IsNat a n → n = a' → a = a'
-  | _, _, ⟨rfl⟩, rfl => rfl
-
-theorem IsNat.to_raw_eq [AddMonoidWithOne α] : IsNat (a : α) n → a = n.rawCast
-  | ⟨e⟩ => e
-
-theorem IsNat.of_raw (α) [AddMonoidWithOne α] (n : ℕ) : IsNat (n.rawCast : α) n := ⟨rfl⟩
-
-@[elab_as_elim]
-theorem isNat.natElim {p : ℕ → Prop} : {n : ℕ} → {n' : ℕ} → IsNat n n' → p n' → p n
-  | _, _, ⟨rfl⟩, h => h
-
-/-- Assert that an element of a ring is equal to the coercion of some integer. -/
-structure IsInt [Ring α] (a : α) (n : ℤ) : Prop where
-  /-- The element is equal to the coercion of the integer. -/
-  out : a = n
-
-/--
-A "raw int cast" is an expression of the form:
-
-* `(Nat.rawCast lit : α)` where `lit` is a raw natural number literal
-* `(Int.rawCast (Int.negOfNat lit) : α)` where `lit` is a nonzero raw natural number literal
-
-(That is, we only actually use this function for negative integers.) This representation is used by
-tactics like `ring` to decrease the number of typeclass arguments required in each use of a number
-literal at type `α`.
--/
-@[simp] def _root_.Int.rawCast [Ring α] (n : ℤ) : α := n
-
-theorem IsInt.to_isNat {α} [Ring α] : ∀ {a : α} {n}, IsInt a (.ofNat n) → IsNat a n
-  | _, _, ⟨rfl⟩ => ⟨by simp⟩
-
-theorem IsNat.to_isInt {α} [Ring α] : ∀ {a : α} {n}, IsNat a n → IsInt a (.ofNat n)
-  | _, _, ⟨rfl⟩ => ⟨by simp⟩
-
-theorem IsInt.to_raw_eq [Ring α] : IsInt (a : α) n → a = n.rawCast
-  | ⟨e⟩ => e
-
-theorem IsInt.of_raw (α) [Ring α] (n : ℤ) : IsInt (n.rawCast : α) n := ⟨rfl⟩
-
-theorem IsInt.neg_to_eq {α} [Ring α] {n} :
-    {a a' : α} → IsInt a (.negOfNat n) → n = a' → a = -a'
-  | _, _, ⟨rfl⟩, rfl => by simp [Int.negOfNat_eq, Int.cast_neg]
-
-theorem IsInt.nonneg_to_eq {α} [Ring α] {n}
-    {a a' : α} (h : IsInt a (.ofNat n)) (e : n = a') : a = a' := h.to_isNat.to_eq e
-
-/-- Represent an integer as a typed expression. -/
-def mkRawIntLit (n : ℤ) : Q(ℤ) :=
-  let lit : Q(ℕ) := mkRawNatLit n.natAbs
-  if 0 ≤ n then q(.ofNat $lit) else q(.negOfNat $lit)
-
-/-- Extract the integer from a raw integer literal, as produced by
-`Mathlib.Meta.NormNum.mkRawIntLit`. -/
-def _root_.Lean.Expr.intLit! (e : Expr) : ℤ :=
-  if e.isAppOfArity ``Int.ofNat 1 then
-    e.appArg!.natLit!
-  else if e.isAppOfArity ``Int.negOfNat 1 then
-    .negOfNat e.appArg!.natLit!
-  else
-    panic! "not a raw integer literal"
-
-/-- Extract the raw natlit representing the absolute value of a raw integer literal
-(of the type produced by `Mathlib.Meta.NormNum.mkRawIntLit`) along with an equality proof. -/
-def rawIntLitNatAbs (n : Q(ℤ)) : (m : Q(ℕ)) × Q(Int.natAbs $n = $m) :=
-  if n.isAppOfArity ``Int.ofNat 1 then
-    have m : Q(ℕ) := n.appArg!
-    ⟨m, show Q(Int.natAbs (Int.ofNat $m) = $m) from q(Int.natAbs_ofNat $m)⟩
-  else if n.isAppOfArity ``Int.negOfNat 1 then
-    have m : Q(ℕ) := n.appArg!
-    ⟨m, show Q(Int.natAbs (Int.negOfNat $m) = $m) from q(Int.natAbs_neg $m)⟩
-  else
-    panic! "not a raw integer literal"
-
-/-- A shortcut (non)instance for `AddMonoidWithOne ℕ` to shrink generated proofs. -/
-def instAddMonoidWithOneNat : AddMonoidWithOne ℕ := inferInstance
-
-/-- A shortcut (non)instance for `Ring ℤ` to shrink generated proofs. -/
-def instRingInt : Ring ℤ := inferInstance
-
-/--
-Assert that an element of a ring is equal to `num / denom`
-(and `denom` is invertible so that this makes sense).
-We will usually also have `num` and `denom` coprime,
-although this is not part of the definition.
--/
-inductive IsRat [Ring α] (a : α) (num : ℤ) (denom : ℕ) : Prop
-  | mk (inv : Invertible (denom : α)) (eq : a = num * ⅟(denom : α))
-
-/--
-Assert that an element of a semiring is equal to `num / denom`
-(and `denom` is invertible so that this makes sense).
-We will usually also have `num` and `denom` coprime,
-although this is not part of the definition.
--/
-inductive IsNNRat [Semiring α] (a : α) (num : ℕ) (denom : ℕ) : Prop
-  | mk (inv : Invertible (denom : α)) (eq : a = num * ⅟(denom : α))
-
-/--
-A "raw rat cast" is an expression of the form:
-
-* `(Nat.rawCast lit : α)` where `lit` is a raw natural number literal
-* `(Int.rawCast (Int.negOfNat lit) : α)` where `lit` is a nonzero raw natural number literal
-* `(Rat.rawCast n d : α)` where `n` is a raw int cast, `d` is a raw nat cast, and `d` is not 1 or 0.
-
-This representation is used by tactics like `ring` to decrease the number of typeclass arguments
-required in each use of a number literal at type `α`.
--/
-@[simp]
-def _root_.Rat.rawCast [DivisionRing α] (n : ℤ) (d : ℕ) : α := n / d
-
-@[simp]
-def _root_.NNRat.rawCast [DivisionSemiring α] (n : ℕ) (d : ℕ) : α := n / d
-
-theorem IsNNRat.to_isNat {α} [Semiring α] : ∀ {a : α} {n}, IsNNRat a (n) (nat_lit 1) → IsNat a n
-  | _, _, ⟨inv, rfl⟩ => have := @invertibleOne α _; ⟨by
-    convert mul_one _
-    convert (rfl : ⅟(1 : α) = _)
-    · rw [Nat.cast_one]
-    · rw [invOf_one]⟩
-
-theorem IsRat.to_isNNRat {α} [Ring α] : ∀ {a : α} {n d}, IsRat a (.ofNat n) (d) → IsNNRat a n d
-  | _, _, _, ⟨inv, rfl⟩ => have := @invertibleOne α _; ⟨inv, by simp⟩
-
-theorem IsNat.to_isNNRat {α} [Semiring α] : ∀ {a : α} {n}, IsNat a n → IsNNRat a (n) (nat_lit 1)
-  | _, _, ⟨rfl⟩ => ⟨⟨1, by simp, by simp⟩, by simp⟩
-
-theorem IsNNRat.to_isRat {α} [Ring α] : ∀ {a : α} {n d}, IsNNRat a n d → IsRat a (.ofNat n) d
-  | _, _, _, ⟨inv, rfl⟩ => have := @invertibleOne α _; ⟨inv, by simp⟩
-
-theorem IsRat.to_isInt {α} [Ring α] : ∀ {a : α} {n}, IsRat a n (nat_lit 1) → IsInt a n
-  | _, _, ⟨inv, rfl⟩ => have := @invertibleOne α _; ⟨by simp⟩
-
-theorem IsInt.to_isRat {α} [Ring α] : ∀ {a : α} {n}, IsInt a n → IsRat a n (nat_lit 1)
-  | _, _, ⟨rfl⟩ => ⟨⟨1, by simp, by simp⟩, by simp⟩
-
-theorem IsNNRat.to_raw_eq [DivisionSemiring α] : ∀ {a}, IsNNRat (a : α) n d → a = NNRat.rawCast n d
-  | _, ⟨inv, rfl⟩ => by simp [div_eq_mul_inv]
-
-theorem IsRat.to_raw_eq [DivisionRing α] : ∀ {a}, IsRat (a : α) n d → a = Rat.rawCast n d
-  | _, ⟨inv, rfl⟩ => by simp [div_eq_mul_inv]
-
-theorem IsRat.neg_to_eq {α} [DivisionRing α] {n d} :
-    {a n' d' : α} → IsRat a (.negOfNat n) d → n = n' → d = d' → a = -(n' / d')
-  | _, _, _, ⟨_, rfl⟩, rfl, rfl => by simp [div_eq_mul_inv]
-
-theorem IsNNRat.to_eq {α} [DivisionSemiring α] {n d} :
-    {a n' d' : α} → IsNNRat a n d → n = n' → d = d' → a = n' / d'
-  | _, _, _, ⟨_, rfl⟩, rfl, rfl => by simp [div_eq_mul_inv]
-
-theorem IsNNRat.of_raw (α) [DivisionSemiring α] (n : ℕ) (d : ℕ)
-    (h : (d : α) ≠ 0) : IsNNRat (NNRat.rawCast n d : α) n d :=
-  have := invertibleOfNonzero h
-  ⟨this, by simp [div_eq_mul_inv]⟩
-
-theorem IsRat.of_raw (α) [DivisionRing α] (n : ℤ) (d : ℕ)
-    (h : (d : α) ≠ 0) : IsRat (Rat.rawCast n d : α) n d :=
-  have := invertibleOfNonzero h
-  ⟨this, by simp [div_eq_mul_inv]⟩
-
-theorem IsNNRat.den_nz {α} [DivisionSemiring α] {a n d} : IsNNRat (a : α) n d → (d : α) ≠ 0
-  | ⟨_, _⟩ => nonzero_of_invertible (d : α)
-
-theorem IsRat.den_nz {α} [DivisionRing α] {a n d} : IsRat (a : α) n d → (d : α) ≠ 0
-  | ⟨_, _⟩ => nonzero_of_invertible (d : α)
-
-/-- Represent an integer as a typed expression. -/
-def mkRawRatLit (q : ℚ) : Q(ℚ) :=
-  let nlit : Q(ℤ) := mkRawIntLit q.num
-  let dlit : Q(ℕ) := mkRawNatLit q.den
-  q(mkRat $nlit $dlit)
-
-/-- A shortcut (non)instance for `Ring ℚ` to shrink generated proofs. -/
-def instRingRat : Ring ℚ := inferInstance
-
-/-- A shortcut (non)instance for `DivisionRing ℚ` to shrink generated proofs. -/
-def instDivisionRingRat : DivisionRing ℚ := inferInstance
-
-/-- The result of `norm_num` running on an expression `x` of type `α`.
-Untyped version of `Result`. -/
-inductive Result' where
-  /-- Untyped version of `Result.isBool`. -/
-  | isBool (val : Bool) (proof : Expr)
-  /-- Untyped version of `Result.isNat`. -/
-  | isNat (inst lit proof : Expr)
-  /-- Untyped version of `Result.isNegNat`. -/
-  | isNegNat (inst lit proof : Expr)
-  /-- Untyped version of `Result.isRat`. -/
-  | isNNRat (inst : Expr) (q : { q : ℚ // 0 ≤ q }) (n d proof : Expr)
-  /-- Untyped version of `Result.isNegNNRat`. -/
-  | isNegNNRat (inst : Expr) (q : Rat) (n d proof : Expr)
-  deriving Inhabited
-
-section
-set_option linter.unusedVariables false
-
-/-- The result of `norm_num` running on an expression `x` of type `α`. -/
-@[nolint unusedArguments] def Result {α : Q(Type u)} (x : Q($α)) := Result'
-
-instance : Inhabited (Result x) := inferInstanceAs (Inhabited Result')
-
-/-- The result is `proof : x`, where `x` is a (true) proposition. -/
-@[match_pattern, inline] def Result.isTrue {x : Q(Prop)} :
-    ∀ (proof : Q($x)), @Result _ (q(Prop) : Q(Type)) x := Result'.isBool true
-
-/-- The result is `proof : ¬x`, where `x` is a (false) proposition. -/
-@[match_pattern, inline] def Result.isFalse {x : Q(Prop)} :
-    ∀ (proof : Q(¬$x)), @Result _ (q(Prop) : Q(Type)) x := Result'.isBool false
-
-/-- The result is `lit : ℕ` (a raw nat literal) and `proof : isNat x lit`. -/
-@[match_pattern, inline] def Result.isNat {α : Q(Type u)} {x : Q($α)} :
-    ∀ (inst : Q(AddMonoidWithOne $α) := by assumption) (lit : Q(ℕ)) (proof : Q(IsNat $x $lit)),
-      Result x := Result'.isNat
-
-/-- The result is `-lit` where `lit` is a raw nat literal
-and `proof : isInt x (.negOfNat lit)`. -/
-@[match_pattern, inline] def Result.isNegNat {α : Q(Type u)} {x : Q($α)} :
-    ∀ (inst : Q(Ring $α) := by assumption) (lit : Q(ℕ)) (proof : Q(IsInt $x (.negOfNat $lit))),
-      Result x := Result'.isNegNat
-
-/-- The result is `proof : isRat x n d`, where `n` is either `.ofNat lit` or `.negOfNat lit`
-with `lit` a raw nat literal and `d` is a raw nat literal (not 0 or 1),
-and `q` is the value of `n / d`. -/
-@[match_pattern, inline] def Result.isNNRat {α : Q(Type u)} {x : Q($α)} :
-    ∀ (inst : Q(DivisionSemiring $α) := by assumption) (q : { q : ℚ // 0 ≤ q }) (n : Q(ℕ)) (d : Q(ℕ))
-      (proof : Q(IsNNRat $x $n $d)), Result x := Result'.isNNRat
-
-/-- The result is `proof : isRat x n d`, where `n` is either `.ofNat lit` or `.negOfNat lit`
-with `lit` a raw nat literal and `d` is a raw nat literal (not 0 or 1),
-and `q` is the value of `n / d`. -/
-@[match_pattern, inline] def Result.isNegNNRat {α : Q(Type u)} {x : Q($α)} :
-    ∀ (inst : Q(DivisionRing $α) := by assumption) (q : Rat) (n : Q(ℕ)) (d : Q(ℕ))
-      (proof : Q(IsRat $x (.negOfNat $n) $d)), Result x := Result'.isNegNNRat
-
-/-- A shortcut (non)instance for `AddMonoidWithOne α` from `Ring α` to shrink generated proofs. -/
-def instAddMonoidWithOne [Ring α] : AddMonoidWithOne α := inferInstance
-
-/-- A shortcut (non)instance for `AddMonoidWithOne α` from `DivisionRing α` to shrink generated
-proofs. -/
-def instAddMonoidWithOne' [DivisionRing α] : AddMonoidWithOne α := inferInstance
-
-/-- A shortcut (non)instance for `Ring α` from `DivisionRing α` to shrink generated proofs. -/
-def instRing [DivisionRing α] : Ring α := inferInstance
-
-/-- The result is `z : ℤ` and `proof : isNat x z`. -/
--- Note the independent arguments `z : Q(ℤ)` and `n : ℤ`.
--- We ensure these are "the same" when calling.
-def Result.isInt {α : Q(Type u)} {x : Q($α)} (inst : Q(Ring $α) := by assumption)
-    (z : Q(ℤ)) (n : ℤ) (proof : Q(IsInt $x $z)) : Result x :=
-  have lit : Q(ℕ) := z.appArg!
-  if 0 ≤ n then
-    let proof : Q(IsInt $x (.ofNat $lit)) := proof
-    .isNat q(instAddMonoidWithOne) lit q(IsInt.to_isNat $proof)
-  else
-    .isNegNat inst lit proof
-
-/-- The result is `q : ℚ` and `proof : isRat x q`. -/
--- Note the independent arguments `q : Q(ℚ)` and `n : ℚ`.
--- We ensure these are "the same" when calling.
-def Result.isRat {α : Q(Type u)} {x : Q($α)} (inst : Q(DivisionRing $α) := by assumption)
-    (q : ℚ) (n : Q(ℤ)) (d : Q(ℕ)) (proof : Q(IsRat $x $n $d)) : Result x :=
-  have lit : Q(ℕ) := n.appArg!
-  if hq : 0 ≤ q then
-    let proof : Q(IsRat $x (.ofNat $lit) $d) := proof
-    .isNNRat q(DivisionRing.toDivisionSemiring) ⟨q, hq⟩ lit d q(IsRat.to_isNNRat $proof)
-  else
-    .isNegNNRat inst q lit d proof
-
-/-- Returns the rational number that is the result of `norm_num` evaluation. -/
-def Result.toRat : Result e → Option Rat
-  | .isBool .. => none
-  | .isNat _ lit _ => some lit.natLit!
-  | .isNegNat _ lit _ => some (-lit.natLit!)
-  | .isNNRat _ q .. => some q
-  | .isNegNNRat _ q .. => some q
-
-end
-
-/-- Convert `undef` to `none` to make an `LOption` into an `Option`. -/
-def _root_.Lean.LOption.toOption {α} : Lean.LOption α → Option α
-  | .some a => some a
-  | _ => none
-
-/-- Helper function to synthesize a typed `AddMonoidWithOne α` expression. -/
-def inferAddMonoidWithOne (α : Q(Type u)) : MetaM Q(AddMonoidWithOne $α) :=
-  return ← synthInstanceQ (q(AddMonoidWithOne $α) : Q(Type u)) <|>
-    throwError "not an AddMonoidWithOne"
-
-/-- Helper function to synthesize a typed `Semiring α` expression. -/
-def inferSemiring (α : Q(Type u)) : MetaM Q(Semiring $α) :=
-  return ← synthInstanceQ (q(Semiring $α) : Q(Type u)) <|> throwError "not a semiring"
-
-/-- Helper function to synthesize a typed `Ring α` expression. -/
-def inferRing (α : Q(Type u)) : MetaM Q(Ring $α) :=
-  return ← synthInstanceQ (q(Ring $α) : Q(Type u)) <|> throwError "not a ring"
-
-/-- Helper function to synthesize a typed `DivisionRing α` expression. -/
-def inferDivisionRing (α : Q(Type u)) : MetaM Q(DivisionRing $α) :=
-  return ← synthInstanceQ (q(DivisionRing $α) : Q(Type u)) <|> throwError "not a division ring"
-
-/-- Helper function to synthesize a typed `OrderedSemiring α` expression. -/
-def inferOrderedSemiring (α : Q(Type u)) : MetaM Q(OrderedSemiring $α) :=
-  return ← synthInstanceQ (q(OrderedSemiring $α) : Q(Type u)) <|>
-    throwError "not an ordered semiring"
-
-/-- Helper function to synthesize a typed `OrderedRing α` expression. -/
-def inferOrderedRing (α : Q(Type u)) : MetaM Q(OrderedRing $α) :=
-  return ← synthInstanceQ (q(OrderedRing $α) : Q(Type u)) <|> throwError "not an ordered ring"
-
-/-- Helper function to synthesize a typed `LinearOrderedField α` expression. -/
-def inferLinearOrderedField (α : Q(Type u)) : MetaM Q(LinearOrderedField $α) :=
-  return ← synthInstanceQ (q(LinearOrderedField $α) : Q(Type u)) <|>
-    throwError "not a linear ordered field"
-
-/-- Helper function to synthesize a typed `CharZero α` expression given `Ring α`. -/
-def inferCharZeroOfRing {α : Q(Type u)} (_i : Q(Ring $α) := by with_reducible assumption) :
-    MetaM Q(CharZero $α) :=
-  return ← synthInstanceQ (q(CharZero $α) : Q(Prop)) <|>
-    throwError "not a characteristic zero ring"
-
-/-- Helper function to synthesize a typed `CharZero α` expression given `Ring α`, if it exists. -/
-def inferCharZeroOfRing? {α : Q(Type u)} (_i : Q(Ring $α) := by with_reducible assumption) :
-    MetaM (Option Q(CharZero $α)) :=
-  return (← trySynthInstanceQ (q(CharZero $α) : Q(Prop))).toOption
-
-/-- Helper function to synthesize a typed `CharZero α` expression given `AddMonoidWithOne α`. -/
-def inferCharZeroOfAddMonoidWithOne {α : Q(Type u)}
-    (_i : Q(AddMonoidWithOne $α) := by with_reducible assumption) : MetaM Q(CharZero $α) :=
-  return ← synthInstanceQ (q(CharZero $α) : Q(Prop)) <|>
-    throwError "not a characteristic zero AddMonoidWithOne"
-
-/-- Helper function to synthesize a typed `CharZero α` expression given `AddMonoidWithOne α`, if it
-exists. -/
-def inferCharZeroOfAddMonoidWithOne? {α : Q(Type u)}
-    (_i : Q(AddMonoidWithOne $α) := by with_reducible assumption) :
-      MetaM (Option Q(CharZero $α)) :=
-  return (← trySynthInstanceQ (q(CharZero $α) : Q(Prop))).toOption
-
-/-- Helper function to synthesize a typed `CharZero α` expression given `DivisionRing α`. -/
-def inferCharZeroOfDivisionRing {α : Q(Type u)}
-    (_i : Q(DivisionRing $α) := by with_reducible assumption) : MetaM Q(CharZero $α) :=
-  return ← synthInstanceQ (q(CharZero $α) : Q(Prop)) <|>
-    throwError "not a characteristic zero division ring"
-
-/-- Helper function to synthesize a typed `OfScientific α` expression given `DivisionRing α`. -/
-def inferOfScientific (α : Q(Type u)) : MetaM Q(OfScientific $α) :=
-  return ← synthInstanceQ (q(OfScientific $α) : Q(Type u)) <|>
-    throwError "does not support scientific notation"
-
-/-- Helper function to synthesize a typed `CharZero α` expression given `DivisionRing α`, if it
-exists. -/
-def inferCharZeroOfDivisionRing? {α : Q(Type u)}
-    (_i : Q(DivisionRing $α) := by with_reducible assumption) : MetaM (Option Q(CharZero $α)) :=
-  return (← trySynthInstanceQ (q(CharZero $α) : Q(Prop))).toOption
-
-/-- Helper function to synthesize a typed `RatCast α` expression. -/
-def inferRatCast (α : Q(Type u)) : MetaM Q(RatCast $α) :=
-  return ← synthInstanceQ (q(RatCast $α) : Q(Type u)) <|> throwError "does not support a rat cast"
-
-/--
-Extract from a `Result` the integer value (as both a term and an expression),
-and the proof that the original expression is equal to this integer.
--/
-def Result.toInt {α : Q(Type u)} {e : Q($α)} (_i : Q(Ring $α) := by with_reducible assumption) :
-    Result e → Option (ℤ × (lit : Q(ℤ)) × Q(IsInt $e $lit))
-  | .isNat _ lit proof => do
-    have proof : Q(@IsNat _ instAddMonoidWithOne $e $lit) := proof
-    pure ⟨lit.natLit!, q(.ofNat $lit), q(($proof).to_isInt)⟩
-  | .isNegNat _ lit proof => pure ⟨-lit.natLit!, q(.negOfNat $lit), proof⟩
-  | _ => failure
-
-/--
-Extract from a `Result` the rational value (as both a term and an expression),
-and the proof that the original expression is equal to this rational number.
--/
-def Result.toRat' {α : Q(Type u)} {e : Q($α)}
-    (_i : Q(DivisionRing $α) := by with_reducible assumption) :
-    Result e → Option (ℚ × (n : Q(ℤ)) × (d : Q(ℕ)) × Q(IsRat $e $n $d))
-  | .isBool .. => none
-  | .isNat _ lit proof =>
-    have proof : Q(@IsNat _ instAddMonoidWithOne $e $lit) := proof
-    some ⟨lit.natLit!, q(.ofNat $lit), q(nat_lit 1), q(($proof).to_isNNRat.to_isRat)⟩
-  | .isNegNat _ lit proof =>
-    have proof : Q(@IsInt _ DivisionRing.toRing $e (.negOfNat $lit)) := proof
-    some ⟨-lit.natLit!, q(.negOfNat $lit), q(nat_lit 1),
-      (q(@IsInt.to_isRat _ DivisionRing.toRing _ _ $proof) : Expr)⟩
-  | .isNNRat _ q n d proof => some ⟨q, n, d, proof⟩
-  | .isNegNNRat _ q n d proof => some ⟨q, n, d, proof⟩
-
-instance : ToMessageData (Result x) where
-  toMessageData
-  | .isBool true proof => m!"isTrue ({proof})"
-  | .isBool false proof => m!"isFalse ({proof})"
-  | .isNat _ lit proof => m!"isNat {lit} ({proof})"
-  | .isNegNat _ lit proof => m!"isNegNat {lit} ({proof})"
-  | .isNNRat _ q _ _ proof => m!"isNNRat {q} ({proof})"
-  | .isNegNNRat _ q _ _ proof => m!"isNegNNRat {q} ({proof})"
-
-/--
-Given a `NormNum.Result e` (which uses `IsNat`, `IsInt`, `IsRat` to express equality to a rational
-numeral), converts it to an equality `e = Nat.rawCast n`, `e = Int.rawCast n`, or
-`e = Rat.rawCast n d` to a raw cast expression, so it can be used for rewriting.
--/
-def Result.toRawEq {α : Q(Type u)} {e : Q($α)} : Result e → (e' : Q($α)) × Q($e = $e')
-  | .isBool false p =>
-    have e : Q(Prop) := e; have p : Q(¬$e) := p
-    ⟨(q(False) : Expr), (q(eq_false $p) : Expr)⟩
-  | .isBool true p =>
-    have e : Q(Prop) := e; have p : Q($e) := p
-    ⟨(q(True) : Expr), (q(eq_true $p) : Expr)⟩
-  | .isNat _ lit p => ⟨q(Nat.rawCast $lit), q(IsNat.to_raw_eq $p)⟩
-  | .isNegNat _ lit p => ⟨q(Int.rawCast (.negOfNat $lit)), q(IsInt.to_raw_eq $p)⟩
-  | .isNNRat _ _ n d p => ⟨q(NNRat.rawCast $n $d), q(IsNNRat.to_raw_eq $p)⟩
-  | .isNegNNRat _ _ n d p => ⟨q(Rat.rawCast (.negOfNat $n) $d), q(IsRat.to_raw_eq $p)⟩
-
-/--
-`Result.toRawEq` but providing an integer. Given a `NormNum.Result e` for something known to be an
-integer (which uses `IsNat` or `IsInt` to express equality to an integer numeral), converts it to
-an equality `e = Nat.rawCast n` or `e = Int.rawCast n` to a raw cast expression, so it can be used
-for rewriting. Gives `none` if not an integer.
--/
-def Result.toRawIntEq {α : Q(Type u)} {e : Q($α)} : Result e →
-    Option (ℤ × (e' : Q($α)) × Q($e = $e'))
-  | .isNat _ lit p => some ⟨lit.natLit!, q(Nat.rawCast $lit), q(IsNat.to_raw_eq $p)⟩
-  | .isNegNat _ lit p => some ⟨-lit.natLit!, q(Int.rawCast (.negOfNat $lit)), q(IsInt.to_raw_eq $p)⟩
-  | .isNNRat _ .. | .isNegNNRat _ ..  | .isBool .. => none
-
-/-- Constructs a `Result` out of a raw nat cast. Assumes `e` is a raw nat cast expression. -/
-def Result.ofRawNat {α : Q(Type u)} (e : Q($α)) : Result e := Id.run do
-  let .app (.app _ (sα : Q(AddMonoidWithOne $α))) (lit : Q(ℕ)) := e | panic! "not a raw nat cast"
-  .isNat sα lit (q(IsNat.of_raw $α $lit) : Expr)
-
-/-- Constructs a `Result` out of a raw int cast.
-Assumes `e` is a raw int cast expression denoting `n`. -/
-def Result.ofRawInt {α : Q(Type u)} (n : ℤ) (e : Q($α)) : Result e :=
-  if 0 ≤ n then
-    Result.ofRawNat e
-  else Id.run do
-    let .app (.app _ (rα : Q(Ring $α))) (.app _ (lit : Q(ℕ))) := e | panic! "not a raw int cast"
-    .isNegNat rα lit (q(IsInt.of_raw $α (.negOfNat $lit)) : Expr)
-
-/-- Constructs a `Result` out of a raw rat cast.
-Assumes `e` is a raw rat cast expression denoting `n`. -/
-def Result.ofRawNNRat
-    {α : Q(Type u)} (q : {q : ℚ // 0 ≤ q}) (e : Q($α)) (hyp : Option Expr := none) : Result e :=
-  if q.val.den = 1 then
-    Result.ofRawInt q.val.num e
-  else Id.run do
-    let .app (.app (.app _ (dα : Q(DivisionSemiring $α))) (n : Q(ℕ))) (d : Q(ℕ)) := e
-      | panic! "not a raw rat cast"
-    let hyp : Q(($d : $α) ≠ 0) := hyp.get!
-    .isNNRat dα q n d (q(IsNNRat.of_raw $α $n $d $hyp) : Expr)
-
-/-- Constructs a `Result` out of a raw rat cast.
-Assumes `e` is a raw rat cast expression denoting `n`. -/
-def Result.ofRawRat {α : Q(Type u)} (q : ℚ) (e : Q($α)) (hyp : Option Expr := none) : Result e :=
-  if q.den = 1 then
-    Result.ofRawInt q.num e
-  else if hq : 0 ≤ q then
-    Result.ofRawNNRat ⟨q, hq⟩ e
-  else Id.run do
-    let .app (.app (.app _ (dα : Q(DivisionRing $α))) (.app _ (n : Q(ℕ)))) (d : Q(ℕ)) := e
-      | panic! "not a raw rat cast"
-    let hyp : Q(($d : $α) ≠ 0) := hyp.get!
-    .isNegNNRat dα q n d (q(IsRat.of_raw $α (.negOfNat $n) $d $hyp) : Expr)
-
-/-- The result depends on whether `q : ℚ` happens to be an integer, in which case the result is
-`.isInt ..` whereas otherwise it's `.isRat ..`. -/
-def Result.isRat' {α : Q(Type u)} {x : Q($α)} (inst : Q(DivisionRing $α) := by assumption)
-    (q : Rat) (n : Q(ℤ)) (d : Q(ℕ)) (proof : Q(IsRat $x $n $d)) : Result x :=
-  if q.den = 1 then
-    have proof : Q(IsRat $x $n (nat_lit 1)) := proof
-    .isInt q(DivisionRing.toRing) n q.num q(IsRat.to_isInt $proof)
-  else
-    .isRat inst q n d proof
-
-/-- Returns the rational number that is the result of `norm_num` evaluation, along with a proof
-that the denominator is nonzero in the `isRat` case. -/
-def Result.toRatNZ : Result e → Option (Rat × Option Expr)
-  | .isBool .. => none
-  | .isNat _ lit _ => some (lit.natLit!, none)
-  | .isNegNat _ lit _ => some (-lit.natLit!, none)
-  | .isNNRat _ q _ _ p => some (q, q(IsNNRat.den_nz $p))
-  | .isNegNNRat _ q _ _ p => some (q, q(IsRat.den_nz $p))
-
-/--
-Constructs an `ofNat` application `a'` with the canonical instance, together with a proof that
-the instance is equal to the result of `Nat.cast` on the given `AddMonoidWithOne` instance.
-
-This function is performance-critical, as many higher level tactics have to construct numerals.
-So rather than using typeclass search we hardcode the (relatively small) set of solutions
-to the typeclass problem.
--/
-def mkOfNat (α : Q(Type u)) (_sα : Q(AddMonoidWithOne $α)) (lit : Q(ℕ)) :
-    MetaM ((a' : Q($α)) × Q($lit = $a')) := do
-  if α.isConstOf ``Nat then
-    let a' : Q(ℕ) := q(OfNat.ofNat $lit : ℕ)
-    pure ⟨a', (q(Eq.refl $a') : Expr)⟩
-  else if α.isConstOf ``Int then
-    let a' : Q(ℤ) := q(OfNat.ofNat $lit : ℤ)
-    pure ⟨a', (q(Eq.refl $a') : Expr)⟩
-  else if α.isConstOf ``Rat then
-    let a' : Q(ℚ) := q(OfNat.ofNat $lit : ℚ)
-    pure ⟨a', (q(Eq.refl $a') : Expr)⟩
-  else
-    let some n := lit.natLit? | failure
-    match n with
-    | 0 => pure ⟨q(0 : $α), (q(Nat.cast_zero (R := $α)) : Expr)⟩
-    | 1 => pure ⟨q(1 : $α), (q(Nat.cast_one (R := $α)) : Expr)⟩
-    | k+2 =>
-      let k : Q(ℕ) := mkRawNatLit k
-      let _x : Q(Nat.AtLeastTwo $lit) :=
-        (q(instNatAtLeastTwo (n := $k)) : Expr)
-      let a' : Q($α) := q(OfNat.ofNat $lit)
-      pure ⟨a', (q(Eq.refl $a') : Expr)⟩
-
-/-- Convert a `Result` to a `Simp.Result`. -/
-def Result.toSimpResult {α : Q(Type u)} {e : Q($α)} : Result e → MetaM Simp.Result
-  | r@(.isBool ..) => let ⟨expr, proof?⟩ := r.toRawEq; pure { expr, proof? }
-  | .isNat sα lit p => do
-    let ⟨a', pa'⟩ ← mkOfNat α sα lit
-    return { expr := a', proof? := q(IsNat.to_eq $p $pa') }
-  | .isNegNat _rα lit p => do
-    let ⟨a', pa'⟩ ← mkOfNat α q(AddCommMonoidWithOne.toAddMonoidWithOne) lit
-    return { expr := q(-$a'), proof? := q(IsInt.neg_to_eq $p $pa') }
-  | .isNNRat _ _ n d p => do
-    have lit : Q(ℕ) := n.appArg!
-    let p : Q(IsNNRat $e $lit $d) := p
-    let ⟨n', pn'⟩ ← mkOfNat α q(AddCommMonoidWithOne.toAddMonoidWithOne) lit
-    let ⟨d', pd'⟩ ← mkOfNat α q(AddCommMonoidWithOne.toAddMonoidWithOne) d
-    return { expr := q($n' / $d'), proof? := q(IsNNRat.to_eq $p $pn' $pd') }
-  | .isNegNNRat _ _ n d p => do
-    have lit : Q(ℕ) := n.appArg!
-    let p : Q(IsRat $e (.negOfNat $lit) $d) := p
-    let ⟨n', pn'⟩ ← mkOfNat α q(AddCommMonoidWithOne.toAddMonoidWithOne) lit
-    let ⟨d', pd'⟩ ← mkOfNat α q(AddCommMonoidWithOne.toAddMonoidWithOne) d
-    return { expr := q(-($n' / $d')), proof? := q(IsRat.neg_to_eq $p $pn' $pd') }
-
-=======
->>>>>>> 8ca0042c
 /--
 An extension for `norm_num`.
 -/
