/-
Copyright (c) 2017 Mario Carneiro. All rights reserved.
Released under Apache 2.0 license as described in the file LICENSE.
Authors: Mario Carneiro, Yury Kudryashov, Floris van Doorn, Jon Eugster
-/
import Mathlib.Data.Nat.Notation
import Mathlib.Data.String.Defs
import Mathlib.Data.Array.Defs
import Mathlib.Lean.Expr.ReplaceRec
import Mathlib.Lean.EnvExtension
import Mathlib.Lean.Meta.Simp
import Mathlib.Lean.Name
import Lean.Elab.Tactic.Ext
import Lean.Meta.Tactic.Symm
import Lean.Meta.Tactic.Rfl
import Lean.Meta.Match.MatcherInfo
import Lean.Meta.AbstractNestedProofs
import Batteries.Lean.NameMapAttribute
import Batteries.Tactic.Lint -- useful to lint this file and for DiscrTree.elements
import Batteries.Tactic.Trans
import Mathlib.Tactic.Eqns -- just to copy the attribute
import Mathlib.Tactic.Simps.Basic

/-!
# The `@[to_additive]` attribute.

Implementation of the `to_additive` attribute.
See the docstring of `ToAdditive.to_additive` for more information
-/

open Lean Meta Elab Command Std

namespace ToAdditive

/-- An attribute that tells `@[to_additive]` that certain arguments of this definition are not
involved when using `@[to_additive]`.
This helps the heuristic of `@[to_additive]` by also transforming definitions if `ℕ` or another
fixed type occurs as one of these arguments. -/
syntax (name := to_additive_ignore_args) "to_additive_ignore_args" (ppSpace num)* : attr

/-- An attribute that is automatically added to declarations tagged with `@[to_additive]`,
if needed.

This attribute tells which argument is the type where this declaration uses the multiplicative
structure. If there are multiple argument, we typically tag the first one.
If this argument contains a fixed type, this declaration will note be additivized.
See the Heuristics section of `to_additive.attr` for more details.

If a declaration is not tagged, it is presumed that the first argument is relevant.
`@[to_additive]` uses the function `to_additive.first_multiplicative_arg` to automatically tag
declarations. It is ok to update it manually if the automatic tagging made an error.

Implementation note: we only allow exactly 1 relevant argument, even though some declarations
(like `prod.group`) have multiple arguments with a multiplicative structure on it.
The reason is that whether we additivize a declaration is an all-or-nothing decision, and if
we will not be able to additivize declarations that (e.g.) talk about multiplication on `ℕ × α`
anyway.

Warning: interactions between this and the `(reorder := ...)` argument are not well-tested. -/
syntax (name := to_additive_relevant_arg) "to_additive_relevant_arg " num : attr

/-- An attribute that stores all the declarations that needs their arguments reordered when
applying `@[to_additive]`. It is applied automatically by the `(reorder := ...)` syntax of
`to_additive`, and should not usually be added manually. -/
syntax (name := to_additive_reorder) "to_additive_reorder " (num+),+ : attr

/-- An attribute that stores all the declarations that deal with numeric literals on variable types.

Numeral literals occur in expressions without type information, so in order to decide whether `1`
needs to be changed to `0`, the context around the numeral is relevant.
Most numerals will be in an `OfNat.ofNat` application, though tactics can add numeral literals
inside arbitrary functions. By default we assume that we do not change numerals, unless it is
in a function application with the `to_additive_change_numeral` attribute.

`@[to_additive_change_numeral n₁ ...]` should be added to all functions that take one or more
numerals as argument that should be changed if `additiveTest` succeeds on the first argument,
i.e. when the numeral is only translated if the first argument is a variable
(or consists of variables).
The arguments `n₁ ...` are the positions of the numeral arguments (starting counting from 1). -/
syntax (name := to_additive_change_numeral) "to_additive_change_numeral" (ppSpace num)* : attr

/-- The `to_additive_dont_translate` attribute, used to specify types that should be translated by
`to_additive`, but its operations should remain multiplicative.

Usage notes:
* Apply this together with the `to_additive` attribute.
* The name generation of `to_additive` is not aware that the operations on this type should not be
  translated, so you generally have to specify the name itself, if the name should remain
  multiplicative.
-/
syntax (name := to_additive_dont_translate) "to_additive_dont_translate" : attr

/-- An `attr := ...` option for `to_additive`. -/
syntax toAdditiveAttrOption := &"attr" " := " Parser.Term.attrInstance,*
/-- A `reorder := ...` option for `to_additive`. -/
syntax toAdditiveReorderOption := &"reorder" " := " (num+),+
/-- Options to `to_additive`. -/
syntax toAdditiveOption := "(" toAdditiveAttrOption <|> toAdditiveReorderOption ")"
/-- Remaining arguments of `to_additive`. -/
syntax toAdditiveRest :=
  (ppSpace &"existing")? (ppSpace toAdditiveOption)* (ppSpace ident)? (ppSpace str)?

/-- The attribute `to_additive` can be used to automatically transport theorems
and definitions (but not inductive types and structures) from a multiplicative
theory to an additive theory.

To use this attribute, just write:

```
@[to_additive]
theorem mul_comm' {α} [CommSemigroup α] (x y : α) : x * y = y * x := mul_comm x y
```

This code will generate a theorem named `add_comm'`. It is also
possible to manually specify the name of the new declaration:

```
@[to_additive add_foo]
theorem foo := sorry
```

An existing documentation string will _not_ be automatically used, so if the theorem or definition
has a doc string, a doc string for the additive version should be passed explicitly to
`to_additive`.

```
/-- Multiplication is commutative -/
@[to_additive "Addition is commutative"]
theorem mul_comm' {α} [CommSemigroup α] (x y : α) : x * y = y * x := CommSemigroup.mul_comm
```

The transport tries to do the right thing in most cases using several
heuristics described below.  However, in some cases it fails, and
requires manual intervention.

Use the `to_additive existing` syntax to use an existing additive declaration, instead of
automatically generating it.

Use the `(reorder := ...)` syntax to reorder the arguments in the generated additive declaration.
This is specified using cycle notation. For example `(reorder := 1 2, 5 6)` swaps the first two
arguments with each other and the fifth and the sixth argument and `(reorder := 3 4 5)` will move
the fifth argument before the third argument. This is mostly useful to translate declarations using
`Pow` to those using `SMul`.

Use the `(attr := ...)` syntax to apply attributes to both the multiplicative and the additive
version:

```
@[to_additive (attr := simp)] lemma mul_one' {G : Type*} [Group G] (x : G) : x * 1 = x := mul_one x
```

For `simps` this also ensures that some generated lemmas are added to the additive dictionary.
`@[to_additive (attr := to_additive)]` is a special case, where the `to_additive`
attribute is added to the generated lemma only, to additivize it again.
This is useful for lemmas about `Pow` to generate both lemmas about `SMul` and `VAdd`. Example:
```
@[to_additive (attr := to_additive VAdd_lemma, simp) SMul_lemma]
lemma Pow_lemma ... :=
```
In the above example, the `simp` is added to all 3 lemmas. All other options to `to_additive`
(like the generated name or `(reorder := ...)`) are not passed down,
and can be given manually to each individual `to_additive` call.

## Implementation notes

The transport process generally works by taking all the names of
identifiers appearing in the name, type, and body of a declaration and
creating a new declaration by mapping those names to additive versions
using a simple string-based dictionary and also using all declarations
that have previously been labeled with `to_additive`. The dictionary is `ToAdditive.nameDict`
and can be found in the `Tactic.ToAdditive.Frontend` file. If you introduce a new name which
should be translated by `to_additive` you should add the translation to this dictionary.

In the `mul_comm'` example above, `to_additive` maps:
* `mul_comm'` to `add_comm'`,
* `CommSemigroup` to `AddCommSemigroup`,
* `x * y` to `x + y` and `y * x` to `y + x`, and
* `CommSemigroup.mul_comm'` to `AddCommSemigroup.add_comm'`.

### Heuristics

`to_additive` uses heuristics to determine whether a particular identifier has to be
mapped to its additive version. The basic heuristic is

* Only map an identifier to its additive version if its first argument doesn't
  contain any unapplied identifiers.

Examples:
* `@Mul.mul Nat n m` (i.e. `(n * m : Nat)`) will not change to `+`, since its
  first argument is `Nat`, an identifier not applied to any arguments.
* `@Mul.mul (α × β) x y` will change to `+`. It's first argument contains only the identifier
  `Prod`, but this is applied to arguments, `α` and `β`.
* `@Mul.mul (α × Int) x y` will not change to `+`, since its first argument contains `Int`.

The reasoning behind the heuristic is that the first argument is the type which is "additivized",
and this usually doesn't make sense if this is on a fixed type.

There are some exceptions to this heuristic:

* Identifiers that have the `@[to_additive]` attribute are ignored.
  For example, multiplication in `↥Semigroup` is replaced by addition in `↥AddSemigroup`.
  You can turn this behavior off by *also* adding the `@[to_additive_dont_translate]` attribute.
* If an identifier `d` has attribute `@[to_additive_relevant_arg n]` then the argument
  in position `n` is checked for a fixed type, instead of checking the first argument.
  `@[to_additive]` will automatically add the attribute `@[to_additive_relevant_arg n]` to a
  declaration when the first argument has no multiplicative type-class, but argument `n` does.
* If an identifier has attribute `@[to_additive_ignore_args n1 n2 ...]` then all the arguments in
  positions `n1`, `n2`, ... will not be checked for unapplied identifiers (start counting from 1).
  For example, `ContMDiffMap` has attribute `@[to_additive_ignore_args 21]`, which means
  that its 21st argument `(n : WithTop ℕ)` can contain `ℕ`
  (usually in the form `Top.top ℕ ...`) and still be additivized.
  So `@Mul.mul (C^∞⟮I, N; I', G⟯) _ f g` will be additivized.

### Troubleshooting

If `@[to_additive]` fails because the additive declaration raises a type mismatch, there are
various things you can try.
The first thing to do is to figure out what `@[to_additive]` did wrong by looking at the type
mismatch error.

* Option 1: The most common case is that it didn't additivize a declaration that should be
  additivized. This happened because the heuristic applied, and the first argument contains a
  fixed type, like `ℕ` or `ℝ`. However, the heuristic misfires on some other declarations.
  Solutions:
  * First figure out what the fixed type is in the first argument of the declaration that didn't
    get additivized. Note that this fixed type can occur in implicit arguments. If manually finding
    it is hard, you can run `set_option trace.to_additive_detail true` and search the output for the
    fragment "contains the fixed type" to find what the fixed type is.
  * If the fixed type has an additive counterpart (like `↥Semigroup`), give it the `@[to_additive]`
    attribute.
  * If the fixed type has nothing to do with algebraic operations (like `TopCat`), add the attribute
    `@[to_additive existing Foo]` to the fixed type `Foo`.
  * If the fixed type occurs inside the `k`-th argument of a declaration `d`, and the
    `k`-th argument is not connected to the multiplicative structure on `d`, consider adding
    attribute `[to_additive_ignore_args k]` to `d`.
    Example: `ContMDiffMap` ignores the argument `(n : WithTop ℕ)`
* Option 2: It additivized a declaration `d` that should remain multiplicative. Solution:
  * Make sure the first argument of `d` is a type with a multiplicative structure. If not, can you
    reorder the (implicit) arguments of `d` so that the first argument becomes a type with a
    multiplicative structure (and not some indexing type)?
    The reason is that `@[to_additive]` doesn't additivize declarations if their first argument
    contains fixed types like `ℕ` or `ℝ`. See section Heuristics.
    If the first argument is not the argument with a multiplicative type-class, `@[to_additive]`
    should have automatically added the attribute `@[to_additive_relevant_arg]` to the declaration.
    You can test this by running the following (where `d` is the full name of the declaration):
    ```
      open Lean in run_cmd logInfo m!"{ToAdditive.relevantArgAttr.find? (← getEnv) `d}"
    ```
    The expected output is `n` where the `n`-th (0-indexed) argument of `d` is a type (family)
    with a multiplicative structure on it. `none` means `0`.
    If you get a different output (or a failure), you could add the attribute
    `@[to_additive_relevant_arg n]` manually, where `n` is an (1-indexed) argument with a
    multiplicative structure.
* Option 3: Arguments / universe levels are incorrectly ordered in the additive version.
  This likely only happens when the multiplicative declaration involves `pow`/`^`. Solutions:
  * Ensure that the order of arguments of all relevant declarations are the same for the
    multiplicative and additive version. This might mean that arguments have an "unnatural" order
    (e.g. `Monoid.npow n x` corresponds to `x ^ n`, but it is convenient that `Monoid.npow` has this
    argument order, since it matches `AddMonoid.nsmul n x`.
  * If this is not possible, add `(reorder := ...)` argument to `to_additive`.

If neither of these solutions work, and `to_additive` is unable to automatically generate the
additive version of a declaration, manually write and prove the additive version.
Often the proof of a lemma/theorem can just be the multiplicative version of the lemma applied to
`multiplicative G`.
Afterwards, apply the attribute manually:

```
attribute [to_additive foo_add_bar] foo_bar
```

This will allow future uses of `to_additive` to recognize that
`foo_bar` should be replaced with `foo_add_bar`.

### Handling of hidden definitions

Before transporting the “main” declaration `src`, `to_additive` first
scans its type and value for names starting with `src`, and transports
them. This includes auxiliary definitions like `src._match_1`

In addition to transporting the “main” declaration, `to_additive` transports
its equational lemmas and tags them as equational lemmas for the new declaration.

### Structure fields and constructors

If `src` is a structure, then the additive version has to be already written manually.
In this case `to_additive` adds all structure fields to its mapping.

### Name generation

* If `@[to_additive]` is called without a `name` argument, then the
  new name is autogenerated.  First, it takes the longest prefix of
  the source name that is already known to `to_additive`, and replaces
  this prefix with its additive counterpart. Second, it takes the last
  part of the name (i.e., after the last dot), and replaces common
  name parts (“mul”, “one”, “inv”, “prod”) with their additive versions.

* [todo] Namespaces can be transformed using `map_namespace`. For example:
  ```
  run_cmd to_additive.map_namespace `QuotientGroup `QuotientAddGroup
  ```

  Later uses of `to_additive` on declarations in the `QuotientGroup`
  namespace will be created in the `QuotientAddGroup` namespaces.

* If `@[to_additive]` is called with a `name` argument `new_name`
  /without a dot/, then `to_additive` updates the prefix as described
  above, then replaces the last part of the name with `new_name`.

* If `@[to_additive]` is called with a `name` argument
  `NewNamespace.new_name` /with a dot/, then `to_additive` uses this
  new name as is.

As a safety check, in the first case `to_additive` double checks
that the new name differs from the original one. -/
syntax (name := to_additive) "to_additive" "?"? toAdditiveRest : attr

@[inherit_doc to_additive]
macro "to_additive?" rest:toAdditiveRest : attr => `(attr| to_additive ? $rest)

/-- A set of strings of names that end in a capital letter.
* If the string contains a lowercase letter, the string should be split between the first occurrence
  of a lower-case letter followed by an upper-case letter.
* If multiple strings have the same prefix, they should be grouped by prefix
* In this case, the second list should be prefix-free
  (no element can be a prefix of a later element)

Todo: automate the translation from `String` to an element in this `TreeMap`
  (but this would require having something similar to the `rb_lmap` from Lean 3). -/
def endCapitalNames : TreeMap String (List String) compare :=
  -- todo: we want something like
  -- endCapitalNamesOfList ["LE", "LT", "WF", "CoeTC", "CoeT", "CoeHTCT"]
  .ofList [("LE", [""]), ("LT", [""]), ("WF", [""]), ("Coe", ["TC", "T", "HTCT"])]

open String in
/-- This function takes a String and splits it into separate parts based on the following
(naming conventions)[https://github.com/leanprover-community/mathlib4/wiki#naming-convention].

E.g. `#eval "InvHMulLEConjugate₂SMul_ne_top".splitCase` yields
`["Inv", "HMul", "LE", "Conjugate₂", "SMul", "_", "ne", "_", "top"]`. -/
partial def _root_.String.splitCase (s : String) (i₀ : Pos := 0) (r : List String := []) :
    List String := Id.run do
  -- We test if we need to split between `i₀` and `i₁`.
  let i₁ := s.next i₀
  if s.atEnd i₁ then
    -- If `i₀` is the last position, return the list.
    let r := s::r
    return r.reverse
  /- We split the string in three cases
  * We split on both sides of `_` to keep them there when rejoining the string;
  * We split after a name in `endCapitalNames`;
  * We split after a lower-case letter that is followed by an upper-case letter
    (unless it is part of a name in `endCapitalNames`). -/
  if s.get i₀ == '_' || s.get i₁ == '_' then
    return splitCase (s.extract i₁ s.endPos) 0 <| (s.extract 0 i₁)::r
  if (s.get i₁).isUpper then
    if let some strs := endCapitalNames[s.extract 0 i₁]? then
      if let some (pref, newS) := strs.findSome?
        fun x : String ↦ (s.extract i₁ s.endPos).dropPrefix? x |>.map (x, ·.toString) then
        return splitCase newS 0 <| (s.extract 0 i₁ ++ pref)::r
    if !(s.get i₀).isUpper then
      return splitCase (s.extract i₁ s.endPos) 0 <| (s.extract 0 i₁)::r
  return splitCase s i₁ r

initialize registerTraceClass `to_additive
initialize registerTraceClass `to_additive_detail

/-- Linter to check that the `reorder` attribute is not given manually -/
register_option linter.toAdditiveReorder : Bool := {
  defValue := true
  descr := "Linter to check that the reorder attribute is not given manually." }

/-- Linter, mostly used by `@[to_additive]`, that checks that the source declaration doesn't have
certain attributes -/
register_option linter.existingAttributeWarning : Bool := {
  defValue := true
  descr := "Linter, mostly used by `@[to_additive]`, that checks that the source declaration \
    doesn't have certain attributes" }

/-- Linter to check that the `to_additive` attribute is not given manually -/
register_option linter.toAdditiveGenerateName : Bool := {
  defValue := true
  descr := "Linter used by `@[to_additive]` that checks if `@[to_additive]` automatically \
    generates the user-given name" }

/-- Linter to check whether the user correctly specified that the additive declaration already
exists -/
register_option linter.toAdditiveExisting : Bool := {
  defValue := true
  descr := "Linter used by `@[to_additive]` that checks whether the user correctly specified that
    the additive declaration already exists" }


@[inherit_doc to_additive_ignore_args]
initialize ignoreArgsAttr : NameMapExtension (List Nat) ←
  registerNameMapAttribute {
    name  := `to_additive_ignore_args
    descr :=
      "Auxiliary attribute for `to_additive` stating that certain arguments are not additivized."
    add   := fun _ stx ↦ do
        let ids ← match stx with
          | `(attr| to_additive_ignore_args $[$ids:num]*) => pure <| ids.map (·.1.isNatLit?.get!)
          | _ => throwUnsupportedSyntax
        return ids.toList }

@[inherit_doc to_additive_reorder]
initialize reorderAttr : NameMapExtension (List <| List Nat) ←
  registerNameMapAttribute {
    name := `to_additive_reorder
    descr := "\
      Auxiliary attribute for `to_additive` that stores arguments that need to be reordered. \
      This should not appear in any file. \
      We keep it as an attribute for now so that mathport can still use it, and it can generate a \
      warning."
    add := fun
    | _, stx@`(attr| to_additive_reorder $[$[$reorders:num]*],*) => do
      Linter.logLintIf linter.toAdditiveReorder stx m!"\
        Using this attribute is deprecated. Use `@[to_additive (reorder := <num>)]` instead.\n\n\
        That will also generate the additive version with the arguments swapped, \
        so you are probably able to remove the manually written additive declaration."
      pure <| reorders.toList.map (·.toList.map (·.raw.isNatLit?.get! - 1))
    | _, _ => throwUnsupportedSyntax }

@[inherit_doc to_additive_relevant_arg]
initialize relevantArgAttr : NameMapExtension Nat ←
  registerNameMapAttribute {
    name := `to_additive_relevant_arg
    descr := "Auxiliary attribute for `to_additive` stating \
      which arguments are the types with a multiplicative structure."
    add := fun
    | _, `(attr| to_additive_relevant_arg $id) => pure <| id.1.isNatLit?.get!.pred
    | _, _ => throwUnsupportedSyntax }

@[inherit_doc to_additive_dont_translate]
initialize dontTranslateAttr : NameMapExtension Unit ←
  registerNameMapAttribute {
    name := `to_additive_dont_translate
    descr := "Auxiliary attribute for `to_additive` stating \
      that the operations on this type should not be translated."
    add := fun
    | _, `(attr| to_additive_dont_translate) => return
    | _, _ => throwUnsupportedSyntax }

@[inherit_doc to_additive_change_numeral]
initialize changeNumeralAttr : NameMapExtension (List Nat) ←
  registerNameMapAttribute {
    name := `to_additive_change_numeral
    descr :=
      "Auxiliary attribute for `to_additive` that stores functions that have numerals as argument."
    add := fun
    | _, `(attr| to_additive_change_numeral $[$arg]*) =>
      pure <| arg.map (·.1.isNatLit?.get!.pred) |>.toList
    | _, _ => throwUnsupportedSyntax }

/-- Maps multiplicative names to their additive counterparts. -/
initialize translations : NameMapExtension Name ← registerNameMapExtension _

/-- Get the multiplicative → additive translation for the given name. -/
def findTranslation? (env : Environment) : Name → Option Name :=
  (ToAdditive.translations.getState env).find?

/-- Add a (multiplicative → additive) name translation to the translations map. -/
def insertTranslation (src tgt : Name) (failIfExists := true) : CoreM Unit := do
  if let some tgt' := findTranslation? (← getEnv) src then
    if failIfExists then
      throwError "The translation {src} ↦ {tgt'} already exists"
    else
      trace[to_additive] "The translation {src} ↦ {tgt'} already exists"
      return
  modifyEnv (ToAdditive.translations.addEntry · (src, tgt))
  trace[to_additive] "Added translation {src} ↦ {tgt}"

/-- `Config` is the type of the arguments that can be provided to `to_additive`. -/
structure Config : Type where
  /-- View the trace of the to_additive procedure.
  Equivalent to `set_option trace.to_additive true`. -/
  trace : Bool := false
  /-- The name of the target (the additive declaration). -/
  tgt : Name := Name.anonymous
  /-- An optional doc string. -/
  doc : Option String := none
  /-- If `allowAutoName` is `false` (default) then
  `@[to_additive]` will check whether the given name can be auto-generated. -/
  allowAutoName : Bool := false
  /-- The arguments that should be reordered by `to_additive`, using cycle notation. -/
  reorder : List (List Nat) := []
  /-- The attributes which we want to give to both the multiplicative and additive versions.
  For `simps` this will also add generated lemmas to the translation dictionary. -/
  attrs : Array Syntax := #[]
  /-- The `Syntax` element corresponding to the original multiplicative declaration
  (or the `to_additive` attribute if it is added later),
  which we need for adding definition ranges. -/
  ref : Syntax
  /-- An optional flag stating whether the additive declaration already exists.
    If this flag is set but wrong about whether the additive declaration exists, `to_additive` will
    raise a linter error.
    Note: the linter will never raise an error for inductive types and structures. -/
  existing : Option Bool := none
  deriving Repr

/-- Implementation function for `additiveTest`.
Failure means that in that subexpression there is no constant that blocks `e` from being translated.
We cache previous applications of the function, using an expression cache using ptr equality
to avoid visiting the same subexpression many times. Note that we only need to cache the
expressions without taking the value of `inApp` into account, since `inApp` only matters when
the expression is a constant. However, for this reason we have to make sure that we never
cache constant expressions, so that's why the `if`s in the implementation are in this order.

Note that this function is still called many times by `applyReplacementFun`
and we're not remembering the cache between these calls. -/
unsafe def additiveTestUnsafe (env : Environment) (e : Expr) : Option Name :=
  let rec visit (e : Expr) (inApp := false) : OptionT (StateM (PtrSet Expr)) Name := do
    if e.isConst then
      if (dontTranslateAttr.find? env e.constName).isNone &&
        (inApp || (findTranslation? env e.constName).isSome) then
        failure
      else
        return e.constName
    if (← get).contains e then
      failure
    modify fun s => s.insert e
    match e with
    | x@(.app e a)       =>
        visit e true <|> do
          -- make sure that we don't treat `(fun x => α) (n + 1)` as a type that depends on `Nat`
          guard !x.isConstantApplication
          if let some n := e.getAppFn.constName? then
            if let some l := ignoreArgsAttr.find? env n then
              if e.getAppNumArgs + 1 ∈ l then
                failure
          visit a
    | .lam _ _ t _       => visit t
    | .forallE _ _ t _   => visit t
    | .letE _ _ e body _ => visit e <|> visit body
    | .mdata _ b         => visit b
    | .proj _ _ b        => visit b
    | _                  => failure
  Id.run <| (visit e).run' mkPtrSet

/-- `additiveTest e` tests whether the expression `e` contains a constant
`nm` that is not applied to any arguments, and such that `translations.find?[nm] = none`.
This is used in `@[to_additive]` for deciding which subexpressions to transform: we only transform
constants if `additiveTest` applied to their relevant argument returns `true`.
This means we will replace expression applied to e.g. `α` or `α × β`, but not when applied to
e.g. `ℕ` or `ℝ × α`.
We ignore all arguments specified by the `ignore` `NameMap`. -/
def additiveTest (env : Environment) (e : Expr) : Option Name :=
  unsafe additiveTestUnsafe env e

/-- Swap the first two elements of a list -/
def _root_.List.swapFirstTwo {α : Type _} : List α → List α
  | []      => []
  | [x]     => [x]
  | x::y::l => y::x::l

/-- Change the numeral `nat_lit 1` to the numeral `nat_lit 0`.
Leave all other expressions unchanged. -/
def changeNumeral : Expr → Expr
  | .lit (.natVal 1) => mkRawNatLit 0
  | e                => e

/--
`applyReplacementFun e` replaces the expression `e` with its additive counterpart.
It translates each identifier (inductive type, defined function etc) in an expression, unless
* The identifier occurs in an application with first argument `arg`; and
* `test arg` is false.
However, if `f` is in the dictionary `relevant`, then the argument `relevant.find f`
is tested, instead of the first argument.

It will also reorder arguments of certain functions, using `reorderFn`:
e.g. `g x₁ x₂ x₃ ... xₙ` becomes `g x₂ x₁ x₃ ... xₙ` if `reorderFn g = some [1]`.
-/
def applyReplacementFun (e : Expr) : MetaM Expr :=
  return aux (← getEnv) (← getBoolOption `trace.to_additive_detail) e
where /-- Implementation of `applyReplacementFun`. -/
  aux (env : Environment) (trace : Bool) : Expr → Expr :=
  let reorderFn : Name → List (List ℕ) := fun nm ↦ (reorderAttr.find? env nm |>.getD [])
  let relevantArg : Name → ℕ := fun nm ↦ (relevantArgAttr.find? env nm).getD 0
  Lean.Expr.replaceRec fun r e ↦ Id.run do
    if trace then
      dbg_trace s!"replacing at {e}"
    match e with
    | .const n₀ ls₀ => do
      let n₁ := n₀.mapPrefix <| findTranslation? env
      let ls₁ : List Level := if 0 ∈ (reorderFn n₀).flatten then ls₀.swapFirstTwo else ls₀
      if trace then
        if n₀ != n₁ then
          dbg_trace s!"changing {n₀} to {n₁}"
        if 0 ∈ (reorderFn n₀).flatten then
          dbg_trace s!"reordering the universe variables from {ls₀} to {ls₁}"
      return some <| Lean.mkConst n₁ ls₁
    | .app g x => do
      let gf := g.getAppFn
      if gf.isBVar && x.isLit then
        if trace then
          dbg_trace s!"applyReplacementFun: Variables applied to numerals are not changed {g.app x}"
        return some <| g.app x
      let gArgs := g.getAppArgs
      let mut gAllArgs := gArgs.push x
      let (gfAdditive, gAllArgsAdditive) ←
        if let some nm := gf.constName? then
          -- e = `(nm y₁ .. yₙ x)
          /- Test if the head should not be replaced. -/
          let relevantArgId := relevantArg nm
          let gfAdditive :=
            if h : relevantArgId < gAllArgs.size ∧ gf.isConst then
              if let some fxd :=
                additiveTest env gAllArgs[relevantArgId] then
                Id.run <| do
                  if trace then
                    dbg_trace s!"The application of {nm} contains the fixed type \
                      {fxd}, so it is not changed"
                  gf
              else
                r gf
            else
              r gf
          /- Test if arguments should be reordered. -/
          let reorder := reorderFn nm
          if !reorder.isEmpty && relevantArgId < gAllArgs.size &&
            (additiveTest env gAllArgs[relevantArgId]!).isNone then
            gAllArgs := gAllArgs.permute! reorder
            if trace then
              dbg_trace s!"reordering the arguments of {nm} using the cyclic permutations {reorder}"
          /- Do not replace numerals in specific types. -/
          let firstArg := gAllArgs[0]!
          if let some changedArgNrs := changeNumeralAttr.find? env nm then
            if additiveTest env firstArg |>.isNone then
              if trace then
                dbg_trace s!"applyReplacementFun: We change the numerals in this expression. \
                  However, we will still recurse into all the non-numeral arguments."
              -- In this case, we still update all arguments of `g` that are not numerals,
              -- since all other arguments can contain subexpressions like
              -- `(fun x ↦ ℕ) (1 : G)`, and we have to update the `(1 : G)` to `(0 : G)`
              gAllArgs := gAllArgs.mapIdx fun argNr arg ↦
                if changedArgNrs.contains argNr then
                  changeNumeral arg
                else
                  arg
          pure <| (gfAdditive, ← gAllArgs.mapM r)
        else
          pure (← r gf, ← gAllArgs.mapM r)
      return some <| mkAppN gfAdditive gAllArgsAdditive
    | .proj n₀ idx e => do
      let n₁ := n₀.mapPrefix <| findTranslation? env
      if trace then
        dbg_trace s!"applyReplacementFun: in projection {e}.{idx} of type {n₀}, \
          replace type with {n₁}"
      return some <| .proj n₁ idx <| ← r e
    | _ => return none

/-- Eta expands `e` at most `n` times. -/
def etaExpandN (n : Nat) (e : Expr) : MetaM Expr := do
  forallBoundedTelescope (← inferType e) (some n) fun xs _ ↦ mkLambdaFVars xs (mkAppN e xs)

/-- `e.expand` eta-expands all expressions that have as head a constant `n` in
`reorder`. They are expanded until they are applied to one more argument than the maximum in
`reorder.find n`. -/
def expand (e : Expr) : MetaM Expr := do
  let env ← getEnv
  let reorderFn : Name → List (List ℕ) := fun nm ↦ (reorderAttr.find? env nm |>.getD [])
  let e₂ ← Lean.Meta.transform (input := e) (post := fun e => return .done e) fun e ↦ do
    let e0 := e.getAppFn
    let es := e.getAppArgs
    let some e0n := e0.constName? | return .continue
    let reorder := reorderFn e0n
    if reorder.isEmpty then
      -- no need to expand if nothing needs reordering
      return .continue
    let needed_n := reorder.flatten.foldr Nat.max 0 + 1
    -- the second disjunct is a temporary fix to avoid infinite loops.
    -- We may need to use `replaceRec` or something similar to not change the head of an application
    if needed_n ≤ es.size || es.size == 0 then
      return .continue
    else
      -- in this case, we need to reorder arguments that are not yet
      -- applied, so first η-expand the function.
      let e' ← etaExpandN (needed_n - es.size) e
      trace[to_additive_detail] "expanded {e} to {e'}"
      return .continue e'
  if e != e₂ then
    trace[to_additive_detail] "expand:\nBefore: {e}\nAfter: {e₂}"
  return e₂

/-- Reorder pi-binders. See doc of `reorderAttr` for the interpretation of the argument -/
def reorderForall (reorder : List (List Nat) := []) (src : Expr) : MetaM Expr := do
  if reorder == [] then
    return src
  forallTelescope src fun xs e => do
    mkForallFVars (xs.permute! reorder) e

/-- Reorder lambda-binders. See doc of `reorderAttr` for the interpretation of the argument -/
def reorderLambda (reorder : List (List Nat) := []) (src : Expr) : MetaM Expr := do
  if reorder == [] then
    return src
  lambdaTelescope src fun xs e => do
    mkLambdaFVars (xs.permute! reorder) e

/-- Unfold auxlemmas in the type and value. -/
def declUnfoldAuxLemmas (decl : ConstantInfo) : MetaM ConstantInfo := do
  let mut decl := decl
  decl := decl.updateType <| ← unfoldAuxLemmas decl.type
  if let some v := decl.value? then
    trace[to_additive] "value before unfold:{indentExpr v}"
    decl := decl.updateValue <| ← unfoldAuxLemmas v
    trace[to_additive] "value after unfold:{indentExpr decl.value!}"
  else if let .opaqueInfo info := decl then -- not covered by `value?`
    decl := .opaqueInfo { info with value := ← unfoldAuxLemmas info.value }
  return decl

/-- Run applyReplacementFun on the given `srcDecl` to make a new declaration with name `tgt` -/
def updateDecl (tgt : Name) (srcDecl : ConstantInfo) (reorder : List (List Nat) := []) :
    MetaM ConstantInfo := do
  let mut decl := srcDecl.updateName tgt
  if 0 ∈ reorder.flatten then
    decl := decl.updateLevelParams decl.levelParams.swapFirstTwo
  decl := decl.updateType <| ← applyReplacementFun <| ← reorderForall reorder <| ← expand decl.type
  if let some v := decl.value? then
    decl := decl.updateValue <| ← applyReplacementFun <| ← reorderLambda reorder <| ← expand v
  else if let .opaqueInfo info := decl then -- not covered by `value?`
    decl := .opaqueInfo { info with
      value := ← applyReplacementFun <| ← reorderLambda reorder <| ← expand info.value }
  return decl

/-- Abstracts the nested proofs in the value of `decl` if it is a def. -/
def declAbstractNestedProofs (decl : ConstantInfo) : MetaM ConstantInfo := do
<<<<<<< HEAD
  if getOriginalConstKind? (← getEnv) decl.name == some .thm || !decl.hasValue then
    return decl
  else
=======
  if decl matches .defnInfo _ then
>>>>>>> fc6e4c11
    return decl.updateValue <| ← Meta.abstractNestedProofs decl.name decl.value!
  else
    return decl

/-- Find the target name of `pre` and all created auxiliary declarations. -/
def findTargetName (env : Environment) (src pre tgt_pre : Name) : CoreM Name :=
  /- This covers auxiliary declarations like `match_i` and `proof_i`. -/
  if let some post := pre.isPrefixOf? src then
    return tgt_pre ++ post
  /- This covers equation lemmas (for other declarations). -/
  else if let some post := privateToUserName? src then
    match findTranslation? env post.getPrefix with
    -- this is an equation lemma for a declaration without `to_additive`. We will skip this.
    | none => return src
    -- this is an equation lemma for a declaration with `to_additive`. We will additivize this.
    -- Note: if this errors we could do this instead by calling `getEqnsFor?`
    | some addName => return src.updatePrefix <| mkPrivateName env addName
  else if src.hasMacroScopes then
    mkFreshUserName src.eraseMacroScopes
  else
    throwError "internal @[to_additive] error."

/-- Returns a `NameSet` of all auxiliary constants in `e` that might have been generated
when adding `pre` to the environment.
Examples include `pre.match_5` and
`_private.Mathlib.MyFile.someOtherNamespace.someOtherDeclaration._eq_2`.
The last two examples may or may not have been generated by this declaration.
The last example may or may not be the equation lemma of a declaration with the `@[to_additive]`
attribute. We will only translate it if it has the `@[to_additive]` attribute.

Note that this function would return `proof_nnn` aux lemmas if
we hadn't unfolded them in `declUnfoldAuxLemmas`.
-/
def findAuxDecls (e : Expr) (pre : Name) : NameSet :=
  e.foldConsts ∅ fun n l ↦
    if n.getPrefix == pre || isPrivateName n || n.hasMacroScopes then
      l.insert n
    else
      l

/-- transform the declaration `src` and all declarations `pre._proof_i` occurring in `src`
using the transforms dictionary.
`replace_all`, `trace`, `ignore` and `reorder` are configuration options.
`pre` is the declaration that got the `@[to_additive]` attribute and `tgt_pre` is the target of this
declaration. -/
partial def transformDeclAux
    (cfg : Config) (pre tgt_pre : Name) : Name → CoreM Unit := fun src ↦ do
  let env ← getEnv
  trace[to_additive_detail] "visiting {src}"
  -- if we have already translated this declaration, we do nothing.
  if (findTranslation? env src).isSome && src != pre then
      return
  -- if this declaration is not `pre` and not an internal declaration, we return an error,
  -- since we should have already translated this declaration.
  if src != pre && !src.isInternalDetail then
    throwError "The declaration {pre} depends on the declaration {src} which is in the namespace \
      {pre}, but does not have the `@[to_additive]` attribute. This is not supported.\n\
      Workaround: move {src} to a different namespace."
  -- we find the additive name of `src`
  let tgt ← findTargetName env src pre tgt_pre
  -- we skip if we already transformed this declaration before.
  if env.contains tgt then
    if tgt == src then
      -- Note: this can happen for equation lemmas of declarations without `@[to_additive]`.
      trace[to_additive_detail] "Auxiliary declaration {src} will be translated to itself."
    else
      trace[to_additive_detail] "Already visited {tgt} as translation of {src}."
    return
  let srcDecl ← getConstInfo src
  -- we first unfold all auxlemmas, since they are not always able to be additivized on their own
  let srcDecl ← MetaM.run' do declUnfoldAuxLemmas srcDecl
  -- we then transform all auxiliary declarations generated when elaborating `pre`
  for n in findAuxDecls srcDecl.type pre do
    transformDeclAux cfg pre tgt_pre n
  if let some value := srcDecl.value? then
    for n in findAuxDecls value pre do
      transformDeclAux cfg pre tgt_pre n
  if let .opaqueInfo {value, ..} := srcDecl then
    for n in findAuxDecls value pre do
      transformDeclAux cfg pre tgt_pre n
  -- if the auxiliary declaration doesn't have prefix `pre`, then we have to add this declaration
  -- to the translation dictionary, since otherwise we cannot find the additive name.
  if !pre.isPrefixOf src then
    insertTranslation src tgt
  -- now transform the source declaration
  let trgDecl : ConstantInfo ←
    MetaM.run' <| updateDecl tgt srcDecl <| if src == pre then cfg.reorder else []
  let value ← match trgDecl with
    | .thmInfo { value, .. } | .defnInfo { value, .. } | .opaqueInfo { value, .. } => pure value
    | _ => throwError "Expected {tgt} to have a value."
  trace[to_additive] "generating\n{tgt} : {trgDecl.type} :=\n  {value}"
  try
    -- make sure that the type is correct,
    -- and emit a more helpful error message if it fails
    MetaM.run' <| check value
  catch
    | Exception.error _ msg => throwError "@[to_additive] failed. \
      Type mismatch in additive declaration. For help, see the docstring \
      of `to_additive.attr`, section `Troubleshooting`. \
      Failed to add declaration\n{tgt}:\n{msg}"
    | _ => panic! "unreachable"
  -- "Refold" all the aux lemmas that we unfolded.
  let trgDecl ← MetaM.run' <| declAbstractNestedProofs trgDecl
  if isNoncomputable env src then
    addDecl trgDecl.toDeclaration!
    setEnv <| addNoncomputable (← getEnv) tgt
  else
    addAndCompile trgDecl.toDeclaration!
  if let .defnDecl { hints := .abbrev, .. } := trgDecl.toDeclaration! then
    if (← getReducibilityStatus src) == .reducible then
      setReducibilityStatus tgt .reducible
    if Compiler.getInlineAttribute? (← getEnv) src == some .inline then
      MetaM.run' <| Meta.setInlineAttribute tgt
  -- now add declaration ranges so jump-to-definition works
  -- note: we currently also do this for auxiliary declarations, while they are not normally
  -- generated for those. We could change that.
  addDeclarationRangesFromSyntax tgt (← getRef) cfg.ref
  if isProtected (← getEnv) src then
    setEnv <| addProtected (← getEnv) tgt
  if let some matcherInfo ← getMatcherInfo? src then
    /-
    Use `Match.addMatcherInfo tgt matcherInfo`
    once https://github.com/leanprover/lean4/pull/5068 is in
    -/
    modifyEnv fun env => Match.Extension.addMatcherInfo env tgt matcherInfo
  -- necessary so that e.g. match equations can be generated for `tgt`
  enableRealizationsForConst tgt

/-- Copy the instance attribute in a `to_additive`

[todo] it seems not to work when the `to_additive` is added as an attribute later. -/
def copyInstanceAttribute (src tgt : Name) : CoreM Unit := do
  if (← isInstance src) then
    let prio := (← getInstancePriority? src).getD 100
    let attr_kind := (← getInstanceAttrKind? src).getD .global
    trace[to_additive_detail] "Making {tgt} an instance with priority {prio}."
    addInstance tgt attr_kind prio |>.run'

/-- Warn the user when the multiplicative declaration has an attribute. -/
def warnExt {σ α β : Type} [Inhabited σ] (stx : Syntax) (ext : PersistentEnvExtension α β σ)
    (f : σ → Name → Bool) (thisAttr attrName src tgt : Name) : CoreM Unit := do
  if f (ext.getState (← getEnv)) src then
    Linter.logLintIf linter.existingAttributeWarning stx <|
      m!"The source declaration {src} was given attribute {attrName} before calling @[{thisAttr}]. \
         The preferred method is to use `@[{thisAttr} (attr := {attrName})]` to apply the \
         attribute to both {src} and the target declaration {tgt}." ++
      if thisAttr == `to_additive then
        m!"\nSpecial case: If this declaration was generated by @[to_additive] \
          itself, you can use @[to_additive (attr := to_additive, {attrName})] on the original \
          declaration."
      else ""

/-- Warn the user when the multiplicative declaration has a simple scoped attribute. -/
def warnAttr {α β : Type} [Inhabited β] (stx : Syntax) (attr : SimpleScopedEnvExtension α β)
    (f : β → Name → Bool) (thisAttr attrName src tgt : Name) : CoreM Unit :=
warnExt stx attr.ext (f ·.stateStack.head!.state ·) thisAttr attrName src tgt

/-- Warn the user when the multiplicative declaration has a parametric attribute. -/
def warnParametricAttr {β : Type} (stx : Syntax) (attr : ParametricAttribute β)
    (thisAttr attrName src tgt : Name) : CoreM Unit :=
warnExt stx attr.ext (·.contains ·) thisAttr attrName src tgt

/-- `additivizeLemmas names desc t` runs `t` on all elements of `names`
and adds translations between the generated lemmas (the output of `t`).
`names` must be non-empty. -/
def additivizeLemmas {m : Type → Type} [Monad m] [MonadError m] [MonadLiftT CoreM m]
    (names : Array Name) (desc : String) (t : Name → m (Array Name)) : m Unit := do
  let auxLemmas ← names.mapM t
  let nLemmas := auxLemmas[0]!.size
  for (nm, lemmas) in names.zip auxLemmas do
    unless lemmas.size == nLemmas do
      throwError "{names[0]!} and {nm} do not generate the same number of {desc}."
  for (srcLemmas, tgtLemmas) in auxLemmas.zip <| auxLemmas.eraseIdx! 0 do
    for (srcLemma, tgtLemma) in srcLemmas.zip tgtLemmas do
      insertTranslation srcLemma tgtLemma

/--
Find the first argument of `nm` that has a multiplicative type-class on it.
Returns 1 if there are no types with a multiplicative class as arguments.
E.g. `Prod.Group` returns 1, and `Pi.One` returns 2.
Note: we only consider the first argument of each type-class.
E.g. `[Pow A N]` is a multiplicative type-class on `A`, not on `N`.
-/
def firstMultiplicativeArg (nm : Name) : MetaM Nat := do
  forallTelescopeReducing (← getConstInfo nm).type fun xs _ ↦ do
    -- xs are the arguments to the constant
    let xs := xs.toList
    let l ← xs.filterMapM fun x ↦ do
      -- x is an argument and i is the index
      -- write `x : (y₀ : α₀) → ... → (yₙ : αₙ) → tgt_fn tgt_args₀ ... tgt_argsₘ`
      forallTelescopeReducing (← inferType x) fun _ys tgt ↦ do
        let (_tgt_fn, tgt_args) := tgt.getAppFnArgs
        if let some c := tgt.getAppFn.constName? then
          if findTranslation? (← getEnv) c |>.isNone then
            return none
        return tgt_args[0]?.bind fun tgtArg ↦
          xs.findIdx? fun x ↦ Expr.containsFVar tgtArg x.fvarId!
    trace[to_additive_detail] "firstMultiplicativeArg: {l}"
    match l with
    | [] => return 0
    | (head :: tail) => return tail.foldr Nat.min head

/-- Helper for `capitalizeLike`. -/
partial def capitalizeLikeAux (s : String) (i : String.Pos := 0) (p : String) : String :=
  if p.atEnd i || s.atEnd i then
    p
  else
    let j := p.next i
    if (s.get i).isLower then
      capitalizeLikeAux s j <| p.set i (p.get i |>.toLower)
    else if (s.get i).isUpper then
      capitalizeLikeAux s j <| p.set i (p.get i |>.toUpper)
    else
      capitalizeLikeAux s j p

/-- Capitalizes `s` char-by-char like `r`. If `s` is longer, it leaves the tail untouched. -/
def capitalizeLike (r : String) (s : String) :=
  capitalizeLikeAux r 0 s

/-- Capitalize First element of a list like `s`.
Note that we need to capitalize multiple characters in some cases,
in examples like `HMul` or `hAdd`. -/
def capitalizeFirstLike (s : String) : List String → List String
  | x :: r => capitalizeLike s x :: r
  | [] => []

/--
Dictionary used by `guessName` to autogenerate names.

Note: `guessName` capitalizes first element of the output according to
capitalization of the input. Input and first element should therefore be lower-case,
2nd element should be capitalized properly.
-/
def nameDict : String → List String
  | "one"           => ["zero"]
  | "mul"           => ["add"]
  | "smul"          => ["vadd"]
  | "inv"           => ["neg"]
  | "div"           => ["sub"]
  | "prod"          => ["sum"]
  | "hmul"          => ["hadd"]
  | "hsmul"         => ["hvadd"]
  | "hdiv"          => ["hsub"]
  | "hpow"          => ["hsmul"]
  | "finprod"       => ["finsum"]
  | "tprod"         => ["tsum"]
  | "pow"           => ["nsmul"]
  | "npow"          => ["nsmul"]
  | "zpow"          => ["zsmul"]
  | "mabs"          => ["abs"]
  | "monoid"        => ["add", "Monoid"]
  | "submonoid"     => ["add", "Submonoid"]
  | "group"         => ["add", "Group"]
  | "subgroup"      => ["add", "Subgroup"]
  | "semigroup"     => ["add", "Semigroup"]
  | "magma"         => ["add", "Magma"]
  | "haar"          => ["add", "Haar"]
  | "prehaar"       => ["add", "Prehaar"]
  | "unit"          => ["add", "Unit"]
  | "units"         => ["add", "Units"]
  | "cyclic"        => ["add", "Cyclic"]
  | "rootable"      => ["divisible"]
  | "semigrp"       => ["add", "Semigrp"]
  | "grp"           => ["add", "Grp"]
  | "commute"       => ["add", "Commute"]
  | "semiconj"      => ["add", "Semiconj"]
  | "zpowers"       => ["zmultiples"]
  | "powers"        => ["multiples"]
  | "multipliable"  => ["summable"]
  | "gpfree"        => ["apfree"]
  | "quantale"      => ["add", "Quantale"]
  | "square"        => ["even"]
  | "mconv"         => ["conv"]
  | "irreducible"   => ["add", "Irreducible"]
  | "mlconvolution" => ["lconvolution"]
  | x               => [x]

/--
Turn each element to lower-case, apply the `nameDict` and
capitalize the output like the input.
-/
def applyNameDict : List String → List String
  | x :: s => (capitalizeFirstLike x (nameDict x.toLower)) ++ applyNameDict s
  | [] => []

/--
There are a few abbreviations we use. For example "Nonneg" instead of "ZeroLE"
or "addComm" instead of "commAdd".
Note: The input to this function is case sensitive!
Todo: A lot of abbreviations here are manual fixes and there might be room to
      improve the naming logic to reduce the size of `fixAbbreviation`.
-/
def fixAbbreviation : List String → List String
  | "cancel" :: "Add" :: s            => "addCancel" :: fixAbbreviation s
  | "Cancel" :: "Add" :: s            => "AddCancel" :: fixAbbreviation s
  | "left" :: "Cancel" :: "Add" :: s  => "addLeftCancel" :: fixAbbreviation s
  | "Left" :: "Cancel" :: "Add" :: s  => "AddLeftCancel" :: fixAbbreviation s
  | "right" :: "Cancel" :: "Add" :: s => "addRightCancel" :: fixAbbreviation s
  | "Right" :: "Cancel" :: "Add" :: s => "AddRightCancel" :: fixAbbreviation s
  | "cancel" :: "Comm" :: "Add" :: s  => "addCancelComm" :: fixAbbreviation s
  | "Cancel" :: "Comm" :: "Add" :: s  => "AddCancelComm" :: fixAbbreviation s
  | "comm" :: "Add" :: s              => "addComm" :: fixAbbreviation s
  | "Comm" :: "Add" :: s              => "AddComm" :: fixAbbreviation s
  | "Zero" :: "LE" :: s               => "Nonneg" :: fixAbbreviation s
  | "zero" :: "_" :: "le" :: s        => "nonneg" :: fixAbbreviation s
  | "zero" :: "LE" :: s               => "nonneg" :: fixAbbreviation s
  | "Zero" :: "LT" :: s               => "Pos" :: fixAbbreviation s
  | "zero" :: "_" :: "lt" :: s        => "pos" :: fixAbbreviation s
  | "zero" :: "LT" :: s               => "pos" :: fixAbbreviation s
  | "LE" :: "Zero" :: s               => "Nonpos" :: fixAbbreviation s
  | "le" :: "_" :: "zero" :: s        => "nonpos" :: fixAbbreviation s
  | "LT" :: "Zero" :: s               => "Neg" :: fixAbbreviation s
  | "lt" :: "_" :: "zero" :: s        => "neg" :: fixAbbreviation s
  | "Add" :: "Single" :: s            => "Single" :: fixAbbreviation s
  | "add" :: "Single" :: s            => "single" :: fixAbbreviation s
  | "add" :: "_" :: "single" :: s     => "single" :: fixAbbreviation s
  | "Add" :: "Support" :: s           => "Support" :: fixAbbreviation s
  | "add" :: "Support" :: s           => "support" :: fixAbbreviation s
  | "add" :: "_" :: "support" :: s    => "support" :: fixAbbreviation s
  | "Add" :: "TSupport" :: s          => "TSupport" :: fixAbbreviation s
  | "add" :: "TSupport" :: s          => "tsupport" :: fixAbbreviation s
  | "add" :: "_" :: "tsupport" :: s   => "tsupport" :: fixAbbreviation s
  | "Add" :: "Indicator" :: s         => "Indicator" :: fixAbbreviation s
  | "add" :: "Indicator" :: s         => "indicator" :: fixAbbreviation s
  | "add" :: "_" :: "indicator" :: s  => "indicator" :: fixAbbreviation s
  | "is" :: "Even" :: s             => "even" :: fixAbbreviation s
  | "Is" :: "Even" :: s             => "Even" :: fixAbbreviation s
  -- "Regular" is well-used in mathlib with various meanings (e.g. in
  -- measure theory) and a direct translation
  -- "regular" --> ["add", "Regular"] in `nameDict` above seems error-prone.
  | "is" :: "Regular" :: s            => "isAddRegular" :: fixAbbreviation s
  | "Is" :: "Regular" :: s            => "IsAddRegular" :: fixAbbreviation s
  | "is" :: "Left" :: "Regular" :: s  => "isAddLeftRegular" :: fixAbbreviation s
  | "Is" :: "Left" :: "Regular" :: s  => "IsAddLeftRegular" :: fixAbbreviation s
  | "is" :: "Right" :: "Regular" :: s => "isAddRightRegular" :: fixAbbreviation s
  | "Is" :: "Right" :: "Regular" :: s => "IsAddRightRegular" :: fixAbbreviation s
  | "Has" :: "Fundamental" :: "Domain" :: s => "HasAddFundamentalDomain" :: fixAbbreviation s
  | "has" :: "Fundamental" :: "Domain" :: s => "hasAddFundamentalDomain" :: fixAbbreviation s
  | "Quotient" :: "Measure" :: s => "AddQuotientMeasure" :: fixAbbreviation s
  | "quotient" :: "Measure" :: s => "addQuotientMeasure" :: fixAbbreviation s
  -- the capitalization heuristic of `applyNameDict` doesn't work in the following cases
  | "HSmul" :: s                      => "HSMul" :: fixAbbreviation s -- from `HPow`
  | "NSmul" :: s                      => "NSMul" :: fixAbbreviation s -- from `NPow`
  | "Nsmul" :: s                      => "NSMul" :: fixAbbreviation s -- from `Pow`
  | "ZSmul" :: s                      => "ZSMul" :: fixAbbreviation s -- from `ZPow`
  | "neg" :: "Fun" :: s               => "invFun" :: fixAbbreviation s
  | "Neg" :: "Fun" :: s               => "InvFun" :: fixAbbreviation s
  | "unique" :: "Prods" :: s          => "uniqueSums" :: fixAbbreviation s
  | "Unique" :: "Prods" :: s          => "UniqueSums" :: fixAbbreviation s
  | "order" :: "Of" :: s              => "addOrderOf" :: fixAbbreviation s
  | "Order" :: "Of" :: s              => "AddOrderOf" :: fixAbbreviation s
  | "is"::"Of"::"Fin"::"Order"::s     => "isOfFinAddOrder" :: fixAbbreviation s
  | "Is"::"Of"::"Fin"::"Order"::s     => "IsOfFinAddOrder" :: fixAbbreviation s
  | "is" :: "Central" :: "Scalar" :: s  => "isCentralVAdd" :: fixAbbreviation s
  | "Is" :: "Central" :: "Scalar" :: s  => "IsCentralVAdd" :: fixAbbreviation s
  | "is" :: "Scalar" :: "Tower" :: s  => "vaddAssocClass" :: fixAbbreviation s
  | "Is" :: "Scalar" :: "Tower" :: s  => "VAddAssocClass" :: fixAbbreviation s
  | "function" :: "_" :: "add" :: "Semiconj" :: s
                                      => "function" :: "_" :: "semiconj" :: fixAbbreviation s
  | "function" :: "_" :: "add" :: "Commute" :: s
                                      => "function" :: "_" :: "commute" :: fixAbbreviation s
  | "Zero" :: "Le" :: "Part" :: s         => "PosPart" :: fixAbbreviation s
  | "Le" :: "Zero" :: "Part" :: s         => "NegPart" :: fixAbbreviation s
  | "zero" :: "Le" :: "Part" :: s         => "posPart" :: fixAbbreviation s
  | "le" :: "Zero" :: "Part" :: s         => "negPart" :: fixAbbreviation s
  | "Division" :: "Add" :: "Monoid" :: s => "SubtractionMonoid" :: fixAbbreviation s
  | "division" :: "Add" :: "Monoid" :: s => "subtractionMonoid" :: fixAbbreviation s
  | "Sub" :: "Neg" :: "Zero" :: "Add" :: "Monoid" :: s => "SubNegZeroMonoid" :: fixAbbreviation s
  | "sub" :: "Neg" :: "Zero" :: "Add" :: "Monoid" :: s => "subNegZeroMonoid" :: fixAbbreviation s
  | "modular" :: "Character" :: s => "addModularCharacter" :: fixAbbreviation s
  | "Modular" :: "Character" :: s => "AddModularCharacter" :: fixAbbreviation s
  | x :: s                            => x :: fixAbbreviation s
  | []                                => []

/--
Autogenerate additive name.
This runs in several steps:
1) Split according to capitalisation rule and at `_`.
2) Apply word-by-word translation rules.
3) Fix up abbreviations that are not word-by-word translations, like "addComm" or "Nonneg".
-/
def guessName : String → String :=
  String.mapTokens '\'' <|
  fun s =>
    String.join <|
    fixAbbreviation <|
    applyNameDict <|
    s.splitCase

/-- Return the provided target name or autogenerate one if one was not provided. -/
def targetName (cfg : Config) (src : Name) : CoreM Name := do
  let .str pre s := src | throwError "to_additive: can't transport {src}"
  trace[to_additive_detail] "The name {s} splits as {s.splitCase}"
  let tgt_auto := guessName s
  let depth := cfg.tgt.getNumParts
  let pre := pre.mapPrefix <| findTranslation? (← getEnv)
  let (pre1, pre2) := pre.splitAt (depth - 1)
  if cfg.tgt == pre2.str tgt_auto && !cfg.allowAutoName && cfg.tgt != src then
    Linter.logLintIf linter.toAdditiveGenerateName cfg.ref m!"\
      to_additive correctly autogenerated target name for {src}.\n\
      You may remove the explicit argument {cfg.tgt}."
  let res := if cfg.tgt == .anonymous then pre.str tgt_auto else pre1 ++ cfg.tgt
  -- we allow translating to itself if `tgt == src`, which is occasionally useful for `additiveTest`
  if res == src && cfg.tgt != src then
    throwError "to_additive: the generated additivised name equals the original name '{src}', \
    meaning that no part of the name was additivised.\n\
    Check that your declaration name is correct \
    (if your declaration is an instance, try naming it)\n\
    or provide an additivised name using the '@[to_additive my_add_name]' syntax."
  if cfg.tgt != .anonymous then
    trace[to_additive_detail] "The automatically generated name would be {pre.str tgt_auto}"
  return res

/-- if `f src = #[a_1, ..., a_n]` and `f tgt = #[b_1, ... b_n]` then `proceedFieldsAux src tgt f`
will insert translations from `src.a_i` to `tgt.b_i`
(or from `a_i` to `b_i` if `prependName` is false). -/
def proceedFieldsAux (src tgt : Name) (f : Name → CoreM (Array Name))
    (prependName := true) : CoreM Unit := do
  let srcFields ← f src
  let tgtFields ← f tgt
  if srcFields.size != tgtFields.size then
    throwError "Failed to map fields of {src}, {tgt} with {srcFields} ↦ {tgtFields}.\n \
      Lengths do not match."
  for (srcField, tgtField) in srcFields.zip tgtFields do
    let srcName := if prependName then src ++ srcField else srcField
    let tgtName := if prependName then tgt ++ tgtField else tgtField
    if srcField != tgtField then
      insertTranslation srcName tgtName
    else
      trace[to_additive] "Translation {srcName} ↦ {tgtName} is automatic."

/-- Add the structure fields of `src` to the translations dictionary
so that future uses of `to_additive` will map them to the corresponding `tgt` fields. -/
def proceedFields (src tgt : Name) : CoreM Unit := do
  let aux := @proceedFieldsAux src tgt
  -- add translations for the structure fields
  aux fun declName ↦ do
    if isStructure (← getEnv) declName then
      return getStructureFields (← getEnv) declName
    else
      return #[]
  -- add translations for the automatically generated instances with `extend`.
  aux (prependName := false) fun declName ↦ do
    if isStructure (← getEnv) declName then
      return getStructureInfo (← getEnv) declName |>.parentInfo
        |>.filterMap fun c ↦ if !c.subobject then c.projFn else none
    else
      return #[]
  -- add translations for the constructors of an inductive type
  aux fun declName ↦ do match (← getEnv).find? declName with
    | some (ConstantInfo.inductInfo {ctors := ctors, ..}) =>
        return ctors.toArray.map (.mkSimple ·.lastComponentAsString)
    | _ => pure #[]

/-- Elaboration of the configuration options for `to_additive`. -/
def elabToAdditive : Syntax → CoreM Config
  | `(attr| to_additive%$tk $[?%$trace]? $[existing%$existing]?
      $[$opts:toAdditiveOption]* $[$tgt]? $[$doc]?) => do
    let mut attrs := #[]
    let mut reorder := []
    for stx in opts do
      match stx with
      | `(toAdditiveOption| (attr := $[$stxs],*)) =>
        attrs := attrs ++ stxs
      | `(toAdditiveOption| (reorder := $[$[$reorders:num]*],*)) =>
        reorder := reorder ++ reorders.toList.map (·.toList.map (·.raw.isNatLit?.get! - 1))
      | _ => throwUnsupportedSyntax
    reorder := reorder.reverse
    trace[to_additive_detail] "attributes: {attrs}; reorder arguments: {reorder}"
    return { trace := trace.isSome
             tgt := match tgt with | some tgt => tgt.getId | none => Name.anonymous
             doc := doc.bind (·.raw.isStrLit?)
             allowAutoName := false
             attrs
             reorder
             existing := some existing.isSome
             ref := (tgt.map (·.raw)).getD tk }
  | _ => throwUnsupportedSyntax

mutual
/-- Apply attributes to the multiplicative and additive declarations. -/
partial def applyAttributes (stx : Syntax) (rawAttrs : Array Syntax) (thisAttr src tgt : Name) :
  TermElabM (Array Name) := do
  -- we only copy the `instance` attribute, since `@[to_additive] instance` is nice to allow
  copyInstanceAttribute src tgt
  -- Warn users if the multiplicative version has an attribute
  if linter.existingAttributeWarning.get (← getOptions) then
    let appliedAttrs ← getAllSimpAttrs src
    if appliedAttrs.size > 0 then
      let appliedAttrs := ", ".intercalate (appliedAttrs.toList.map toString)
      -- Note: we're not bothering to print the correct attribute arguments.
      Linter.logLintIf linter.existingAttributeWarning stx m!"\
        The source declaration {src} was given the simp-attribute(s) {appliedAttrs} before \
        calling @[{thisAttr}].\nThe preferred method is to use something like \
        `@[{thisAttr} (attr := {appliedAttrs})]`\nto apply the attribute to both \
        {src} and the target declaration {tgt}."
    warnAttr stx Lean.Elab.Tactic.Ext.extExtension
      (fun b n => (b.tree.values.any fun t => t.declName = n)) thisAttr `ext src tgt
    warnAttr stx Lean.Meta.Rfl.reflExt (·.values.contains ·) thisAttr `refl src tgt
    warnAttr stx Lean.Meta.Symm.symmExt (·.values.contains ·) thisAttr `symm src tgt
    warnAttr stx Batteries.Tactic.transExt (·.values.contains ·) thisAttr `trans src tgt
    warnAttr stx Lean.Meta.coeExt (·.contains ·) thisAttr `coe src tgt
    warnParametricAttr stx Lean.Linter.deprecatedAttr thisAttr `deprecated src tgt
    -- the next line also warns for `@[to_additive, simps]`, because of the application times
    warnParametricAttr stx simpsAttr thisAttr `simps src tgt
    warnExt stx Term.elabAsElim.ext (·.contains ·) thisAttr `elab_as_elim src tgt
  -- add attributes
  -- the following is similar to `Term.ApplyAttributesCore`, but we hijack the implementation of
  -- `simps` and `to_additive`.
  let attrs ← elabAttrs rawAttrs
  let (additiveAttrs, attrs) := attrs.partition (·.name == `to_additive)
  let nestedDecls ←
    match additiveAttrs.size with
      | 0 => pure #[]
      | 1 => addToAdditiveAttr tgt (← elabToAdditive additiveAttrs[0]!.stx) additiveAttrs[0]!.kind
      | _ => throwError "cannot apply {thisAttr} multiple times."
  let allDecls := #[src, tgt] ++ nestedDecls
  if attrs.size > 0 then
    trace[to_additive_detail] "Applying attributes {attrs.map (·.stx)} to {allDecls}"
  for attr in attrs do
    withRef attr.stx do withLogging do
    if attr.name == `simps then
      additivizeLemmas allDecls "simps lemmas" (simpsTacFromSyntax · attr.stx)
      return
    let env ← getEnv
    match getAttributeImpl env attr.name with
    | Except.error errMsg => throwError errMsg
    | Except.ok attrImpl =>
      let runAttr := do
        for decl in allDecls do
          attrImpl.add decl attr.stx attr.kind
      -- not truly an elaborator, but a sensible target for go-to-definition
      let elaborator := attrImpl.ref
      if (← getInfoState).enabled && (← getEnv).contains elaborator then
        withInfoContext (mkInfo := return .ofCommandInfo { elaborator, stx := attr.stx }) do
          try runAttr
          finally if attr.stx[0].isIdent || attr.stx[0].isAtom then
            -- Add an additional node over the leading identifier if there is one
            -- to make it look more function-like.
            -- Do this last because we want user-created infos to take precedence
            pushInfoLeaf <| .ofCommandInfo { elaborator, stx := attr.stx[0] }
      else
        runAttr
  return nestedDecls

/--
Copies equation lemmas and attributes from `src` to `tgt`
-/
partial def copyMetaData (cfg : Config) (src tgt : Name) : CoreM (Array Name) := do
  if let some eqns := eqnsAttribute.find? (← getEnv) src then
    unless (eqnsAttribute.find? (← getEnv) tgt).isSome do
      for eqn in eqns do _ ← addToAdditiveAttr eqn cfg
      eqnsAttribute.add tgt (eqns.map (findTranslation? (← getEnv) · |>.get!))
  else
    /- We need to generate all equation lemmas for `src` and `tgt`, even for non-recursive
    definitions. If we don't do that, the equation lemma for `src` might be generated later
    when doing a `rw`, but it won't be generated for `tgt`. -/
    additivizeLemmas #[src, tgt] "equation lemmas" fun nm ↦
      (·.getD #[]) <$> MetaM.run' (getEqnsFor? nm)
  MetaM.run' <| Elab.Term.TermElabM.run' <|
    applyAttributes cfg.ref cfg.attrs `to_additive src tgt

/--
Make a new copy of a declaration, replacing fragments of the names of identifiers in the type and
the body using the `translations` dictionary.
This is used to implement `@[to_additive]`.
-/
partial def transformDecl (cfg : Config) (src tgt : Name) : CoreM (Array Name) := do
  transformDeclAux cfg src tgt src
  copyMetaData cfg src tgt

/-- `addToAdditiveAttr src cfg` adds a `@[to_additive]` attribute to `src` with configuration `cfg`.
See the attribute implementation for more details.
It returns an array with names of additive declarations (usually 1, but more if there are nested
`to_additive` calls. -/
partial def addToAdditiveAttr (src : Name) (cfg : Config) (kind := AttributeKind.global) :
  AttrM (Array Name) := do
  if (kind != AttributeKind.global) then
    throwError "`to_additive` can only be used as a global attribute"
  withOptions (· |>.updateBool `trace.to_additive (cfg.trace || ·)) <| do
  let tgt ← targetName cfg src
  let alreadyExists := (← getEnv).contains tgt
  if cfg.existing == some !alreadyExists && !(← isInductive src) then
    Linter.logLintIf linter.toAdditiveExisting cfg.ref <|
      if alreadyExists then
        m!"The additive declaration already exists. Please specify this explicitly using \
           `@[to_additive existing]`."
      else
        "The additive declaration doesn't exist. Please remove the option `existing`."
  if cfg.reorder != [] then
    trace[to_additive] "@[to_additive] will reorder the arguments of {tgt}."
    reorderAttr.add src cfg.reorder
    -- we allow using this attribute if it's only to add the reorder configuration
    if findTranslation? (← getEnv) src |>.isSome then
      return #[tgt]
  let firstMultArg ← MetaM.run' <| firstMultiplicativeArg src
  if firstMultArg != 0 then
    trace[to_additive_detail] "Setting relevant_arg for {src} to be {firstMultArg}."
    relevantArgAttr.add src firstMultArg
  insertTranslation src tgt alreadyExists
  let nestedNames ←
    if alreadyExists then
      -- since `tgt` already exists, we just need to copy metadata and
      -- add translations `src.x ↦ tgt.x'` for any subfields.
      trace[to_additive_detail] "declaration {tgt} already exists."
      proceedFields src tgt
      copyMetaData cfg src tgt
    else
      -- tgt doesn't exist, so let's make it
      transformDecl cfg src tgt
  -- add pop-up information when mousing over `additive_name` of `@[to_additive additive_name]`
  -- (the information will be over the attribute of no additive name is given)
  pushInfoLeaf <| .ofTermInfo {
    elaborator := .anonymous, lctx := {}, expectedType? := none, isBinder := !alreadyExists,
    stx := cfg.ref, expr := ← mkConstWithLevelParams tgt }
  if let some doc := cfg.doc then
    addDocStringCore tgt doc
  return nestedNames.push tgt

end

initialize registerBuiltinAttribute {
    name := `to_additive
    descr := "Transport multiplicative to additive"
    add := fun src stx kind ↦ do _ ← addToAdditiveAttr src (← elabToAdditive stx) kind
    -- we (presumably) need to run after compilation to properly add the `simp` attribute
    applicationTime := .afterCompilation
  }

end ToAdditive<|MERGE_RESOLUTION|>--- conflicted
+++ resolved
@@ -724,13 +724,7 @@
 
 /-- Abstracts the nested proofs in the value of `decl` if it is a def. -/
 def declAbstractNestedProofs (decl : ConstantInfo) : MetaM ConstantInfo := do
-<<<<<<< HEAD
-  if getOriginalConstKind? (← getEnv) decl.name == some .thm || !decl.hasValue then
-    return decl
-  else
-=======
   if decl matches .defnInfo _ then
->>>>>>> fc6e4c11
     return decl.updateValue <| ← Meta.abstractNestedProofs decl.name decl.value!
   else
     return decl
