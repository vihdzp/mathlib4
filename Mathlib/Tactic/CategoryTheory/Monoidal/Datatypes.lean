--- conflicted
+++ resolved
@@ -116,23 +116,13 @@
 variable [MonoidalCategory C]
 
 theorem structuralIsoOfExpr_whiskerLeft (f : C) {g h : C}
-<<<<<<< HEAD
-    (η : g ⟶ h) (η' : g ≅ h) (ih_η : η'.hom = η)  :
+    (η : g ⟶ h) (η' : g ≅ h) (ih_η : η'.hom = η) :
     (f ◁ η').hom = f ◁ η := by
   simp [ih_η]
 
 theorem structuralIsoOfExpr_whiskerRight {f g : C} (h : C)
-    (η : f ⟶ g) (η' : f ≅ g) (ih_η : η'.hom = η)  :
+    (η : f ⟶ g) (η' : f ≅ g) (ih_η : η'.hom = η) :
     (η' ▷ h).hom = η ▷ h := by
-=======
-    (η : g ⟶ h) (η' : g ≅ h) (ih_η : η'.hom = η) :
-    (whiskerLeftIso f η').hom = f ◁ η := by
-  simp [ih_η]
-
-theorem structuralIsoOfExpr_whiskerRight {f g : C} (h : C)
-    (η : f ⟶ g) (η' : f ≅ g) (ih_η : η'.hom = η) :
-    (whiskerRightIso η' h).hom = η ▷ h := by
->>>>>>> 0c839fe2
   simp [ih_η]
 
 theorem structuralIsoOfExpr_horizontalComp {f₁ g₁ f₂ g₂ : C}
