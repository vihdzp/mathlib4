/-
Copyright (c) 2020 Kenny Lau. All rights reserved.
Released under Apache 2.0 license as described in the file LICENSE.
Authors: Kenny Lau, Judith Ludwig, Christian Merten
-/
import Mathlib.Algebra.GeomSum
import Mathlib.LinearAlgebra.SModEq
import Mathlib.RingTheory.JacobsonIdeal

/-!
# Completion of a module with respect to an ideal.

In this file we define the notions of Hausdorff, precomplete, and complete for an `R`-module `M`
with respect to an ideal `I`:

## Main definitions

- `IsHausdorff I M`: this says that the intersection of `I^n M` is `0`.
- `IsPrecomplete I M`: this says that every Cauchy sequence converges.
- `IsAdicComplete I M`: this says that `M` is Hausdorff and precomplete.
- `Hausdorffification I M`: this is the universal Hausdorff module with a map from `M`.
- `AdicCompletion I M`: if `I` is finitely generated, then this is the universal complete module
  (TODO) with a map from `M`. This map is injective iff `M` is Hausdorff and surjective iff `M` is
  precomplete.

-/

suppress_compilation

open Submodule

variable {R : Type*} [CommRing R] (I : Ideal R)
variable (M : Type*) [AddCommGroup M] [Module R M]
variable {N : Type*} [AddCommGroup N] [Module R N]

/-- A module `M` is Hausdorff with respect to an ideal `I` if `⋂ I^n M = 0`. -/
class IsHausdorff : Prop where
  haus' : ∀ x : M, (∀ n : ℕ, x ≡ 0 [SMOD (I ^ n • ⊤ : Submodule R M)]) → x = 0

/-- A module `M` is precomplete with respect to an ideal `I` if every Cauchy sequence converges. -/
class IsPrecomplete : Prop where
  prec' : ∀ f : ℕ → M, (∀ {m n}, m ≤ n → f m ≡ f n [SMOD (I ^ m • ⊤ : Submodule R M)]) →
    ∃ L : M, ∀ n, f n ≡ L [SMOD (I ^ n • ⊤ : Submodule R M)]

/-- A module `M` is `I`-adically complete if it is Hausdorff and precomplete. -/
class IsAdicComplete extends IsHausdorff I M, IsPrecomplete I M : Prop

variable {I M}

theorem IsHausdorff.haus (_ : IsHausdorff I M) :
    ∀ x : M, (∀ n : ℕ, x ≡ 0 [SMOD (I ^ n • ⊤ : Submodule R M)]) → x = 0 :=
  IsHausdorff.haus'

theorem isHausdorff_iff :
    IsHausdorff I M ↔ ∀ x : M, (∀ n : ℕ, x ≡ 0 [SMOD (I ^ n • ⊤ : Submodule R M)]) → x = 0 :=
  ⟨IsHausdorff.haus, fun h => ⟨h⟩⟩

theorem IsPrecomplete.prec (_ : IsPrecomplete I M) {f : ℕ → M} :
    (∀ {m n}, m ≤ n → f m ≡ f n [SMOD (I ^ m • ⊤ : Submodule R M)]) →
      ∃ L : M, ∀ n, f n ≡ L [SMOD (I ^ n • ⊤ : Submodule R M)] :=
  IsPrecomplete.prec' _

theorem isPrecomplete_iff :
    IsPrecomplete I M ↔
      ∀ f : ℕ → M,
        (∀ {m n}, m ≤ n → f m ≡ f n [SMOD (I ^ m • ⊤ : Submodule R M)]) →
          ∃ L : M, ∀ n, f n ≡ L [SMOD (I ^ n • ⊤ : Submodule R M)] :=
  ⟨fun h => h.1, fun h => ⟨h⟩⟩

variable (I M)

/-- The Hausdorffification of a module with respect to an ideal. -/
abbrev Hausdorffification : Type _ :=
  M ⧸ (⨅ n : ℕ, I ^ n • ⊤ : Submodule R M)

/-- The canonical linear map `M ⧸ (I ^ n • ⊤) →ₗ[R] M ⧸ (I ^ m • ⊤)` for `m ≤ n` used
to define `AdicCompletion`. -/
def AdicCompletion.transitionMap {m n : ℕ} (hmn : m ≤ n) :
    M ⧸ (I ^ n • ⊤ : Submodule R M) →ₗ[R] M ⧸ (I ^ m • ⊤ : Submodule R M) :=
  liftQ (I ^ n • ⊤ : Submodule R M) (mkQ (I ^ m • ⊤ : Submodule R M)) (by
    rw [ker_mkQ]
    exact smul_mono (Ideal.pow_le_pow_right hmn) le_rfl)

/-- The completion of a module with respect to an ideal. This is not necessarily Hausdorff.
In fact, this is only complete if the ideal is finitely generated. -/
def AdicCompletion : Type _ :=
  { f : ∀ n : ℕ, M ⧸ (I ^ n • ⊤ : Submodule R M) //
    ∀ {m n} (hmn : m ≤ n), AdicCompletion.transitionMap I M hmn (f n) = f m }

namespace IsHausdorff

instance bot : IsHausdorff (⊥ : Ideal R) M :=
  ⟨fun x hx => by simpa only [pow_one ⊥, bot_smul, SModEq.bot] using hx 1⟩

variable {M}

protected theorem subsingleton (h : IsHausdorff (⊤ : Ideal R) M) : Subsingleton M :=
  ⟨fun x y => eq_of_sub_eq_zero <| h.haus (x - y) fun n => by
    rw [Ideal.top_pow, top_smul]
    exact SModEq.top⟩

variable (M)

instance (priority := 100) of_subsingleton [Subsingleton M] : IsHausdorff I M :=
  ⟨fun _ _ => Subsingleton.elim _ _⟩

variable {I M}

theorem iInf_pow_smul (h : IsHausdorff I M) : (⨅ n : ℕ, I ^ n • ⊤ : Submodule R M) = ⊥ :=
  eq_bot_iff.2 fun x hx =>
    (mem_bot _).2 <| h.haus x fun n => SModEq.zero.2 <| (mem_iInf fun n : ℕ => I ^ n • ⊤).1 hx n

end IsHausdorff

namespace Hausdorffification

/-- The canonical linear map to the Hausdorffification. -/
def of : M →ₗ[R] Hausdorffification I M :=
  mkQ _

variable {I M}

@[elab_as_elim]
theorem induction_on {C : Hausdorffification I M → Prop} (x : Hausdorffification I M)
    (ih : ∀ x, C (of I M x)) : C x :=
  Quotient.inductionOn' x ih

variable (I M)

instance : IsHausdorff I (Hausdorffification I M) :=
  ⟨fun x => Quotient.inductionOn' x fun x hx =>
    (Quotient.mk_eq_zero _).2 <| (mem_iInf _).2 fun n => by
      have := comap_map_mkQ (⨅ n : ℕ, I ^ n • ⊤ : Submodule R M) (I ^ n • ⊤)
      simp only [sup_of_le_right (iInf_le (fun n => (I ^ n • ⊤ : Submodule R M)) n)] at this
      rw [← this, map_smul'', mem_comap, Submodule.map_top, range_mkQ, ← SModEq.zero]
      exact hx n⟩

variable {M} [h : IsHausdorff I N]

/-- Universal property of Hausdorffification: any linear map to a Hausdorff module extends to a
unique map from the Hausdorffification. -/
def lift (f : M →ₗ[R] N) : Hausdorffification I M →ₗ[R] N :=
  liftQ _ f <| map_le_iff_le_comap.1 <| h.iInf_pow_smul ▸ le_iInf fun n =>
    le_trans (map_mono <| iInf_le _ n) <| by
      rw [map_smul'']
      exact smul_mono le_rfl le_top

theorem lift_of (f : M →ₗ[R] N) (x : M) : lift I f (of I M x) = f x :=
  rfl

theorem lift_comp_of (f : M →ₗ[R] N) : (lift I f).comp (of I M) = f :=
  LinearMap.ext fun _ => rfl

/-- Uniqueness of lift. -/
theorem lift_eq (f : M →ₗ[R] N) (g : Hausdorffification I M →ₗ[R] N) (hg : g.comp (of I M) = f) :
    g = lift I f :=
  LinearMap.ext fun x => induction_on x fun x => by rw [lift_of, ← hg, LinearMap.comp_apply]

end Hausdorffification

namespace IsPrecomplete

instance bot : IsPrecomplete (⊥ : Ideal R) M := by
  refine ⟨fun f hf => ⟨f 1, fun n => ?_⟩⟩
  cases' n with n
  · rw [pow_zero, Ideal.one_eq_top, top_smul]
    exact SModEq.top
  specialize hf (Nat.le_add_left 1 n)
  rw [pow_one, bot_smul, SModEq.bot] at hf; rw [hf]

instance top : IsPrecomplete (⊤ : Ideal R) M :=
  ⟨fun f _ =>
    ⟨0, fun n => by
      rw [Ideal.top_pow, top_smul]
      exact SModEq.top⟩⟩

instance (priority := 100) of_subsingleton [Subsingleton M] : IsPrecomplete I M :=
  ⟨fun f _ => ⟨0, fun n => by rw [Subsingleton.elim (f n) 0]⟩⟩

end IsPrecomplete

namespace AdicCompletion

/-- `AdicCompletion` is the submodule of compatible families in
`∀ n : ℕ, M ⧸ (I ^ n • ⊤)`. -/
def submodule : Submodule R (∀ n : ℕ, M ⧸ (I ^ n • ⊤ : Submodule R M)) where
  carrier := { f | ∀ {m n} (hmn : m ≤ n), AdicCompletion.transitionMap I M hmn (f n) = f m }
  zero_mem' hmn := by rw [Pi.zero_apply, Pi.zero_apply, LinearMap.map_zero]
  add_mem' hf hg m n hmn := by
    rw [Pi.add_apply, Pi.add_apply, LinearMap.map_add, hf hmn, hg hmn]
  smul_mem' c f hf m n hmn := by rw [Pi.smul_apply, Pi.smul_apply, LinearMap.map_smul, hf hmn]

instance : Zero (AdicCompletion I M) where
  zero := ⟨0, by simp⟩

instance : Add (AdicCompletion I M) where
  add x y := ⟨x.val + y.val, by simp [x.property, y.property]⟩

instance : Neg (AdicCompletion I M) where
  neg x := ⟨- x.val, by simp [x.property]⟩

instance : Sub (AdicCompletion I M) where
  sub x y := ⟨x.val - y.val, by simp [x.property, y.property]⟩

instance : SMul ℕ (AdicCompletion I M) where
  smul n x := ⟨n • x.val, by simp [x.property]⟩

instance : SMul ℤ (AdicCompletion I M) where
  smul n x := ⟨n • x.val, by simp [x.property]⟩

instance : AddCommGroup (AdicCompletion I M) :=
  let f : AdicCompletion I M → ∀ n, M ⧸ (I ^ n • ⊤ : Submodule R M) := Subtype.val
  Subtype.val_injective.addCommGroup f rfl (fun _ _ ↦ rfl) (fun _ ↦ rfl) (fun _ _ ↦ rfl)
    (fun _ _ ↦ rfl) (fun _ _ ↦ rfl)

instance : SMul R (AdicCompletion I M) where
  smul r x := ⟨r • x.val, by simp [x.property]⟩

instance : Module R (AdicCompletion I M) :=
  let f : AdicCompletion I M →+ ∀ n, M ⧸ (I ^ n • ⊤ : Submodule R M) :=
    { toFun := Subtype.val, map_zero' := rfl, map_add' := fun _ _ ↦ rfl }
  Subtype.val_injective.module R f (fun _ _ ↦ rfl)

/-- The canonical inclusion from the completion to the product. -/
@[simps]
def incl : AdicCompletion I M →ₗ[R] (∀ n, M ⧸ (I ^ n • ⊤ : Submodule R M)) where
  toFun x := x.val
  map_add' _ _ := rfl
  map_smul' _ _ := rfl

/-- The canonical linear map to the completion. -/
def of : M →ₗ[R] AdicCompletion I M where
  toFun x := ⟨fun n => mkQ (I ^ n • ⊤ : Submodule R M) x, fun _ => rfl⟩
  map_add' _ _ := rfl
  map_smul' _ _ := rfl

@[simp]
theorem of_apply (x : M) (n : ℕ) : (of I M x).1 n = mkQ (I ^ n • ⊤ : Submodule R M) x :=
  rfl

/-- Linearly evaluating a sequence in the completion at a given input. -/
def eval (n : ℕ) : AdicCompletion I M →ₗ[R] M ⧸ (I ^ n • ⊤ : Submodule R M) where
  toFun f := f.1 n
  map_add' _ _ := rfl
  map_smul' _ _ := rfl

@[simp]
theorem coe_eval (n : ℕ) :
    (eval I M n : AdicCompletion I M → M ⧸ (I ^ n • ⊤ : Submodule R M)) = fun f => f.1 n :=
  rfl

theorem eval_apply (n : ℕ) (f : AdicCompletion I M) : eval I M n f = f.1 n :=
  rfl

theorem eval_of (n : ℕ) (x : M) : eval I M n (of I M x) = mkQ (I ^ n • ⊤ : Submodule R M) x :=
  rfl

@[simp]
theorem eval_comp_of (n : ℕ) : (eval I M n).comp (of I M) = mkQ _ :=
  rfl

theorem eval_surjective (n : ℕ) : Function.Surjective (eval I M n) := fun x ↦
  Quotient.inductionOn' x fun x ↦ ⟨of I M x, rfl⟩

@[simp]
theorem range_eval (n : ℕ) : LinearMap.range (eval I M n) = ⊤ :=
  LinearMap.range_eq_top.2 (eval_surjective I M n)

@[simp]
theorem val_zero (n : ℕ) : (0 : AdicCompletion I M).val n = 0 :=
  rfl

variable {I M}

@[simp]
theorem val_add (n : ℕ) (f g : AdicCompletion I M) : (f + g).val n = f.val n + g.val n :=
  rfl

@[simp]
theorem val_sub (n : ℕ) (f g : AdicCompletion I M) : (f - g).val n = f.val n - g.val n :=
  rfl

@[simp]
theorem val_sum {α : Type*} (s : Finset α) (f : α → AdicCompletion I M) (n : ℕ) :
    (Finset.sum s f).val n = Finset.sum s (fun a ↦ (f a).val n) := by
  simp_rw [← incl_apply, map_sum, Finset.sum_apply]

/- No `simp` attribute, since it causes `simp` unification timeouts when considering
the `AdicCompletion I R` module instance on `AdicCompletion I M` (see `AdicCompletion/Algebra`). -/
theorem val_smul (n : ℕ) (r : R) (f : AdicCompletion I M) : (r • f).val n = r • f.val n :=
  rfl

@[ext]
theorem ext {x y : AdicCompletion I M} (h : ∀ n, x.val n = y.val n) : x = y :=
  Subtype.eq <| funext h

variable (I M)

instance : IsHausdorff I (AdicCompletion I M) where
  haus' x h := ext fun n ↦ by
    refine smul_induction_on (SModEq.zero.1 <| h n) (fun r hr x _ ↦ ?_) (fun x y hx hy ↦ ?_)
    · simp only [val_smul, val_zero]
      exact Quotient.inductionOn' (x.val n)
        (fun a ↦ SModEq.zero.2 <| smul_mem_smul hr mem_top)
    · simp only [val_add, hx, val_zero, hy, add_zero]

@[simp]
theorem transitionMap_mk {m n : ℕ} (hmn : m ≤ n) (x : M) :
    transitionMap I M hmn
      (Submodule.Quotient.mk (p := (I ^ n • ⊤ : Submodule R M)) x) =
      Submodule.Quotient.mk (p := (I ^ m • ⊤ : Submodule R M)) x := by
  rfl

@[simp]
theorem transitionMap_eq (n : ℕ) : transitionMap I M (Nat.le_refl n) = LinearMap.id := by
  ext
  simp

@[simp]
theorem transitionMap_comp {m n k : ℕ} (hmn : m ≤ n) (hnk : n ≤ k) :
    transitionMap I M hmn ∘ₗ transitionMap I M hnk = transitionMap I M (hmn.trans hnk) := by
  ext
  simp

@[simp]
theorem transitionMap_comp_apply {m n k : ℕ} (hmn : m ≤ n) (hnk : n ≤ k)
    (x : M ⧸ (I ^ k • ⊤ : Submodule R M)) :
    transitionMap I M hmn (transitionMap I M hnk x) = transitionMap I M (hmn.trans hnk) x := by
  change (transitionMap I M hmn ∘ₗ transitionMap I M hnk) x = transitionMap I M (hmn.trans hnk) x
  simp

@[simp]
theorem transitionMap_comp_eval_apply {m n : ℕ} (hmn : m ≤ n) (x : AdicCompletion I M) :
    transitionMap I M hmn (x.val n) = x.val m :=
  x.property hmn

@[simp]
theorem transitionMap_comp_eval {m n : ℕ} (hmn : m ≤ n) :
    transitionMap I M hmn ∘ₗ eval I M n = eval I M m := by
  ext x
  simp

/-- A sequence `ℕ → M` is an `I`-adic Cauchy sequence if for every `m ≤ n`,
`f m ≡ f n` modulo `I ^ m • ⊤`. -/
def IsAdicCauchy (f : ℕ → M) : Prop :=
  ∀ {m n}, m ≤ n → f m ≡ f n [SMOD (I ^ m • ⊤ : Submodule R M)]

/-- The type of `I`-adic Cauchy sequences. -/
def AdicCauchySequence : Type _ := { f : ℕ → M // IsAdicCauchy I M f }

namespace AdicCauchySequence

/-- The type of `I`-adic cauchy sequences is a submodule of the product `ℕ → M`. -/
def submodule : Submodule R (ℕ → M) where
  carrier := { f | IsAdicCauchy I M f }
  add_mem' := by
    intro f g hf hg m n hmn
    exact SModEq.add (hf hmn) (hg hmn)
  zero_mem' := by
    intro _ _ _
    rfl
  smul_mem' := by
    intro r f hf m n hmn
    exact SModEq.smul (hf hmn) r

instance : Zero (AdicCauchySequence I M) where
  zero := ⟨0, fun _ ↦ rfl⟩

instance : Add (AdicCauchySequence I M) where
  add x y := ⟨x.val + y.val, fun hmn ↦ SModEq.add (x.property hmn) (y.property hmn)⟩

instance : Neg (AdicCauchySequence I M) where
  neg x := ⟨- x.val, fun hmn ↦ SModEq.neg (x.property hmn)⟩

instance : Sub (AdicCauchySequence I M) where
  sub x y := ⟨x.val - y.val, fun hmn ↦ SModEq.sub (x.property hmn) (y.property hmn)⟩

instance : SMul ℕ (AdicCauchySequence I M) where
  smul n x := ⟨n • x.val, fun hmn ↦ SModEq.nsmul (x.property hmn) n⟩

instance : SMul ℤ (AdicCauchySequence I M) where
  smul n x := ⟨n • x.val, fun hmn ↦ SModEq.zsmul (x.property hmn) n⟩

instance : AddCommGroup (AdicCauchySequence I M) := by
  let f : AdicCauchySequence I M → (ℕ → M) := Subtype.val
  apply Subtype.val_injective.addCommGroup f rfl (fun _ _ ↦ rfl) (fun _ ↦ rfl) (fun _ _ ↦ rfl)
    (fun _ _ ↦ rfl) (fun _ _ ↦ rfl)

instance : SMul R (AdicCauchySequence I M) where
  smul r x := ⟨r • x.val, fun hmn ↦ SModEq.smul (x.property hmn) r⟩

instance : Module R (AdicCauchySequence I M) :=
  let f : AdicCauchySequence I M →+ (ℕ → M) :=
    { toFun := Subtype.val, map_zero' := rfl, map_add' := fun _ _ ↦ rfl }
  Subtype.val_injective.module R f (fun _ _ ↦ rfl)

instance : CoeFun (AdicCauchySequence I M) (fun _ ↦ ℕ → M) where
  coe f := f.val

@[simp]
theorem zero_apply (n : ℕ) : (0 : AdicCauchySequence I M) n = 0 :=
  rfl

variable {I M}

@[simp]
theorem add_apply (n : ℕ) (f g : AdicCauchySequence I M) : (f + g) n = f n + g n :=
  rfl

@[simp]
theorem sub_apply (n : ℕ) (f g : AdicCauchySequence I M) : (f - g) n = f n - g n :=
  rfl

@[simp]
theorem smul_apply (n : ℕ) (r : R) (f : AdicCauchySequence I M) : (r • f) n = r • f n :=
  rfl

@[ext]
theorem ext {x y : AdicCauchySequence I M} (h : ∀ n, x n = y n) : x = y :=
  Subtype.eq <| funext h

/-- The defining property of an adic cauchy sequence unwrapped. -/
theorem mk_eq_mk {m n : ℕ} (hmn : m ≤ n) (f : AdicCauchySequence I M) :
    Submodule.Quotient.mk (p := (I ^ m • ⊤ : Submodule R M)) (f n) =
      Submodule.Quotient.mk (p := (I ^ m • ⊤ : Submodule R M)) (f m) :=
  (f.property hmn).symm

end AdicCauchySequence

/-- The `I`-adic cauchy condition can be checked on successive `n`.-/
theorem isAdicCauchy_iff (f : ℕ → M) :
    IsAdicCauchy I M f ↔ ∀ n, f n ≡ f (n + 1) [SMOD (I ^ n • ⊤ : Submodule R M)] := by
  constructor
  · intro h n
    exact h (Nat.le_succ n)
  · intro h m n hmn
    induction n, hmn using Nat.le_induction with
    | base => rfl
    | succ n hmn ih =>
        trans
        · exact ih
        · refine SModEq.mono (smul_mono (Ideal.pow_le_pow_right hmn) (by rfl)) (h n)

/-- Construct `I`-adic cauchy sequence from sequence satisfying the successive cauchy condition. -/
@[simps]
def AdicCauchySequence.mk (f : ℕ → M)
    (h : ∀ n, f n ≡ f (n + 1) [SMOD (I ^ n • ⊤ : Submodule R M)]) : AdicCauchySequence I M where
  val := f
  property := by rwa [isAdicCauchy_iff]

/-- The canonical linear map from cauchy sequences to the completion. -/
@[simps]
def mk : AdicCauchySequence I M →ₗ[R] AdicCompletion I M where
  toFun f := ⟨fun n ↦ Submodule.mkQ (I ^ n • ⊤ : Submodule R M) (f n), by
    intro m n hmn
    simp only [mkQ_apply, transitionMap_mk]
    exact (f.property hmn).symm⟩
  map_add' _ _ := rfl
  map_smul' _ _ := rfl

/-- Criterion for checking that an adic cauchy sequence is mapped to zero in the adic completion. -/
theorem mk_zero_of (f : AdicCauchySequence I M)
    (h : ∃ k : ℕ, ∀ n ≥ k, ∃ m ≥ n, ∃ l ≥ n, f m ∈ (I ^ l • ⊤ : Submodule R M)) :
    AdicCompletion.mk I M f = 0 := by
  obtain ⟨k, h⟩ := h
  ext n
  obtain ⟨m, hnm, l, hnl, hl⟩ := h (n + k) (by omega)
  rw [mk_apply_coe, Submodule.mkQ_apply, val_zero,
    ← AdicCauchySequence.mk_eq_mk (show n ≤ m by omega)]
  simpa using (Submodule.smul_mono_left (Ideal.pow_le_pow_right (by omega))) hl

/-- Every element in the adic completion is represented by a Cauchy sequence. -/
theorem mk_surjective : Function.Surjective (mk I M) := by
  intro x
  choose a ha using fun n ↦ Submodule.Quotient.mk_surjective _ (x.val n)
  refine ⟨⟨a, ?_⟩, ?_⟩
  · intro m n hmn
    rw [SModEq.def, ha m, ← transitionMap_mk I M hmn, ha n, x.property hmn]
  · ext n
    simp [ha n]

/-- To show a statement about an element of `adicCompletion I M`, it suffices to check it
on Cauchy sequences. -/
theorem induction_on {p : AdicCompletion I M → Prop} (x : AdicCompletion I M)
    (h : ∀ (f : AdicCauchySequence I M), p (mk I M f)) : p x := by
  obtain ⟨f, rfl⟩ := mk_surjective I M x
  exact h f

variable {M}

/-- Lift a compatible family of linear maps `M →ₗ[R] N ⧸ (I ^ n • ⊤ : Submodule R N)` to
the `I`-adic completion of `M`. -/
def lift (f : ∀ (n : ℕ), M →ₗ[R] N ⧸ (I ^ n • ⊤ : Submodule R N))
    (h : ∀ {m n : ℕ} (hle : m ≤ n), transitionMap I N hle ∘ₗ f n = f m) :
    M →ₗ[R] AdicCompletion I N where
  toFun := fun x ↦ ⟨fun n ↦ f n x, fun hkl ↦ LinearMap.congr_fun (h hkl) x⟩
  map_add' x y := by
    simp only [map_add]
    rfl
  map_smul' r x := by
    simp only [LinearMapClass.map_smul, RingHom.id_apply]
    rfl

@[simp]
lemma eval_lift (f : ∀ (n : ℕ), M →ₗ[R] N ⧸ (I ^ n • ⊤ : Submodule R N))
    (h : ∀ {m n : ℕ} (hle : m ≤ n), transitionMap I N hle ∘ₗ f n = f m)
    (n : ℕ) : eval I N n ∘ₗ lift I f h = f n :=
  rfl

@[simp]
lemma eval_lift_apply (f : ∀ (n : ℕ), M →ₗ[R] N ⧸ (I ^ n • ⊤ : Submodule R N))
    (h : ∀ {m n : ℕ} (hle : m ≤ n), transitionMap I N hle ∘ₗ f n = f m)
    (n : ℕ) (x : M) : (lift I f h x).val n = f n x :=
  rfl

end AdicCompletion

namespace IsAdicComplete

instance bot : IsAdicComplete (⊥ : Ideal R) M where

protected theorem subsingleton (h : IsAdicComplete (⊤ : Ideal R) M) : Subsingleton M :=
  h.1.subsingleton

instance (priority := 100) of_subsingleton [Subsingleton M] : IsAdicComplete I M where

open Finset

theorem le_jacobson_bot [IsAdicComplete I R] : I ≤ (⊥ : Ideal R).jacobson := by
  intro x hx
  rw [← Ideal.neg_mem_iff, Ideal.mem_jacobson_bot]
  intro y
  rw [add_comm]
  let f : ℕ → R := fun n => ∑ i ∈ range n, (x * y) ^ i
  have hf : ∀ m n, m ≤ n → f m ≡ f n [SMOD I ^ m • (⊤ : Submodule R R)] := by
    intro m n h
    simp only [f, Algebra.id.smul_eq_mul, Ideal.mul_top, SModEq.sub_mem]
    rw [← add_tsub_cancel_of_le h, Finset.sum_range_add, ← sub_sub, sub_self, zero_sub,
      @neg_mem_iff]
    apply Submodule.sum_mem
    intro n _
    rw [mul_pow, pow_add, mul_assoc]
    exact Ideal.mul_mem_right _ (I ^ m) (Ideal.pow_mem_pow hx m)
  obtain ⟨L, hL⟩ := IsPrecomplete.prec toIsPrecomplete @hf
  rw [isUnit_iff_exists_inv]
  use L
  rw [← sub_eq_zero, neg_mul]
  apply IsHausdorff.haus (toIsHausdorff : IsHausdorff I R)
  intro n
  specialize hL n
  rw [SModEq.sub_mem, Algebra.id.smul_eq_mul, Ideal.mul_top] at hL ⊢
  rw [sub_zero]
  suffices (1 - x * y) * f n - 1 ∈ I ^ n by
    convert Ideal.sub_mem _ this (Ideal.mul_mem_left _ (1 + -(x * y)) hL) using 1
    ring
  cases n
<<<<<<< HEAD
  · simp only [Ideal.one_eq_top, pow_zero, Nat.zero_eq, mem_top]
  · rw [← neg_sub _ (1 : R), neg_mul, mul_geom_sum, neg_sub, sub_sub, add_comm _ (1 : R), ← sub_sub,
=======
  · simp only [Ideal.one_eq_top, pow_zero, mem_top]
  · rw [← neg_sub _ (1 : R), neg_mul, mul_geom_sum, neg_sub, sub_sub, add_comm, ← sub_sub,
>>>>>>> 2b617ccc
      sub_self, zero_sub, @neg_mem_iff, mul_pow]
    exact Ideal.mul_mem_right _ (I ^ _) (Ideal.pow_mem_pow hx _)

end IsAdicComplete<|MERGE_RESOLUTION|>--- conflicted
+++ resolved
@@ -554,13 +554,8 @@
     convert Ideal.sub_mem _ this (Ideal.mul_mem_left _ (1 + -(x * y)) hL) using 1
     ring
   cases n
-<<<<<<< HEAD
-  · simp only [Ideal.one_eq_top, pow_zero, Nat.zero_eq, mem_top]
-  · rw [← neg_sub _ (1 : R), neg_mul, mul_geom_sum, neg_sub, sub_sub, add_comm _ (1 : R), ← sub_sub,
-=======
   · simp only [Ideal.one_eq_top, pow_zero, mem_top]
   · rw [← neg_sub _ (1 : R), neg_mul, mul_geom_sum, neg_sub, sub_sub, add_comm, ← sub_sub,
->>>>>>> 2b617ccc
       sub_self, zero_sub, @neg_mem_iff, mul_pow]
     exact Ideal.mul_mem_right _ (I ^ _) (Ideal.pow_mem_pow hx _)
 
