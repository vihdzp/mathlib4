--- conflicted
+++ resolved
@@ -730,13 +730,8 @@
   · intro x hx
     rw [← mem_coe, coe_div h_spand, Submodule.mem_div_iff_forall_mul_mem] at hx
     specialize hx d (mem_spanSingleton_self R₁⁰ d)
-<<<<<<< HEAD
-    have h_xd : x = d⁻¹ * (x * d) := by field_simp
+    have h_xd : x = d⁻¹ * (x * d) := by field
     rw [← mem_coe, coe_mul, one_div_spanSingleton, h_xd]
-=======
-    have h_xd : x = d⁻¹ * (x * d) := by field
-    rw [coe_mul, one_div_spanSingleton, h_xd]
->>>>>>> b29a2444
     exact Submodule.mul_mem_mul (mem_spanSingleton_self R₁⁰ _) hx
   · rw [le_div_iff_mul_le h_spand, mul_assoc, mul_left_comm, one_div_spanSingleton,
       spanSingleton_mul_spanSingleton, inv_mul_cancel₀ hd, spanSingleton_one, mul_one]
