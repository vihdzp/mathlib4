/-
Copyright (c) 2025 Nailin Guan. All rights reserved.
Released under Apache 2.0 license as described in the file LICENSE.
Authors: Nailin Guan, Yi Song
-/
import Mathlib.Algebra.Module.FinitePresentation
import Mathlib.LinearAlgebra.Dual.Lemmas
import Mathlib.RingTheory.Ideal.AssociatedPrime.Finiteness
import Mathlib.RingTheory.Ideal.AssociatedPrime.Localization
import Mathlib.RingTheory.LocalRing.ResidueField.Ideal
import Mathlib.RingTheory.Regular.Category
import Mathlib.RingTheory.Support
import Mathlib.RingTheory.Spectrum.Prime.Topology
import Mathlib.Algebra.Category.Grp.Zero
/-!

# Hom(N,M) is subsingleton iff there exists a smul regular element of M in ann(N)

Let `M` and `N` be `R`-modules. In this section we prove that `Hom(N,M)` is subsingleton iff
there exist `r : R`, such that `IsSMulRegular M r` and `r ∈ ann(N)`.
This is the case if `Depth[I](M) = 0`.

# Main Results

* `IsSMulRegular.hom_subsingleton_of_mem_ann_isSMulRegular` : for `R` module `N M`, `Hom(N, M) = 0`
  if there is a `M`-regular in `Module.annihilator R N`.

* `IsSMulRegular.exist_mem_ann_isSMulRegular_of_hom_subsingleton` : for `R` module `N M`,
  there is a `M`-regular in `Module.annihilator R N` if `Hom(N, M) = 0`.

-/

open IsLocalRing LinearMap

namespace IsSMulRegular

variable {R M N : Type*} [CommRing R] [AddCommGroup M] [AddCommGroup N] [Module R M] [Module R N]

lemma hom_subsingleton_of_mem_ann_isSMulRegular {r : R} (reg : IsSMulRegular M r)
    (mem_ann : r ∈ Module.annihilator R N) : Subsingleton (N →ₗ[R] M) := by
  apply subsingleton_of_forall_eq 0 (fun f ↦ ext fun x ↦ ?_)
  have : r • (f x) = r • 0 := by
    rw [smul_zero, ← map_smul, Module.mem_annihilator.mp mem_ann x, map_zero]
  simpa using reg this

lemma exist_mem_ann_isSMulRegular_of_hom_subsingleton_nontrivial [IsNoetherianRing R]
    [Module.Finite R M] [Module.Finite R N] [Nontrivial M] (hom0 : Subsingleton (N →ₗ[R] M)) :
    ∃ r ∈ Module.annihilator R N, IsSMulRegular M r := by
  by_contra! h
  have hexist : ∃ p ∈ associatedPrimes R M, Module.annihilator R N ≤ p := by
    rcases associatedPrimes.nonempty R M with ⟨Ia, hIa⟩
    apply (Ideal.subset_union_prime_finite (associatedPrimes.finite R M) Ia Ia _).mp
    · rw [biUnion_associatedPrimes_eq_compl_regular R M]
      exact fun r hr ↦ h r hr
    · exact fun I hin _ _ ↦ IsAssociatedPrime.isPrime hin
  rcases hexist with ⟨p, pass, hp⟩
  let _ := pass.isPrime
  let p' : PrimeSpectrum R := ⟨p, pass.isPrime⟩
  have loc_ne_zero : p' ∈ Module.support R N := Module.mem_support_iff_of_finite.mpr hp
  rw [Module.mem_support_iff] at loc_ne_zero
  let Rₚ := Localization.AtPrime p
  let Nₚ := LocalizedModule p'.asIdeal.primeCompl N
  let Mₚ := LocalizedModule p'.asIdeal.primeCompl M
  let Nₚ' := Nₚ ⧸ (IsLocalRing.maximalIdeal (Localization.AtPrime p)) • (⊤ : Submodule Rₚ Nₚ)
  have ntr : Nontrivial Nₚ' :=
    Submodule.Quotient.nontrivial_of_lt_top _ (Ne.lt_top'
      (Submodule.top_ne_ideal_smul_of_le_jacobson_annihilator
      (IsLocalRing.maximalIdeal_le_jacobson (Module.annihilator Rₚ Nₚ))))
  let Mₚ' := Mₚ ⧸ (IsLocalRing.maximalIdeal (Localization.AtPrime p)) • (⊤ : Submodule Rₚ Mₚ)
  let _ : Module p.ResidueField Nₚ' :=
    Module.instQuotientIdealSubmoduleHSMulTop Nₚ (maximalIdeal (Localization.AtPrime p))
  have := AssociatePrimes.mem_iff.mp
    (associatedPrimes.mem_associatePrimes_localizedModule_atPrime_of_mem_associated_primes pass)
  rcases this.2 with ⟨x, hx⟩
  have : Nontrivial (Module.Dual p.ResidueField Nₚ') := by simpa using ntr
  rcases exists_ne (α := Module.Dual p.ResidueField Nₚ') 0 with ⟨g, hg⟩
  let to_res' : Nₚ' →ₗ[Rₚ] p.ResidueField := {
    __ := g
    map_smul' r x := by
      simp only [AddHom.toFun_eq_coe, coe_toAddHom, RingHom.id_apply]
      convert g.map_smul (Ideal.Quotient.mk _ r) x }
  let to_res : Nₚ →ₗ[Rₚ] p.ResidueField :=
    to_res'.comp ((IsLocalRing.maximalIdeal (Localization.AtPrime p)) • (⊤ : Submodule Rₚ Nₚ)).mkQ
  let i : p.ResidueField →ₗ[Rₚ] Mₚ :=
    Submodule.liftQ _ (LinearMap.toSpanSingleton Rₚ Mₚ x) (le_of_eq hx)
  have inj1 : Function.Injective i :=
    LinearMap.ker_eq_bot.mp (Submodule.ker_liftQ_eq_bot _ _ _ (le_of_eq hx.symm))
  let f := i.comp to_res
  have f_ne0 : f ≠ 0 := by
    intro eq0
    absurd hg
    apply LinearMap.ext
    intro np'
    induction' np' using Submodule.Quotient.induction_on with np
    show to_res np = 0
    apply inj1
    show f np = _
    simp [eq0]
  absurd hom0
  let _ := Module.finitePresentation_of_finite R N
  contrapose! f_ne0
  exact (Module.FinitePresentation.linearEquivMapExtendScalars
    p'.asIdeal.primeCompl).symm.map_eq_zero_iff.mp (Subsingleton.eq_zero _)

lemma exist_mem_ann_isSMulRegular_of_hom_subsingleton [IsNoetherianRing R]
    [Module.Finite R M] [Module.Finite R N] (hom0 : Subsingleton (N →ₗ[R] M)) :
    ∃ r ∈ Module.annihilator R N, IsSMulRegular M r := by
  by_cases htrivial : Subsingleton M
  · use 0
    constructor
    · exact Submodule.zero_mem (Module.annihilator R N)
    · exact IsSMulRegular.zero
  · let _ : Nontrivial M := not_subsingleton_iff_nontrivial.mp htrivial
    exact exist_mem_ann_isSMulRegular_of_hom_subsingleton_nontrivial hom0

<<<<<<< HEAD
/-!

# The Rees theorem

-/

universe w v u

open IsLocalRing LinearMap
open RingTheory.Sequence Ideal CategoryTheory Abelian Limits

variable {R : Type u} [CommRing R] [Small.{v} R] [UnivLE.{v, w}]

local instance : CategoryTheory.HasExt.{w} (ModuleCat.{v} R) :=
  --CategoryTheory.HasExt.standard (ModuleCat.{v} R)
  CategoryTheory.hasExt_of_enoughProjectives.{w} (ModuleCat.{v} R)

open Pointwise ModuleCat

lemma lemma222_3_to_4 [IsNoetherianRing R] (I : Ideal R) (n : ℕ) :
    ∀ M : ModuleCat.{v} R, Nontrivial M → Module.Finite R M →
    I • (⊤ : Submodule R M) < ⊤ → (∃ N : ModuleCat.{v} R, Nontrivial N ∧ Module.Finite R N ∧
    Module.support R N = PrimeSpectrum.zeroLocus I ∧ ∀ i < n, Subsingleton (Ext N M i)) →
    ∃ rs : List R, rs.length = n ∧ (∀ r ∈ rs, r ∈ I) ∧ IsRegular M rs := by
  induction' n with n ih
  · intro M ntr M_fin smul_lt exist_N
    use []
    simp [isRegular_iff]
  · intro M ntrM M_fin smul_lt exist_N
    rcases exist_N with ⟨N, ntr, fin, h_supp, h_ext⟩
    have h_supp' := h_supp
    rw [Module.support_eq_zeroLocus, PrimeSpectrum.zeroLocus_eq_iff] at h_supp'
    have : Subsingleton (N →ₗ[R] M) :=
      let _ := h_ext 0 n.zero_lt_succ
      let _ : Subsingleton (N ⟶ M) := Ext.addEquiv₀.symm.subsingleton
      (ModuleCat.homAddEquiv (M := N) (N := M)).symm.subsingleton
    rcases exist_mem_ann_isSMulRegular_of_hom_subsingleton this with ⟨x, mem_ann, hx⟩
    have := Ideal.le_radical mem_ann
    rw [h_supp', Ideal.mem_radical_iff] at this
    rcases this with ⟨k, hk⟩
    have hxk := IsSMulRegular.pow k hx
    let M' := QuotSMulTop (x ^ k) M
    have le_smul : x ^ k • (⊤ : Submodule R M) ≤ I • ⊤ := by
      rw [← Submodule.ideal_span_singleton_smul]
      exact (Submodule.smul_mono_left ((span_singleton_le_iff_mem I).mpr hk))
    have ntr' : Nontrivial M' := by
      apply Submodule.Quotient.nontrivial_of_lt_top
      exact gt_of_gt_of_ge smul_lt le_smul
    have smul_lt' : I • (⊤ : Submodule R M') < ⊤ := by
      rw [lt_top_iff_ne_top]
      by_contra eq
      absurd lt_top_iff_ne_top.mp smul_lt
      have := Submodule.smul_top_eq_comap_smul_top_of_surjective I
        (Submodule.mkQ ((x ^ k) • (⊤ : Submodule R M))) (Submodule.mkQ_surjective _)
      simpa [eq, le_smul] using this
    have exist_N' : (∃ N : ModuleCat R, Nontrivial ↑N ∧ Module.Finite R ↑N ∧
        Module.support R ↑N = PrimeSpectrum.zeroLocus ↑I ∧
          ∀ i < n, Subsingleton (Abelian.Ext N (ModuleCat.of R M') i)) := by
      use N
      simp only [ntr, fin, h_supp, true_and]
      intro i hi
      have zero1 : IsZero (AddCommGrp.of (Ext N M i)) :=
        @AddCommGrp.isZero_of_subsingleton _ (h_ext i (Nat.lt_add_right 1 hi))
      have zero2 : IsZero (AddCommGrp.of (Ext N M (i + 1))) :=
        @AddCommGrp.isZero_of_subsingleton _ (h_ext (i + 1) (Nat.add_lt_add_right hi 1))
      exact AddCommGrp.subsingleton_of_isZero <| ShortComplex.Exact.isZero_of_both_zeros
        ((Ext.covariant_sequence_exact₃' N hxk.smulShortComplex_shortExact) i (i + 1) rfl)
        (zero1.eq_zero_of_src _) (zero2.eq_zero_of_tgt _)
    rcases ih (ModuleCat.of R M') ntr'
      (Module.Finite.quotient R _) smul_lt' exist_N' with ⟨rs, len, mem, reg⟩
    use x ^ k :: rs
    simp only [List.length_cons, len, Nat.add_left_inj, List.mem_cons, forall_eq_or_imp, hk,
      true_and, isRegular_cons_iff]
    exact ⟨mem, hxk, reg⟩

lemma mono_of_mono (a : R) {k : ℕ} (kpos : k > 0) (i : ℕ) {M N : ModuleCat.{v} R}
    (f_mono : Mono (AddCommGrp.ofHom ((Ext.mk₀ (smulShortComplex M a).f).postcomp
    N (add_zero i)))) : Mono (AddCommGrp.ofHom ((Ext.mk₀ (smulShortComplex M (a ^ k)).f).postcomp
    N (add_zero i))) := by
  induction' k with k ih
  · simp at kpos
  · rw [pow_succ]
    by_cases eq0 : k = 0
    · rw [eq0, pow_zero, one_mul]
      exact f_mono
    · have eq_comp :
        (AddCommGrp.ofHom ((Ext.mk₀ (smulShortComplex M (a ^ k * a)).f).postcomp N (add_zero i))) =
        (AddCommGrp.ofHom ((Ext.mk₀ (smulShortComplex M (a ^ k)).f).postcomp N (add_zero i))) ≫
        (AddCommGrp.ofHom ((Ext.mk₀ (smulShortComplex M a).f).postcomp N (add_zero i))) := by
        have : (a ^ k * a) • (LinearMap.id (R := R) (M := M)) =
          (a • (LinearMap.id (M := M))).comp ((a ^ k) • (LinearMap.id (M := M))) := by
          rw [LinearMap.comp_smul, LinearMap.smul_comp, smul_smul, LinearMap.id_comp]
        simp only [smulShortComplex, this, ModuleCat.ofHom_comp, ModuleCat.of_coe,
          ← extFunctorObj_map, (extFunctorObj N i).map_comp]
      rw [eq_comp]
      exact CategoryTheory.mono_comp' (ih (Nat.zero_lt_of_ne_zero eq0)) f_mono

lemma lemma222_4_to_1 [IsNoetherianRing R] (I : Ideal R) (n : ℕ) (N : ModuleCat.{v} R)
    (Nntr : Nontrivial N) (Nfin : Module.Finite R N)
    (Nsupp : Module.support R N ⊆ PrimeSpectrum.zeroLocus I) :
    ∀ M : ModuleCat.{v} R, Nontrivial M → Module.Finite R M → I • (⊤ : Submodule R M) < ⊤ →
    (∃ rs : List R, rs.length = n ∧ (∀ r ∈ rs, r ∈ I) ∧ IsRegular M rs) →
    ∀ i < n, Subsingleton (Ext N M i) := by
  induction' n with n ih
  · simp
  · rintro M Mntr Mfin smul_lt ⟨rs, len, mem, reg⟩ i hi
    have le_rad := Nsupp
    rw [Module.support_eq_zeroLocus, PrimeSpectrum.zeroLocus_subset_zeroLocus_iff] at le_rad
    match rs with
    | [] =>
      absurd len
      simp
    | a :: rs' =>
      rcases le_rad (mem a List.mem_cons_self) with ⟨k, hk⟩
      have kpos : k > 0 := by
        by_contra h
        simp only [Nat.eq_zero_of_not_pos h, pow_zero, Module.mem_annihilator, one_smul] at hk
        absurd Nntr
        exact not_nontrivial_iff_subsingleton.mpr (subsingleton_of_forall_eq 0 hk)
      simp only [isRegular_cons_iff] at reg
      let M' := (QuotSMulTop a M)
      have le_smul : a • ⊤ ≤ I • (⊤ : Submodule R M) := by
        rw [← Submodule.ideal_span_singleton_smul]
        exact Submodule.smul_mono_left
          ((span_singleton_le_iff_mem I).mpr (mem a List.mem_cons_self))
      have Qntr : Nontrivial M' :=
        Submodule.Quotient.nontrivial_of_lt_top _ (gt_of_gt_of_ge smul_lt le_smul)
      have smul_lt' : I • (⊤ : Submodule R M') < ⊤ := by
        rw [lt_top_iff_ne_top]
        by_contra eq
        absurd lt_top_iff_ne_top.mp smul_lt
        have := Submodule.smul_top_eq_comap_smul_top_of_surjective I
          (Submodule.mkQ (a • (⊤ : Submodule R M))) (Submodule.mkQ_surjective _)
        simpa [eq, le_smul] using this
      have exist_reg' : ∃ rs : List R, rs.length = n ∧ (∀ r ∈ rs, r ∈ I) ∧
        IsRegular (ModuleCat.of R M') rs := by
        use rs'
        simp only [List.length_cons, Nat.add_left_inj] at len
        simp only [List.mem_cons, forall_eq_or_imp] at mem
        exact ⟨len, mem.2, reg.2⟩
      by_cases eq0 : i = 0
      · rw [eq0]
        have : Subsingleton (N →ₗ[R] M) := hom_subsingleton_of_mem_ann_isSMulRegular
          (IsSMulRegular.pow k reg.1) hk
        have : Subsingleton (N ⟶ M) := ModuleCat.homEquiv.subsingleton
        exact Ext.addEquiv₀.subsingleton
      · have lt : i - 1 < n := by omega
        let g := (AddCommGrp.ofHom ((Ext.mk₀ (smulShortComplex M a).f).postcomp N (add_zero i)))
        have mono_g : Mono g := by
          apply ShortComplex.Exact.mono_g (CategoryTheory.Abelian.Ext.covariant_sequence_exact₁'
            N reg.1.smulShortComplex_shortExact (i - 1) i (by omega)) (IsZero.eq_zero_of_src _ _)
          exact @AddCommGrp.isZero_of_subsingleton _ (ih (ModuleCat.of R M') Qntr
            (Module.Finite.quotient R _) smul_lt' exist_reg' (i - 1) lt)
        let gk := (AddCommGrp.ofHom
          ((Ext.mk₀ (smulShortComplex M (a ^ k)).f).postcomp N (add_zero i)))
        have mono_gk : Mono gk := mono_of_mono a kpos i mono_g
        have zero_gk : gk = 0 := ext_hom_eq_zero_of_mem_ann hk i
        exact AddCommGrp.subsingleton_of_isZero (IsZero.of_mono_eq_zero _ zero_gk)

--lemma222 i.e. Rees theorem
lemma lemma222 [IsNoetherianRing R] (I : Ideal R) [Small.{v} (R ⧸ I)] (n : ℕ) (M : ModuleCat.{v} R)
    (Mntr : Nontrivial M) (Mfin : Module.Finite R M) (smul_lt : I • (⊤ : Submodule R M) < ⊤) :
  [∀ N : ModuleCat.{v} R, (Nontrivial N ∧ Module.Finite R N ∧
    Module.support R N ⊆ PrimeSpectrum.zeroLocus I) → ∀ i < n, Subsingleton (Ext N M i),
   ∀ i < n, Subsingleton (Ext (ModuleCat.of R (Shrink.{v} (R ⧸ I))) M i),
   ∃ N : ModuleCat R, Nontrivial N ∧ Module.Finite R N ∧
    Module.support R N = PrimeSpectrum.zeroLocus I ∧ ∀ i < n, Subsingleton (Ext N M i),
    ∃ rs : List R, rs.length = n ∧ (∀ r ∈ rs, r ∈ I) ∧ RingTheory.Sequence.IsRegular M rs
    ].TFAE := by
  have ntrQ : Nontrivial (R ⧸ I) := by
    apply Submodule.Quotient.nontrivial_of_lt_top _ (lt_top_iff_ne_top.mpr _)
    by_contra eq
    absurd smul_lt
    simp [eq]
  have suppQ : Module.support R (R ⧸ I) = PrimeSpectrum.zeroLocus I := by
    have : I = (I • (⊤ : Ideal R)) := by simp only [smul_eq_mul, mul_top]
    rw [this, Module.support_quotient]
    have : Module.annihilator R R = ⊥ := by
      rw [Module.annihilator_eq_bot]
      exact (faithfulSMul_iff_algebraMap_injective R R).mpr fun ⦃a₁ a₂⦄ a ↦ a
    simp [Module.support_eq_zeroLocus, this]
  tfae_have 1 → 2 := by
    intro h1 i hi
    apply h1 (ModuleCat.of R (Shrink.{v} (R ⧸ I))) _ i hi
    simp_rw [instNontrivialShrink, Module.Finite.equiv (Shrink.linearEquiv (R ⧸ I) R).symm]
    rw [true_and, true_and, (Shrink.linearEquiv _ R).support_eq, suppQ]
  tfae_have 2 → 3 := by
    intro h2
    use (ModuleCat.of R (Shrink.{v} (R ⧸ I)))
    simp only [instNontrivialShrink, Module.Finite.equiv (Shrink.linearEquiv (R ⧸ I) R).symm,
      true_and]
    refine ⟨?_, h2⟩
    rw [(Shrink.linearEquiv _ R).support_eq, suppQ]
  tfae_have 3 → 4 := lemma222_3_to_4 I n M Mntr Mfin smul_lt
  tfae_have 4 → 1 := by
    intro h4 N ⟨Nntr, Nfin, Nsupp⟩ i hi
    exact lemma222_4_to_1 I n N Nntr Nfin Nsupp M Mntr Mfin smul_lt h4 i hi
  tfae_finish
=======
end IsSMulRegular
>>>>>>> 5cd2fab5
<|MERGE_RESOLUTION|>--- conflicted
+++ resolved
@@ -113,7 +113,8 @@
   · let _ : Nontrivial M := not_subsingleton_iff_nontrivial.mp htrivial
     exact exist_mem_ann_isSMulRegular_of_hom_subsingleton_nontrivial hom0
 
-<<<<<<< HEAD
+end IsSMulRegular
+
 /-!
 
 # The Rees theorem
@@ -311,7 +312,4 @@
   tfae_have 4 → 1 := by
     intro h4 N ⟨Nntr, Nfin, Nsupp⟩ i hi
     exact lemma222_4_to_1 I n N Nntr Nfin Nsupp M Mntr Mfin smul_lt h4 i hi
-  tfae_finish
-=======
-end IsSMulRegular
->>>>>>> 5cd2fab5
+  tfae_finish