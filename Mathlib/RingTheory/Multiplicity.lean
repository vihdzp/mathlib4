/-
Copyright (c) 2018 Robert Y. Lewis. All rights reserved.
Released under Apache 2.0 license as described in the file LICENSE.
Authors: Robert Y. Lewis, Chris Hughes
-/
import Mathlib.Algebra.BigOperators.Basic
import Mathlib.Algebra.Associated
import Mathlib.Algebra.SMulWithZero
import Mathlib.Data.Nat.PartENat
import Mathlib.Tactic.Linarith

#align_import ring_theory.multiplicity from "leanprover-community/mathlib"@"e8638a0fcaf73e4500469f368ef9494e495099b3"

/-!
# Multiplicity of a divisor

For a commutative monoid, this file introduces the notion of multiplicity of a divisor and proves
several basic results on it.

## Main definitions

* `multiplicity a b`: for two elements `a` and `b` of a commutative monoid returns the largest
  number `n` such that `a ^ n ∣ b` or infinity, written `⊤`, if `a ^ n ∣ b` for all natural numbers
  `n`.
* `multiplicity.Finite a b`: a predicate denoting that the multiplicity of `a` in `b` is finite.
-/


variable {α β : Type*}

open Nat Part
open scoped BigOperators

/-- `multiplicity a b` returns the largest natural number `n` such that
  `a ^ n ∣ b`, as a `PartENat` or natural with infinity. If `∀ n, a ^ n ∣ b`,
  then it returns `⊤`-/
def multiplicity [Monoid α] [DecidableRel ((· ∣ ·) : α → α → Prop)] (a b : α) : PartENat :=
  PartENat.find fun n => ¬a ^ (n + 1) ∣ b
#align multiplicity multiplicity

namespace multiplicity

section Monoid

variable [Monoid α] [Monoid β]

/-- `multiplicity.Finite a b` indicates that the multiplicity of `a` in `b` is finite. -/
@[reducible]
def Finite (a b : α) : Prop :=
  ∃ n : ℕ, ¬a ^ (n + 1) ∣ b
#align multiplicity.finite multiplicity.Finite

theorem finite_iff_dom [DecidableRel ((· ∣ ·) : α → α → Prop)] {a b : α} :
    Finite a b ↔ (multiplicity a b).Dom :=
  Iff.rfl
#align multiplicity.finite_iff_dom multiplicity.finite_iff_dom

theorem finite_def {a b : α} : Finite a b ↔ ∃ n : ℕ, ¬a ^ (n + 1) ∣ b :=
  Iff.rfl
#align multiplicity.finite_def multiplicity.finite_def

theorem not_dvd_one_of_finite_one_right {a : α} : Finite a 1 → ¬a ∣ 1 := fun ⟨n, hn⟩ ⟨d, hd⟩ =>
  hn ⟨d ^ (n + 1), (pow_mul_pow_eq_one (n + 1) hd.symm).symm⟩
#align multiplicity.not_dvd_one_of_finite_one_right multiplicity.not_dvd_one_of_finite_one_right

@[norm_cast]
theorem Int.natCast_multiplicity (a b : ℕ) : multiplicity (a : ℤ) (b : ℤ) = multiplicity a b := by
  apply Part.ext'
  · rw [← @finite_iff_dom ℕ, @finite_def ℕ, ← @finite_iff_dom ℤ, @finite_def ℤ]
    norm_cast
  · intro h1 h2
    apply _root_.le_antisymm <;>
      · apply Nat.find_mono
        norm_cast
        simp
#align multiplicity.int.coe_nat_multiplicity multiplicity.Int.natCast_multiplicity

-- 2024-04-05
@[deprecated] alias Int.coe_nat_multiplicity := Int.natCast_multiplicity

theorem not_finite_iff_forall {a b : α} : ¬Finite a b ↔ ∀ n : ℕ, a ^ n ∣ b :=
  ⟨fun h n =>
    Nat.casesOn n
      (by
        rw [_root_.pow_zero]
        exact one_dvd _)
      (by simpa [Finite, Classical.not_not] using h),
    by simp [Finite, multiplicity, Classical.not_not]; tauto⟩
#align multiplicity.not_finite_iff_forall multiplicity.not_finite_iff_forall

theorem not_unit_of_finite {a b : α} (h : Finite a b) : ¬IsUnit a :=
  let ⟨n, hn⟩ := h
  hn ∘ IsUnit.dvd ∘ IsUnit.pow (n + 1)
#align multiplicity.not_unit_of_finite multiplicity.not_unit_of_finite

theorem finite_of_finite_mul_right {a b c : α} : Finite a (b * c) → Finite a b := fun ⟨n, hn⟩ =>
  ⟨n, fun h => hn (h.trans (dvd_mul_right _ _))⟩
#align multiplicity.finite_of_finite_mul_right multiplicity.finite_of_finite_mul_right

variable [DecidableRel ((· ∣ ·) : α → α → Prop)] [DecidableRel ((· ∣ ·) : β → β → Prop)]

theorem pow_dvd_of_le_multiplicity {a b : α} {k : ℕ} :
    (k : PartENat) ≤ multiplicity a b → a ^ k ∣ b := by
  rw [← PartENat.some_eq_natCast]
  exact
    Nat.casesOn k
      (fun _ => by
        rw [_root_.pow_zero]
        exact one_dvd _)
      fun k ⟨_, h₂⟩ => by_contradiction fun hk => Nat.find_min _ (lt_of_succ_le (h₂ ⟨k, hk⟩)) hk
#align multiplicity.pow_dvd_of_le_multiplicity multiplicity.pow_dvd_of_le_multiplicity

theorem pow_multiplicity_dvd {a b : α} (h : Finite a b) : a ^ get (multiplicity a b) h ∣ b :=
  pow_dvd_of_le_multiplicity (by rw [PartENat.natCast_get])
#align multiplicity.pow_multiplicity_dvd multiplicity.pow_multiplicity_dvd

theorem is_greatest {a b : α} {m : ℕ} (hm : multiplicity a b < m) : ¬a ^ m ∣ b := fun h => by
  rw [PartENat.lt_coe_iff] at hm; exact Nat.find_spec hm.fst ((pow_dvd_pow _ hm.snd).trans h)
#align multiplicity.is_greatest multiplicity.is_greatest

theorem is_greatest' {a b : α} {m : ℕ} (h : Finite a b) (hm : get (multiplicity a b) h < m) :
    ¬a ^ m ∣ b :=
  is_greatest (by rwa [← PartENat.coe_lt_coe, PartENat.natCast_get] at hm)
#align multiplicity.is_greatest' multiplicity.is_greatest'

theorem pos_of_dvd {a b : α} (hfin : Finite a b) (hdiv : a ∣ b) :
    0 < (multiplicity a b).get hfin := by
  refine' zero_lt_iff.2 fun h => _
  simpa [hdiv] using is_greatest' hfin (lt_one_iff.mpr h)
#align multiplicity.pos_of_dvd multiplicity.pos_of_dvd

theorem unique {a b : α} {k : ℕ} (hk : a ^ k ∣ b) (hsucc : ¬a ^ (k + 1) ∣ b) :
    (k : PartENat) = multiplicity a b :=
  le_antisymm (le_of_not_gt fun hk' => is_greatest hk' hk) <| by
    have : Finite a b := ⟨k, hsucc⟩
    rw [PartENat.le_coe_iff]
    exact ⟨this, Nat.find_min' _ hsucc⟩
#align multiplicity.unique multiplicity.unique

theorem unique' {a b : α} {k : ℕ} (hk : a ^ k ∣ b) (hsucc : ¬a ^ (k + 1) ∣ b) :
    k = get (multiplicity a b) ⟨k, hsucc⟩ := by
  rw [← PartENat.natCast_inj, PartENat.natCast_get, unique hk hsucc]
#align multiplicity.unique' multiplicity.unique'

theorem le_multiplicity_of_pow_dvd {a b : α} {k : ℕ} (hk : a ^ k ∣ b) :
    (k : PartENat) ≤ multiplicity a b :=
  le_of_not_gt fun hk' => is_greatest hk' hk
#align multiplicity.le_multiplicity_of_pow_dvd multiplicity.le_multiplicity_of_pow_dvd

theorem pow_dvd_iff_le_multiplicity {a b : α} {k : ℕ} :
    a ^ k ∣ b ↔ (k : PartENat) ≤ multiplicity a b :=
  ⟨le_multiplicity_of_pow_dvd, pow_dvd_of_le_multiplicity⟩
#align multiplicity.pow_dvd_iff_le_multiplicity multiplicity.pow_dvd_iff_le_multiplicity

theorem multiplicity_lt_iff_not_dvd {a b : α} {k : ℕ} :
    multiplicity a b < (k : PartENat) ↔ ¬a ^ k ∣ b := by rw [pow_dvd_iff_le_multiplicity, not_le]
#align multiplicity.multiplicity_lt_iff_neg_dvd multiplicity.multiplicity_lt_iff_not_dvd

theorem eq_coe_iff {a b : α} {n : ℕ} :
    multiplicity a b = (n : PartENat) ↔ a ^ n ∣ b ∧ ¬a ^ (n + 1) ∣ b := by
  rw [← PartENat.some_eq_natCast]
  exact
    ⟨fun h =>
      let ⟨h₁, h₂⟩ := eq_some_iff.1 h
      h₂ ▸ ⟨pow_multiplicity_dvd _, is_greatest (by
              rw [PartENat.lt_coe_iff]
              exact ⟨h₁, lt_succ_self _⟩)⟩,
      fun h => eq_some_iff.2 ⟨⟨n, h.2⟩, Eq.symm <| unique' h.1 h.2⟩⟩
#align multiplicity.eq_coe_iff multiplicity.eq_coe_iff

theorem eq_top_iff {a b : α} : multiplicity a b = ⊤ ↔ ∀ n : ℕ, a ^ n ∣ b :=
  (PartENat.find_eq_top_iff _).trans <| by
    simp only [Classical.not_not]
    exact
      ⟨fun h n =>
        Nat.casesOn n
          (by
            rw [_root_.pow_zero]
            exact one_dvd _)
          fun n => h _,
        fun h n => h _⟩
#align multiplicity.eq_top_iff multiplicity.eq_top_iff

@[simp]
theorem isUnit_left {a : α} (b : α) (ha : IsUnit a) : multiplicity a b = ⊤ :=
  eq_top_iff.2 fun _ => IsUnit.dvd (ha.pow _)
#align multiplicity.is_unit_left multiplicity.isUnit_left

-- @[simp] Porting note (#10618): simp can prove this
theorem one_left (b : α) : multiplicity 1 b = ⊤ :=
  isUnit_left b isUnit_one
#align multiplicity.one_left multiplicity.one_left

@[simp]
theorem get_one_right {a : α} (ha : Finite a 1) : get (multiplicity a 1) ha = 0 := by
  rw [PartENat.get_eq_iff_eq_coe, eq_coe_iff, _root_.pow_zero]
  simp [not_dvd_one_of_finite_one_right ha]
#align multiplicity.get_one_right multiplicity.get_one_right

-- @[simp] Porting note (#10618): simp can prove this
theorem unit_left (a : α) (u : αˣ) : multiplicity (u : α) a = ⊤ :=
  isUnit_left a u.isUnit
#align multiplicity.unit_left multiplicity.unit_left

theorem multiplicity_eq_zero {a b : α} : multiplicity a b = 0 ↔ ¬a ∣ b := by
  rw [← Nat.cast_zero, eq_coe_iff]
  simp only [_root_.pow_zero, isUnit_one, IsUnit.dvd, zero_add, pow_one, true_and]
#align multiplicity.multiplicity_eq_zero multiplicity.multiplicity_eq_zero

theorem multiplicity_ne_zero {a b : α} : multiplicity a b ≠ 0 ↔ a ∣ b :=
  multiplicity_eq_zero.not_left
#align multiplicity.multiplicity_ne_zero multiplicity.multiplicity_ne_zero

theorem eq_top_iff_not_finite {a b : α} : multiplicity a b = ⊤ ↔ ¬Finite a b :=
  Part.eq_none_iff'
#align multiplicity.eq_top_iff_not_finite multiplicity.eq_top_iff_not_finite

theorem ne_top_iff_finite {a b : α} : multiplicity a b ≠ ⊤ ↔ Finite a b := by
  rw [Ne, eq_top_iff_not_finite, Classical.not_not]
#align multiplicity.ne_top_iff_finite multiplicity.ne_top_iff_finite

theorem lt_top_iff_finite {a b : α} : multiplicity a b < ⊤ ↔ Finite a b := by
  rw [lt_top_iff_ne_top, ne_top_iff_finite]
#align multiplicity.lt_top_iff_finite multiplicity.lt_top_iff_finite

theorem exists_eq_pow_mul_and_not_dvd {a b : α} (hfin : Finite a b) :
    ∃ c : α, b = a ^ (multiplicity a b).get hfin * c ∧ ¬a ∣ c := by
  obtain ⟨c, hc⟩ := multiplicity.pow_multiplicity_dvd hfin
  refine' ⟨c, hc, _⟩
  rintro ⟨k, hk⟩
  rw [hk, ← mul_assoc, ← _root_.pow_succ] at hc
  have h₁ : a ^ ((multiplicity a b).get hfin + 1) ∣ b := ⟨k, hc⟩
  exact (multiplicity.eq_coe_iff.1 (by simp)).2 h₁
#align multiplicity.exists_eq_pow_mul_and_not_dvd multiplicity.exists_eq_pow_mul_and_not_dvd

theorem multiplicity_le_multiplicity_iff {a b : α} {c d : β} :
    multiplicity a b ≤ multiplicity c d ↔ ∀ n : ℕ, a ^ n ∣ b → c ^ n ∣ d :=
  ⟨fun h n hab => pow_dvd_of_le_multiplicity (le_trans (le_multiplicity_of_pow_dvd hab) h), fun h =>
    letI := Classical.dec (Finite a b)
    if hab : Finite a b then by
      rw [← PartENat.natCast_get (finite_iff_dom.1 hab)];
        exact le_multiplicity_of_pow_dvd (h _ (pow_multiplicity_dvd _))
    else by
      have : ∀ n : ℕ, c ^ n ∣ d := fun n => h n (not_finite_iff_forall.1 hab _)
      rw [eq_top_iff_not_finite.2 hab, eq_top_iff_not_finite.2 (not_finite_iff_forall.2 this)]⟩
#align multiplicity.multiplicity_le_multiplicity_iff multiplicity.multiplicity_le_multiplicity_iff

theorem multiplicity_eq_multiplicity_iff {a b : α} {c d : β} :
    multiplicity a b = multiplicity c d ↔ ∀ n : ℕ, a ^ n ∣ b ↔ c ^ n ∣ d :=
  ⟨fun h n =>
    ⟨multiplicity_le_multiplicity_iff.mp h.le n, multiplicity_le_multiplicity_iff.mp h.ge n⟩,
    fun h =>
    le_antisymm (multiplicity_le_multiplicity_iff.mpr fun n => (h n).mp)
      (multiplicity_le_multiplicity_iff.mpr fun n => (h n).mpr)⟩
#align multiplicity.multiplicity_eq_multiplicity_iff multiplicity.multiplicity_eq_multiplicity_iff

theorem le_multiplicity_map {F : Type*} [FunLike F α β] [MonoidHomClass F α β]
    (f : F) {a b : α} : multiplicity a b ≤ multiplicity (f a) (f b) :=
  multiplicity_le_multiplicity_iff.mpr fun n ↦ by rw [← map_pow]; exact map_dvd f

theorem multiplicity_map_eq {F : Type*} [EquivLike F α β] [MulEquivClass F α β]
    (f : F) {a b : α} : multiplicity (f a) (f b) = multiplicity a b :=
  multiplicity_eq_multiplicity_iff.mpr fun n ↦ by rw [← map_pow]; exact map_dvd_iff f

theorem multiplicity_le_multiplicity_of_dvd_right {a b c : α} (h : b ∣ c) :
    multiplicity a b ≤ multiplicity a c :=
  multiplicity_le_multiplicity_iff.2 fun _ hb => hb.trans h
#align multiplicity.multiplicity_le_multiplicity_of_dvd_right multiplicity.multiplicity_le_multiplicity_of_dvd_right

theorem eq_of_associated_right {a b c : α} (h : Associated b c) :
    multiplicity a b = multiplicity a c :=
  le_antisymm (multiplicity_le_multiplicity_of_dvd_right h.dvd)
    (multiplicity_le_multiplicity_of_dvd_right h.symm.dvd)
#align multiplicity.eq_of_associated_right multiplicity.eq_of_associated_right

theorem dvd_of_multiplicity_pos {a b : α} (h : (0 : PartENat) < multiplicity a b) : a ∣ b := by
  rw [← pow_one a]
  apply pow_dvd_of_le_multiplicity
  simpa only [Nat.cast_one, PartENat.pos_iff_one_le] using h
#align multiplicity.dvd_of_multiplicity_pos multiplicity.dvd_of_multiplicity_pos

theorem dvd_iff_multiplicity_pos {a b : α} : (0 : PartENat) < multiplicity a b ↔ a ∣ b :=
  ⟨dvd_of_multiplicity_pos, fun hdvd =>
    lt_of_le_of_ne (zero_le _) fun heq =>
      is_greatest
        (show multiplicity a b < ↑1 by
          simpa only [heq, Nat.cast_zero] using PartENat.coe_lt_coe.mpr zero_lt_one)
        (by rwa [pow_one a])⟩
#align multiplicity.dvd_iff_multiplicity_pos multiplicity.dvd_iff_multiplicity_pos

theorem finite_nat_iff {a b : ℕ} : Finite a b ↔ a ≠ 1 ∧ 0 < b := by
  rw [← not_iff_not, not_finite_iff_forall, not_and_or, Ne, Classical.not_not, not_lt,
<<<<<<< HEAD
    le_zero_iff]
=======
    Nat.le_zero]
>>>>>>> 252575a0
  exact
    ⟨fun h =>
      or_iff_not_imp_right.2 fun hb =>
        have ha : a ≠ 0 := fun ha => hb <| zero_dvd_iff.mp <| by rw [ha] at h; exact h 1
        Classical.by_contradiction fun ha1 : a ≠ 1 =>
          have ha_gt_one : 1 < a :=
            lt_of_not_ge fun _ =>
              match a with
              | 0 => ha rfl
              | 1 => ha1 rfl
              | b+2 => by omega
          not_lt_of_ge (le_of_dvd (Nat.pos_of_ne_zero hb) (h b)) (lt_pow_self ha_gt_one b),
      fun h => by cases h <;> simp [*]⟩
#align multiplicity.finite_nat_iff multiplicity.finite_nat_iff

alias ⟨_, _root_.has_dvd.dvd.multiplicity_pos⟩ := dvd_iff_multiplicity_pos

end Monoid

section CommMonoid

variable [CommMonoid α]

theorem finite_of_finite_mul_left {a b c : α} : Finite a (b * c) → Finite a c := by
  rw [mul_comm]; exact finite_of_finite_mul_right
#align multiplicity.finite_of_finite_mul_left multiplicity.finite_of_finite_mul_left

variable [DecidableRel ((· ∣ ·) : α → α → Prop)]

theorem isUnit_right {a b : α} (ha : ¬IsUnit a) (hb : IsUnit b) : multiplicity a b = 0 :=
  eq_coe_iff.2
    ⟨show a ^ 0 ∣ b by simp only [_root_.pow_zero, one_dvd], by
      rw [pow_one]
      exact fun h => mt (isUnit_of_dvd_unit h) ha hb⟩
#align multiplicity.is_unit_right multiplicity.isUnit_right

theorem one_right {a : α} (ha : ¬IsUnit a) : multiplicity a 1 = 0 :=
  isUnit_right ha isUnit_one
#align multiplicity.one_right multiplicity.one_right

theorem unit_right {a : α} (ha : ¬IsUnit a) (u : αˣ) : multiplicity a u = 0 :=
  isUnit_right ha u.isUnit
#align multiplicity.unit_right multiplicity.unit_right

open scoped Classical

theorem multiplicity_le_multiplicity_of_dvd_left {a b c : α} (hdvd : a ∣ b) :
    multiplicity b c ≤ multiplicity a c :=
  multiplicity_le_multiplicity_iff.2 fun n h => (pow_dvd_pow_of_dvd hdvd n).trans h
#align multiplicity.multiplicity_le_multiplicity_of_dvd_left multiplicity.multiplicity_le_multiplicity_of_dvd_left

theorem eq_of_associated_left {a b c : α} (h : Associated a b) :
    multiplicity b c = multiplicity a c :=
  le_antisymm (multiplicity_le_multiplicity_of_dvd_left h.dvd)
    (multiplicity_le_multiplicity_of_dvd_left h.symm.dvd)
#align multiplicity.eq_of_associated_left multiplicity.eq_of_associated_left

-- Porting note: this was doing nothing in mathlib3 also
-- alias dvd_iff_multiplicity_pos ↔ _ _root_.has_dvd.dvd.multiplicity_pos

end CommMonoid

section MonoidWithZero

variable [MonoidWithZero α]

theorem ne_zero_of_finite {a b : α} (h : Finite a b) : b ≠ 0 :=
  let ⟨n, hn⟩ := h
  fun hb => by simp [hb] at hn
#align multiplicity.ne_zero_of_finite multiplicity.ne_zero_of_finite

variable [DecidableRel ((· ∣ ·) : α → α → Prop)]

@[simp]
protected theorem zero (a : α) : multiplicity a 0 = ⊤ :=
  Part.eq_none_iff.2 fun _ ⟨⟨_, hk⟩, _⟩ => hk (dvd_zero _)
#align multiplicity.zero multiplicity.zero

@[simp]
theorem multiplicity_zero_eq_zero_of_ne_zero (a : α) (ha : a ≠ 0) : multiplicity 0 a = 0 :=
  multiplicity.multiplicity_eq_zero.2 <| mt zero_dvd_iff.1 ha
#align multiplicity.multiplicity_zero_eq_zero_of_ne_zero multiplicity.multiplicity_zero_eq_zero_of_ne_zero

end MonoidWithZero

section CommMonoidWithZero

variable [CommMonoidWithZero α]
variable [DecidableRel ((· ∣ ·) : α → α → Prop)]

theorem multiplicity_mk_eq_multiplicity
    [DecidableRel ((· ∣ ·) : Associates α → Associates α → Prop)] {a b : α} :
    multiplicity (Associates.mk a) (Associates.mk b) = multiplicity a b := by
  by_cases h : Finite a b
  · rw [← PartENat.natCast_get (finite_iff_dom.mp h)]
    refine'
        (multiplicity.unique
            (show Associates.mk a ^ (multiplicity a b).get h ∣ Associates.mk b from _) _).symm <;>
      rw [← Associates.mk_pow, Associates.mk_dvd_mk]
    · exact pow_multiplicity_dvd h
    · exact is_greatest
          ((PartENat.lt_coe_iff _ _).mpr (Exists.intro (finite_iff_dom.mp h) (Nat.lt_succ_self _)))
  · suffices ¬Finite (Associates.mk a) (Associates.mk b) by
      rw [finite_iff_dom, PartENat.not_dom_iff_eq_top] at h this
      rw [h, this]
    refine'
      not_finite_iff_forall.mpr fun n => by
        rw [← Associates.mk_pow, Associates.mk_dvd_mk]
        exact not_finite_iff_forall.mp h n
#align multiplicity.multiplicity_mk_eq_multiplicity multiplicity.multiplicity_mk_eq_multiplicity

end CommMonoidWithZero

section Semiring

variable [Semiring α] [DecidableRel ((· ∣ ·) : α → α → Prop)]

theorem min_le_multiplicity_add {p a b : α} :
    min (multiplicity p a) (multiplicity p b) ≤ multiplicity p (a + b) :=
  (le_total (multiplicity p a) (multiplicity p b)).elim
    (fun h => by
      rw [min_eq_left h, multiplicity_le_multiplicity_iff];
        exact fun n hn => dvd_add hn (multiplicity_le_multiplicity_iff.1 h n hn))
    fun h => by
    rw [min_eq_right h, multiplicity_le_multiplicity_iff];
      exact fun n hn => dvd_add (multiplicity_le_multiplicity_iff.1 h n hn) hn
#align multiplicity.min_le_multiplicity_add multiplicity.min_le_multiplicity_add

end Semiring

section Ring

variable [Ring α] [DecidableRel ((· ∣ ·) : α → α → Prop)]

@[simp]
protected theorem neg (a b : α) : multiplicity a (-b) = multiplicity a b :=
  Part.ext' (by simp only [multiplicity, PartENat.find, dvd_neg]) fun h₁ h₂ =>
    PartENat.natCast_inj.1 (by
      rw [PartENat.natCast_get]
      exact Eq.symm
              (unique (pow_multiplicity_dvd _).neg_right
                (mt dvd_neg.1 (is_greatest' _ (lt_succ_self _)))))
#align multiplicity.neg multiplicity.neg

theorem Int.natAbs (a : ℕ) (b : ℤ) : multiplicity a b.natAbs = multiplicity (a : ℤ) b := by
  cases' Int.natAbs_eq b with h h <;> conv_rhs => rw [h]
  · rw [Int.natCast_multiplicity]
  · rw [multiplicity.neg, Int.natCast_multiplicity]
#align multiplicity.int.nat_abs multiplicity.Int.natAbs

theorem multiplicity_add_of_gt {p a b : α} (h : multiplicity p b < multiplicity p a) :
    multiplicity p (a + b) = multiplicity p b := by
  apply le_antisymm
  · apply PartENat.le_of_lt_add_one
    cases' PartENat.ne_top_iff.mp (PartENat.ne_top_of_lt h) with k hk
    rw [hk]
    rw_mod_cast [multiplicity_lt_iff_not_dvd, dvd_add_right]
    intro h_dvd
    · apply multiplicity.is_greatest _ h_dvd
      rw [hk, ← Nat.succ_eq_add_one]
      norm_cast
      apply Nat.lt_succ_self k
    · rw [pow_dvd_iff_le_multiplicity, Nat.cast_add, ← hk, Nat.cast_one]
      exact PartENat.add_one_le_of_lt h
  · have := @min_le_multiplicity_add α _ _ p a b
    rwa [← min_eq_right (le_of_lt h)]
#align multiplicity.multiplicity_add_of_gt multiplicity.multiplicity_add_of_gt

theorem multiplicity_sub_of_gt {p a b : α} (h : multiplicity p b < multiplicity p a) :
    multiplicity p (a - b) = multiplicity p b := by
  rw [sub_eq_add_neg, multiplicity_add_of_gt] <;> rw [multiplicity.neg]; assumption
#align multiplicity.multiplicity_sub_of_gt multiplicity.multiplicity_sub_of_gt

theorem multiplicity_add_eq_min {p a b : α} (h : multiplicity p a ≠ multiplicity p b) :
    multiplicity p (a + b) = min (multiplicity p a) (multiplicity p b) := by
  rcases lt_trichotomy (multiplicity p a) (multiplicity p b) with (hab | hab | hab)
  · rw [add_comm, multiplicity_add_of_gt hab, min_eq_left]
    exact le_of_lt hab
  · contradiction
  · rw [multiplicity_add_of_gt hab, min_eq_right]
    exact le_of_lt hab
#align multiplicity.multiplicity_add_eq_min multiplicity.multiplicity_add_eq_min

end Ring

section CancelCommMonoidWithZero

variable [CancelCommMonoidWithZero α]

/- Porting note:
Pulled a b intro parameters since Lean parses that more easily -/
theorem finite_mul_aux {p : α} (hp : Prime p) {a b : α} :
    ∀ {n m : ℕ}, ¬p ^ (n + 1) ∣ a → ¬p ^ (m + 1) ∣ b → ¬p ^ (n + m + 1) ∣ a * b
  | n, m => fun ha hb ⟨s, hs⟩ =>
    have : p ∣ a * b := ⟨p ^ (n + m) * s, by simp [hs, pow_add, mul_comm, mul_assoc, mul_left_comm]⟩
    (hp.2.2 a b this).elim
      (fun ⟨x, hx⟩ =>
        have hn0 : 0 < n :=
          Nat.pos_of_ne_zero fun hn0 => by simp [hx, hn0] at ha
        have hpx : ¬p ^ (n - 1 + 1) ∣ x := fun ⟨y, hy⟩ =>
          ha (hx.symm ▸ ⟨y, mul_right_cancel₀ hp.1 <| by
                  rw [tsub_add_cancel_of_le (succ_le_of_lt hn0)] at hy;
                    simp [hy, pow_add, mul_comm, mul_assoc, mul_left_comm]⟩)
        have : 1 ≤ n + m := le_trans hn0 (Nat.le_add_right n m)
        finite_mul_aux hp hpx hb
          ⟨s, mul_right_cancel₀ hp.1 (by
                rw [tsub_add_eq_add_tsub (succ_le_of_lt hn0), tsub_add_cancel_of_le this]
                simp_all [mul_comm, mul_assoc, mul_left_comm, pow_add])⟩)
      fun ⟨x, hx⟩ =>
        have hm0 : 0 < m :=
          Nat.pos_of_ne_zero fun hm0 => by simp [hx, hm0] at hb
        have hpx : ¬p ^ (m - 1 + 1) ∣ x := fun ⟨y, hy⟩ =>
          hb
            (hx.symm ▸
              ⟨y,
                mul_right_cancel₀ hp.1 <| by
                  rw [tsub_add_cancel_of_le (succ_le_of_lt hm0)] at hy;
                    simp [hy, pow_add, mul_comm, mul_assoc, mul_left_comm]⟩)
        finite_mul_aux hp ha hpx
        ⟨s, mul_right_cancel₀ hp.1 (by
              rw [add_assoc, tsub_add_cancel_of_le (succ_le_of_lt hm0)]
              simp_all [mul_comm, mul_assoc, mul_left_comm, pow_add])⟩
#align multiplicity.finite_mul_aux multiplicity.finite_mul_aux

theorem finite_mul {p a b : α} (hp : Prime p) : Finite p a → Finite p b → Finite p (a * b) :=
  fun ⟨n, hn⟩ ⟨m, hm⟩ => ⟨n + m, finite_mul_aux hp hn hm⟩
#align multiplicity.finite_mul multiplicity.finite_mul

theorem finite_mul_iff {p a b : α} (hp : Prime p) : Finite p (a * b) ↔ Finite p a ∧ Finite p b :=
  ⟨fun h => ⟨finite_of_finite_mul_right h, finite_of_finite_mul_left h⟩, fun h =>
    finite_mul hp h.1 h.2⟩
#align multiplicity.finite_mul_iff multiplicity.finite_mul_iff

theorem finite_pow {p a : α} (hp : Prime p) : ∀ {k : ℕ} (_ : Finite p a), Finite p (a ^ k)
  | 0, _ => ⟨0, by simp [mt isUnit_iff_dvd_one.2 hp.2.1]⟩
  | k + 1, ha => by rw [_root_.pow_succ']; exact finite_mul hp ha (finite_pow hp ha)
#align multiplicity.finite_pow multiplicity.finite_pow

variable [DecidableRel ((· ∣ ·) : α → α → Prop)]

@[simp]
theorem multiplicity_self {a : α} (ha : ¬IsUnit a) (ha0 : a ≠ 0) : multiplicity a a = 1 := by
  rw [← Nat.cast_one]
  exact eq_coe_iff.2 ⟨by simp, fun ⟨b, hb⟩ => ha (isUnit_iff_dvd_one.2
            ⟨b, mul_left_cancel₀ ha0 <| by simpa [_root_.pow_succ, mul_assoc] using hb⟩)⟩
#align multiplicity.multiplicity_self multiplicity.multiplicity_self

@[simp]
theorem get_multiplicity_self {a : α} (ha : Finite a a) : get (multiplicity a a) ha = 1 :=
  PartENat.get_eq_iff_eq_coe.2
    (eq_coe_iff.2
      ⟨by simp, fun ⟨b, hb⟩ => by
        rw [← mul_one a, pow_add, pow_one, mul_assoc, mul_assoc,
            mul_right_inj' (ne_zero_of_finite ha)] at hb;
          exact
            mt isUnit_iff_dvd_one.2 (not_unit_of_finite ha) ⟨b, by simp_all⟩⟩)
#align multiplicity.get_multiplicity_self multiplicity.get_multiplicity_self

protected theorem mul' {p a b : α} (hp : Prime p) (h : (multiplicity p (a * b)).Dom) :
    get (multiplicity p (a * b)) h =
      get (multiplicity p a) ((finite_mul_iff hp).1 h).1 +
        get (multiplicity p b) ((finite_mul_iff hp).1 h).2 := by
  have hdiva : p ^ get (multiplicity p a) ((finite_mul_iff hp).1 h).1 ∣ a := pow_multiplicity_dvd _
  have hdivb : p ^ get (multiplicity p b) ((finite_mul_iff hp).1 h).2 ∣ b := pow_multiplicity_dvd _
  have hpoweq :
    p ^ (get (multiplicity p a) ((finite_mul_iff hp).1 h).1 +
          get (multiplicity p b) ((finite_mul_iff hp).1 h).2) =
      p ^ get (multiplicity p a) ((finite_mul_iff hp).1 h).1 *
        p ^ get (multiplicity p b) ((finite_mul_iff hp).1 h).2 :=
    by simp [pow_add]
  have hdiv :
    p ^ (get (multiplicity p a) ((finite_mul_iff hp).1 h).1 +
          get (multiplicity p b) ((finite_mul_iff hp).1 h).2) ∣
      a * b :=
    by rw [hpoweq]; apply mul_dvd_mul <;> assumption
  have hsucc :
    ¬p ^ (get (multiplicity p a) ((finite_mul_iff hp).1 h).1 +
              get (multiplicity p b) ((finite_mul_iff hp).1 h).2 +
            1) ∣
        a * b :=
    fun h =>
    not_or_of_not (is_greatest' _ (lt_succ_self _)) (is_greatest' _ (lt_succ_self _))
      (_root_.succ_dvd_or_succ_dvd_of_succ_sum_dvd_mul hp hdiva hdivb h)
  rw [← PartENat.natCast_inj, PartENat.natCast_get, eq_coe_iff]; exact ⟨hdiv, hsucc⟩
#align multiplicity.mul' multiplicity.mul'

open scoped Classical

protected theorem mul {p a b : α} (hp : Prime p) :
    multiplicity p (a * b) = multiplicity p a + multiplicity p b :=
  if h : Finite p a ∧ Finite p b then by
    rw [← PartENat.natCast_get (finite_iff_dom.1 h.1), ←
        PartENat.natCast_get (finite_iff_dom.1 h.2), ←
        PartENat.natCast_get (finite_iff_dom.1 (finite_mul hp h.1 h.2)), ← Nat.cast_add,
        PartENat.natCast_inj, multiplicity.mul' hp]
  else by
    rw [eq_top_iff_not_finite.2 (mt (finite_mul_iff hp).1 h)]
    cases' not_and_or.1 h with h h <;> simp [eq_top_iff_not_finite.2 h]
#align multiplicity.mul multiplicity.mul

theorem Finset.prod {β : Type*} {p : α} (hp : Prime p) (s : Finset β) (f : β → α) :
    multiplicity p (∏ x in s, f x) = ∑ x in s, multiplicity p (f x) := by
  classical
    induction' s using Finset.induction with a s has ih h
    · simp only [Finset.sum_empty, Finset.prod_empty]
      convert one_right hp.not_unit
    · simp [has, ← ih]
      convert multiplicity.mul hp
#align multiplicity.finset.prod multiplicity.Finset.prod

-- Porting note: with protected could not use pow' k in the succ branch
protected theorem pow' {p a : α} (hp : Prime p) (ha : Finite p a) :
    ∀ {k : ℕ}, get (multiplicity p (a ^ k)) (finite_pow hp ha) = k * get (multiplicity p a) ha := by
  intro k
  induction' k with k hk
  · simp [one_right hp.not_unit]
  · have : multiplicity p (a ^ (k + 1)) = multiplicity p (a * a ^ k) := by rw [_root_.pow_succ']
    rw [get_eq_get_of_eq _ _ this,
      multiplicity.mul' hp, hk, add_mul, one_mul, add_comm]
#align multiplicity.pow' multiplicity.pow'

theorem pow {p a : α} (hp : Prime p) : ∀ {k : ℕ}, multiplicity p (a ^ k) = k • multiplicity p a
  | 0 => by simp [one_right hp.not_unit]
  | succ k => by simp [_root_.pow_succ, succ_nsmul, pow hp, multiplicity.mul hp]
#align multiplicity.pow multiplicity.pow

theorem multiplicity_pow_self {p : α} (h0 : p ≠ 0) (hu : ¬IsUnit p) (n : ℕ) :
    multiplicity p (p ^ n) = n := by
  rw [eq_coe_iff]
  use dvd_rfl
  rw [pow_dvd_pow_iff h0 hu]
  apply Nat.not_succ_le_self
#align multiplicity.multiplicity_pow_self multiplicity.multiplicity_pow_self

theorem multiplicity_pow_self_of_prime {p : α} (hp : Prime p) (n : ℕ) :
    multiplicity p (p ^ n) = n :=
  multiplicity_pow_self hp.ne_zero hp.not_unit n
#align multiplicity.multiplicity_pow_self_of_prime multiplicity.multiplicity_pow_self_of_prime

end CancelCommMonoidWithZero

end multiplicity

section Nat

open multiplicity

theorem multiplicity_eq_zero_of_coprime {p a b : ℕ} (hp : p ≠ 1)
    (hle : multiplicity p a ≤ multiplicity p b) (hab : Nat.Coprime a b) : multiplicity p a = 0 := by
  rw [multiplicity_le_multiplicity_iff] at hle
  rw [← nonpos_iff_eq_zero, ← not_lt, PartENat.pos_iff_one_le, ← Nat.cast_one, ←
    pow_dvd_iff_le_multiplicity]
  intro h
  have := Nat.dvd_gcd h (hle _ h)
  rw [Coprime.gcd_eq_one hab, Nat.dvd_one, pow_one] at this
  exact hp this
#align multiplicity_eq_zero_of_coprime multiplicity_eq_zero_of_coprime

end Nat

namespace multiplicity

theorem finite_int_iff_natAbs_finite {a b : ℤ} : Finite a b ↔ Finite a.natAbs b.natAbs := by
  simp only [finite_def, ← Int.natAbs_dvd_natAbs, Int.natAbs_pow]
#align multiplicity.finite_int_iff_nat_abs_finite multiplicity.finite_int_iff_natAbs_finite

theorem finite_int_iff {a b : ℤ} : Finite a b ↔ a.natAbs ≠ 1 ∧ b ≠ 0 := by
  rw [finite_int_iff_natAbs_finite, finite_nat_iff, pos_iff_ne_zero, Int.natAbs_ne_zero]
#align multiplicity.finite_int_iff multiplicity.finite_int_iff

instance decidableNat : DecidableRel fun a b : ℕ => (multiplicity a b).Dom := fun _ _ =>
  decidable_of_iff _ finite_nat_iff.symm
#align multiplicity.decidable_nat multiplicity.decidableNat

instance decidableInt : DecidableRel fun a b : ℤ => (multiplicity a b).Dom := fun _ _ =>
  decidable_of_iff _ finite_int_iff.symm
#align multiplicity.decidable_int multiplicity.decidableInt

end multiplicity<|MERGE_RESOLUTION|>--- conflicted
+++ resolved
@@ -290,11 +290,7 @@
 
 theorem finite_nat_iff {a b : ℕ} : Finite a b ↔ a ≠ 1 ∧ 0 < b := by
   rw [← not_iff_not, not_finite_iff_forall, not_and_or, Ne, Classical.not_not, not_lt,
-<<<<<<< HEAD
-    le_zero_iff]
-=======
     Nat.le_zero]
->>>>>>> 252575a0
   exact
     ⟨fun h =>
       or_iff_not_imp_right.2 fun hb =>
