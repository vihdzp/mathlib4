--- conflicted
+++ resolved
@@ -367,11 +367,7 @@
 -/
 
 open Classical in
-<<<<<<< HEAD
-/-- The `PartENat`-valued additive valuation on a DVR. -/
-=======
 /-- The `ℕ∞`-valued additive valuation on a DVR. -/
->>>>>>> d0df76bd
 noncomputable def addVal (R : Type u) [CommRing R] [IsDomain R] [DiscreteValuationRing R] :
     AddValuation R ℕ∞ :=
   multiplicity_addValuation (Classical.choose_spec (exists_prime R))
@@ -379,11 +375,7 @@
 theorem addVal_def (r : R) (u : Rˣ) {ϖ : R} (hϖ : Irreducible ϖ) (n : ℕ) (hr : r = u * ϖ ^ n) :
     addVal R r = n := by
   classical
-<<<<<<< HEAD
-  rw [addVal, addValuation_apply, hr, eq_of_associated_left
-=======
   rw [addVal, multiplicity_addValuation_apply, hr, emultiplicity_eq_of_associated_left
->>>>>>> d0df76bd
       (associated_of_irreducible R hϖ (Classical.choose_spec (exists_prime R)).irreducible),
     emultiplicity_eq_of_associated_right (Associated.symm ⟨u, mul_comm _ _⟩),
     emultiplicity_pow_self_of_prime (irreducible_iff_prime.1 hϖ)]
@@ -464,35 +456,4 @@
 /-- A DVR is a valuation ring. -/
 instance (priority := 100) of_discreteValuationRing : ValuationRing A := inferInstance
 
-<<<<<<< HEAD
-end DiscreteValuationRing
-
-
-section
-
-variable (A : Type u) [CommRing A] [IsDomain A] [DiscreteValuationRing A]
-
-/-- A DVR is a valuation ring. -/
-instance (priority := 100) of_discreteValuationRing : ValuationRing A := by
-  constructor
-  intro a b
-  by_cases ha : a = 0; · use 0; right; simp [ha]
-  by_cases hb : b = 0; · use 0; left; simp [hb]
-  obtain ⟨ϖ, hϖ⟩ := DiscreteValuationRing.exists_irreducible A
-  obtain ⟨m, u, rfl⟩ := DiscreteValuationRing.eq_unit_mul_pow_irreducible ha hϖ
-  obtain ⟨n, v, rfl⟩ := DiscreteValuationRing.eq_unit_mul_pow_irreducible hb hϖ
-  rcases le_total m n with h | h
-  · use (u⁻¹ * v : Aˣ) * ϖ ^ (n - m); left
-    simp_rw [mul_comm (u : A), Units.val_mul, ← mul_assoc, mul_assoc _ (u : A)]
-    simp only [Units.mul_inv, mul_one, mul_comm _ (v : A), mul_assoc, ← pow_add]
-    congr 2
-    exact Nat.add_sub_of_le h
-  · use (v⁻¹ * u : Aˣ) * ϖ ^ (m - n); right
-    simp_rw [mul_comm (v : A), Units.val_mul, ← mul_assoc, mul_assoc _ (v : A)]
-    simp only [Units.mul_inv, mul_one, mul_comm _ (u : A), mul_assoc, ← pow_add]
-    congr 2
-    exact Nat.add_sub_of_le h
-
-=======
->>>>>>> d0df76bd
 end