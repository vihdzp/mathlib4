/-
Copyright (c) 2020 Johan Commelin. All rights reserved.
Released under Apache 2.0 license as described in the file LICENSE.
Authors: Kevin Buzzard, Johan Commelin, Patrick Massot
-/
import Mathlib.Algebra.Order.Hom.Monoid
import Mathlib.Algebra.Order.Ring.Basic
import Mathlib.RingTheory.Ideal.Maps
import Mathlib.Tactic.TFAE

/-!

# The basics of valuation theory.

The basic theory of valuations (non-archimedean norms) on a commutative ring,
following T. Wedhorn's unpublished notes “Adic Spaces” ([wedhorn_adic]).

The definition of a valuation we use here is Definition 1.22 of [wedhorn_adic].
A valuation on a ring `R` is a monoid homomorphism `v` to a linearly ordered
commutative monoid with zero, that in addition satisfies the following two axioms:
 * `v 0 = 0`
 * `∀ x y, v (x + y) ≤ max (v x) (v y)`

`Valuation R Γ₀`is the type of valuations `R → Γ₀`, with a coercion to the underlying
function. If `v` is a valuation from `R` to `Γ₀` then the induced group
homomorphism `Units(R) → Γ₀` is called `unit_map v`.

The equivalence "relation" `IsEquiv v₁ v₂ : Prop` defined in 1.27 of [wedhorn_adic] is not strictly
speaking a relation, because `v₁ : Valuation R Γ₁` and `v₂ : Valuation R Γ₂` might
not have the same type. This corresponds in ZFC to the set-theoretic difficulty
that the class of all valuations (as `Γ₀` varies) on a ring `R` is not a set.
The "relation" is however reflexive, symmetric and transitive in the obvious
sense. Note that we use 1.27(iii) of [wedhorn_adic] as the definition of equivalence.

## Main definitions

* `Valuation R Γ₀`, the type of valuations on `R` with values in `Γ₀`
* `Valuation.IsEquiv`, the heterogeneous equivalence relation on valuations
* `Valuation.supp`, the support of a valuation

* `AddValuation R Γ₀`, the type of additive valuations on `R` with values in a
  linearly ordered additive commutative group with a top element, `Γ₀`.

## Implementation Details

`AddValuation R Γ₀` is implemented as `Valuation R (Multiplicative Γ₀)ᵒᵈ`.

## Notation

In the `DiscreteValuation` locale:

 * `ℕₘ₀` is a shorthand for `WithZero (Multiplicative ℕ)`
 * `ℤₘ₀` is a shorthand for `WithZero (Multiplicative ℤ)`

## TODO

If ever someone extends `Valuation`, we should fully comply to the `DFunLike` by migrating the
boilerplate lemmas to `ValuationClass`.
-/

open Function Ideal

noncomputable section

variable {K F R : Type*} [DivisionRing K]

section

<<<<<<< HEAD
--Porting note (https://github.com/leanprover-community/mathlib4/issues/5171): removed @[nolint has_nonempty_instance]
=======
variable (F R) (Γ₀ : Type*) [LinearOrderedCommMonoidWithZero Γ₀] [Ring R]

>>>>>>> ff7d916a
/-- The type of `Γ₀`-valued valuations on `R`.

When you extend this structure, make sure to extend `ValuationClass`. -/
structure Valuation (R) (Γ₀ : Type*) [CommMonoidWithZero Γ₀] [LinearOrder Γ₀]
    [IsOrderedMonoidWithZero Γ₀] [Ring R] extends R →*₀ Γ₀ where
  /-- The valuation of a a sum is less that the sum of the valuations -/
  map_add_le_max' : ∀ x y, toFun (x + y) ≤ max (toFun x) (toFun y)

variable (F R) (Γ₀ : Type*) [CommMonoidWithZero Γ₀] [LinearOrder Γ₀] [IsOrderedMonoidWithZero Γ₀]
  [Ring R]

/-- `ValuationClass F α β` states that `F` is a type of valuations.

You should also extend this typeclass when you extend `Valuation`. -/
<<<<<<< HEAD
class ValuationClass (F) (R Γ₀ : outParam Type*)
  [CommMonoidWithZero Γ₀] [LinearOrder Γ₀] [IsOrderedMonoidWithZero Γ₀] [Ring R]
  [FunLike F R Γ₀]
  extends MonoidWithZeroHomClass F R Γ₀ : Prop where
=======
class ValuationClass (F) (R Γ₀ : outParam Type*) [LinearOrderedCommMonoidWithZero Γ₀] [Ring R]
    [FunLike F R Γ₀] : Prop
  extends MonoidWithZeroHomClass F R Γ₀ where
>>>>>>> ff7d916a
  /-- The valuation of a a sum is less that the sum of the valuations -/
  map_add_le_max (f : F) (x y : R) : f (x + y) ≤ max (f x) (f y)

export ValuationClass (map_add_le_max)

instance [FunLike F R Γ₀] [ValuationClass F R Γ₀] : CoeTC F (Valuation R Γ₀) :=
  ⟨fun f =>
    { toFun := f
      map_one' := map_one f
      map_zero' := map_zero f
      map_mul' := map_mul f
      map_add_le_max' := map_add_le_max f }⟩

end

namespace Valuation

variable {Γ₀ : Type*}
variable {Γ'₀ : Type*}
variable {Γ''₀ : Type*} [CommMonoidWithZero Γ''₀] [LinearOrder Γ''₀] [IsOrderedMonoidWithZero Γ''₀]

section Basic

variable [Ring R]

section Monoid

variable [CommMonoidWithZero Γ₀] [LinearOrder Γ₀] [IsOrderedMonoidWithZero Γ₀]
   [CommMonoidWithZero Γ'₀] [LinearOrder Γ'₀] [IsOrderedMonoidWithZero Γ'₀]

instance : FunLike (Valuation R Γ₀) R Γ₀ where
  coe f := f.toFun
  coe_injective' f g h := by
    obtain ⟨⟨⟨_,_⟩, _⟩, _⟩ := f
    congr

instance : ValuationClass (Valuation R Γ₀) R Γ₀ where
  map_mul f := f.map_mul'
  map_one f := f.map_one'
  map_zero f := f.map_zero'
  map_add_le_max f := f.map_add_le_max'

@[simp]
theorem coe_mk (f : R →*₀ Γ₀) (h) : ⇑(Valuation.mk f h) = f := rfl

theorem toFun_eq_coe (v : Valuation R Γ₀) : v.toFun = v := rfl

@[simp]
theorem toMonoidWithZeroHom_coe_eq_coe (v : Valuation R Γ₀) :
    (v.toMonoidWithZeroHom : R → Γ₀) = v := rfl

@[ext]
theorem ext {v₁ v₂ : Valuation R Γ₀} (h : ∀ r, v₁ r = v₂ r) : v₁ = v₂ :=
  DFunLike.ext _ _ h

variable (v : Valuation R Γ₀)

@[simp, norm_cast]
theorem coe_coe : ⇑(v : R →*₀ Γ₀) = v := rfl

theorem map_zero : v 0 = 0 :=
  v.map_zero'

protected theorem map_one : v 1 = 1 :=
  v.map_one'

protected theorem map_mul : ∀ x y, v (x * y) = v x * v y :=
  v.map_mul'

-- Porting note: LHS side simplified so created map_add'
theorem map_add : ∀ x y, v (x + y) ≤ max (v x) (v y) :=
  v.map_add_le_max'

@[simp]
theorem map_add' : ∀ x y, v (x + y) ≤ v x ∨ v (x + y) ≤ v y := by
  intro x y
  rw [← le_max_iff, ← ge_iff_le]
  apply map_add

theorem map_add_le {x y g} (hx : v x ≤ g) (hy : v y ≤ g) : v (x + y) ≤ g :=
  le_trans (v.map_add x y) <| max_le hx hy

theorem map_add_lt {x y g} (hx : v x < g) (hy : v y < g) : v (x + y) < g :=
  lt_of_le_of_lt (v.map_add x y) <| max_lt hx hy

theorem map_sum_le {ι : Type*} {s : Finset ι} {f : ι → R} {g : Γ₀} (hf : ∀ i ∈ s, v (f i) ≤ g) :
    v (∑ i ∈ s, f i) ≤ g := by
  classical
  refine
    Finset.induction_on s (fun _ => v.map_zero ▸ zero_le')
      (fun a s has ih hf => ?_) hf
  rw [Finset.forall_mem_insert] at hf; rw [Finset.sum_insert has]
  exact v.map_add_le hf.1 (ih hf.2)

theorem map_sum_lt {ι : Type*} {s : Finset ι} {f : ι → R} {g : Γ₀} (hg : g ≠ 0)
    (hf : ∀ i ∈ s, v (f i) < g) : v (∑ i ∈ s, f i) < g := by
  classical
  refine
    Finset.induction_on s (fun _ => v.map_zero ▸ (zero_lt_iff.2 hg))
      (fun a s has ih hf => ?_) hf
  rw [Finset.forall_mem_insert] at hf; rw [Finset.sum_insert has]
  exact v.map_add_lt hf.1 (ih hf.2)

theorem map_sum_lt' {ι : Type*} {s : Finset ι} {f : ι → R} {g : Γ₀} (hg : 0 < g)
    (hf : ∀ i ∈ s, v (f i) < g) : v (∑ i ∈ s, f i) < g :=
  v.map_sum_lt (ne_of_gt hg) hf

theorem map_pow : ∀ (x) (n : ℕ), v (x ^ n) = v x ^ n :=
  v.toMonoidWithZeroHom.toMonoidHom.map_pow

-- The following definition is not an instance, because we have more than one `v` on a given `R`.
-- In addition, type class inference would not be able to infer `v`.
/-- A valuation gives a preorder on the underlying ring. -/
def toPreorder : Preorder R :=
  Preorder.lift v

/-- If `v` is a valuation on a division ring then `v(x) = 0` iff `x = 0`. -/
theorem zero_iff [Nontrivial Γ₀] (v : Valuation K Γ₀) {x : K} : v x = 0 ↔ x = 0 :=
  map_eq_zero v

theorem ne_zero_iff [Nontrivial Γ₀] (v : Valuation K Γ₀) {x : K} : v x ≠ 0 ↔ x ≠ 0 :=
  map_ne_zero v

lemma pos_iff [Nontrivial Γ₀] (v : Valuation K Γ₀) {x : K} : 0 < v x ↔ x ≠ 0 := by
  rw [zero_lt_iff, ne_zero_iff]

theorem unit_map_eq (u : Rˣ) : (Units.map (v : R →* Γ₀) u : Γ₀) = v u :=
  rfl

theorem ne_zero_of_unit [Nontrivial Γ₀] (v : Valuation K Γ₀) (x : Kˣ) : v x ≠ (0 : Γ₀) := by
  simp only [ne_eq, Valuation.zero_iff, Units.ne_zero x, not_false_iff]

theorem ne_zero_of_isUnit [Nontrivial Γ₀] (v : Valuation K Γ₀) (x : K) (hx : IsUnit x) :
    v x ≠ (0 : Γ₀) := by
  simpa [hx.choose_spec] using ne_zero_of_unit v hx.choose

/-- A ring homomorphism `S → R` induces a map `Valuation R Γ₀ → Valuation S Γ₀`. -/
def comap {S : Type*} [Ring S] (f : S →+* R) (v : Valuation R Γ₀) : Valuation S Γ₀ :=
  { v.toMonoidWithZeroHom.comp f.toMonoidWithZeroHom with
    toFun := v ∘ f
    map_add_le_max' := fun x y => by simp only [comp_apply, map_add, f.map_add] }

@[simp]
theorem comap_apply {S : Type*} [Ring S] (f : S →+* R) (v : Valuation R Γ₀) (s : S) :
    v.comap f s = v (f s) := rfl

@[simp]
theorem comap_id : v.comap (RingHom.id R) = v :=
  ext fun _r => rfl

theorem comap_comp {S₁ : Type*} {S₂ : Type*} [Ring S₁] [Ring S₂] (f : S₁ →+* S₂) (g : S₂ →+* R) :
    v.comap (g.comp f) = (v.comap g).comap f :=
  ext fun _r => rfl

/-- A `≤`-preserving group homomorphism `Γ₀ → Γ'₀` induces a map `Valuation R Γ₀ → Valuation R Γ'₀`.
-/
def map (f : Γ₀ →*₀ Γ'₀) (hf : Monotone f) (v : Valuation R Γ₀) : Valuation R Γ'₀ :=
  { MonoidWithZeroHom.comp f v.toMonoidWithZeroHom with
    toFun := f ∘ v
    map_add_le_max' := fun r s =>
      calc
        f (v (r + s)) ≤ f (max (v r) (v s)) := hf (v.map_add r s)
        _ = max (f (v r)) (f (v s)) := hf.map_max
         }

@[simp]
lemma map_apply (f : Γ₀ →*₀ Γ'₀) (hf : Monotone f) (v : Valuation R Γ₀) (r : R) :
    v.map f hf r = f (v r) := rfl

/-- Two valuations on `R` are defined to be equivalent if they induce the same preorder on `R`. -/
def IsEquiv (v₁ : Valuation R Γ₀) (v₂ : Valuation R Γ'₀) : Prop :=
  ∀ r s, v₁ r ≤ v₁ s ↔ v₂ r ≤ v₂ s

<<<<<<< HEAD
end Monoid

section Group

variable [CommGroupWithZero Γ₀] [LinearOrder Γ₀] [IsOrderedMonoidWithZero Γ₀]
  (v : Valuation R Γ₀) {x y : R}

=======
>>>>>>> ff7d916a
@[simp]
theorem map_neg (x : R) : v (-x) = v x :=
  v.toMonoidWithZeroHom.toMonoidHom.map_neg x

theorem map_sub_swap (x y : R) : v (x - y) = v (y - x) :=
  v.toMonoidWithZeroHom.toMonoidHom.map_sub_swap x y

theorem map_sub (x y : R) : v (x - y) ≤ max (v x) (v y) :=
  calc
    v (x - y) = v (x + -y) := by rw [sub_eq_add_neg]
    _ ≤ max (v x) (v <| -y) := v.map_add _ _
    _ = max (v x) (v y) := by rw [map_neg]

theorem map_sub_le {x y g} (hx : v x ≤ g) (hy : v y ≤ g) : v (x - y) ≤ g := by
  rw [sub_eq_add_neg]
  exact v.map_add_le hx <| (v.map_neg y).trans_le hy

theorem map_sub_lt {x y : R} {g : Γ₀} (hx : v x < g) (hy : v y < g) : v (x - y) < g := by
  rw [sub_eq_add_neg]
  exact v.map_add_lt hx <| (v.map_neg y).trans_lt hy

variable {x y : R}

theorem map_add_of_distinct_val (h : v x ≠ v y) : v (x + y) = max (v x) (v y) := by
  suffices ¬v (x + y) < max (v x) (v y) from
    or_iff_not_imp_right.1 (le_iff_eq_or_lt.1 (v.map_add x y)) this
  intro h'
  wlog vyx : v y < v x generalizing x y
  · refine this h.symm ?_ (h.lt_or_lt.resolve_right vyx)
    rwa [add_comm, max_comm]
  rw [max_eq_left_of_lt vyx] at h'
  apply lt_irrefl (v x)
  calc
    v x = v (x + y - y) := by simp
    _ ≤ max (v <| x + y) (v y) := map_sub _ _ _
    _ < v x := max_lt h' vyx

theorem map_add_eq_of_lt_right (h : v x < v y) : v (x + y) = v y :=
  (v.map_add_of_distinct_val h.ne).trans (max_eq_right_iff.mpr h.le)

theorem map_add_eq_of_lt_left (h : v y < v x) : v (x + y) = v x := by
  rw [add_comm]; exact map_add_eq_of_lt_right _ h

theorem map_sub_eq_of_lt_right (h : v x < v y) : v (x - y) = v y := by
  rw [sub_eq_add_neg, map_add_eq_of_lt_right, map_neg]
  rwa [map_neg]

open scoped Classical in
theorem map_sum_eq_of_lt {ι : Type*} {s : Finset ι} {f : ι → R} {j : ι}
    (hj : j ∈ s) (h0 : v (f j) ≠ 0) (hf : ∀ i ∈ s \ {j}, v (f i) < v (f j)) :
    v (∑ i ∈ s, f i) = v (f j) := by
  rw [Finset.sum_eq_add_sum_diff_singleton hj]
  exact map_add_eq_of_lt_left _ (map_sum_lt _ h0 hf)

theorem map_sub_eq_of_lt_left (h : v y < v x) : v (x - y) = v x := by
  rw [sub_eq_add_neg, map_add_eq_of_lt_left]
  rwa [map_neg]

theorem map_eq_of_sub_lt (h : v (y - x) < v x) : v y = v x := by
  have := Valuation.map_add_of_distinct_val v (ne_of_gt h).symm
  rw [max_eq_right (le_of_lt h)] at this
  simpa using this

theorem map_one_add_of_lt (h : v x < 1) : v (1 + x) = 1 := by
  rw [← v.map_one] at h
  simpa only [v.map_one] using v.map_add_eq_of_lt_left h

theorem map_one_sub_of_lt (h : v x < 1) : v (1 - x) = 1 := by
  rw [← v.map_one, ← v.map_neg] at h
  rw [sub_eq_add_neg 1 x]
  simpa only [v.map_one, v.map_neg] using v.map_add_eq_of_lt_left h

/-- An ordered monoid isomorphism `Γ₀ ≃ Γ'₀` induces an equivalence
`Valuation R Γ₀ ≃ Valuation R Γ'₀`. -/
def congr (f : Γ₀ ≃*o Γ'₀) : Valuation R Γ₀ ≃ Valuation R Γ'₀ where
  toFun := map f f.toOrderIso.monotone
  invFun := map f.symm f.toOrderIso.symm.monotone
  left_inv ν := by ext; simp
  right_inv ν := by ext; simp

end Monoid

section Group

variable [LinearOrderedCommGroupWithZero Γ₀] (v : Valuation R Γ₀) {x y : R}

theorem map_inv {R : Type*} [DivisionRing R] (v : Valuation R Γ₀) : ∀ x, v x⁻¹ = (v x)⁻¹ :=
  map_inv₀ _

theorem map_div {R : Type*} [DivisionRing R] (v : Valuation R Γ₀) : ∀ x y, v (x / y) = v x / v y :=
  map_div₀ _

theorem one_lt_val_iff (v : Valuation K Γ₀) {x : K} (h : x ≠ 0) : 1 < v x ↔ v x⁻¹ < 1 := by
  simp [inv_lt_one₀ (v.pos_iff.2 h)]

theorem one_le_val_iff (v : Valuation K Γ₀) {x : K} (h : x ≠ 0) : 1 ≤ v x ↔ v x⁻¹ ≤ 1 := by
  simp [inv_le_one₀ (v.pos_iff.2 h)]

theorem val_lt_one_iff (v : Valuation K Γ₀) {x : K} (h : x ≠ 0) : v x < 1 ↔ 1 < v x⁻¹ := by
  simp [one_lt_inv₀ (v.pos_iff.2 h)]

theorem val_le_one_iff (v : Valuation K Γ₀) {x : K} (h : x ≠ 0) : v x ≤ 1 ↔ 1 ≤ v x⁻¹ := by
  simp [one_le_inv₀ (v.pos_iff.2 h)]

theorem val_eq_one_iff (v : Valuation K Γ₀) {x : K} : v x = 1 ↔ v x⁻¹ = 1 := by
  by_cases h : x = 0
  · simp only [map_inv₀, inv_eq_one]
  · simpa only [le_antisymm_iff, And.comm] using and_congr (one_le_val_iff v h) (val_le_one_iff v h)

theorem val_le_one_or_val_inv_lt_one (v : Valuation K Γ₀) (x : K) : v x ≤ 1 ∨ v x⁻¹ < 1 := by
  by_cases h : x = 0
  · simp only [h, _root_.map_zero, zero_le', inv_zero, zero_lt_one, or_self]
  · simp only [← one_lt_val_iff v h, le_or_lt]

/--
This theorem is a weaker version of `Valuation.val_le_one_or_val_inv_lt_one`, but more symmetric
in `x` and `x⁻¹`.
-/
theorem val_le_one_or_val_inv_le_one (v : Valuation K Γ₀) (x : K) : v x ≤ 1 ∨ v x⁻¹ ≤ 1 := by
  by_cases h : x = 0
  · simp only [h, _root_.map_zero, zero_le', inv_zero, or_self]
  · simp only [← one_le_val_iff v h, le_total]

/-- The subgroup of elements whose valuation is less than a certain unit. -/
def ltAddSubgroup (v : Valuation R Γ₀) (γ : Γ₀ˣ) : AddSubgroup R where
  carrier := { x | v x < γ }
  zero_mem' := by simp
  add_mem' {x y} x_in y_in := lt_of_le_of_lt (v.map_add x y) (max_lt x_in y_in)
  neg_mem' x_in := by rwa [Set.mem_setOf, map_neg]

end Group

end Basic

-- end of section
namespace IsEquiv

variable [Ring R]
  [CommMonoidWithZero Γ₀] [LinearOrder Γ₀] [IsOrderedMonoidWithZero Γ₀]
  [CommMonoidWithZero Γ'₀] [LinearOrder Γ'₀] [IsOrderedMonoidWithZero Γ'₀]
  {v : Valuation R Γ₀} {v₁ : Valuation R Γ₀} {v₂ : Valuation R Γ'₀} {v₃ : Valuation R Γ''₀}

@[refl]
theorem refl : v.IsEquiv v := fun _ _ => Iff.refl _

@[symm]
theorem symm (h : v₁.IsEquiv v₂) : v₂.IsEquiv v₁ := fun _ _ => Iff.symm (h _ _)

@[trans]
theorem trans (h₁₂ : v₁.IsEquiv v₂) (h₂₃ : v₂.IsEquiv v₃) : v₁.IsEquiv v₃ := fun _ _ =>
  Iff.trans (h₁₂ _ _) (h₂₃ _ _)

theorem of_eq {v' : Valuation R Γ₀} (h : v = v') : v.IsEquiv v' := by subst h; rfl

theorem map {v' : Valuation R Γ₀} (f : Γ₀ →*₀ Γ'₀) (hf : Monotone f) (inf : Injective f)
    (h : v.IsEquiv v') : (v.map f hf).IsEquiv (v'.map f hf) :=
  let H : StrictMono f := hf.strictMono_of_injective inf
  fun r s =>
  calc
    f (v r) ≤ f (v s) ↔ v r ≤ v s := by rw [H.le_iff_le]
    _ ↔ v' r ≤ v' s := h r s
    _ ↔ f (v' r) ≤ f (v' s) := by rw [H.le_iff_le]

/-- `comap` preserves equivalence. -/
theorem comap {S : Type*} [Ring S] (f : S →+* R) (h : v₁.IsEquiv v₂) :
    (v₁.comap f).IsEquiv (v₂.comap f) := fun r s => h (f r) (f s)

theorem val_eq (h : v₁.IsEquiv v₂) {r s : R} : v₁ r = v₁ s ↔ v₂ r = v₂ s := by
  simpa only [le_antisymm_iff] using and_congr (h r s) (h s r)

theorem ne_zero (h : v₁.IsEquiv v₂) {r : R} : v₁ r ≠ 0 ↔ v₂ r ≠ 0 := by
  have : v₁ r ≠ v₁ 0 ↔ v₂ r ≠ v₂ 0 := not_congr h.val_eq
  rwa [v₁.map_zero, v₂.map_zero] at this

end IsEquiv

-- end of namespace
section

theorem isEquiv_of_map_strictMono
    [CommMonoidWithZero Γ₀] [LinearOrder Γ₀] [IsOrderedMonoidWithZero Γ₀]
    [CommMonoidWithZero Γ'₀] [LinearOrder Γ'₀] [IsOrderedMonoidWithZero Γ'₀]
    [Ring R] {v : Valuation R Γ₀} (f : Γ₀ →*₀ Γ'₀)
    (H : StrictMono f) : IsEquiv (v.map f H.monotone) v := fun _x _y =>
  ⟨H.le_iff_le.mp, fun h => H.monotone h⟩

theorem isEquiv_iff_val_lt_val
    [CommGroupWithZero Γ₀] [LinearOrder Γ₀] [IsOrderedMonoidWithZero Γ₀]
    [CommGroupWithZero Γ'₀] [LinearOrder Γ'₀] [IsOrderedMonoidWithZero Γ'₀]
    {v : Valuation K Γ₀} {v' : Valuation K Γ'₀} :
    v.IsEquiv v' ↔ ∀ {x y : K}, v x < v y ↔ v' x < v' y := by
  simp only [IsEquiv, le_iff_le_iff_lt_iff_lt]
  exact forall_comm

alias ⟨IsEquiv.lt_iff_lt, _⟩ := isEquiv_iff_val_lt_val

theorem isEquiv_of_val_le_one
    [CommGroupWithZero Γ₀] [LinearOrder Γ₀] [IsOrderedMonoidWithZero Γ₀]
    [CommGroupWithZero Γ'₀] [LinearOrder Γ'₀] [IsOrderedMonoidWithZero Γ'₀]
    {v : Valuation K Γ₀} {v' : Valuation K Γ'₀}
    (h : ∀ {x : K}, v x ≤ 1 ↔ v' x ≤ 1) : v.IsEquiv v' := by
  intro x y
  obtain rfl | hy := eq_or_ne y 0
  · simp
  · rw [← div_le_one₀, ← v.map_div, h, v'.map_div, div_le_one₀] <;>
      rwa [zero_lt_iff, ne_zero_iff]

theorem isEquiv_iff_val_le_one
    [CommGroupWithZero Γ₀] [LinearOrder Γ₀] [IsOrderedMonoidWithZero Γ₀]
    [CommGroupWithZero Γ'₀] [LinearOrder Γ'₀] [IsOrderedMonoidWithZero Γ'₀]
    {v : Valuation K Γ₀} {v' : Valuation K Γ'₀} :
    v.IsEquiv v' ↔ ∀ {x : K}, v x ≤ 1 ↔ v' x ≤ 1 :=
  ⟨fun h x => by simpa using h x 1, isEquiv_of_val_le_one⟩

alias ⟨IsEquiv.le_one_iff_le_one, _⟩ := isEquiv_iff_val_le_one

theorem isEquiv_iff_val_eq_one
    [CommGroupWithZero Γ₀] [LinearOrder Γ₀] [IsOrderedMonoidWithZero Γ₀]
    [CommGroupWithZero Γ'₀] [LinearOrder Γ'₀] [IsOrderedMonoidWithZero Γ'₀]
    {v : Valuation K Γ₀} {v' : Valuation K Γ'₀} :
    v.IsEquiv v' ↔ ∀ {x : K}, v x = 1 ↔ v' x = 1 := by
  constructor
  · intro h x
    simpa using IsEquiv.val_eq (v₁ := v) (v₂ := v') h (r := x) (s := 1)
  · intro h
    apply isEquiv_of_val_le_one
    intro x
    constructor
    · intro hx
      rcases lt_or_eq_of_le hx with hx' | hx'
      · have : v (1 + x) = 1 := by
          rw [← v.map_one]
          apply map_add_eq_of_lt_left
          simpa
        rw [h] at this
        rw [show x = -1 + (1 + x) by simp]
        refine le_trans (v'.map_add _ _) ?_
        simp [this]
      · rw [h] at hx'
        exact le_of_eq hx'
    · intro hx
      rcases lt_or_eq_of_le hx with hx' | hx'
      · have : v' (1 + x) = 1 := by
          rw [← v'.map_one]
          apply map_add_eq_of_lt_left
          simpa
        rw [← h] at this
        rw [show x = -1 + (1 + x) by simp]
        refine le_trans (v.map_add _ _) ?_
        simp [this]
      · rw [← h] at hx'
        exact le_of_eq hx'

alias ⟨IsEquiv.eq_one_iff_eq_one, _⟩ := isEquiv_iff_val_eq_one

theorem isEquiv_iff_val_lt_one
    [CommGroupWithZero Γ₀] [LinearOrder Γ₀] [IsOrderedMonoidWithZero Γ₀]
    [CommGroupWithZero Γ'₀] [LinearOrder Γ'₀] [IsOrderedMonoidWithZero Γ'₀]
    {v : Valuation K Γ₀} {v' : Valuation K Γ'₀} :
    v.IsEquiv v' ↔ ∀ {x : K}, v x < 1 ↔ v' x < 1 := by
  constructor
  · intro h x
    simp only [lt_iff_le_and_ne,
      and_congr h.le_one_iff_le_one h.eq_one_iff_eq_one.not]
  · rw [isEquiv_iff_val_eq_one]
    intro h x
    by_cases hx : x = 0
    · simp only [(zero_iff _).2 hx, zero_ne_one]
    constructor
    · intro hh
      by_contra h_1
      cases ne_iff_lt_or_gt.1 h_1 with
      | inl h_2 => simpa [hh, lt_self_iff_false] using h.2 h_2
      | inr h_2 =>
          rw [← inv_one, ← inv_eq_iff_eq_inv, ← map_inv₀] at hh
          exact hh.not_lt (h.2 ((one_lt_val_iff v' hx).1 h_2))
    · intro hh
      by_contra h_1
      cases ne_iff_lt_or_gt.1 h_1 with
      | inl h_2 => simpa [hh, lt_self_iff_false] using h.1 h_2
      | inr h_2 =>
        rw [← inv_one, ← inv_eq_iff_eq_inv, ← map_inv₀] at hh
        exact hh.not_lt (h.1 ((one_lt_val_iff v hx).1 h_2))

alias ⟨IsEquiv.lt_one_iff_lt_one, _⟩ := isEquiv_iff_val_lt_one

theorem isEquiv_iff_val_sub_one_lt_one
    [CommGroupWithZero Γ₀] [LinearOrder Γ₀] [IsOrderedMonoidWithZero Γ₀]
    [CommGroupWithZero Γ'₀] [LinearOrder Γ'₀] [IsOrderedMonoidWithZero Γ'₀]
    {v : Valuation K Γ₀} {v' : Valuation K Γ'₀} :
    v.IsEquiv v' ↔ ∀ {x : K}, v (x - 1) < 1 ↔ v' (x - 1) < 1 := by
  rw [isEquiv_iff_val_lt_one]
  exact (Equiv.subRight 1).surjective.forall

alias ⟨IsEquiv.val_sub_one_lt_one_iff, _⟩ := isEquiv_iff_val_sub_one_lt_one

theorem isEquiv_tfae
    [CommGroupWithZero Γ₀] [LinearOrder Γ₀] [IsOrderedMonoidWithZero Γ₀]
    [CommGroupWithZero Γ'₀] [LinearOrder Γ'₀] [IsOrderedMonoidWithZero Γ'₀]
    (v : Valuation K Γ₀) (v' : Valuation K Γ'₀) :
    [ v.IsEquiv v',
      ∀ {x y}, v x < v y ↔ v' x < v' y,
      ∀ {x}, v x ≤ 1 ↔ v' x ≤ 1,
      ∀ {x}, v x = 1 ↔ v' x = 1,
      ∀ {x}, v x < 1 ↔ v' x < 1,
      ∀ {x}, v (x - 1) < 1 ↔ v' (x - 1) < 1 ].TFAE := by
  tfae_have 1 ↔ 2 := isEquiv_iff_val_lt_val
  tfae_have 1 ↔ 3 := isEquiv_iff_val_le_one
  tfae_have 1 ↔ 4 := isEquiv_iff_val_eq_one
  tfae_have 1 ↔ 5 := isEquiv_iff_val_lt_one
  tfae_have 1 ↔ 6 := isEquiv_iff_val_sub_one_lt_one
  tfae_finish

end

section Supp

variable [CommRing R] [CommMonoidWithZero Γ₀] [LinearOrder Γ₀] [IsOrderedMonoidWithZero Γ₀]
  (v : Valuation R Γ₀)

/-- The support of a valuation `v : R → Γ₀` is the ideal of `R` where `v` vanishes. -/
def supp : Ideal R where
  carrier := { x | v x = 0 }
  zero_mem' := map_zero v
  add_mem' {x y} hx hy := le_zero_iff.mp <|
    calc
      v (x + y) ≤ max (v x) (v y) := v.map_add x y
      _ ≤ 0 := max_le (le_zero_iff.mpr hx) (le_zero_iff.mpr hy)
  smul_mem' c x hx :=
    calc
      v (c * x) = v c * v x := map_mul v c x
      _ = v c * 0 := congr_arg _ hx
      _ = 0 := mul_zero _

@[simp]
theorem mem_supp_iff (x : R) : x ∈ supp v ↔ v x = 0 :=
  Iff.rfl

/-- The support of a valuation is a prime ideal. -/
instance [Nontrivial Γ₀] [NoZeroDivisors Γ₀] : Ideal.IsPrime (supp v) :=
  ⟨fun h =>
    one_ne_zero (α := Γ₀) <|
      calc
        1 = v 1 := v.map_one.symm
        _ = 0 := by rw [← mem_supp_iff, h]; exact Submodule.mem_top,
   fun {x y} hxy => by
    simp only [mem_supp_iff] at hxy ⊢
    rw [v.map_mul x y] at hxy
    exact eq_zero_or_eq_zero_of_mul_eq_zero hxy⟩

theorem map_add_supp (a : R) {s : R} (h : s ∈ supp v) : v (a + s) = v a := by
  have aux : ∀ a s, v s = 0 → v (a + s) ≤ v a := by
    intro a' s' h'
    refine le_trans (v.map_add a' s') (max_le le_rfl ?_)
    simp [h']
  apply le_antisymm (aux a s h)
  calc
    v a = v (a + s + -s) := by simp
    _ ≤ v (a + s) := aux (a + s) (-s) (by rwa [← Ideal.neg_mem_iff] at h)

theorem comap_supp {S : Type*} [CommRing S] (f : S →+* R) :
    supp (v.comap f) = Ideal.comap f v.supp :=
  Ideal.ext fun x => by rw [mem_supp_iff, Ideal.mem_comap, mem_supp_iff, comap_apply]

end Supp

-- end of section
end Valuation

section AddMonoid

variable (R) [Ring R] (Γ₀ : Type*) [LinearOrderedAddCommMonoidWithTop Γ₀]

/-- The type of `Γ₀`-valued additive valuations on `R`. -/
def AddValuation :=
  Valuation R (Multiplicative Γ₀ᵒᵈ)

end AddMonoid

namespace AddValuation

variable {Γ₀ : Type*} {Γ'₀ : Type*}

section Basic

section Monoid

/-- A valuation is coerced to the underlying function `R → Γ₀`. -/
instance (R) (Γ₀) [Ring R] [LinearOrderedAddCommMonoidWithTop Γ₀] :
    FunLike (AddValuation R Γ₀) R Γ₀ where
  coe v := v.toMonoidWithZeroHom.toFun
  coe_injective' f g := by cases f; cases g; simp (config := {contextual := true})

variable [Ring R] [LinearOrderedAddCommMonoidWithTop Γ₀] [LinearOrderedAddCommMonoidWithTop Γ'₀]
  (v : AddValuation R Γ₀)

section

variable (f : R → Γ₀) (h0 : f 0 = ⊤) (h1 : f 1 = 0)
variable (hadd : ∀ x y, min (f x) (f y) ≤ f (x + y)) (hmul : ∀ x y, f (x * y) = f x + f y)

/-- An alternate constructor of `AddValuation`, that doesn't reference `Multiplicative Γ₀ᵒᵈ` -/
def of : AddValuation R Γ₀ where
  toFun := f
  map_one' := h1
  map_zero' := h0
  map_add_le_max' := hadd
  map_mul' := hmul

variable {h0} {h1} {hadd} {hmul} {r : R}

@[simp]
theorem of_apply : (of f h0 h1 hadd hmul) r = f r := rfl

/-- The `Valuation` associated to an `AddValuation` (useful if the latter is constructed using
`AddValuation.of`). -/
def toValuation : AddValuation R Γ₀ ≃ Valuation R (Multiplicative Γ₀ᵒᵈ) :=
  Equiv.refl _

@[deprecated (since := "2024-11-09")]
alias valuation := toValuation

/-- The `AddValuation` associated to a `Valuation`.
-/
def ofValuation : Valuation R (Multiplicative Γ₀ᵒᵈ) ≃ AddValuation R Γ₀ :=
  Equiv.refl _

@[simp]
lemma ofValuation_symm_eq : ofValuation.symm = toValuation (R := R) (Γ₀ := Γ₀) := rfl

@[simp]
lemma toValuation_symm_eq : toValuation.symm = ofValuation (R := R) (Γ₀ := Γ₀) := rfl

@[simp]
lemma ofValuation_toValuation : ofValuation (toValuation v) = v := rfl

@[simp]
lemma toValuation_ofValuation (v : Valuation R (Multiplicative Γ₀ᵒᵈ)) :
    toValuation (ofValuation v) = v := rfl

@[simp]
theorem toValuation_apply (r : R) :
    toValuation v r = Multiplicative.ofAdd (OrderDual.toDual (v r)) :=
  rfl

@[deprecated (since := "2024-11-09")]
alias valuation_apply := toValuation_apply

@[simp]
theorem ofValuation_apply (v : Valuation R (Multiplicative Γ₀ᵒᵈ)) (r : R) :
    ofValuation v r = OrderDual.ofDual (Multiplicative.toAdd (v r)) :=
  rfl

end

-- Porting note: Lean get confused about namespaces and instances below
@[simp]
theorem map_zero : v 0 = (⊤ : Γ₀) :=
  Valuation.map_zero v

@[simp]
theorem map_one : v 1 = (0 : Γ₀) :=
  Valuation.map_one v

/- Porting note: helper wrapper to coerce `v` to the correct function type -/
/-- A helper function for Lean to inferring types correctly -/
def asFun : R → Γ₀ := v

@[simp]
theorem map_mul : ∀ (x y : R), v (x * y) = v x + v y :=
  Valuation.map_mul v

-- Porting note: LHS simplified so created map_add' and removed simp tag
theorem map_add : ∀ (x y : R), min (v x) (v y) ≤ v (x + y) :=
  Valuation.map_add v

@[simp]
theorem map_add' : ∀ (x y : R), v x ≤ v (x + y) ∨ v y ≤ v (x + y) := by
  intro x y
  rw [← @min_le_iff _ _ (v x) (v y) (v (x+y)), ← ge_iff_le]
  apply map_add

theorem map_le_add {x y : R} {g : Γ₀} (hx : g ≤ v x) (hy : g ≤ v y) : g ≤ v (x + y) :=
  Valuation.map_add_le v hx hy

theorem map_lt_add {x y : R} {g : Γ₀} (hx : g < v x) (hy : g < v y) : g < v (x + y) :=
  Valuation.map_add_lt v hx hy

theorem map_le_sum {ι : Type*} {s : Finset ι} {f : ι → R} {g : Γ₀} (hf : ∀ i ∈ s, g ≤ v (f i)) :
    g ≤ v (∑ i ∈ s, f i) :=
  v.map_sum_le hf

theorem map_lt_sum {ι : Type*} {s : Finset ι} {f : ι → R} {g : Γ₀} (hg : g ≠ ⊤)
    (hf : ∀ i ∈ s, g < v (f i)) : g < v (∑ i ∈ s, f i) :=
  v.map_sum_lt hg hf

theorem map_lt_sum' {ι : Type*} {s : Finset ι} {f : ι → R} {g : Γ₀} (hg : g < ⊤)
    (hf : ∀ i ∈ s, g < v (f i)) : g < v (∑ i ∈ s, f i) :=
  v.map_sum_lt' hg hf

@[simp]
theorem map_pow : ∀ (x : R) (n : ℕ), v (x ^ n) = n • (v x) :=
  Valuation.map_pow v

@[ext]
theorem ext {v₁ v₂ : AddValuation R Γ₀} (h : ∀ r, v₁ r = v₂ r) : v₁ = v₂ :=
  Valuation.ext h

-- The following definition is not an instance, because we have more than one `v` on a given `R`.
-- In addition, type class inference would not be able to infer `v`.
/-- A valuation gives a preorder on the underlying ring. -/
def toPreorder : Preorder R :=
  Preorder.lift v

/-- If `v` is an additive valuation on a division ring then `v(x) = ⊤` iff `x = 0`. -/
@[simp]
theorem top_iff [Nontrivial Γ₀] (v : AddValuation K Γ₀) {x : K} : v x = (⊤ : Γ₀) ↔ x = 0 :=
  v.zero_iff

theorem ne_top_iff [Nontrivial Γ₀] (v : AddValuation K Γ₀) {x : K} : v x ≠ (⊤ : Γ₀) ↔ x ≠ 0 :=
  v.ne_zero_iff

/-- A ring homomorphism `S → R` induces a map `AddValuation R Γ₀ → AddValuation S Γ₀`. -/
def comap {S : Type*} [Ring S] (f : S →+* R) (v : AddValuation R Γ₀) : AddValuation S Γ₀ :=
  Valuation.comap f v

@[simp]
theorem comap_id : v.comap (RingHom.id R) = v :=
  Valuation.comap_id v

theorem comap_comp {S₁ : Type*} {S₂ : Type*} [Ring S₁] [Ring S₂] (f : S₁ →+* S₂) (g : S₂ →+* R) :
    v.comap (g.comp f) = (v.comap g).comap f :=
  Valuation.comap_comp v f g

/-- A `≤`-preserving, `⊤`-preserving group homomorphism `Γ₀ → Γ'₀` induces a map
  `AddValuation R Γ₀ → AddValuation R Γ'₀`.
-/
def map (f : Γ₀ →+ Γ'₀) (ht : f ⊤ = ⊤) (hf : Monotone f) (v : AddValuation R Γ₀) :
    AddValuation R Γ'₀ :=
  Valuation.map (R := R) (Γ₀ := Multiplicative Γ₀ᵒᵈ) (Γ'₀ := Multiplicative Γ'₀ᵒᵈ)
    { toFun := f
      map_mul' := f.map_add
      map_one' := f.map_zero
      map_zero' := ht } (fun _ _ h => hf h) v

@[simp]
lemma map_apply (f : Γ₀ →+ Γ'₀) (ht : f ⊤ = ⊤) (hf : Monotone f) (v : AddValuation R Γ₀) (r : R) :
    v.map f ht hf r = f (v r) := rfl

/-- Two additive valuations on `R` are defined to be equivalent if they induce the same
  preorder on `R`. -/
def IsEquiv (v₁ : AddValuation R Γ₀) (v₂ : AddValuation R Γ'₀) : Prop :=
  Valuation.IsEquiv v₁ v₂

@[simp]
theorem map_neg (x : R) : v (-x) = v x :=
  Valuation.map_neg v x

theorem map_sub_swap (x y : R) : v (x - y) = v (y - x) :=
  Valuation.map_sub_swap v x y

theorem map_sub (x y : R) : min (v x) (v y) ≤ v (x - y) :=
  Valuation.map_sub v x y

theorem map_le_sub {x y : R} {g : Γ₀} (hx : g ≤ v x) (hy : g ≤ v y) : g ≤ v (x - y) :=
  Valuation.map_sub_le v hx hy

variable {x y : R}

theorem map_add_of_distinct_val (h : v x ≠ v y) : v (x + y) = @Min.min Γ₀ _ (v x) (v y) :=
  Valuation.map_add_of_distinct_val v h

theorem map_add_eq_of_lt_left {x y : R} (h : v x < v y) :
    v (x + y) = v x := by
  rw [map_add_of_distinct_val _ h.ne, min_eq_left h.le]

theorem map_add_eq_of_lt_right {x y : R} (hx : v y < v x) :
    v (x + y) = v y := add_comm y x ▸ map_add_eq_of_lt_left v hx

theorem map_sub_eq_of_lt_left {x y : R} (hx : v x < v y) :
    v (x - y) = v x := by
  rw [sub_eq_add_neg]
  apply map_add_eq_of_lt_left
  rwa [map_neg]

theorem map_sub_eq_of_lt_right {x y : R} (hx : v y < v x) :
    v (x - y) = v y := map_sub_swap v x y ▸ map_sub_eq_of_lt_left v hx

theorem map_eq_of_lt_sub (h : v x < v (y - x)) : v y = v x :=
  Valuation.map_eq_of_sub_lt v h

end Monoid

section Group

variable [LinearOrderedAddCommGroupWithTop Γ₀] [Ring R] (v : AddValuation R Γ₀) {x y : R}

@[simp]
theorem map_inv (v : AddValuation K Γ₀) {x : K} : v x⁻¹ = - (v x) :=
  map_inv₀ (toValuation v) x

@[simp]
theorem map_div (v : AddValuation K Γ₀) {x y : K} : v (x / y) = v x - v y :=
  map_div₀ (toValuation v) x y

end Group

end Basic

namespace IsEquiv

variable [LinearOrderedAddCommMonoidWithTop Γ₀] [LinearOrderedAddCommMonoidWithTop Γ'₀]
  [Ring R]
  {Γ''₀ : Type*} [LinearOrderedAddCommMonoidWithTop Γ''₀]
  {v : AddValuation R Γ₀}
   {v₁ : AddValuation R Γ₀} {v₂ : AddValuation R Γ'₀} {v₃ : AddValuation R Γ''₀}

@[refl]
theorem refl : v.IsEquiv v :=
  Valuation.IsEquiv.refl

@[symm]
theorem symm (h : v₁.IsEquiv v₂) : v₂.IsEquiv v₁ :=
  Valuation.IsEquiv.symm h

@[trans]
theorem trans (h₁₂ : v₁.IsEquiv v₂) (h₂₃ : v₂.IsEquiv v₃) : v₁.IsEquiv v₃ :=
  Valuation.IsEquiv.trans h₁₂ h₂₃

theorem of_eq {v' : AddValuation R Γ₀} (h : v = v') : v.IsEquiv v' :=
  Valuation.IsEquiv.of_eq h

theorem map {v' : AddValuation R Γ₀} (f : Γ₀ →+ Γ'₀) (ht : f ⊤ = ⊤) (hf : Monotone f)
    (inf : Injective f) (h : v.IsEquiv v') : (v.map f ht hf).IsEquiv (v'.map f ht hf) :=
  Valuation.IsEquiv.map (R := R) (Γ₀ := Multiplicative Γ₀ᵒᵈ) (Γ'₀ := Multiplicative Γ'₀ᵒᵈ)
    { toFun := f
      map_mul' := f.map_add
      map_one' := f.map_zero
      map_zero' := ht } (fun _x _y h => by exact hf h) inf h

/-- `comap` preserves equivalence. -/
theorem comap {S : Type*} [Ring S] (f : S →+* R) (h : v₁.IsEquiv v₂) :
    (v₁.comap f).IsEquiv (v₂.comap f) :=
  Valuation.IsEquiv.comap f h

theorem val_eq (h : v₁.IsEquiv v₂) {r s : R} : v₁ r = v₁ s ↔ v₂ r = v₂ s :=
  Valuation.IsEquiv.val_eq h

theorem ne_top (h : v₁.IsEquiv v₂) {r : R} : v₁ r ≠ (⊤ : Γ₀) ↔ v₂ r ≠ (⊤ : Γ'₀) :=
  Valuation.IsEquiv.ne_zero h

end IsEquiv

section Supp

variable [LinearOrderedAddCommMonoidWithTop Γ₀] [CommRing R] (v : AddValuation R Γ₀)

/-- The support of an additive valuation `v : R → Γ₀` is the ideal of `R` where `v x = ⊤` -/
def supp : Ideal R :=
  Valuation.supp v

@[simp]
theorem mem_supp_iff (x : R) : x ∈ supp v ↔ v x = (⊤ : Γ₀) :=
  Valuation.mem_supp_iff v x

theorem map_add_supp (a : R) {s : R} (h : s ∈ supp v) : v (a + s) = v a :=
  Valuation.map_add_supp v a h

end Supp

-- end of section
end AddValuation

namespace Valuation

<<<<<<< HEAD

variable {Γ₀ : Type*} [Ring R] [CommMonoidWithZero Γ₀] [LinearOrder Γ₀] [IsOrderedMonoidWithZero Γ₀]
=======
variable {K Γ₀ : Type*} [Ring R] [LinearOrderedCommMonoidWithZero Γ₀]
>>>>>>> ff7d916a

/-- The `AddValuation` associated to a `Valuation`. -/
def toAddValuation : Valuation R Γ₀ ≃ AddValuation R (Additive Γ₀)ᵒᵈ :=
  .trans (congr
    { toFun := fun x ↦ .ofAdd <| .toDual <| .toDual <| .ofMul x
      invFun := fun x ↦ x.toAdd.ofDual.ofDual.toMul
      left_inv := fun _x ↦ rfl
      right_inv := fun _x ↦ rfl
      map_mul' := fun _x _y ↦ rfl
      map_le_map_iff' := .rfl }) (AddValuation.ofValuation (R := R) (Γ₀ := (Additive Γ₀)ᵒᵈ))

/-- The `Valuation` associated to a `AddValuation`.
-/
def ofAddValuation : AddValuation R (Additive Γ₀)ᵒᵈ ≃ Valuation R Γ₀ :=
  AddValuation.toValuation.trans <| congr <|
    { toFun := fun x ↦ x.toAdd.ofDual.ofDual.toMul
      invFun := fun x ↦ .ofAdd <| .toDual <| .toDual <| .ofMul x
      left_inv := fun _x ↦ rfl
      right_inv := fun _x ↦ rfl
      map_mul' := fun _x _y ↦ rfl
      map_le_map_iff' := .rfl }

@[simp]
lemma ofAddValuation_symm_eq : ofAddValuation.symm = toAddValuation (R := R) (Γ₀ := Γ₀) := rfl

@[simp]
lemma toAddValuation_symm_eq : toAddValuation.symm = ofAddValuation (R := R) (Γ₀ := Γ₀) := rfl

@[simp]
lemma ofAddValuation_toAddValuation (v : Valuation R Γ₀) :
  ofAddValuation (toAddValuation v) = v := rfl

@[simp]
lemma toValuation_ofValuation (v : AddValuation R (Additive Γ₀)ᵒᵈ) :
    toAddValuation (ofAddValuation v) = v := rfl

@[simp]
theorem toAddValuation_apply (v : Valuation R Γ₀) (r : R) :
    toAddValuation v r = OrderDual.toDual (Additive.ofMul (v r)) :=
  rfl

@[simp]
theorem ofAddValuation_apply (v : AddValuation R (Additive Γ₀)ᵒᵈ) (r : R) :
    ofAddValuation v r = Additive.toMul (OrderDual.ofDual (v r)) :=
  rfl

instance (v : Valuation R Γ₀) : CommMonoidWithZero (MonoidHom.mrange v) where
  zero := ⟨0, 0, by simp⟩
  zero_mul := by
    intro a
    exact Subtype.ext (zero_mul a.val)
  mul_zero := by
    intro a
    exact Subtype.ext (mul_zero a.val)

@[simp]
lemma val_mrange_zero (v : Valuation R Γ₀) : ((0 : MonoidHom.mrange v) : Γ₀) = 0 := rfl

instance {Γ₀} [LinearOrderedCommGroupWithZero Γ₀] [DivisionRing K] (v : Valuation K Γ₀) :
    CommGroupWithZero (MonoidHom.mrange v) where
  inv := fun x ↦ ⟨x⁻¹, by
    obtain ⟨y, hy⟩ := x.prop
    simp_rw [← hy, ← v.map_inv]
    exact MonoidHom.mem_mrange.mpr ⟨_, rfl⟩⟩
  exists_pair_ne := ⟨⟨v 0, by simp⟩, ⟨v 1, by simp [- map_one]⟩, by simp⟩
  inv_zero := Subtype.ext inv_zero
  mul_inv_cancel := by
    rintro ⟨a, ha⟩ h
    simp only [ne_eq, Subtype.ext_iff] at h
    simpa using mul_inv_cancel₀ h

end Valuation<|MERGE_RESOLUTION|>--- conflicted
+++ resolved
@@ -66,12 +66,6 @@
 
 section
 
-<<<<<<< HEAD
---Porting note (https://github.com/leanprover-community/mathlib4/issues/5171): removed @[nolint has_nonempty_instance]
-=======
-variable (F R) (Γ₀ : Type*) [LinearOrderedCommMonoidWithZero Γ₀] [Ring R]
-
->>>>>>> ff7d916a
 /-- The type of `Γ₀`-valued valuations on `R`.
 
 When you extend this structure, make sure to extend `ValuationClass`. -/
@@ -86,16 +80,10 @@
 /-- `ValuationClass F α β` states that `F` is a type of valuations.
 
 You should also extend this typeclass when you extend `Valuation`. -/
-<<<<<<< HEAD
 class ValuationClass (F) (R Γ₀ : outParam Type*)
-  [CommMonoidWithZero Γ₀] [LinearOrder Γ₀] [IsOrderedMonoidWithZero Γ₀] [Ring R]
-  [FunLike F R Γ₀]
-  extends MonoidWithZeroHomClass F R Γ₀ : Prop where
-=======
-class ValuationClass (F) (R Γ₀ : outParam Type*) [LinearOrderedCommMonoidWithZero Γ₀] [Ring R]
+    [CommMonoidWithZero Γ₀] [LinearOrder Γ₀] [IsOrderedMonoidWithZero Γ₀] [Ring R]
     [FunLike F R Γ₀] : Prop
   extends MonoidWithZeroHomClass F R Γ₀ where
->>>>>>> ff7d916a
   /-- The valuation of a a sum is less that the sum of the valuations -/
   map_add_le_max (f : F) (x y : R) : f (x + y) ≤ max (f x) (f y)
 
@@ -269,16 +257,6 @@
 def IsEquiv (v₁ : Valuation R Γ₀) (v₂ : Valuation R Γ'₀) : Prop :=
   ∀ r s, v₁ r ≤ v₁ s ↔ v₂ r ≤ v₂ s
 
-<<<<<<< HEAD
-end Monoid
-
-section Group
-
-variable [CommGroupWithZero Γ₀] [LinearOrder Γ₀] [IsOrderedMonoidWithZero Γ₀]
-  (v : Valuation R Γ₀) {x y : R}
-
-=======
->>>>>>> ff7d916a
 @[simp]
 theorem map_neg (x : R) : v (-x) = v x :=
   v.toMonoidWithZeroHom.toMonoidHom.map_neg x
@@ -363,7 +341,8 @@
 
 section Group
 
-variable [LinearOrderedCommGroupWithZero Γ₀] (v : Valuation R Γ₀) {x y : R}
+variable [CommGroupWithZero Γ₀] [LinearOrder Γ₀] [IsOrderedMonoidWithZero Γ₀]
+  (v : Valuation R Γ₀) {x y : R}
 
 theorem map_inv {R : Type*} [DivisionRing R] (v : Valuation R Γ₀) : ∀ x, v x⁻¹ = (v x)⁻¹ :=
   map_inv₀ _
@@ -954,12 +933,8 @@
 
 namespace Valuation
 
-<<<<<<< HEAD
-
-variable {Γ₀ : Type*} [Ring R] [CommMonoidWithZero Γ₀] [LinearOrder Γ₀] [IsOrderedMonoidWithZero Γ₀]
-=======
-variable {K Γ₀ : Type*} [Ring R] [LinearOrderedCommMonoidWithZero Γ₀]
->>>>>>> ff7d916a
+variable {K Γ₀ : Type*} [Ring R]
+  [CommMonoidWithZero Γ₀] [LinearOrder Γ₀] [IsOrderedMonoidWithZero Γ₀]
 
 /-- The `AddValuation` associated to a `Valuation`. -/
 def toAddValuation : Valuation R Γ₀ ≃ AddValuation R (Additive Γ₀)ᵒᵈ :=
@@ -1018,7 +993,8 @@
 @[simp]
 lemma val_mrange_zero (v : Valuation R Γ₀) : ((0 : MonoidHom.mrange v) : Γ₀) = 0 := rfl
 
-instance {Γ₀} [LinearOrderedCommGroupWithZero Γ₀] [DivisionRing K] (v : Valuation K Γ₀) :
+instance {Γ₀} [CommGroupWithZero Γ₀] [LinearOrder Γ₀] [IsOrderedMonoidWithZero Γ₀]
+    [DivisionRing K] (v : Valuation K Γ₀) :
     CommGroupWithZero (MonoidHom.mrange v) where
   inv := fun x ↦ ⟨x⁻¹, by
     obtain ⟨y, hy⟩ := x.prop
