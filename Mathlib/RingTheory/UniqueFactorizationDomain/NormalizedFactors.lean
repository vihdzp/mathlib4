--- conflicted
+++ resolved
@@ -79,15 +79,9 @@
   obtain ⟨y, _, rfl⟩ := Multiset.mem_map.1 hx
   apply normalize_idem
 
-<<<<<<< HEAD
-theorem dvd_of_normalized_factor {a : α} :
-    ∀ x : α, x ∈ normalizedFactors a → x ∣ a := fun x h ↦ by
-  obtain ⟨y, hy, rfl⟩ := Multiset.mem_map.mp h
-=======
 theorem dvd_of_normalized_factor {a x : α} (hx : x ∈ normalizedFactors a ) :
     x ∣ a := by
   obtain ⟨y, hy, rfl⟩ := Multiset.mem_map.mp hx
->>>>>>> d5e9d1e5
   exact normalize_dvd_iff.mpr <| dvd_of_mem_factors hy
 
 theorem normalizedFactors_irreducible {a : α} (ha : Irreducible a) :
@@ -245,11 +239,7 @@
 theorem mem_normalizedFactors_iff' {p x : α} (h : x ≠ 0) :
     p ∈ normalizedFactors x ↔ Irreducible p ∧ normalize p = p ∧ p ∣ x := by
   refine ⟨fun h ↦ ⟨irreducible_of_normalized_factor p h, normalize_normalized_factor p h,
-<<<<<<< HEAD
-    dvd_of_normalized_factor p h⟩, fun ⟨h₁, h₂, h₃⟩ ↦ ?_⟩
-=======
     dvd_of_normalized_factor h⟩, fun ⟨h₁, h₂, h₃⟩ ↦ ?_⟩
->>>>>>> d5e9d1e5
   obtain ⟨y, hy₁, hy₂⟩ := exists_mem_factors_of_dvd h h₁ h₃
   exact Multiset.mem_map.mpr ⟨y, hy₁, by
     rwa [← h₂, normalize_eq_normalize_iff_associated, Associated.comm]⟩
@@ -328,22 +318,13 @@
 bijection between the `normalizedFactors` of `a` and of `f a`.
 -/
 def normalizedFactorsEquiv [DecidableEq α] (he : ∀ x, normalize (f x) = f (normalize x)) (a : α) :
-<<<<<<< HEAD
-    {x | x ∈ normalizedFactors a} ≃ {y | y ∈ normalizedFactors (f a)} :=
-=======
     {x // x ∈ normalizedFactors a} ≃ {y // y ∈ normalizedFactors (f a)} :=
->>>>>>> d5e9d1e5
   Equiv.subtypeEquiv f fun x ↦
     if ha : a = 0 then by simp [ha] else by
       simp [mem_normalizedFactors_iff' ha,
         mem_normalizedFactors_iff' (EmbeddingLike.map_ne_zero_iff.mpr ha), map_dvd_iff_dvd_symm,
         MulEquiv.irreducible_iff, he]
 
-<<<<<<< HEAD
-theorem normalizedFactorsEquiv_apply [DecidableEq α] (he : ∀ x, normalize (f x) = f (normalize x))
-    {a p : α} (hp : p ∈ normalizedFactors a) :
-    ↑(normalizedFactorsEquiv he a ⟨p, hp⟩) = f p := rfl
-=======
 @[simp]
 theorem normalizedFactorsEquiv_apply [DecidableEq α] (he : ∀ x, normalize (f x) = f (normalize x))
     {a p : α} (hp : p ∈ normalizedFactors a) :
@@ -354,7 +335,6 @@
     (he : ∀ x, normalize (f x) = f (normalize x))
     {a : α} {q : β} (hq : q ∈ normalizedFactors (f a)) :
     (normalizedFactorsEquiv he a).symm ⟨q, hq⟩ = (MulEquivClass.toMulEquiv f).symm q := rfl
->>>>>>> d5e9d1e5
 
 end UniqueFactorizationMonoid
 
