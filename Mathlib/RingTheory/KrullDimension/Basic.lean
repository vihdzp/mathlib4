/-
Copyright (c) 2024 Jujian Zhang. All rights reserved.
Released under Apache 2.0 license as described in the file LICENSE.
Authors: Fangming Li, Jujian Zhang
-/
import Mathlib.Algebra.MvPolynomial.CommRing
import Mathlib.Algebra.Polynomial.Basic
import Mathlib.RingTheory.Ideal.Quotient.Defs
import Mathlib.RingTheory.Ideal.MinimalPrime.Basic
<<<<<<< HEAD
=======
import Mathlib.RingTheory.Jacobson.Radical
>>>>>>> 0ccaba52
import Mathlib.RingTheory.Spectrum.Prime.Basic
import Mathlib.Order.KrullDimension

/-!
# Krull dimensions of (commutative) rings

Given a commutative ring, its ring theoretic Krull dimension is the order theoretic Krull dimension
of its prime spectrum. Unfolding this definition, it is the length of the longest sequence(s) of
prime ideals ordered by strict inclusion.
-/

open Order

/--
The ring theoretic Krull dimension is the Krull dimension of its spectrum ordered by inclusion.
-/
noncomputable def ringKrullDim (R : Type*) [CommSemiring R] : WithBot ℕ∞ :=
  krullDim (PrimeSpectrum R)

/-- Type class for rings with krull dimension at most `n`. -/
abbrev Ring.KrullDimLE (n : ℕ) (R : Type*) [CommSemiring R] : Prop :=
  Order.KrullDimLE n (PrimeSpectrum R)

variable {R S : Type*} [CommSemiring R] [CommSemiring S]

@[nontriviality]
lemma ringKrullDim_eq_bot_of_subsingleton [Subsingleton R] :
    ringKrullDim R = ⊥ :=
  krullDim_eq_bot

lemma ringKrullDim_nonneg_of_nontrivial [Nontrivial R] :
    0 ≤ ringKrullDim R :=
  krullDim_nonneg

/-- If `f : R →+* S` is surjective, then `ringKrullDim S ≤ ringKrullDim R`. -/
theorem ringKrullDim_le_of_surjective (f : R →+* S) (hf : Function.Surjective f) :
    ringKrullDim S ≤ ringKrullDim R :=
  krullDim_le_of_strictMono (fun I ↦ ⟨Ideal.comap f I.asIdeal, inferInstance⟩)
    (Monotone.strictMono_of_injective (fun _ _ hab ↦ Ideal.comap_mono hab)
      (fun _ _ h => PrimeSpectrum.ext_iff.mpr <| Ideal.comap_injective_of_surjective f hf <| by
        simpa using h))

/-- If `I` is an ideal of `R`, then `ringKrullDim (R ⧸ I) ≤ ringKrullDim R`. -/
theorem ringKrullDim_quotient_le {R : Type*} [CommRing R] (I : Ideal R) :
    ringKrullDim (R ⧸ I) ≤ ringKrullDim R :=
  ringKrullDim_le_of_surjective _ Ideal.Quotient.mk_surjective

/-- If `R` and `S` are isomorphic, then `ringKrullDim R = ringKrullDim S`. -/
theorem ringKrullDim_eq_of_ringEquiv (e : R ≃+* S) :
    ringKrullDim R = ringKrullDim S :=
  le_antisymm (ringKrullDim_le_of_surjective e.symm e.symm.surjective)
    (ringKrullDim_le_of_surjective e e.surjective)

alias RingEquiv.ringKrullDim := ringKrullDim_eq_of_ringEquiv

proof_wanted Polynomial.ringKrullDim_le :
    ringKrullDim (Polynomial R) ≤ 2 * (ringKrullDim R) + 1

proof_wanted MvPolynomial.fin_ringKrullDim_eq_add_of_isNoetherianRing
    [IsNoetherianRing R] (n : ℕ) :
    ringKrullDim (MvPolynomial (Fin n) R) = ringKrullDim R + n

section Zero

instance [Subsingleton R] : Ring.KrullDimLE 0 R := ⟨krullDim_eq_bot.trans_le bot_le⟩

lemma Ring.krullDimLE_zero_iff : Ring.KrullDimLE 0 R ↔ ∀ I : Ideal R, I.IsPrime → I.IsMaximal := by
  simp_rw [Ring.KrullDimLE, Order.krullDimLE_iff, Nat.cast_zero,
    Order.krullDim_nonpos_iff_forall_isMax,
    (PrimeSpectrum.equivSubtype R).forall_congr_left, Subtype.forall, PrimeSpectrum.isMax_iff]
  rfl

lemma Ring.KrullDimLE.mk₀ (H : ∀ I : Ideal R, I.IsPrime → I.IsMaximal) : Ring.KrullDimLE 0 R := by
  rwa [Ring.krullDimLE_zero_iff]

lemma Ideal.isMaximal_of_isPrime [Ring.KrullDimLE 0 R] (I : Ideal R) [I.IsPrime] : I.IsMaximal :=
  Ring.krullDimLE_zero_iff.mp ‹_› I ‹_›

instance (priority := 100) (I : Ideal R) [I.IsPrime] [Ring.KrullDimLE 0 R] : I.IsMaximal :=
  I.isMaximal_of_isPrime

lemma Ideal.isMaximal_iff_isPrime [Ring.KrullDimLE 0 R] {I : Ideal R} : I.IsMaximal ↔ I.IsPrime :=
  ⟨IsMaximal.isPrime, fun _ ↦ inferInstance⟩

lemma Ideal.mem_minimalPrimes_of_krullDimLE_zero [Ring.KrullDimLE 0 R]
    (I : Ideal R) [I.IsPrime] : I ∈ minimalPrimes R :=
  minimalPrimes_eq_minimals (R := R) ▸
    ⟨‹_›, fun J hJ hJI ↦ (IsMaximal.eq_of_le inferInstance IsPrime.ne_top' hJI).ge⟩

lemma Ideal.mem_minimalPrimes_iff_isPrime [Ring.KrullDimLE 0 R] {I : Ideal R} :
    I ∈ minimalPrimes R ↔ I.IsPrime :=
  ⟨(·.1.1), fun _ ↦ I.mem_minimalPrimes_of_krullDimLE_zero⟩

<<<<<<< HEAD
=======
theorem Ring.jacobson_eq_nilradical_of_krullDimLE_zero (R) [CommRing R] [KrullDimLE 0 R] :
    jacobson R = nilradical R := by
  refine nilradical_eq_sInf R ▸ (le_sInf fun I hI ↦ sInf_le ?_).antisymm
    (le_sInf fun _I hI ↦ sInf_le <| Ideal.IsMaximal.isPrime ⟨hI⟩)
  change I.IsPrime at hI
  exact Ideal.IsMaximal.out

>>>>>>> 0ccaba52
end Zero

section One

instance [Ring.KrullDimLE 0 R] : Ring.KrullDimLE 1 R := .mono zero_le_one _

lemma Ring.krullDimLE_one_iff : Ring.KrullDimLE 1 R ↔
    ∀ I : Ideal R, I.IsPrime → I ∈ minimalPrimes R ∨ I.IsMaximal := by
  simp_rw [Ring.KrullDimLE, Order.krullDimLE_iff, Nat.cast_one,
    Order.krullDim_le_one_iff, (PrimeSpectrum.equivSubtype R).forall_congr_left,
    Subtype.forall, PrimeSpectrum.isMax_iff, PrimeSpectrum.isMin_iff]
  rfl

lemma Ring.KrullDimLE.mk₁ (H : ∀ I : Ideal R, I.IsPrime → I ∈ minimalPrimes R ∨ I.IsMaximal) :
    Ring.KrullDimLE 1 R := by
  rwa [Ring.krullDimLE_one_iff]

lemma Ring.krullDimLE_one_iff_of_isPrime_bot [(⊥ : Ideal R).IsPrime] :
    Ring.KrullDimLE 1 R ↔ ∀ I : Ideal R, I ≠ ⊥ → I.IsPrime → I.IsMaximal := by
  letI : OrderBot (PrimeSpectrum R) := { bot := ⟨⊥, ‹_›⟩, bot_le I := bot_le (a := I.1) }
  simp_rw [Ring.KrullDimLE, Order.krullDimLE_iff, Nat.cast_one,
    Order.krullDim_le_one_iff_forall_isMax, (PrimeSpectrum.equivSubtype R).forall_congr_left,
    Subtype.forall, PrimeSpectrum.isMax_iff, forall_comm (α := _ ≠ ⊥),
    ne_eq, PrimeSpectrum.ext_iff]
  rfl

lemma Ring.krullDimLE_one_iff_of_noZeroDivisors [NoZeroDivisors R] :
    Ring.KrullDimLE 1 R ↔ ∀ I : Ideal R, I ≠ ⊥ → I.IsPrime → I.IsMaximal := by
  cases subsingleton_or_nontrivial R
  · exact iff_of_true inferInstance fun I h ↦ (h <| Subsingleton.elim ..).elim
  have := Ideal.bot_prime (α := R)
  exact Ring.krullDimLE_one_iff_of_isPrime_bot

/-- Alternative constructor for `Ring.KrullDimLE 1`, convenient for domains. -/
lemma Ring.KrullDimLE.mk₁' (H : ∀ I : Ideal R, I ≠ ⊥ → I.IsPrime → I.IsMaximal) :
    Ring.KrullDimLE 1 R := by
  by_cases hR : (⊥ : Ideal R).IsPrime
  · rwa [Ring.krullDimLE_one_iff_of_isPrime_bot]
  suffices Ring.KrullDimLE 0 R from inferInstance
  exact .mk₀ fun I hI ↦ H I (fun e ↦ hR (e ▸ hI)) hI

end One<|MERGE_RESOLUTION|>--- conflicted
+++ resolved
@@ -7,10 +7,7 @@
 import Mathlib.Algebra.Polynomial.Basic
 import Mathlib.RingTheory.Ideal.Quotient.Defs
 import Mathlib.RingTheory.Ideal.MinimalPrime.Basic
-<<<<<<< HEAD
-=======
 import Mathlib.RingTheory.Jacobson.Radical
->>>>>>> 0ccaba52
 import Mathlib.RingTheory.Spectrum.Prime.Basic
 import Mathlib.Order.KrullDimension
 
@@ -104,8 +101,6 @@
     I ∈ minimalPrimes R ↔ I.IsPrime :=
   ⟨(·.1.1), fun _ ↦ I.mem_minimalPrimes_of_krullDimLE_zero⟩
 
-<<<<<<< HEAD
-=======
 theorem Ring.jacobson_eq_nilradical_of_krullDimLE_zero (R) [CommRing R] [KrullDimLE 0 R] :
     jacobson R = nilradical R := by
   refine nilradical_eq_sInf R ▸ (le_sInf fun I hI ↦ sInf_le ?_).antisymm
@@ -113,7 +108,6 @@
   change I.IsPrime at hI
   exact Ideal.IsMaximal.out
 
->>>>>>> 0ccaba52
 end Zero
 
 section One
