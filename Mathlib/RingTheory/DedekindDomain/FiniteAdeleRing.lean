/-
Copyright (c) 2023 María Inés de Frutos-Fernández. All rights reserved.
Released under Apache 2.0 license as described in the file LICENSE.
Authors: María Inés de Frutos-Fernández
-/
import Mathlib.RingTheory.DedekindDomain.AdicValuation
import Mathlib.RingTheory.DedekindDomain.Factorization
import Mathlib.Topology.Algebra.RestrictedProduct

/-!
# The finite adèle ring of a Dedekind domain
We define the ring of finite adèles of a Dedekind domain `R`.

## Main definitions
- `IsDedekindDomain.FiniteAdeleRing` : The finite adèle ring of `R`, defined as the
  restricted product `Πʳ_v K_v`. We give this ring a `K`-algebra structure.

## Implementation notes
We are only interested on Dedekind domains of Krull dimension 1 (i.e., not fields). If `R` is a
field, its finite adèle ring is just defined to be the trivial ring.

## References
* [J.W.S. Cassels, A. Fröhlich, *Algebraic Number Theory*][cassels1967algebraic]

## Tags
finite adèle ring, dedekind domain
-/

variable (R : Type*) [CommRing R] [IsDedekindDomain R] {K : Type*}
    [Field K] [Algebra R K] [IsFractionRing R K]

namespace IsDedekindDomain

/--
The support of an element `k` of the field of fractions of a Dedekind domain is
the set of maximal ideals of the Dedekind domain at which `k` is not integral.
-/
def HeightOneSpectrum.Support (k : K) : Set (HeightOneSpectrum R) :=
    {v : HeightOneSpectrum R | 1 < v.valuation K k}

<<<<<<< HEAD
open scoped algebraMap in
theorem algebraMap' (k : K) : (algebraMap K (K_hat R K) k).IsFiniteAdele := by
  rw [IsFiniteAdele, Filter.eventually_cofinite]
  simp_rw [mem_adicCompletionIntegers, ProdAdicCompletions.algebraMap_apply',
    adicCompletion, Valuation.valuedCompletion_apply', not_le]
  change {v : HeightOneSpectrum R | 1 < v.valuation K k}.Finite
  -- The goal currently: if k ∈ K = field of fractions of a Dedekind domain R,
  -- then v(k)>1 for only finitely many v.
  -- We now write k=n/d and go via R to solve this goal. Do we need to do this?
=======
/--
The support of an element of the field of fractions of a Dedekind domain
is finite.
-/
lemma HeightOneSpectrum.Support.finite (k : K) : (Support R k).Finite := by
  -- We write k=n/d.
>>>>>>> 68245916
  obtain ⟨⟨n, ⟨d, hd⟩⟩, hk⟩ := IsLocalization.surj (nonZeroDivisors R) k
  have hd' : d ≠ 0 := nonZeroDivisors.ne_zero hd
  suffices {v : HeightOneSpectrum R | v.valuation K (algebraMap R K d) < 1}.Finite by
    apply Set.Finite.subset this
    intro v hv
    apply_fun v.valuation K at hk
    simp only [Valuation.map_mul, valuation_of_algebraMap] at hk
    rw [Set.mem_setOf_eq, valuation_of_algebraMap]
    have := intValuation_le_one v n
    contrapose! this
    rw [← intValuation_apply, ← hk, mul_comm]
    exact (lt_mul_of_one_lt_right (by simp) hv).trans_le <|
      mul_le_mul_of_nonneg_right this (by simp)
  simp_rw [valuation_of_algebraMap, intValuation_apply, intValuation_lt_one_iff_dvd]
  apply Ideal.finite_factors
  simpa only [Submodule.zero_eq_bot, ne_eq, Ideal.span_singleton_eq_bot]

end IsDedekindDomain

noncomputable section

open Function Set IsDedekindDomain.HeightOneSpectrum

namespace IsDedekindDomain

variable (K)

open scoped RestrictedProduct

/-! ### The finite adèle ring of a Dedekind domain
We define the finite adèle ring of `R` as the restricted product over all maximal ideals `v` of `R`
of `adicCompletion` with respect to `adicCompletionIntegers`. We prove that it is a commutative
ring. -/

/--
If `K` is the field of fractions of the Dedekind domain `R` then `FiniteAdeleRing R K` is
the ring of finite adeles of `K`, defined as the restricted product of the completions
`K_v` with respect to the subrings `R_v`. Here `v` runs through the nonzero primes of `R`
and the restricted product is the subring of `∏_v K_v` consisting of elements which
are in `R_v` for all but finitely many `v`.
-/
abbrev FiniteAdeleRing : Type _ :=
  Πʳ v : HeightOneSpectrum R, [v.adicCompletion K, v.adicCompletionIntegers K]

namespace FiniteAdeleRing

/--
The canonical map from `K` to the finite adeles of `K`.

The content of the existence of this map is the fact that an element `k` of `K` is integral at
all but finitely many places, which is `IsDedekindDomain.HeightOneSpectrum.Support.finite R k`.
-/
protected def algebraMap : K →+* FiniteAdeleRing R K where
  toFun k := ⟨fun i ↦ k, by
    simp only [Filter.eventually_cofinite, SetLike.mem_coe, mem_adicCompletionIntegers R K,
     adicCompletion, Valued.valuedCompletion_apply, not_le]
    exact HeightOneSpectrum.Support.finite R k⟩
  map_one' := rfl
  map_mul' x y := Subtype.eq <| funext (fun v ↦
    UniformSpace.Completion.coe_mul ((WithVal.equiv (valuation K v)).symm x) y)
  map_zero' := rfl
  map_add' x y := Subtype.eq <| funext (fun v ↦
    UniformSpace.Completion.coe_add ((WithVal.equiv (valuation K v)).symm x) y)

instance : Algebra K (FiniteAdeleRing R K) := (FiniteAdeleRing.algebraMap R K).toAlgebra

instance : Algebra R (FiniteAdeleRing R K) := Algebra.compHom _ (algebraMap R K)

instance : IsScalarTower R K (FiniteAdeleRing R K) :=
  IsScalarTower.of_algebraMap_eq' rfl

variable {R} in
@[ext]
lemma ext {a₁ a₂ : FiniteAdeleRing R K} (h : ∀ v, a₁ v = a₂ v) : a₁ = a₂ :=
  Subtype.ext <| funext h

instance : DFunLike (FiniteAdeleRing R K) (HeightOneSpectrum R) (adicCompletion K) where
  coe a := a.1
  coe_injective' _a _b h := ext K (congrFun h)

section Topology

instance : IsTopologicalRing (FiniteAdeleRing R K) :=
  haveI : Fact (∀ v : HeightOneSpectrum R,
      IsOpen (v.adicCompletionIntegers K : Set (v.adicCompletion K))) :=
    ⟨fun _ ↦ Valued.valuationSubring_isOpen _⟩
  RestrictedProduct.isTopologicalRing (fun (v : HeightOneSpectrum R) ↦ v.adicCompletion K)

end Topology

end FiniteAdeleRing

end IsDedekindDomain<|MERGE_RESOLUTION|>--- conflicted
+++ resolved
@@ -38,24 +38,12 @@
 def HeightOneSpectrum.Support (k : K) : Set (HeightOneSpectrum R) :=
     {v : HeightOneSpectrum R | 1 < v.valuation K k}
 
-<<<<<<< HEAD
-open scoped algebraMap in
-theorem algebraMap' (k : K) : (algebraMap K (K_hat R K) k).IsFiniteAdele := by
-  rw [IsFiniteAdele, Filter.eventually_cofinite]
-  simp_rw [mem_adicCompletionIntegers, ProdAdicCompletions.algebraMap_apply',
-    adicCompletion, Valuation.valuedCompletion_apply', not_le]
-  change {v : HeightOneSpectrum R | 1 < v.valuation K k}.Finite
-  -- The goal currently: if k ∈ K = field of fractions of a Dedekind domain R,
-  -- then v(k)>1 for only finitely many v.
-  -- We now write k=n/d and go via R to solve this goal. Do we need to do this?
-=======
 /--
 The support of an element of the field of fractions of a Dedekind domain
 is finite.
 -/
 lemma HeightOneSpectrum.Support.finite (k : K) : (Support R k).Finite := by
   -- We write k=n/d.
->>>>>>> 68245916
   obtain ⟨⟨n, ⟨d, hd⟩⟩, hk⟩ := IsLocalization.surj (nonZeroDivisors R) k
   have hd' : d ≠ 0 := nonZeroDivisors.ne_zero hd
   suffices {v : HeightOneSpectrum R | v.valuation K (algebraMap R K d) < 1}.Finite by
