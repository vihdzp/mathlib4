/-
Copyright (c) 2022 María Inés de Frutos-Fernández. All rights reserved.
Released under Apache 2.0 license as described in the file LICENSE.
Authors: María Inés de Frutos-Fernández
-/
module

public import Mathlib.NumberTheory.RamificationInertia.Basic
public import Mathlib.Order.Filter.Cofinite

/-!
# Factorization of ideals and fractional ideals of Dedekind domains
Every nonzero ideal `I` of a Dedekind domain `R` can be factored as a product `∏_v v^{n_v}` over the
maximal ideals of `R`, where the exponents `n_v` are natural numbers.

Similarly, every nonzero fractional ideal `I` of a Dedekind domain `R` can be factored as a product
`∏_v v^{n_v}` over the maximal ideals of `R`, where the exponents `n_v` are integers. We define
`FractionalIdeal.count K v I` (abbreviated as `val_v(I)` in the documentation) to be `n_v`, and we
prove some of its properties. If `I = 0`, we define `val_v(I) = 0`.

## Main definitions
- `FractionalIdeal.count` : If `I` is a nonzero fractional ideal, `a ∈ R`, and `J` is an ideal of
  `R` such that `I = a⁻¹J`, then we define `val_v(I)` as `(val_v(J) - val_v(a))`. If `I = 0`, we
  set `val_v(I) = 0`.

## Main results
- `Ideal.finite_factors` : Only finitely many maximal ideals of `R` divide a given nonzero ideal.
- `Ideal.finprod_heightOneSpectrum_factorization` : The ideal `I` equals the finprod
  `∏_v v^(val_v(I))`, where `val_v(I)` denotes the multiplicity of `v` in the factorization of `I`
  and `v` runs over the maximal ideals of `R`.
- `FractionalIdeal.finprod_heightOneSpectrum_factorization` : If `I` is a nonzero fractional ideal,
  `a ∈ R`, and `J` is an ideal of `R` such that `I = a⁻¹J`, then `I` is equal to the product
  `∏_v v^(val_v(J) - val_v(a))`.
  - `FractionalIdeal.finprod_heightOneSpectrum_factorization'` : If `I` is a nonzero fractional
  ideal, then `I` is equal to the product `∏_v v^(val_v(I))`.
- `FractionalIdeal.finprod_heightOneSpectrum_factorization_principal` : For a nonzero `k = r/s ∈ K`,
  the fractional ideal `(k)` is equal to the product `∏_v v^(val_v(r) - val_v(s))`.
- `FractionalIdeal.finite_factors` : If `I ≠ 0`, then `val_v(I) = 0` for all but finitely many
  maximal ideals of `R`.
- `IsDedekindDomain.exists_sup_span_eq`: For every ideals `0 < I ≤ J`,
  there exists `a` such that `J = I + ⟨a⟩`.
- `Ideal.map_algebraMap_eq_finset_prod_pow`: if `p` is a maximal ideal, then the lift of `p`
  in an extension is the product of the primes over `p` to the power the ramification index.

## Implementation notes
Since we are only interested in the factorization of nonzero fractional ideals, we define
`val_v(0) = 0` so that every `val_v` is in `ℤ` and we can avoid having to use `WithTop ℤ`.

## Tags
dedekind domain, fractional ideal, ideal, factorization
-/

@[expose] public section

noncomputable section

open scoped nonZeroDivisors

open Set Function UniqueFactorizationMonoid IsDedekindDomain IsDedekindDomain.HeightOneSpectrum

variable {R : Type*} [CommRing R] {K : Type*} [Field K] [Algebra R K] [IsFractionRing R K]

/-! ### Factorization of ideals of Dedekind domains -/

variable [IsDedekindDomain R] (v : HeightOneSpectrum R)

open scoped Classical in
/-- Given a maximal ideal `v` and an ideal `I` of `R`, `maxPowDividing` returns the maximal
  power of `v` dividing `I`. -/
def IsDedekindDomain.HeightOneSpectrum.maxPowDividing (I : Ideal R) : Ideal R :=
  v.asIdeal ^ (Associates.mk v.asIdeal).count (Associates.mk I).factors

open Associates in
theorem IsDedekindDomain.HeightOneSpectrum.maxPowDividing_eq_pow_multiset_count
    [DecidableEq (Ideal R)] {I : Ideal R} (hI : I ≠ 0) :
    maxPowDividing v I =
      v.asIdeal ^ Multiset.count v.asIdeal (normalizedFactors I) := by
  classical
  rw [maxPowDividing, factors_mk _ hI, count_some (irreducible_mk.mpr v.irreducible),
    ← Multiset.count_map_eq_count' _ _ Subtype.val_injective, map_subtype_coe_factors',
    factors_eq_normalizedFactors, ← Multiset.count_map_eq_count' _ _ (mk_injective (M := Ideal R))]

/-- Only finitely many maximal ideals of `R` divide a given nonzero ideal. -/
theorem Ideal.finite_factors {I : Ideal R} (hI : I ≠ 0) :
    {v : HeightOneSpectrum R | v.asIdeal ∣ I}.Finite := by
  rw [← Set.finite_coe_iff, Set.coe_setOf]
  haveI h_fin := fintypeSubtypeDvd I hI
  refine
    Finite.of_injective (fun v => (⟨(v : HeightOneSpectrum R).asIdeal, v.2⟩ : { x // x ∣ I })) ?_
  intro v w hvw
  exact Subtype.coe_injective (HeightOneSpectrum.ext (by simpa using hvw))

open scoped Classical in
/-- For every nonzero ideal `I` of `v`, there are finitely many maximal ideals `v` such that the
  multiplicity of `v` in the factorization of `I`, denoted `val_v(I)`, is nonzero. -/
theorem Associates.finite_factors {I : Ideal R} (hI : I ≠ 0) :
    ∀ᶠ v : HeightOneSpectrum R in Filter.cofinite,
      ((Associates.mk v.asIdeal).count (Associates.mk I).factors : ℤ) = 0 := by
  have h_supp : {v : HeightOneSpectrum R | ¬((Associates.mk v.asIdeal).count
      (Associates.mk I).factors : ℤ) = 0} = {v : HeightOneSpectrum R | v.asIdeal ∣ I} := by
    ext v
    simp_rw [Int.natCast_eq_zero]
    exact Associates.count_ne_zero_iff_dvd hI v.irreducible
  rw [Filter.eventually_cofinite, h_supp]
  exact Ideal.finite_factors hI

namespace Ideal

open scoped Classical in
/-- For every nonzero ideal `I` of `v`, there are finitely many maximal ideals `v` such that
  `v^(val_v(I))` is not the unit ideal. -/
theorem finite_mulSupport {I : Ideal R} (hI : I ≠ 0) :
    (mulSupport fun v : HeightOneSpectrum R => v.maxPowDividing I).Finite :=
  haveI h_subset : {v : HeightOneSpectrum R | v.maxPowDividing I ≠ 1} ⊆
      {v : HeightOneSpectrum R |
        ((Associates.mk v.asIdeal).count (Associates.mk I).factors : ℤ) ≠ 0} := by
    intro v hv h_zero
    have hv' : v.maxPowDividing I = 1 := by
      rw [IsDedekindDomain.HeightOneSpectrum.maxPowDividing, Int.natCast_eq_zero.mp h_zero,
        pow_zero _]
    exact hv hv'
  Finite.subset (Filter.eventually_cofinite.mp (Associates.finite_factors hI)) h_subset

open scoped Classical in
/-- For every nonzero ideal `I` of `v`, there are finitely many maximal ideals `v` such that
`v^(val_v(I))`, regarded as a fractional ideal, is not `(1)`. -/
theorem finite_mulSupport_coe {I : Ideal R} (hI : I ≠ 0) :
    (mulSupport fun v : HeightOneSpectrum R => (v.asIdeal : FractionalIdeal R⁰ K) ^
      ((Associates.mk v.asIdeal).count (Associates.mk I).factors : ℤ)).Finite := by
  rw [mulSupport]
  simp_rw [Ne, zpow_natCast, ← FractionalIdeal.coeIdeal_pow, FractionalIdeal.coeIdeal_eq_one]
  exact finite_mulSupport hI

open scoped Classical in
/-- For every nonzero ideal `I` of `v`, there are finitely many maximal ideals `v` such that
`v^-(val_v(I))` is not the unit ideal. -/
theorem finite_mulSupport_inv {I : Ideal R} (hI : I ≠ 0) :
    (mulSupport fun v : HeightOneSpectrum R => (v.asIdeal : FractionalIdeal R⁰ K) ^
      (-((Associates.mk v.asIdeal).count (Associates.mk I).factors : ℤ))).Finite := by
  rw [mulSupport]
  simp_rw [zpow_neg, Ne, inv_eq_one]
  exact finite_mulSupport_coe hI

open scoped Classical in
/-- For every nonzero ideal `I` of `v`, `v^(val_v(I) + 1)` does not divide `∏_v v^(val_v(I))`. -/
theorem finprod_not_dvd (I : Ideal R) (hI : I ≠ 0) :
    ¬v.asIdeal ^ ((Associates.mk v.asIdeal).count (Associates.mk I).factors + 1) ∣
        ∏ᶠ v : HeightOneSpectrum R, v.maxPowDividing I := by
  have hf := finite_mulSupport hI
  have h_ne_zero : v.maxPowDividing I ≠ 0 := pow_ne_zero _ v.ne_bot
  rw [← mul_finprod_cond_ne v hf, pow_add, pow_one, finprod_cond_ne _ _ hf]
  intro h_contr
  have hv_prime : Prime v.asIdeal := Ideal.prime_of_isPrime v.ne_bot v.isPrime
  obtain ⟨w, hw, hvw'⟩ :=
    Prime.exists_mem_finset_dvd hv_prime ((mul_dvd_mul_iff_left h_ne_zero).mp h_contr)
  have hw_prime : Prime w.asIdeal := Ideal.prime_of_isPrime w.ne_bot w.isPrime
  have hvw := Prime.dvd_of_dvd_pow hv_prime hvw'
  rw [Prime.dvd_prime_iff_associated hv_prime hw_prime, associated_iff_eq] at hvw
  exact (Finset.mem_erase.mp hw).1 (HeightOneSpectrum.ext hvw.symm)

end Ideal

theorem Associates.finprod_ne_zero (I : Ideal R) :
    Associates.mk (∏ᶠ v : HeightOneSpectrum R, v.maxPowDividing I) ≠ 0 := by
  classical
  rw [Associates.mk_ne_zero, finprod_def]
  split_ifs
  · rw [Finset.prod_ne_zero_iff]
    intro v _
    apply pow_ne_zero _ v.ne_bot
  · exact one_ne_zero

namespace Ideal

open scoped Classical in
/-- The multiplicity of `v` in `∏_v v^(val_v(I))` equals `val_v(I)`. -/
theorem finprod_count (I : Ideal R) (hI : I ≠ 0) : (Associates.mk v.asIdeal).count
    (Associates.mk (∏ᶠ v : HeightOneSpectrum R, v.maxPowDividing I)).factors =
    (Associates.mk v.asIdeal).count (Associates.mk I).factors := by
  have h_ne_zero := Associates.finprod_ne_zero I
  have hv : Irreducible (Associates.mk v.asIdeal) := v.associates_irreducible
  have h_dvd := finprod_mem_dvd v (Ideal.finite_mulSupport hI)
  have h_not_dvd := Ideal.finprod_not_dvd v I hI
  simp only [IsDedekindDomain.HeightOneSpectrum.maxPowDividing] at h_dvd h_ne_zero h_not_dvd
  rw [← Associates.mk_dvd_mk] at h_dvd h_not_dvd
  simp only [Associates.dvd_eq_le] at h_dvd h_not_dvd
  rw [Associates.mk_pow, Associates.prime_pow_dvd_iff_le h_ne_zero hv] at h_dvd h_not_dvd
  rw [not_le] at h_not_dvd
  apply Nat.eq_of_le_of_lt_succ h_dvd h_not_dvd

/-- The ideal `I` equals the finprod `∏_v v^(val_v(I))`. -/
theorem finprod_heightOneSpectrum_factorization {I : Ideal R} (hI : I ≠ 0) :
    ∏ᶠ v : HeightOneSpectrum R, v.maxPowDividing I = I := by
  rw [← associated_iff_eq, ← Associates.mk_eq_mk_iff_associated]
  classical
  apply Associates.eq_of_eq_counts
  · apply Associates.finprod_ne_zero I
  · apply Associates.mk_ne_zero.mpr hI
  intro v hv
  obtain ⟨J, hJv⟩ := Associates.exists_rep v
  rw [← hJv, Associates.irreducible_mk] at hv
  rw [← hJv]
  apply Ideal.finprod_count
    ⟨J, Ideal.isPrime_of_prime (irreducible_iff_prime.mp hv), Irreducible.ne_zero hv⟩ I hI

variable (K)

open scoped Classical in
/-- The ideal `I` equals the finprod `∏_v v^(val_v(I))`, when both sides are regarded as fractional
ideals of `R`. -/
theorem finprod_heightOneSpectrum_factorization_coe {I : Ideal R} (hI : I ≠ 0) :
    (∏ᶠ v : HeightOneSpectrum R, (v.asIdeal : FractionalIdeal R⁰ K) ^
      ((Associates.mk v.asIdeal).count (Associates.mk I).factors : ℤ)) = I := by
  conv_rhs => rw [← Ideal.finprod_heightOneSpectrum_factorization hI]
  rw [FractionalIdeal.coeIdeal_finprod R⁰ K (le_refl _)]
  simp_rw [IsDedekindDomain.HeightOneSpectrum.maxPowDividing, FractionalIdeal.coeIdeal_pow,
    zpow_natCast]

end Ideal

/-! ### Factorization of fractional ideals of Dedekind domains -/

namespace FractionalIdeal

open Int IsLocalization

open scoped Classical in
/-- If `I` is a nonzero fractional ideal, `a ∈ R`, and `J` is an ideal of `R` such that
`I = a⁻¹J`, then `I` is equal to the product `∏_v v^(val_v(J) - val_v(a))`. -/
theorem finprod_heightOneSpectrum_factorization {I : FractionalIdeal R⁰ K} (hI : I ≠ 0) {a : R}
    {J : Ideal R} (haJ : I = spanSingleton R⁰ ((algebraMap R K) a)⁻¹ * ↑J) :
    ∏ᶠ v : HeightOneSpectrum R, (v.asIdeal : FractionalIdeal R⁰ K) ^
      ((Associates.mk v.asIdeal).count (Associates.mk J).factors -
        (Associates.mk v.asIdeal).count (Associates.mk (Ideal.span {a})).factors : ℤ) = I := by
  have hJ_ne_zero : J ≠ 0 := ideal_factor_ne_zero hI haJ
  have hJ := Ideal.finprod_heightOneSpectrum_factorization_coe K hJ_ne_zero
  have ha_ne_zero : Ideal.span {a} ≠ 0 := constant_factor_ne_zero hI haJ
  have ha := Ideal.finprod_heightOneSpectrum_factorization_coe K ha_ne_zero
  rw [haJ, ← div_spanSingleton, div_eq_mul_inv, ← coeIdeal_span_singleton, ← hJ, ← ha,
    ← finprod_inv_distrib]
  simp_rw [← zpow_neg]
  rw [← finprod_mul_distrib (Ideal.finite_mulSupport_coe hJ_ne_zero)
    (Ideal.finite_mulSupport_inv ha_ne_zero)]
  apply finprod_congr
  intro v
  rw [← zpow_add₀ ((@coeIdeal_ne_zero R _ K _ _ _ _).mpr v.ne_bot), sub_eq_add_neg]

open scoped Classical in
/-- For a nonzero `k = r/s ∈ K`, the fractional ideal `(k)` is equal to the product
`∏_v v^(val_v(r) - val_v(s))`. -/
theorem finprod_heightOneSpectrum_factorization_principal_fraction {n : R} (hn : n ≠ 0) (d : ↥R⁰) :
    ∏ᶠ v : HeightOneSpectrum R, (v.asIdeal : FractionalIdeal R⁰ K) ^
      ((Associates.mk v.asIdeal).count (Associates.mk (Ideal.span {n} : Ideal R)).factors -
        (Associates.mk v.asIdeal).count (Associates.mk ((Ideal.span {(↑d : R)}) :
        Ideal R)).factors : ℤ) = spanSingleton R⁰ (mk' K n d) := by
  have hd_ne_zero : (algebraMap R K) (d : R) ≠ 0 :=
    map_ne_zero_of_mem_nonZeroDivisors _ (IsFractionRing.injective R K) d.property
  have h0 : spanSingleton R⁰ (mk' K n d) ≠ 0 := by
    rw [spanSingleton_ne_zero_iff, IsFractionRing.mk'_eq_div, ne_eq, div_eq_zero_iff, not_or]
    exact ⟨(map_ne_zero_iff (algebraMap R K) (IsFractionRing.injective R K)).mpr hn, hd_ne_zero⟩
  have hI : spanSingleton R⁰ (mk' K n d) =
      spanSingleton R⁰ ((algebraMap R K) d)⁻¹ * ↑(Ideal.span {n} : Ideal R) := by
    rw [coeIdeal_span_singleton, spanSingleton_mul_spanSingleton]
    apply congr_arg
    rw [IsFractionRing.mk'_eq_div, div_eq_mul_inv, mul_comm]
  exact finprod_heightOneSpectrum_factorization h0 hI

open Classical in
/-- For a nonzero `k = r/s ∈ K`, the fractional ideal `(k)` is equal to the product
`∏_v v^(val_v(r) - val_v(s))`. -/
theorem finprod_heightOneSpectrum_factorization_principal {I : FractionalIdeal R⁰ K} (hI : I ≠ 0)
    (k : K) (hk : I = spanSingleton R⁰ k) :
    ∏ᶠ v : HeightOneSpectrum R, (v.asIdeal : FractionalIdeal R⁰ K) ^
      ((Associates.mk v.asIdeal).count (Associates.mk (Ideal.span {choose
          (exists_mk'_eq R⁰ k)} : Ideal R)).factors -
        (Associates.mk v.asIdeal).count (Associates.mk ((Ideal.span {(↑(choose
          (choose_spec (exists_mk'_eq R⁰ k)) : ↥R⁰) : R)}) : Ideal R)).factors : ℤ) = I := by
  set n : R := choose (exists_mk'_eq R⁰ k)
  set d : ↥R⁰ := choose (choose_spec (exists_mk'_eq R⁰ k))
  have hnd : mk' K n d = k := choose_spec (choose_spec (exists_mk'_eq R⁰ k))
  have hn0 : n ≠ 0 := by
    by_contra h
    rw [← hnd, h, IsFractionRing.mk'_eq_div, map_zero, zero_div, spanSingleton_zero] at hk
    exact hI hk
  rw [finprod_heightOneSpectrum_factorization_principal_fraction hn0 d, hk, hnd]

variable (K)

open Classical in
/-- If `I` is a nonzero fractional ideal, `a ∈ R`, and `J` is an ideal of `R` such that `I = a⁻¹J`,
then we define `val_v(I)` as `(val_v(J) - val_v(a))`. If `I = 0`, we set `val_v(I) = 0`. -/
def count (I : FractionalIdeal R⁰ K) : ℤ :=
  dite (I = 0) (fun _ : I = 0 => 0) fun _ : ¬I = 0 =>
    let a := choose (exists_eq_spanSingleton_mul I)
    let J := choose (choose_spec (exists_eq_spanSingleton_mul I))
    ((Associates.mk v.asIdeal).count (Associates.mk J).factors -
        (Associates.mk v.asIdeal).count (Associates.mk (Ideal.span {a})).factors : ℤ)

/-- val_v(0) = 0. -/
lemma count_zero : count K v (0 : FractionalIdeal R⁰ K) = 0 := by simp only [count, dif_pos]

open Classical in
lemma count_ne_zero {I : FractionalIdeal R⁰ K} (hI : I ≠ 0) :
    count K v I = ((Associates.mk v.asIdeal).count (Associates.mk
      (choose (choose_spec (exists_eq_spanSingleton_mul I)))).factors -
      (Associates.mk v.asIdeal).count
        (Associates.mk (Ideal.span {choose (exists_eq_spanSingleton_mul I)})).factors : ℤ) := by
  simp only [count, dif_neg hI]

open Classical in
/-- `val_v(I)` does not depend on the choice of `a` and `J` used to represent `I`. -/
theorem count_well_defined {I : FractionalIdeal R⁰ K} (hI : I ≠ 0) {a : R}
    {J : Ideal R} (h_aJ : I = spanSingleton R⁰ ((algebraMap R K) a)⁻¹ * ↑J) :
    count K v I = ((Associates.mk v.asIdeal).count (Associates.mk J).factors -
      (Associates.mk v.asIdeal).count (Associates.mk (Ideal.span {a})).factors : ℤ) := by
  set a₁ := choose (exists_eq_spanSingleton_mul I)
  set J₁ := choose (choose_spec (exists_eq_spanSingleton_mul I))
  have h_a₁J₁ : I = spanSingleton R⁰ ((algebraMap R K) a₁)⁻¹ * ↑J₁ :=
    (choose_spec (choose_spec (exists_eq_spanSingleton_mul I))).2
  have h_a₁_ne_zero : a₁ ≠ 0 := (choose_spec (choose_spec (exists_eq_spanSingleton_mul I))).1
  have h_J₁_ne_zero : J₁ ≠ 0 := ideal_factor_ne_zero hI h_a₁J₁
  have h_a_ne_zero : Ideal.span {a} ≠ 0 := constant_factor_ne_zero hI h_aJ
  have h_J_ne_zero : J ≠ 0 := ideal_factor_ne_zero hI h_aJ
  have h_a₁' : spanSingleton R⁰ ((algebraMap R K) a₁) ≠ 0 := by
    rw [ne_eq, spanSingleton_eq_zero_iff, ← (algebraMap R K).map_zero,
      Injective.eq_iff (IsLocalization.injective K (le_refl R⁰))]
    exact h_a₁_ne_zero
  have h_a' : spanSingleton R⁰ ((algebraMap R K) a) ≠ 0 := by
    rw [ne_eq, spanSingleton_eq_zero_iff, ← (algebraMap R K).map_zero,
      Injective.eq_iff (IsLocalization.injective K (le_refl R⁰))]
    rw [ne_eq, Ideal.zero_eq_bot, Ideal.span_singleton_eq_bot] at h_a_ne_zero
    exact h_a_ne_zero
  have hv : Irreducible (Associates.mk v.asIdeal) := by
    exact Associates.irreducible_mk.mpr v.irreducible
  rw [h_a₁J₁, ← div_spanSingleton, ← div_spanSingleton, div_eq_div_iff h_a₁' h_a',
    ← coeIdeal_span_singleton, ← coeIdeal_span_singleton, ← coeIdeal_mul, ← coeIdeal_mul] at h_aJ
  rw [count, dif_neg hI, sub_eq_sub_iff_add_eq_add, ← natCast_add, ← natCast_add, natCast_inj,
    ← Associates.count_mul _ _ hv, ← Associates.count_mul _ _ hv, Associates.mk_mul_mk,
    Associates.mk_mul_mk, coeIdeal_injective h_aJ]
  · rw [ne_eq, Associates.mk_eq_zero]; exact h_J_ne_zero
  · rw [ne_eq, Associates.mk_eq_zero, Ideal.zero_eq_bot, Ideal.span_singleton_eq_bot]
    exact h_a₁_ne_zero
  · rw [ne_eq, Associates.mk_eq_zero]; exact h_J₁_ne_zero
  · rw [ne_eq, Associates.mk_eq_zero]; exact h_a_ne_zero

/-- For nonzero `I, I'`, `val_v(I*I') = val_v(I) + val_v(I')`. -/
theorem count_mul {I I' : FractionalIdeal R⁰ K} (hI : I ≠ 0) (hI' : I' ≠ 0) :
    count K v (I * I') = count K v I + count K v I' := by
  classical
  have hv : Irreducible (Associates.mk v.asIdeal) := by apply v.associates_irreducible
  obtain ⟨a, J, ha, haJ⟩ := exists_eq_spanSingleton_mul I
  have ha_ne_zero : Associates.mk (Ideal.span {a} : Ideal R) ≠ 0 := by
    rw [ne_eq, Associates.mk_eq_zero, Ideal.zero_eq_bot, Ideal.span_singleton_eq_bot]; exact ha
  have hJ_ne_zero : Associates.mk J ≠ 0 := Associates.mk_ne_zero.mpr (ideal_factor_ne_zero hI haJ)
  obtain ⟨a', J', ha', haJ'⟩ := exists_eq_spanSingleton_mul I'
  have ha'_ne_zero : Associates.mk (Ideal.span {a'} : Ideal R) ≠ 0 := by
    rw [ne_eq, Associates.mk_eq_zero, Ideal.zero_eq_bot, Ideal.span_singleton_eq_bot]; exact ha'
  have hJ'_ne_zero : Associates.mk J' ≠ 0 :=
    Associates.mk_ne_zero.mpr (ideal_factor_ne_zero hI' haJ')
  have h_prod : I * I' = spanSingleton R⁰ ((algebraMap R K) (a * a'))⁻¹ * ↑(J * J') := by
    rw [haJ, haJ', mul_assoc, mul_comm (J : FractionalIdeal R⁰ K), mul_assoc, ← mul_assoc,
      spanSingleton_mul_spanSingleton, coeIdeal_mul, map_mul, mul_inv,
      mul_comm (J : FractionalIdeal R⁰ K)]
  rw [count_well_defined K v hI haJ, count_well_defined K v hI' haJ',
    count_well_defined K v (mul_ne_zero hI hI') h_prod, ← Associates.mk_mul_mk,
    Associates.count_mul hJ_ne_zero hJ'_ne_zero hv, ← Ideal.span_singleton_mul_span_singleton,
    ← Associates.mk_mul_mk, Associates.count_mul ha_ne_zero ha'_ne_zero hv]
  push_cast
  ring

/-- For nonzero `I, I'`, `val_v(I*I') = val_v(I) + val_v(I')`. If `I` or `I'` is zero, then
`val_v(I*I') = 0`. -/
theorem count_mul' (I I' : FractionalIdeal R⁰ K) [Decidable (I ≠ 0 ∧ I' ≠ 0)] :
    count K v (I * I') = if I ≠ 0 ∧ I' ≠ 0 then count K v I + count K v I' else 0 := by
  split_ifs with h
  · exact count_mul K v h.1 h.2
  · rw [← mul_ne_zero_iff, not_ne_iff] at h
    rw [h, count_zero]

/-- val_v(1) = 0. -/
theorem count_one : count K v (1 : FractionalIdeal R⁰ K) = 0 := by
  have h1 : (1 : FractionalIdeal R⁰ K) =
      spanSingleton R⁰ ((algebraMap R K) 1)⁻¹ * ↑(1 : Ideal R) := by
    rw [(algebraMap R K).map_one, Ideal.one_eq_top, coeIdeal_top, mul_one, inv_one,
      spanSingleton_one]
  rw [count_well_defined K v one_ne_zero h1, Ideal.span_singleton_one, Ideal.one_eq_top, sub_self]

theorem count_prod {ι} (s : Finset ι) (I : ι → FractionalIdeal R⁰ K) (hS : ∀ i ∈ s, I i ≠ 0) :
    count K v (∏ i ∈ s, I i) = ∑ i ∈ s, count K v (I i) := by
  classical
  induction s using Finset.induction with
  | empty => rw [Finset.prod_empty, Finset.sum_empty, count_one]
  | insert i s hi hrec =>
    have hS' : ∀ i ∈ s, I i ≠ 0 := fun j hj => hS j (Finset.mem_insert_of_mem hj)
    have hS0 : ∏ i ∈ s, I i ≠ 0 := Finset.prod_ne_zero_iff.mpr hS'
    have hi0 : I i ≠ 0 := hS i (Finset.mem_insert_self i s)
    rw [Finset.prod_insert hi, Finset.sum_insert hi, count_mul K v hi0 hS0, hrec hS']

/-- For every `n ∈ ℕ` and every ideal `I`, `val_v(I^n) = n*val_v(I)`. -/
theorem count_pow (n : ℕ) (I : FractionalIdeal R⁰ K) :
    count K v (I ^ n) = n * count K v I := by
  induction n with
  | zero => rw [pow_zero, ofNat_zero, zero_mul, count_one]
  | succ n h =>
    classical rw [pow_succ, count_mul']
    by_cases hI : I = 0
    · have h_neg : ¬(I ^ n ≠ 0 ∧ I ≠ 0) := by order
      rw [if_neg h_neg, hI, count_zero, mul_zero]
    · rw [if_pos (And.intro (pow_ne_zero n hI) hI), h, Nat.cast_add,
        Nat.cast_one]
      ring

/-- `val_v(v) = 1`, when `v` is regarded as a fractional ideal. -/
theorem count_self : count K v (v.asIdeal : FractionalIdeal R⁰ K) = 1 := by
  have hv : (v.asIdeal : FractionalIdeal R⁰ K) ≠ 0 := coeIdeal_ne_zero.mpr v.ne_bot
  have h_self : (v.asIdeal : FractionalIdeal R⁰ K) =
      spanSingleton R⁰ ((algebraMap R K) 1)⁻¹ * ↑v.asIdeal := by
    rw [(algebraMap R K).map_one, inv_one, spanSingleton_one, one_mul]
  have hv_irred : Irreducible (Associates.mk v.asIdeal) := by apply v.associates_irreducible
  classical rw [count_well_defined K v hv h_self, Associates.count_self hv_irred,
    Ideal.span_singleton_one, ← Ideal.one_eq_top, Associates.mk_one, Associates.factors_one,
    Associates.count_zero hv_irred, ofNat_zero, sub_zero, ofNat_one]

/-- `val_v(v^n) = n` for every `n ∈ ℕ`. -/
theorem count_pow_self (n : ℕ) :
    count K v ((v.asIdeal : FractionalIdeal R⁰ K) ^ n) = n := by
  rw [count_pow, count_self, mul_one]

/-- `val_v(I⁻ⁿ) = -val_v(Iⁿ)` for every `n ∈ ℤ`. -/
theorem count_neg_zpow (n : ℤ) (I : FractionalIdeal R⁰ K) :
    count K v (I ^ (-n)) = -count K v (I ^ n) := by
  by_cases hI : I = 0
  · by_cases hn : n = 0
    · rw [hn, neg_zero, zpow_zero, count_one, neg_zero]
    · rw [hI, zero_zpow n hn, zero_zpow (-n) (neg_ne_zero.mpr hn), count_zero, neg_zero]
  · rw [eq_neg_iff_add_eq_zero, ← count_mul K v (zpow_ne_zero _ hI) (zpow_ne_zero _ hI),
      ← zpow_add₀ hI, neg_add_cancel, zpow_zero]
    exact count_one K v

theorem count_inv (I : FractionalIdeal R⁰ K) :
    count K v (I⁻¹) = -count K v I := by
  rw [← zpow_neg_one, count_neg_zpow K v (1 : ℤ) I, zpow_one]

/-- `val_v(Iⁿ) = n*val_v(I)` for every `n ∈ ℤ`. -/
theorem count_zpow (n : ℤ) (I : FractionalIdeal R⁰ K) :
    count K v (I ^ n) = n * count K v I := by
  obtain n | n := n
  · rw [ofNat_eq_natCast, zpow_natCast]
    exact count_pow K v n I
  · rw [negSucc_eq, count_neg_zpow, ← Int.natCast_succ, zpow_natCast, count_pow]
    ring

/-- `val_v(v^n) = n` for every `n ∈ ℤ`. -/
theorem count_zpow_self (n : ℤ) :
    count K v ((v.asIdeal : FractionalIdeal R⁰ K) ^ n) = n := by
  rw [count_zpow, count_self, mul_one]

/-- If `v ≠ w` are two maximal ideals of `R`, then `val_v(w) = 0`. -/
theorem count_maximal_coprime {w : HeightOneSpectrum R} (hw : w ≠ v) :
    count K v (w.asIdeal : FractionalIdeal R⁰ K) = 0 := by
  have hw_fact : (w.asIdeal : FractionalIdeal R⁰ K) =
      spanSingleton R⁰ ((algebraMap R K) 1)⁻¹ * ↑w.asIdeal := by
    rw [(algebraMap R K).map_one, inv_one, spanSingleton_one, one_mul]
  have hw_ne_zero : (w.asIdeal : FractionalIdeal R⁰ K) ≠ 0 :=
    coeIdeal_ne_zero.mpr w.ne_bot
  have hv : Irreducible (Associates.mk v.asIdeal) := by apply v.associates_irreducible
  have hw' : Irreducible (Associates.mk w.asIdeal) := by apply w.associates_irreducible
  classical
  rw [count_well_defined K v hw_ne_zero hw_fact, Ideal.span_singleton_one, ← Ideal.one_eq_top,
    Associates.mk_one, Associates.factors_one, Associates.count_zero hv, ofNat_zero, sub_zero,
    natCast_eq_zero, ← pow_one (Associates.mk w.asIdeal), Associates.factors_prime_pow hw',
    Associates.count_some hv, Multiset.replicate_one, Multiset.count_eq_zero,
    Multiset.mem_singleton]
  simp only [Subtype.mk.injEq]
  rw [Associates.mk_eq_mk_iff_associated, associated_iff_eq, ← HeightOneSpectrum.ext_iff]
  exact Ne.symm hw

theorem count_maximal (w : HeightOneSpectrum R) [Decidable (w = v)] :
    count K v (w.asIdeal : FractionalIdeal R⁰ K) = if w = v then 1 else 0 := by
  split_ifs with h
  · rw [h, count_self]
  · exact count_maximal_coprime K v h

/-- `val_v(∏_{w ≠ v} w^{exps w}) = 0`. -/
theorem count_finprod_coprime (exps : HeightOneSpectrum R → ℤ) :
    count K v (∏ᶠ (w : HeightOneSpectrum R) (_ : w ≠ v),
      (w.asIdeal : (FractionalIdeal R⁰ K)) ^ exps w) = 0 := by
  apply finprod_mem_induction fun I => count K v I = 0
  · exact count_one K v
  · intro I I' hI hI'
    classical
    by_cases h : I ≠ 0 ∧ I' ≠ 0
    · rw [count_mul' K v, if_pos h, hI, hI', add_zero]
    · rw [count_mul' K v, if_neg h]
  · intro w hw
    rw [count_zpow, count_maximal_coprime K v hw, mul_zero]

theorem count_finsuppProd (exps : HeightOneSpectrum R →₀ ℤ) :
    count K v (exps.prod (HeightOneSpectrum.asIdeal · ^ ·)) = exps v := by
  rw [Finsupp.prod, count_prod]
  · classical simp only [count_zpow, count_maximal, mul_ite, mul_one, mul_zero, Finset.sum_ite_eq',
      exps.mem_support_iff, ne_eq, ite_not, ite_eq_right_iff, @eq_comm ℤ 0, imp_self]
  · exact fun v hv ↦ zpow_ne_zero _ (coeIdeal_ne_zero.mpr v.ne_bot)

/-- If `exps` is finitely supported, then `val_v(∏_w w^{exps w}) = exps v`. -/
theorem count_finprod (exps : HeightOneSpectrum R → ℤ)
    (h_exps : ∀ᶠ v : HeightOneSpectrum R in Filter.cofinite, exps v = 0) :
    count K v (∏ᶠ v : HeightOneSpectrum R,
      (v.asIdeal : FractionalIdeal R⁰ K) ^ exps v) = exps v := by
  convert count_finsuppProd K v (Finsupp.mk h_exps.toFinset exps (fun _ ↦ h_exps.mem_toFinset))
  rw [finprod_eq_finset_prod_of_mulSupport_subset (s := h_exps.toFinset), Finsupp.prod]
  · rfl
  · rw [Finite.coe_toFinset]
    intro v hv h
    rw [mem_mulSupport, h, zpow_zero] at hv
    exact hv (Eq.refl 1)

open scoped Classical in
theorem count_coe {J : Ideal R} (hJ : J ≠ 0) :
    count K v J = (Associates.mk v.asIdeal).count (Associates.mk J).factors := by
  rw [count_well_defined K (J := J) (a := 1), Ideal.span_singleton_one, sub_eq_self,
    Nat.cast_eq_zero, ← Ideal.one_eq_top, Associates.mk_one, Associates.factors_one,
    Associates.count_zero v.associates_irreducible]
  · simpa only [ne_eq, coeIdeal_eq_zero]
  · simp only [map_one, inv_one, spanSingleton_one, one_mul]

theorem count_coe_nonneg (J : Ideal R) : 0 ≤ count K v J := by
  by_cases hJ : J = 0
  · simp only [hJ, Submodule.zero_eq_bot, coeIdeal_bot, count_zero, le_refl]
  · classical simp only [count_coe K v hJ, Nat.cast_nonneg]

theorem count_mono {I J} (hI : I ≠ 0) (h : I ≤ J) : count K v J ≤ count K v I := by
  by_cases hJ : J = 0
  · exact (hI (FractionalIdeal.le_zero_iff.mp (h.trans hJ.le))).elim
  have := mul_le_mul_right h J⁻¹
  rw [inv_mul_cancel₀ hJ, FractionalIdeal.le_one_iff_exists_coeIdeal] at this
  obtain ⟨J', hJ'⟩ := this
  rw [← mul_inv_cancel_left₀ hJ I, ← hJ', count_mul K v hJ, le_add_iff_nonneg_right]
  · exact count_coe_nonneg K v J'
  · exact hJ' ▸ mul_ne_zero (inv_ne_zero hJ) hI

/-- If `I` is a nonzero fractional ideal, then `I` is equal to the product `∏_v v^(count K v I)`. -/
theorem finprod_heightOneSpectrum_factorization' {I : FractionalIdeal R⁰ K} (hI : I ≠ 0) :
    ∏ᶠ v : HeightOneSpectrum R, (v.asIdeal : FractionalIdeal R⁰ K) ^ (count K v I) = I := by
  have h := (Classical.choose_spec (Classical.choose_spec (exists_eq_spanSingleton_mul I))).2
  conv_rhs => rw [← finprod_heightOneSpectrum_factorization hI h]
  apply finprod_congr
  intro w
  apply congr_arg
  rw [count_ne_zero K w hI]

variable {K}

open scoped Classical in
/-- If `I ≠ 0`, then `val_v(I) = 0` for all but finitely many maximal ideals of `R`. -/
theorem finite_factors' {I : FractionalIdeal R⁰ K} (hI : I ≠ 0) {a : R}
    {J : Ideal R} (haJ : I = spanSingleton R⁰ ((algebraMap R K) a)⁻¹ * ↑J) :
    ∀ᶠ v : HeightOneSpectrum R in Filter.cofinite,
      ((Associates.mk v.asIdeal).count (Associates.mk J).factors : ℤ) -
        (Associates.mk v.asIdeal).count (Associates.mk (Ideal.span {a})).factors = 0 := by
  have ha_ne_zero : Ideal.span {a} ≠ 0 := constant_factor_ne_zero hI haJ
  have hJ_ne_zero : J ≠ 0 := ideal_factor_ne_zero hI haJ
  have h_subset :
    {v : HeightOneSpectrum R | ¬((Associates.mk v.asIdeal).count (Associates.mk J).factors : ℤ) -
      ↑((Associates.mk v.asIdeal).count (Associates.mk (Ideal.span {a})).factors) = 0} ⊆
    {v : HeightOneSpectrum R | v.asIdeal ∣ J} ∪
      {v : HeightOneSpectrum R | v.asIdeal ∣ Ideal.span {a}} := by
    intro v hv
    have hv_irred : Irreducible v.asIdeal := v.irreducible
    by_contra h_notMem
    rw [mem_union, mem_setOf_eq, mem_setOf_eq] at h_notMem
    push_neg at h_notMem
    rw [← Associates.count_ne_zero_iff_dvd ha_ne_zero hv_irred, not_not,
      ← Associates.count_ne_zero_iff_dvd hJ_ne_zero hv_irred, not_not] at h_notMem
    rw [mem_setOf_eq, h_notMem.1, h_notMem.2, sub_self] at hv
    exact hv (Eq.refl 0)
  exact Finite.subset (Finite.union (Ideal.finite_factors (ideal_factor_ne_zero hI haJ))
    (Ideal.finite_factors (constant_factor_ne_zero hI haJ))) h_subset

open Classical in
/-- `val_v(I) = 0` for all but finitely many maximal ideals of `R`. -/
theorem finite_factors (I : FractionalIdeal R⁰ K) :
    ∀ᶠ v : HeightOneSpectrum R in Filter.cofinite, count K v I = 0 := by
  by_cases hI : I = 0
  · simp only [hI, count_zero, Filter.eventually_cofinite, not_true_eq_false, setOf_false,
      finite_empty]
  · convert finite_factors' hI (choose_spec (choose_spec (exists_eq_spanSingleton_mul I))).2
    rw [count_ne_zero K _ hI]

end FractionalIdeal

section div

/-- In a Dedekind domain, for every ideals `0 < I ≤ J` there exists `a` such that `J = I + ⟨a⟩`.
TODO: Show that this property uniquely characterizes Dedekind domains. -/
lemma IsDedekindDomain.exists_sup_span_eq {I J : Ideal R} (hIJ : I ≤ J) (hI : I ≠ 0) :
    ∃ a, I ⊔ Ideal.span {a} = J := by
  classical
  obtain ⟨I, rfl⟩ := Ideal.dvd_iff_le.mpr hIJ
  simp only [ne_eq, mul_eq_zero, not_or] at hI
  obtain ⟨hJ, hI⟩ := hI
  suffices ∃ a, ∃ K, J * K = Ideal.span {a} ∧ I + K = ⊤ by
    obtain ⟨a, K, e, e'⟩ := this
    exact ⟨a, by rw [← e, ← Ideal.add_eq_sup, ← mul_add, e', Ideal.mul_top]⟩
  let s := (I.finite_factors hI).toFinset
  have : ∀ p ∈ s, J * ∏ q ∈ s, q.asIdeal < J * ∏ q ∈ s \ {p}, q.asIdeal := by
    intro p hps
    conv_rhs => rw [← mul_one (J * _)]
    rw [Finset.prod_eq_mul_prod_diff_singleton hps, ← mul_assoc,
      mul_right_comm _ p.asIdeal]
    refine mul_lt_mul_of_pos_left ?_ ?_
    · rw [Ideal.one_eq_top, lt_top_iff_ne_top]
      exact p.2.ne_top
    · rw [Ideal.zero_eq_bot, bot_lt_iff_ne_bot, ← Ideal.zero_eq_bot,
        mul_ne_zero_iff, Finset.prod_ne_zero_iff]
      exact ⟨hJ, fun x _ ↦ x.3⟩
  choose! a ha ha' using fun p hps ↦ SetLike.exists_of_lt (this p hps)
  obtain ⟨K, hK⟩ : J ∣ Ideal.span {∑ p ∈ s, a p} := by
    rw [Ideal.dvd_iff_le, Ideal.span_singleton_le_iff_mem]
    exact sum_mem fun p hp ↦ Ideal.mul_le_right (ha p hp)
  refine ⟨_, _, hK.symm, ?_⟩
  by_contra H
  obtain ⟨p, hp, h⟩ := Ideal.exists_le_maximal _ H
  let p' : HeightOneSpectrum R := ⟨p, hp.isPrime, fun e ↦ hI (by simp_all)⟩
  have hp's : p' ∈ s := by simpa [p', s, Ideal.dvd_iff_le] using le_sup_left.trans h
  have H₁ : J * K ≤ J * p := Ideal.mul_mono_right (le_sup_right.trans h)
  replace H₁ := hK.trans_le H₁ (Ideal.mem_span_singleton_self _)
  have H₂ : ∑ q ∈ s \ {p'}, a q ∈ J * p := by
    refine sum_mem fun q hq ↦ ?_
    rw [Finset.mem_sdiff, Finset.mem_singleton] at hq
    refine Ideal.mul_mono_right ?_ (ha q hq.1)
    exact Ideal.prod_le_inf.trans (Finset.inf_le (b := p') (by simpa [hp's] using Ne.symm hq.2))
  apply ha' _ hp's
  have := IsDedekindDomain.inf_prime_pow_eq_prod s (fun i ↦ i.asIdeal) (fun _ ↦ 1)
    (fun i _ ↦ i.prime) (fun i _ j _ e ↦ mt HeightOneSpectrum.ext e)
  simp only [pow_one] at this
  have inst : Nonempty {x // x ∈ s} := ⟨_, hp's⟩
  rw [← this, Finset.inf_eq_iInf, iInf_subtype', Ideal.mul_iInf, Ideal.mem_iInf]
  rintro ⟨q, hq⟩
  by_cases hqp : q = p'
  · subst hqp
    convert sub_mem H₁ H₂
    rw [Finset.sum_eq_add_sum_diff_singleton hp's, add_sub_cancel_right]
  · refine Ideal.mul_mono_right ?_ (ha p' hp's)
    exact Ideal.prod_le_inf.trans (Finset.inf_le (b := q) (by simpa [hq] using hqp))

/-- In a Dedekind domain, any ideal is spanned by two elements, where one of the element
could be any fixed non-zero element in the ideal. -/
lemma IsDedekindDomain.exists_eq_span_pair {I : Ideal R} {x : R} (hxI : x ∈ I) (hx : x ≠ 0) :
    ∃ y, I = .span {x, y} := by
  obtain ⟨y, rfl⟩ := exists_sup_span_eq (I.span_singleton_le_iff_mem.mpr hxI) (by simpa)
  simp_rw [← Ideal.span_union, Set.union_singleton, Set.pair_comm x]
  use y

lemma IsDedekindDomain.exists_add_spanSingleton_mul_eq
    {a b c : FractionalIdeal R⁰ K} (hac : a ≤ c) (ha : a ≠ 0) (hb : b ≠ 0) :
    ∃ x : K, a + FractionalIdeal.spanSingleton R⁰ x * b = c := by
  wlog hb' : b = 1
  · obtain ⟨x, e⟩ := this (a := b⁻¹ * a) (b := 1) (c := b⁻¹ * c) (by gcongr) (by simp [ha, hb])
      one_ne_zero rfl
    use x
    simpa [hb, ← mul_assoc, mul_add, mul_comm b (.spanSingleton _ _)] using congr(b * $e)
  subst hb'
  have H : Ideal.span {c.den.1} * a.num ≤ c.num * Ideal.span {a.den.1} := by
    rw [← FractionalIdeal.coeIdeal_le_coeIdeal K]
    simp only [FractionalIdeal.coeIdeal_mul, FractionalIdeal.coeIdeal_span_singleton, ←
      FractionalIdeal.den_mul_self_eq_num']
    ring_nf
    gcongr
  obtain ⟨x, hx⟩ := exists_sup_span_eq H
    (by simpa using FractionalIdeal.num_eq_zero_iff.not.mpr ha)
  refine ⟨algebraMap R K x / algebraMap R K (a.den.1 * c.den.1), ?_⟩
  refine mul_left_injective₀ (b := .spanSingleton _
    (algebraMap R K (a.den.1 * c.den.1))) ?_ ?_
  · simp [FractionalIdeal.spanSingleton_eq_zero_iff]
  · simp only [map_mul, mul_one, add_mul, FractionalIdeal.spanSingleton_mul_spanSingleton,
      isUnit_iff_ne_zero, ne_eq, mul_eq_zero, FaithfulSMul.algebraMap_eq_zero_iff,
      nonZeroDivisors.coe_ne_zero, or_self, not_false_eq_true, IsUnit.div_mul_cancel]
    rw [← FractionalIdeal.spanSingleton_mul_spanSingleton, ← mul_assoc, mul_comm a,
      FractionalIdeal.den_mul_self_eq_num', ← mul_assoc, mul_right_comm,
      mul_comm c, FractionalIdeal.den_mul_self_eq_num', mul_comm]
    simp_rw [← FractionalIdeal.coeIdeal_span_singleton, ← FractionalIdeal.coeIdeal_mul,
      ← hx, ← FractionalIdeal.coeIdeal_sup]

namespace FractionalIdeal

/-- `c.divMod b a` (i.e. `c / b mod a`) is an arbitrary `x` such that `c = bx + a`.
This is zero if the above is not possible, i.e. when `a = 0` or `b = 0` or `¬ a ≤ c`. -/
noncomputable
def divMod (c b a : FractionalIdeal R⁰ K) : K :=
  letI := Classical.propDecidable
  if h : a ≤ c ∧ a ≠ 0 ∧ b ≠ 0 then
    (IsDedekindDomain.exists_add_spanSingleton_mul_eq h.1 h.2.1 h.2.2).choose else 0


lemma divMod_spec
    {a b c : FractionalIdeal R⁰ K} (hac : a ≤ c) (ha : a ≠ 0) (hb : b ≠ 0) :
    a + spanSingleton R⁰ (c.divMod b a) * b = c := by
  rw [divMod, dif_pos ⟨hac, ha, hb⟩]
  exact (IsDedekindDomain.exists_add_spanSingleton_mul_eq hac ha hb).choose_spec

@[simp]
lemma divMod_zero_left {I J : FractionalIdeal R⁰ K} : I.divMod 0 J = 0 := by
  simp [divMod]

@[simp]
lemma divMod_zero_right {I J : FractionalIdeal R⁰ K} : I.divMod J 0 = 0 := by
  simp [divMod]

@[simp]
lemma zero_divMod {I J : FractionalIdeal R⁰ K} :
    (0 : FractionalIdeal R⁰ K).divMod I J = 0 := by
  simp [divMod, ← and_assoc]

lemma divMod_zero_of_not_le {a b c : FractionalIdeal R⁰ K} (hac : ¬ a ≤ c) :
    c.divMod b a = 0 := by
  simp [divMod, hac]

<<<<<<< HEAD
set_option maxHeartbeats 250000 in
=======
set_option maxHeartbeats 212000 in
>>>>>>> b29a2444
-- changed for new compiler
/-- Let `I J I' J'` be nonzero fractional ideals in a Dedekind domain with `J ≤ I` and `J' ≤ I'`.
If `I/J = I'/J'` in the group of fractional ideals (i.e. `I * J' = I' * J`),
then `I/J ≃ I'/J'` as quotient `R`-modules. -/
noncomputable
def quotientEquiv (I J I' J' : FractionalIdeal R⁰ K)
    (H : I * J' = I' * J) (h : J ≤ I) (h' : J' ≤ I') (hJ' : J' ≠ 0) (hI : I ≠ 0) :
    (I ⧸ J.coeToSubmodule.comap I.coeToSubmodule.subtype) ≃ₗ[R]
      I' ⧸ J'.coeToSubmodule.comap I'.coeToSubmodule.subtype := by
  haveI : J' ⊓ spanSingleton R⁰ (I'.divMod I J') * I = spanSingleton R⁰ (I'.divMod I J') * J := by
    have := FractionalIdeal.sup_mul_inf J' (spanSingleton R⁰ (I'.divMod I J') * I)
    rwa [FractionalIdeal.sup_eq_add, divMod_spec h' hJ' hI, mul_left_comm, mul_comm J' I, H,
      mul_comm I' J, ← mul_assoc, (mul_left_injective₀ _).eq_iff] at this
    rintro rfl
    exact hJ' (by simpa using h')
  refine .ofBijective (Submodule.mapQ _ _ (LinearMap.restrict
    (Algebra.lsmul R _ _ (I'.divMod I J')) ?_) ?_) ⟨?_, ?_⟩
  · intro x hx
    refine (divMod_spec h' hJ' hI).le ?_
    exact Submodule.mem_sup_right (mul_mem_mul (mem_spanSingleton_self _ _) hx)
  · rw [← Submodule.comap_comp, LinearMap.subtype_comp_restrict, LinearMap.domRestrict,
      Submodule.comap_comp]
    refine Submodule.comap_mono ?_
    intro x hx
    refine (Submodule.mem_inf.mp (this.ge ?_)).1
    simp only [Algebra.lsmul_coe, smul_eq_mul]
    exact mul_mem_mul (mem_spanSingleton_self _ _) hx
  · rw [← LinearMap.ker_eq_bot, Submodule.mapQ, Submodule.ker_liftQ,
      LinearMap.ker_comp, Submodule.ker_mkQ, ← Submodule.comap_comp,
      LinearMap.subtype_comp_restrict, ← le_bot_iff, Submodule.map_le_iff_le_comap,
      Submodule.comap_bot, Submodule.ker_mkQ, LinearMap.domRestrict,
      Submodule.comap_comp, ← Submodule.map_le_iff_le_comap,
      Submodule.map_comap_eq, Submodule.range_subtype]
    by_cases H' : I'.divMod I J' = 0
    · obtain rfl : J' = I' := by simpa [H'] using divMod_spec h' hJ' hI
      obtain rfl : I = J := mul_left_injective₀ hJ' (H.trans (mul_comm _ _))
      exact inf_le_left
    rw [← inv_mul_eq_iff_eq_mul₀ (by simpa [spanSingleton_eq_zero_iff] using H'), mul_inf₀
      (zero_le _), inv_mul_cancel_left₀ (by simpa [spanSingleton_eq_zero_iff] using H')] at this
    rw [← this, inf_comm, coe_inf]
    refine inf_le_inf ?_ le_rfl
    intro x hx
    rw [spanSingleton_inv]
    convert mul_mem_mul (mem_spanSingleton_self _ _) hx
    simp [H']
  · have H : Submodule.map (Algebra.lsmul R R K (I'.divMod I J')) ↑I =
        (spanSingleton R⁰ (I'.divMod I J') * I) := by
      ext x
      simp [Submodule.mem_span_singleton_mul]
    rw [← LinearMap.range_eq_top, Submodule.mapQ, Submodule.range_liftQ,
      LinearMap.range_comp, LinearMap.restrict, LinearMap.range_codRestrict,
      LinearMap.range_domRestrict, ← top_le_iff, H,
      ← LinearMap.range_eq_top.mpr (Submodule.mkQ_surjective _),
      ← Submodule.map_top, Submodule.map_le_iff_le_comap, Submodule.comap_map_eq, Submodule.ker_mkQ,
      ← Submodule.map_le_map_iff_of_injective I'.coeToSubmodule.injective_subtype,
      Submodule.map_top, Submodule.map_sup,
      Submodule.map_comap_eq, Submodule.map_comap_eq, Submodule.range_subtype, sup_comm,
      inf_eq_right.mpr, inf_eq_right.mpr]
    · exact le_trans (divMod_spec h' hJ' hI).ge (by simp)
    · exact le_trans (by simp) (divMod_spec h' hJ' hI).le
    · exact h'

end FractionalIdeal

end div

section primesOver

variable {S : Type*} [CommRing S] [Algebra S R] [Algebra.IsIntegral S R] [NoZeroSMulDivisors S R]

open IsDedekindDomain Ideal.IsDedekindDomain HeightOneSpectrum

/--
If `p` is a maximal ideal, then the lift of `p` in an extension is the product of the primes
over `p` to the power the ramification index.
-/
theorem Ideal.map_algebraMap_eq_finset_prod_pow {p : Ideal S} [p.IsMaximal] (hp : p ≠ 0) :
    map (algebraMap S R) p = ∏ P ∈ p.primesOver R, P ^ p.ramificationIdx (algebraMap S R) P := by
  classical
  have h : map (algebraMap S R) p ≠ 0 := map_ne_bot_of_ne_bot hp
  rw [← finprod_heightOneSpectrum_factorization (I := p.map (algebraMap S R)) h]
  let hF : Fintype {v : HeightOneSpectrum R | v.asIdeal ∣ map (algebraMap S R) p} :=
    (finite_factors h).fintype
  rw [finprod_eq_finset_prod_of_mulSupport_subset
    (s := {v | v.asIdeal ∣ p.map (algebraMap S R)}.toFinset), ← Finset.prod_set_coe,
    ← Finset.prod_set_coe]
  · let _ : Fintype {v : HeightOneSpectrum R // v.asIdeal ∣ map (algebraMap S R) p} := hF
    refine Fintype.prod_equiv (equivPrimesOver _ hp) _ _ fun ⟨v, _⟩ ↦ ?_
    simp [maxPowDividing_eq_pow_multiset_count _ h,
      ramificationIdx_eq_factors_count h v.isPrime v.ne_bot]
  · intro v hv
    simpa [maxPowDividing, Function.mem_mulSupport, IsPrime.ne_top _,
      Associates.count_ne_zero_iff_dvd h (irreducible v)] using hv

end primesOver<|MERGE_RESOLUTION|>--- conflicted
+++ resolved
@@ -716,11 +716,7 @@
     c.divMod b a = 0 := by
   simp [divMod, hac]
 
-<<<<<<< HEAD
-set_option maxHeartbeats 250000 in
-=======
 set_option maxHeartbeats 212000 in
->>>>>>> b29a2444
 -- changed for new compiler
 /-- Let `I J I' J'` be nonzero fractional ideals in a Dedekind domain with `J ≤ I` and `J' ≤ I'`.
 If `I/J = I'/J'` in the group of fractional ideals (i.e. `I * J' = I' * J`),
