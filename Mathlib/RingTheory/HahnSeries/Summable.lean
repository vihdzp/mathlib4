--- conflicted
+++ resolved
@@ -31,13 +31,8 @@
 ## Main results
 * `HahnSeries.isUnit_iff`: If `R` is a commutative domain, and `Γ` is a linearly ordered additive
   commutative group, then a Hahn series is a unit if and only if its leading term is a unit in `R`.
-<<<<<<< HEAD
   * `HahnSeries.SummableFamily.hsum_smul`: `smul` is compatible with `hsum`.
   * `HahnSeries.SummableFamily.hsum_mul`: `mul` is compatible with `hsum`.  That is, the product of
-=======
-* `HahnSeries.SummableFamily.hsum_smul`:   `smul` is compatible with `hsum`.
-* `HahnSeries.SummableFamily.hsum_mul`: `mul` is compatible with `hsum`.  That is, the product of
->>>>>>> c448abd1
   sums is equal to the sum of pointwise products.
   * `HahnSeries.SummableFamily.hsum_pi_family`: `PiFamily` is compatible with `hsum`.  That is, the
   product of sums is equal to the sum of pointwise products.
