/-
Copyright (c) 2021 Aaron Anderson. All rights reserved.
Released under Apache 2.0 license as described in the file LICENSE.
Authors: Aaron Anderson, Scott Carnahan
-/
import Mathlib.Algebra.Algebra.Subalgebra.Basic
import Mathlib.Data.Finset.MulAntidiagonal
import Mathlib.Data.Finset.SMulAntidiagonal
import Mathlib.GroupTheory.GroupAction.Ring
import Mathlib.RingTheory.HahnSeries.Addition

/-!
# Multiplicative properties of Hahn series
If `Γ` is ordered and `R` has zero, then `HahnSeries Γ R` consists of formal series over `Γ` with
coefficients in `R`, whose supports are partially well-ordered. With further structure on `R` and
`Γ`, we can add further structure on `HahnSeries Γ R`.  We prove some facts about multiplying
Hahn series.

## Main Definitions
  * `HahnModule` is a type alias for `HahnSeries`, which we use for defining scalar multiplication
  of `HahnSeries Γ R` on `HahnModule Γ' R V` for an `R`-module `V`, where `Γ'` admits an ordered
  cancellative vector addition operation from `Γ`.

## Main results
  * If `R` is a (commutative) (semi-)ring, then so is `HahnSeries Γ R`.
  * If `V` is an `R`-module, then `HahnModule Γ' R V` is a `HahnSeries Γ R`-module.

## TODO

  * Scalar tower instances

## References
- [J. van der Hoeven, *Operators on Generalized Power Series*][van_der_hoeven]
-/

open Finset Function Pointwise

noncomputable section

variable {Γ Γ' R S V : Type*}

namespace HahnSeries

variable [Zero Γ] [PartialOrder Γ]

instance [Zero R] [One R] : One (HahnSeries Γ R) :=
  ⟨single 0 1⟩

open Classical in
@[simp]
theorem one_coeff [Zero R] [One R] {a : Γ} :
    (1 : HahnSeries Γ R).coeff a = if a = 0 then 1 else 0 :=
  single_coeff

@[simp]
theorem single_zero_one [Zero R] [One R] : single (0 : Γ) (1 : R) = 1 :=
  rfl

@[simp]
theorem support_one [MulZeroOneClass R] [Nontrivial R] : support (1 : HahnSeries Γ R) = {0} :=
  support_single_of_ne one_ne_zero

@[simp]
theorem orderTop_one [MulZeroOneClass R] [Nontrivial R] : orderTop (1 : HahnSeries Γ R) = 0 := by
  rw [← single_zero_one, orderTop_single one_ne_zero, WithTop.coe_eq_zero]

@[simp]
theorem order_one [MulZeroOneClass R] : order (1 : HahnSeries Γ R) = 0 := by
  cases subsingleton_or_nontrivial R
  · rw [Subsingleton.elim (1 : HahnSeries Γ R) 0, order_zero]
  · exact order_single one_ne_zero

@[simp]
theorem leadingCoeff_one [MulZeroOneClass R] : (1 : HahnSeries Γ R).leadingCoeff = 1 := by
  simp [leadingCoeff_eq]

@[simp]
protected lemma map_one [MonoidWithZero R] [MonoidWithZero S] (f : R →*₀ S) :
    (1 : HahnSeries Γ R).map f = (1 : HahnSeries Γ S) := by
  ext g
  by_cases h : g = 0 <;> simp [h]

end HahnSeries

/-- We introduce a type alias for `HahnSeries` in order to work with scalar multiplication by
series. If we wrote a `SMul (HahnSeries Γ R) (HahnSeries Γ V)` instance, then when
`V = HahnSeries Γ R`, we would have two different actions of `HahnSeries Γ R` on `HahnSeries Γ V`.
See `Mathlib.Algebra.Polynomial.Module` for more discussion on this problem. -/
@[nolint unusedArguments]
def HahnModule (Γ R V : Type*) [PartialOrder Γ] [Zero V] [SMul R V] :=
  HahnSeries Γ V

namespace HahnModule

section

variable [PartialOrder Γ] [Zero V] [SMul R V]

/-- The casting function to the type synonym. -/
def of (R : Type*) [SMul R V] : HahnSeries Γ V ≃ HahnModule Γ R V :=
  Equiv.refl _

/-- Recursion principle to reduce a result about the synonym to the original type. -/
@[elab_as_elim]
def rec {motive : HahnModule Γ R V → Sort*} (h : ∀ x : HahnSeries Γ V, motive (of R x)) :
    ∀ x, motive x :=
  fun x => h <| (of R).symm x

@[ext]
theorem ext (x y : HahnModule Γ R V) (h : ((of R).symm x).coeff = ((of R).symm y).coeff) : x = y :=
  (of R).symm.injective <| HahnSeries.coeff_inj.1 h

end

section SMul

variable [PartialOrder Γ] [AddCommMonoid V] [SMul R V]

instance instAddCommMonoid : AddCommMonoid (HahnModule Γ R V) :=
  inferInstanceAs <| AddCommMonoid (HahnSeries Γ V)
instance instBaseSMul {V} [Monoid R] [AddMonoid V] [DistribMulAction R V] :
    SMul R (HahnModule Γ R V) :=
  inferInstanceAs <| SMul R (HahnSeries Γ V)

@[simp] theorem of_zero : of R (0 : HahnSeries Γ V) = 0 := rfl
@[simp] theorem of_add (x y : HahnSeries Γ V) : of R (x + y) = of R x + of R y := rfl

@[simp] theorem of_symm_zero : (of R).symm (0 : HahnModule Γ R V) = 0 := rfl
@[simp] theorem of_symm_add (x y : HahnModule Γ R V) :
  (of R).symm (x + y) = (of R).symm x + (of R).symm y := rfl

variable [PartialOrder Γ'] [VAdd Γ Γ'] [IsOrderedCancelVAdd Γ Γ']

instance instSMul [Zero R] : SMul (HahnSeries Γ R) (HahnModule Γ' R V) where
  smul x y := (of R) {
    coeff := fun a =>
      ∑ ij ∈ VAddAntidiagonal x.isPWO_support ((of R).symm y).isPWO_support a,
        x.coeff ij.fst • ((of R).symm y).coeff ij.snd
    isPWO_support' :=
        haveI h :
          { a : Γ' |
              (∑ ij ∈ VAddAntidiagonal x.isPWO_support ((of R).symm y).isPWO_support a,
                  x.coeff ij.fst • ((of R).symm y).coeff ij.snd) ≠ 0 } ⊆
            { a : Γ' | (VAddAntidiagonal x.isPWO_support
              ((of R).symm y).isPWO_support a).Nonempty } := by
          intro a ha
          contrapose! ha
          simp [not_nonempty_iff_eq_empty.1 ha]
        isPWO_support_vaddAntidiagonal.mono h }

theorem smul_coeff [Zero R] (x : HahnSeries Γ R) (y : HahnModule Γ' R V) (a : Γ') :
    ((of R).symm <| x • y).coeff a =
      ∑ ij ∈ VAddAntidiagonal x.isPWO_support ((of R).symm y).isPWO_support a,
        x.coeff ij.fst • ((of R).symm y).coeff ij.snd :=
  rfl

end SMul

section SMulZeroClass

variable [PartialOrder Γ] [PartialOrder Γ'] [VAdd Γ Γ'] [IsOrderedCancelVAdd Γ Γ']
  [AddCommMonoid V]

instance instBaseSMulZeroClass [SMulZeroClass R V] :
    SMulZeroClass R (HahnModule Γ R V) :=
  inferInstanceAs <| SMulZeroClass R (HahnSeries Γ V)

@[simp] theorem of_smul [SMulZeroClass R V] (r : R) (x : HahnSeries Γ V) :
  (of R) (r • x) = r • (of R) x := rfl
@[simp] theorem of_symm_smul [SMulZeroClass R V] (r : R) (x : HahnModule Γ R V) :
  (of R).symm (r • x) = r • (of R).symm x := rfl

variable [Zero R]

instance instSMulZeroClass [SMulZeroClass R V] :
    SMulZeroClass (HahnSeries Γ R) (HahnModule Γ' R V) where
  smul_zero x := by
    ext
    simp [smul_coeff]

theorem smul_coeff_right [SMulZeroClass R V] {x : HahnSeries Γ R} {y : HahnModule Γ' R V} {a : Γ'}
    {s : Set Γ'} (hs : s.IsPWO) (hys : ((of R).symm y).support ⊆ s) :
    ((of R).symm <| x • y).coeff a =
      ∑ ij ∈ VAddAntidiagonal x.isPWO_support hs a,
        x.coeff ij.fst • ((of R).symm y).coeff ij.snd := by
  classical
  rw [smul_coeff]
  apply sum_subset_zero_on_sdiff (vaddAntidiagonal_mono_right hys) _ fun _ _ => rfl
  intro b hb
  simp only [not_and, mem_sdiff, mem_vaddAntidiagonal, HahnSeries.mem_support, not_imp_not] at hb
  rw [hb.2 hb.1.1 hb.1.2.2, smul_zero]

theorem smul_coeff_left [SMulWithZero R V] {x : HahnSeries Γ R}
    {y : HahnModule Γ' R V} {a : Γ'} {s : Set Γ}
    (hs : s.IsPWO) (hxs : x.support ⊆ s) :
    ((of R).symm <| x • y).coeff a =
      ∑ ij ∈ VAddAntidiagonal hs ((of R).symm y).isPWO_support a,
        x.coeff ij.fst • ((of R).symm y).coeff ij.snd := by
  classical
  rw [smul_coeff]
  apply sum_subset_zero_on_sdiff (vaddAntidiagonal_mono_left hxs) _ fun _ _ => rfl
  intro b hb
  simp only [not_and', mem_sdiff, mem_vaddAntidiagonal, HahnSeries.mem_support, not_ne_iff] at hb
  rw [hb.2 ⟨hb.1.2.1, hb.1.2.2⟩, zero_smul]

end SMulZeroClass

section DistribSMul

variable [PartialOrder Γ] [PartialOrder Γ'] [VAdd Γ Γ'] [IsOrderedCancelVAdd Γ Γ'] [AddCommMonoid V]

theorem smul_add [Zero R] [DistribSMul R V] (x : HahnSeries Γ R) (y z : HahnModule Γ' R V) :
    x • (y + z) = x • y + x • z := by
  ext k
  have hwf := ((of R).symm y).isPWO_support.union ((of R).symm z).isPWO_support
  rw [smul_coeff_right hwf, of_symm_add]
  · simp_all only [HahnSeries.add_coeff', Pi.add_apply, smul_add, of_symm_add]
    rw [smul_coeff_right hwf Set.subset_union_right,
      smul_coeff_right hwf Set.subset_union_left]
    simp_all [sum_add_distrib]
  · intro b
    simp_all only [Set.isPWO_union, HahnSeries.isPWO_support, and_self, of_symm_add,
      HahnSeries.add_coeff', Pi.add_apply, ne_eq, Set.mem_union, HahnSeries.mem_support]
    contrapose!
    intro h
    rw [h.1, h.2, add_zero]

instance instDistribSMul [MonoidWithZero R] [DistribSMul R V] : DistribSMul (HahnSeries Γ R)
    (HahnModule Γ' R V) where
  smul_add := smul_add

theorem add_smul [AddCommMonoid R] [SMulWithZero R V] {x y : HahnSeries Γ R}
    {z : HahnModule Γ' R V} (h : ∀ (r s : R) (u : V), (r + s) • u = r • u + s • u) :
    (x + y) • z = x • z + y • z := by
  ext a
  have hwf := x.isPWO_support.union y.isPWO_support
  rw [smul_coeff_left hwf, HahnSeries.add_coeff', of_symm_add]
  · simp_all only [Pi.add_apply, HahnSeries.add_coeff']
    rw [smul_coeff_left hwf Set.subset_union_right,
      smul_coeff_left hwf Set.subset_union_left]
    simp only [HahnSeries.add_coeff, h, sum_add_distrib]
  · intro b
    simp_all only [Set.isPWO_union, HahnSeries.isPWO_support, and_self, HahnSeries.mem_support,
      HahnSeries.add_coeff, ne_eq, Set.mem_union, Set.mem_setOf_eq, mem_support]
    contrapose!
    intro h
    rw [h.1, h.2, add_zero]

theorem single_smul_coeff_add [MulZeroClass R] [SMulWithZero R V] {r : R} {x : HahnModule Γ' R V}
    {a : Γ'} {b : Γ} :
    ((of R).symm (HahnSeries.single b r • x)).coeff (b +ᵥ a) = r • ((of R).symm x).coeff a := by
  by_cases hr : r = 0
  · simp_all only [map_zero, zero_smul, smul_coeff, HahnSeries.support_zero, HahnSeries.zero_coeff,
    sum_const_zero]
  simp only [hr, smul_coeff, smul_coeff, HahnSeries.support_single_of_ne, ne_eq, not_false_iff,
    smul_eq_mul]
  by_cases hx : ((of R).symm x).coeff a = 0
  · simp only [hx, smul_zero]
    rw [sum_congr _ fun _ _ => rfl, sum_empty]
    ext ⟨a1, a2⟩
    simp only [not_mem_empty, not_and, Set.mem_singleton_iff, Classical.not_not,
      mem_vaddAntidiagonal, Set.mem_setOf_eq, iff_false]
    rintro rfl h2 h1
    rw [IsCancelVAdd.left_cancel a1 a2 a h1] at h2
    exact h2 hx
  trans ∑ ij ∈ {(b, a)},
    (HahnSeries.single b r).coeff ij.fst • ((of R).symm x).coeff ij.snd
  · apply sum_congr _ fun _ _ => rfl
    ext ⟨a1, a2⟩
    simp only [Set.mem_singleton_iff, Prod.mk.inj_iff, mem_vaddAntidiagonal, mem_singleton,
      Set.mem_setOf_eq]
    constructor
    · rintro ⟨rfl, _, h1⟩
      exact ⟨rfl, IsCancelVAdd.left_cancel a1 a2 a h1⟩
    · rintro ⟨rfl, rfl⟩
      exact ⟨rfl, by exact hx, rfl⟩
  · simp

theorem single_zero_smul_coeff {Γ} [OrderedAddCommMonoid Γ] [AddAction Γ Γ']
    [IsOrderedCancelVAdd Γ Γ'] [MulZeroClass R] [SMulWithZero R V] {r : R}
    {x : HahnModule Γ' R V} {a : Γ'} :
    ((of R).symm ((HahnSeries.single 0 r : HahnSeries Γ R) • x)).coeff a =
    r • ((of R).symm x).coeff a := by
  nth_rw 1 [← zero_vadd Γ a]
  exact single_smul_coeff_add

@[simp]
theorem single_zero_smul_eq_smul (Γ) [OrderedAddCommMonoid Γ] [AddAction Γ Γ']
    [IsOrderedCancelVAdd Γ Γ'] [MulZeroClass R] [SMulWithZero R V] {r : R}
    {x : HahnModule Γ' R V} :
    (HahnSeries.single (0 : Γ) r) • x = r • x := by
  ext
  exact single_zero_smul_coeff

@[simp]
theorem zero_smul' [Zero R] [SMulWithZero R V] {x : HahnModule Γ' R V} :
    (0 : HahnSeries Γ R) • x = 0 := by
  ext
  simp [smul_coeff]

@[simp]
theorem one_smul' {Γ} [OrderedAddCommMonoid Γ] [AddAction Γ Γ'] [IsOrderedCancelVAdd Γ Γ']
    [MonoidWithZero R] [MulActionWithZero R V] {x : HahnModule Γ' R V} :
    (1 : HahnSeries Γ R) • x = x := by
  ext g
  exact single_zero_smul_coeff.trans (one_smul R (x.coeff g))

theorem support_smul_subset_vadd_support' [MulZeroClass R] [SMulWithZero R V] {x : HahnSeries Γ R}
    {y : HahnModule Γ' R V} :
    ((of R).symm (x • y)).support ⊆ x.support +ᵥ ((of R).symm y).support := by
  apply Set.Subset.trans (fun x hx => _) support_vaddAntidiagonal_subset_vadd
  · exact x.isPWO_support
  · exact y.isPWO_support
  intro x hx
  contrapose! hx
  simp only [Set.mem_setOf_eq, not_nonempty_iff_eq_empty] at hx
  simp [hx, smul_coeff]

theorem support_smul_subset_vadd_support [MulZeroClass R] [SMulWithZero R V] {x : HahnSeries Γ R}
    {y : HahnModule Γ' R V} :
    ((of R).symm (x • y)).support ⊆ x.support +ᵥ ((of R).symm y).support := by
  have h : x.support +ᵥ ((of R).symm y).support =
      x.support +ᵥ ((of R).symm y).support := by
    exact rfl
  rw [h]
  exact support_smul_subset_vadd_support'

theorem smul_coeff_order_add_order {Γ} [LinearOrderedCancelAddCommMonoid Γ] [Zero R]
    [SMulWithZero R V] (x : HahnSeries Γ R) (y : HahnModule Γ R V) :
    ((of R).symm (x • y)).coeff (x.order + ((of R).symm y).order) =
    x.leadingCoeff • ((of R).symm y).leadingCoeff := by
  by_cases hx : x = (0 : HahnSeries Γ R); · simp [HahnSeries.zero_coeff, hx]
  by_cases hy : (of R).symm y = 0; · simp [hy, smul_coeff]
  rw [HahnSeries.order_of_ne hx, HahnSeries.order_of_ne hy, smul_coeff,
    HahnSeries.leadingCoeff_of_ne hx, HahnSeries.leadingCoeff_of_ne hy]
  erw [Finset.vaddAntidiagonal_min_vadd_min, Finset.sum_singleton]

end DistribSMul

end HahnModule

variable [OrderedCancelAddCommMonoid Γ]

namespace HahnSeries

instance [NonUnitalNonAssocSemiring R] : Mul (HahnSeries Γ R) where
  mul x y := (HahnModule.of R).symm (x • HahnModule.of R y)

theorem of_symm_smul_of_eq_mul [NonUnitalNonAssocSemiring R] {x y : HahnSeries Γ R} :
    (HahnModule.of R).symm (x • HahnModule.of R y) = x * y := rfl

theorem mul_coeff [NonUnitalNonAssocSemiring R] {x y : HahnSeries Γ R} {a : Γ} :
    (x * y).coeff a =
      ∑ ij ∈ addAntidiagonal x.isPWO_support y.isPWO_support a, x.coeff ij.fst * y.coeff ij.snd :=
  rfl

protected lemma map_mul [NonUnitalNonAssocSemiring R] [NonUnitalNonAssocSemiring S] (f : R →ₙ+* S)
    {x y : HahnSeries Γ R} : (x * y).map f = (x.map f : HahnSeries Γ S) * (y.map f) := by
  ext
  simp only [map_coeff, mul_coeff, ZeroHom.coe_coe, map_sum, map_mul]
  refine Eq.symm (sum_subset (fun gh hgh => ?_) (fun gh hgh hz => ?_))
  · simp_all only [mem_addAntidiagonal, mem_support, map_coeff, ZeroHom.coe_coe, ne_eq, and_true]
    exact ⟨fun h => hgh.1 (map_zero f ▸ congrArg f h), fun h => hgh.2.1 (map_zero f ▸ congrArg f h)⟩
  · simp_all only [mem_addAntidiagonal, mem_support, ne_eq, map_coeff, ZeroHom.coe_coe, and_true,
      not_and, not_not]
    by_cases h : f (x.coeff gh.1) = 0
    · exact mul_eq_zero_of_left h (f (y.coeff gh.2))
    · exact mul_eq_zero_of_right (f (x.coeff gh.1)) (hz h)

theorem mul_coeff_left' [NonUnitalNonAssocSemiring R] {x y : HahnSeries Γ R} {a : Γ} {s : Set Γ}
    (hs : s.IsPWO) (hxs : x.support ⊆ s) :
    (x * y).coeff a =
      ∑ ij ∈ addAntidiagonal hs y.isPWO_support a, x.coeff ij.fst * y.coeff ij.snd :=
  HahnModule.smul_coeff_left hs hxs

theorem mul_coeff_right' [NonUnitalNonAssocSemiring R] {x y : HahnSeries Γ R} {a : Γ} {s : Set Γ}
    (hs : s.IsPWO) (hys : y.support ⊆ s) :
    (x * y).coeff a =
      ∑ ij ∈ addAntidiagonal x.isPWO_support hs a, x.coeff ij.fst * y.coeff ij.snd :=
  HahnModule.smul_coeff_right hs hys

instance [NonUnitalNonAssocSemiring R] : Distrib (HahnSeries Γ R) :=
  { inferInstanceAs (Mul (HahnSeries Γ R)),
    inferInstanceAs (Add (HahnSeries Γ R)) with
    left_distrib := fun x y z => by
      simp only [← of_symm_smul_of_eq_mul]
      exact HahnModule.smul_add x y z
    right_distrib := fun x y z => by
      simp only [← of_symm_smul_of_eq_mul]
      refine HahnModule.add_smul ?_
      simp only [smul_eq_mul]
      exact add_mul }

theorem single_mul_coeff_add [NonUnitalNonAssocSemiring R] {r : R} {x : HahnSeries Γ R} {a : Γ}
    {b : Γ} : (single b r * x).coeff (a + b) = r * x.coeff a := by
  rw [← of_symm_smul_of_eq_mul, add_comm, ← vadd_eq_add]
  exact HahnModule.single_smul_coeff_add

theorem mul_single_coeff_add [NonUnitalNonAssocSemiring R] {r : R} {x : HahnSeries Γ R} {a : Γ}
    {b : Γ} : (x * single b r).coeff (a + b) = x.coeff a * r := by
  by_cases hr : r = 0
  · simp [hr, mul_coeff]
  simp only [hr, smul_coeff, mul_coeff, support_single_of_ne, Ne, not_false_iff, smul_eq_mul]
  by_cases hx : x.coeff a = 0
  · simp only [hx, zero_mul]
    rw [sum_congr _ fun _ _ => rfl, sum_empty]
    ext ⟨a1, a2⟩
    simp only [not_mem_empty, not_and, Set.mem_singleton_iff, Classical.not_not,
      mem_addAntidiagonal, Set.mem_setOf_eq, iff_false]
    rintro h2 rfl h1
    rw [← add_right_cancel h1] at hx
    exact h2 hx
  trans ∑ ij ∈ {(a, b)}, x.coeff ij.fst * (single b r).coeff ij.snd
  · apply sum_congr _ fun _ _ => rfl
    ext ⟨a1, a2⟩
    simp only [Set.mem_singleton_iff, Prod.mk.inj_iff, mem_addAntidiagonal, mem_singleton,
      Set.mem_setOf_eq]
    constructor
    · rintro ⟨_, rfl, h1⟩
      exact ⟨add_right_cancel h1, rfl⟩
    · rintro ⟨rfl, rfl⟩
      simp [hx]
  · simp

@[simp]
theorem mul_single_zero_coeff [NonUnitalNonAssocSemiring R] {r : R} {x : HahnSeries Γ R} {a : Γ} :
    (x * single 0 r).coeff a = x.coeff a * r := by rw [← add_zero a, mul_single_coeff_add, add_zero]

theorem single_zero_mul_coeff [NonUnitalNonAssocSemiring R] {r : R} {x : HahnSeries Γ R} {a : Γ} :
    ((single 0 r : HahnSeries Γ R) * x).coeff a = r * x.coeff a := by
  rw [← add_zero a, single_mul_coeff_add, add_zero]

@[simp]
theorem single_zero_mul_eq_smul [Semiring R] {r : R} {x : HahnSeries Γ R} :
    single 0 r * x = r • x := by
  ext
  exact single_zero_mul_coeff

theorem support_mul_subset_add_support [NonUnitalNonAssocSemiring R] {x y : HahnSeries Γ R} :
    support (x * y) ⊆ support x + support y := by
  rw [← of_symm_smul_of_eq_mul, ← vadd_eq_add]
  exact HahnModule.support_smul_subset_vadd_support

theorem mul_coeff_order_add_order {Γ} [LinearOrderedCancelAddCommMonoid Γ]
    [NonUnitalNonAssocSemiring R] (x y : HahnSeries Γ R) :
    (x * y).coeff (x.order + y.order) = x.leadingCoeff * y.leadingCoeff := by
  simp only [← of_symm_smul_of_eq_mul]
  exact HahnModule.smul_coeff_order_add_order x y

private theorem mul_assoc' [NonUnitalSemiring R] (x y z : HahnSeries Γ R) :
    x * y * z = x * (y * z) := by
  ext b
  rw [mul_coeff_left' (x.isPWO_support.add y.isPWO_support) support_mul_subset_add_support,
    mul_coeff_right' (y.isPWO_support.add z.isPWO_support) support_mul_subset_add_support]
  simp only [mul_coeff, add_coeff, sum_mul, mul_sum, sum_sigma']
  apply Finset.sum_nbij' (fun ⟨⟨_i, j⟩, ⟨k, l⟩⟩ ↦ ⟨(k, l + j), (l, j)⟩)
    (fun ⟨⟨i, _j⟩, ⟨k, l⟩⟩ ↦ ⟨(i + k, l), (i, k)⟩) <;>
    aesop (add safe Set.add_mem_add) (add simp [add_assoc, mul_assoc])

instance [NonUnitalNonAssocSemiring R] : NonUnitalNonAssocSemiring (HahnSeries Γ R) :=
  { inferInstanceAs (AddCommMonoid (HahnSeries Γ R)),
    inferInstanceAs (Distrib (HahnSeries Γ R)) with
    zero_mul := fun _ => by
      ext
      simp [mul_coeff]
    mul_zero := fun _ => by
      ext
      simp [mul_coeff] }

instance [NonUnitalSemiring R] : NonUnitalSemiring (HahnSeries Γ R) :=
  { inferInstanceAs (NonUnitalNonAssocSemiring (HahnSeries Γ R)) with
    mul_assoc := mul_assoc' }

instance [NonAssocSemiring R] : NonAssocSemiring (HahnSeries Γ R) :=
  { AddMonoidWithOne.unary,
    inferInstanceAs (NonUnitalNonAssocSemiring (HahnSeries Γ R)) with
    one_mul := fun x => by
      ext
      exact single_zero_mul_coeff.trans (one_mul _)
    mul_one := fun x => by
      ext
      exact mul_single_zero_coeff.trans (mul_one _) }

instance [Semiring R] : Semiring (HahnSeries Γ R) :=
  { inferInstanceAs (NonAssocSemiring (HahnSeries Γ R)),
    inferInstanceAs (NonUnitalSemiring (HahnSeries Γ R)) with }

instance [NonUnitalCommSemiring R] : NonUnitalCommSemiring (HahnSeries Γ R) where
  __ : NonUnitalSemiring (HahnSeries Γ R) := inferInstance
  mul_comm x y := by
    ext
    simp_rw [mul_coeff, mul_comm]
    exact Finset.sum_equiv (Equiv.prodComm _ _) (fun _ ↦ swap_mem_addAntidiagonal.symm) <| by simp

instance [CommSemiring R] : CommSemiring (HahnSeries Γ R) :=
  { inferInstanceAs (NonUnitalCommSemiring (HahnSeries Γ R)),
    inferInstanceAs (Semiring (HahnSeries Γ R)) with }

instance [NonUnitalNonAssocRing R] : NonUnitalNonAssocRing (HahnSeries Γ R) :=
  { inferInstanceAs (NonUnitalNonAssocSemiring (HahnSeries Γ R)),
    inferInstanceAs (AddGroup (HahnSeries Γ R)) with }

instance [NonUnitalRing R] : NonUnitalRing (HahnSeries Γ R) :=
  { inferInstanceAs (NonUnitalNonAssocRing (HahnSeries Γ R)),
    inferInstanceAs (NonUnitalSemiring (HahnSeries Γ R)) with }

instance [NonAssocRing R] : NonAssocRing (HahnSeries Γ R) :=
  { inferInstanceAs (NonUnitalNonAssocRing (HahnSeries Γ R)),
    inferInstanceAs (NonAssocSemiring (HahnSeries Γ R)) with }

instance [Ring R] : Ring (HahnSeries Γ R) :=
  { inferInstanceAs (Semiring (HahnSeries Γ R)),
    inferInstanceAs (AddCommGroup (HahnSeries Γ R)) with }

instance [NonUnitalCommRing R] : NonUnitalCommRing (HahnSeries Γ R) :=
  { inferInstanceAs (NonUnitalCommSemiring (HahnSeries Γ R)),
    inferInstanceAs (NonUnitalRing (HahnSeries Γ R)) with }

instance [CommRing R] : CommRing (HahnSeries Γ R) :=
  { inferInstanceAs (CommSemiring (HahnSeries Γ R)),
    inferInstanceAs (Ring (HahnSeries Γ R)) with }

end HahnSeries

namespace HahnModule

variable [PartialOrder Γ'] [AddAction Γ Γ'] [IsOrderedCancelVAdd Γ Γ'] [AddCommMonoid V]

private theorem mul_smul' [Semiring R] [Module R V] (x y : HahnSeries Γ R)
    (z : HahnModule Γ' R V) : (x * y) • z = x • (y • z) := by
  ext b
  rw [smul_coeff_left (x.isPWO_support.add y.isPWO_support)
    HahnSeries.support_mul_subset_add_support, smul_coeff_right
    (y.isPWO_support.vadd ((of R).symm z).isPWO_support) support_smul_subset_vadd_support]
  simp only [HahnSeries.mul_coeff, smul_coeff, HahnSeries.add_coeff, sum_smul, smul_sum, sum_sigma']
  apply Finset.sum_nbij' (fun ⟨⟨_i, j⟩, ⟨k, l⟩⟩ ↦ ⟨(k, l +ᵥ j), (l, j)⟩)
    (fun ⟨⟨i, _j⟩, ⟨k, l⟩⟩ ↦ ⟨(i + k, l), (i, k)⟩) <;>
    aesop (add safe [Set.vadd_mem_vadd, Set.add_mem_add]) (add simp [add_vadd, mul_smul])

instance instBaseModule [Semiring R] [Module R V] : Module R (HahnModule Γ' R V) :=
  inferInstanceAs <| Module R (HahnSeries Γ' V)

instance instModule [Semiring R] [Module R V] : Module (HahnSeries Γ R)
    (HahnModule Γ' R V) := {
  inferInstanceAs (DistribSMul (HahnSeries Γ R) (HahnModule Γ' R V)) with
  mul_smul := mul_smul'
  one_smul := fun _ => one_smul'
  add_smul := fun _ _ _ => add_smul Module.add_smul
  zero_smul := fun _ => zero_smul' }

instance instNoZeroSMulDivisors {Γ} [LinearOrderedCancelAddCommMonoid Γ] [Zero R]
    [SMulWithZero R V] [NoZeroSMulDivisors R V] :
    NoZeroSMulDivisors (HahnSeries Γ R) (HahnModule Γ R V) where
  eq_zero_or_eq_zero_of_smul_eq_zero {x y} hxy := by
    contrapose! hxy
    simp only [ne_eq]
<<<<<<< HEAD
    rw [HahnModule.ext_iff, Function.funext_iff, not_forall]
=======
    rw [HahnModule.ext_iff, funext_iff, not_forall]
>>>>>>> d0df76bd
    refine ⟨x.order + ((of R).symm y).order, ?_⟩
    rw [smul_coeff_order_add_order x y, of_symm_zero, HahnSeries.zero_coeff, smul_eq_zero, not_or]
    constructor
    · exact HahnSeries.leadingCoeff_ne_iff.mpr hxy.1
    · exact HahnSeries.leadingCoeff_ne_iff.mpr hxy.2

end HahnModule

namespace HahnSeries

instance {Γ} [LinearOrderedCancelAddCommMonoid Γ] [NonUnitalNonAssocSemiring R] [NoZeroDivisors R] :
    NoZeroDivisors (HahnSeries Γ R) where
    eq_zero_or_eq_zero_of_mul_eq_zero {x y} xy := by
      haveI : NoZeroSMulDivisors (HahnSeries Γ R) (HahnSeries Γ R) :=
        HahnModule.instNoZeroSMulDivisors
      exact eq_zero_or_eq_zero_of_smul_eq_zero xy

instance {Γ} [LinearOrderedCancelAddCommMonoid Γ] [Ring R] [IsDomain R] :
    IsDomain (HahnSeries Γ R) :=
  NoZeroDivisors.to_isDomain _

theorem orderTop_add_orderTop_le_orderTop_mul {Γ} [LinearOrderedCancelAddCommMonoid Γ]
    [NonUnitalNonAssocSemiring R] {x y : HahnSeries Γ R} :
    x.orderTop + y.orderTop ≤ (x * y).orderTop := by
  by_cases hx : x = 0; · simp [hx]
  by_cases hy : y = 0; · simp [hy]
  by_cases hxy : x * y = 0
  · simp [hxy]
  rw [orderTop_of_ne hx, orderTop_of_ne hy, orderTop_of_ne hxy, ← WithTop.coe_add,
    WithTop.coe_le_coe, ← Set.IsWF.min_add]
  exact Set.IsWF.min_le_min_of_subset support_mul_subset_add_support

@[simp]
theorem order_mul {Γ} [LinearOrderedCancelAddCommMonoid Γ] [NonUnitalNonAssocSemiring R]
    [NoZeroDivisors R] {x y : HahnSeries Γ R} (hx : x ≠ 0) (hy : y ≠ 0) :
    (x * y).order = x.order + y.order := by
  apply le_antisymm
  · apply order_le_of_coeff_ne_zero
    rw [mul_coeff_order_add_order x y]
    exact mul_ne_zero (leadingCoeff_ne_iff.mpr hx) (leadingCoeff_ne_iff.mpr hy)
  · rw [order_of_ne hx, order_of_ne hy, order_of_ne (mul_ne_zero hx hy), ← Set.IsWF.min_add]
    exact Set.IsWF.min_le_min_of_subset support_mul_subset_add_support

@[simp]
theorem order_pow {Γ} [LinearOrderedCancelAddCommMonoid Γ] [Semiring R] [NoZeroDivisors R]
    (x : HahnSeries Γ R) (n : ℕ) : (x ^ n).order = n • x.order := by
  induction' n with h IH
  · simp
  rcases eq_or_ne x 0 with (rfl | hx)
  · simp
  rw [pow_succ, order_mul (pow_ne_zero _ hx) hx, succ_nsmul, IH]

section NonUnitalNonAssocSemiring

variable [NonUnitalNonAssocSemiring R]

@[simp]
theorem single_mul_single {a b : Γ} {r s : R} :
    single a r * single b s = single (a + b) (r * s) := by
  ext x
  by_cases h : x = a + b
  · rw [h, mul_single_coeff_add]
    simp
  · rw [single_coeff_of_ne h, mul_coeff, sum_eq_zero]
    simp_rw [mem_addAntidiagonal]
    rintro ⟨y, z⟩ ⟨hy, hz, rfl⟩
    rw [eq_of_mem_support_single hy, eq_of_mem_support_single hz] at h
    exact (h rfl).elim

end NonUnitalNonAssocSemiring

section Semiring

variable [Semiring R]

@[simp]
theorem single_pow (a : Γ) (n : ℕ) (r : R) : single a r ^ n = single (n • a) (r ^ n) := by
  induction' n with n IH
  · ext; simp only [pow_zero, one_coeff, zero_smul, single_coeff]
  · rw [pow_succ, pow_succ, IH, single_mul_single, succ_nsmul]

end Semiring

section NonAssocSemiring

variable [NonAssocSemiring R]

/-- `C a` is the constant Hahn Series `a`. `C` is provided as a ring homomorphism. -/
@[simps]
def C : R →+* HahnSeries Γ R where
  toFun := single 0
  map_zero' := single_eq_zero
  map_one' := rfl
  map_add' x y := by
    ext a
    by_cases h : a = 0 <;> simp [h]
  map_mul' x y := by rw [single_mul_single, zero_add]

theorem C_zero : C (0 : R) = (0 : HahnSeries Γ R) :=
  C.map_zero

theorem C_one : C (1 : R) = (1 : HahnSeries Γ R) :=
  C.map_one

theorem map_C [NonAssocSemiring S] (a : R) (f : R →+* S) :
    ((C a).map f : HahnSeries Γ S) = C (f a) := by
  ext g
  by_cases h : g = 0 <;> simp [h]

theorem C_injective : Function.Injective (C : R → HahnSeries Γ R) := by
  intro r s rs
  rw [HahnSeries.ext_iff, funext_iff] at rs
  have h := rs 0
  rwa [C_apply, single_coeff_same, C_apply, single_coeff_same] at h

theorem C_ne_zero {r : R} (h : r ≠ 0) : (C r : HahnSeries Γ R) ≠ 0 := by
  contrapose! h
  rw [← C_zero] at h
  exact C_injective h

theorem order_C {r : R} : order (C r : HahnSeries Γ R) = 0 := by
  by_cases h : r = 0
  · rw [h, C_zero, order_zero]
  · exact order_single h

end NonAssocSemiring

section Semiring

variable [Semiring R]

theorem C_mul_eq_smul {r : R} {x : HahnSeries Γ R} : C r * x = r • x :=
  single_zero_mul_eq_smul

end Semiring

section Domain

variable {Γ' : Type*} [OrderedCancelAddCommMonoid Γ']

theorem embDomain_mul [NonUnitalNonAssocSemiring R] (f : Γ ↪o Γ')
    (hf : ∀ x y, f (x + y) = f x + f y) (x y : HahnSeries Γ R) :
    embDomain f (x * y) = embDomain f x * embDomain f y := by
  ext g
  by_cases hg : g ∈ Set.range f
  · obtain ⟨g, rfl⟩ := hg
    simp only [mul_coeff, embDomain_coeff]
    trans
      ∑ ij in
        (addAntidiagonal x.isPWO_support y.isPWO_support g).map
          (Function.Embedding.prodMap f.toEmbedding f.toEmbedding),
        (embDomain f x).coeff ij.1 * (embDomain f y).coeff ij.2
    · simp
    apply sum_subset
    · rintro ⟨i, j⟩ hij
      simp only [exists_prop, mem_map, Prod.mk.inj_iff, mem_addAntidiagonal,
        Function.Embedding.coe_prodMap, mem_support, Prod.exists] at hij
      obtain ⟨i, j, ⟨hx, hy, rfl⟩, rfl, rfl⟩ := hij
      simp [hx, hy, hf]
    · rintro ⟨_, _⟩ h1 h2
      contrapose! h2
      obtain ⟨i, _, rfl⟩ := support_embDomain_subset (ne_zero_and_ne_zero_of_mul h2).1
      obtain ⟨j, _, rfl⟩ := support_embDomain_subset (ne_zero_and_ne_zero_of_mul h2).2
      simp only [exists_prop, mem_map, Prod.mk.inj_iff, mem_addAntidiagonal,
        Function.Embedding.coe_prodMap, mem_support, Prod.exists]
      simp only [mem_addAntidiagonal, embDomain_coeff, mem_support, ← hf,
        OrderEmbedding.eq_iff_eq] at h1
      exact ⟨i, j, h1, rfl⟩
  · rw [embDomain_notin_range hg, eq_comm]
    contrapose! hg
    obtain ⟨_, hi, _, hj, rfl⟩ := support_mul_subset_add_support ((mem_support _ _).2 hg)
    obtain ⟨i, _, rfl⟩ := support_embDomain_subset hi
    obtain ⟨j, _, rfl⟩ := support_embDomain_subset hj
    exact ⟨i + j, hf i j⟩

theorem embDomain_one [NonAssocSemiring R] (f : Γ ↪o Γ') (hf : f 0 = 0) :
    embDomain f (1 : HahnSeries Γ R) = (1 : HahnSeries Γ' R) :=
  embDomain_single.trans <| hf.symm ▸ rfl

/-- Extending the domain of Hahn series is a ring homomorphism. -/
@[simps]
def embDomainRingHom [NonAssocSemiring R] (f : Γ →+ Γ') (hfi : Function.Injective f)
    (hf : ∀ g g' : Γ, f g ≤ f g' ↔ g ≤ g') : HahnSeries Γ R →+* HahnSeries Γ' R where
  toFun := embDomain ⟨⟨f, hfi⟩, hf _ _⟩
  map_one' := embDomain_one _ f.map_zero
  map_mul' := embDomain_mul _ f.map_add
  map_zero' := embDomain_zero
  map_add' := embDomain_add _

theorem embDomainRingHom_C [NonAssocSemiring R] {f : Γ →+ Γ'} {hfi : Function.Injective f}
    {hf : ∀ g g' : Γ, f g ≤ f g' ↔ g ≤ g'} {r : R} : embDomainRingHom f hfi hf (C r) = C r :=
  embDomain_single.trans (by simp)

end Domain

section Algebra

variable [CommSemiring R] {A : Type*} [Semiring A] [Algebra R A]

instance : Algebra R (HahnSeries Γ A) where
  toRingHom := C.comp (algebraMap R A)
  smul_def' r x := by
    ext
    simp
  commutes' r x := by
    ext
    simp only [smul_coeff, single_zero_mul_eq_smul, RingHom.coe_comp, RingHom.toFun_eq_coe, C_apply,
      Function.comp_apply, algebraMap_smul, mul_single_zero_coeff]
    rw [← Algebra.commutes, Algebra.smul_def]

theorem C_eq_algebraMap : C = algebraMap R (HahnSeries Γ R) :=
  rfl

theorem algebraMap_apply {r : R} : algebraMap R (HahnSeries Γ A) r = C (algebraMap R A r) :=
  rfl

instance [Nontrivial Γ] [Nontrivial R] : Nontrivial (Subalgebra R (HahnSeries Γ R)) :=
  ⟨⟨⊥, ⊤, by
      rw [Ne, SetLike.ext_iff, not_forall]
      obtain ⟨a, ha⟩ := exists_ne (0 : Γ)
      refine ⟨single a 1, ?_⟩
      simp only [Algebra.mem_bot, not_exists, Set.mem_range, iff_true, Algebra.mem_top]
      intro x
      rw [HahnSeries.ext_iff, funext_iff, not_forall]
      refine ⟨a, ?_⟩
      rw [single_coeff_same, algebraMap_apply, C_apply, single_coeff_of_ne ha]
      exact zero_ne_one⟩⟩

section Domain

variable {Γ' : Type*} [OrderedCancelAddCommMonoid Γ']

/-- Extending the domain of Hahn series is an algebra homomorphism. -/
@[simps!]
def embDomainAlgHom (f : Γ →+ Γ') (hfi : Function.Injective f)
    (hf : ∀ g g' : Γ, f g ≤ f g' ↔ g ≤ g') : HahnSeries Γ A →ₐ[R] HahnSeries Γ' A :=
  { embDomainRingHom f hfi hf with commutes' := fun _ => embDomainRingHom_C (hf := hf) }

end Domain

end Algebra

end HahnSeries<|MERGE_RESOLUTION|>--- conflicted
+++ resolved
@@ -554,11 +554,7 @@
   eq_zero_or_eq_zero_of_smul_eq_zero {x y} hxy := by
     contrapose! hxy
     simp only [ne_eq]
-<<<<<<< HEAD
-    rw [HahnModule.ext_iff, Function.funext_iff, not_forall]
-=======
     rw [HahnModule.ext_iff, funext_iff, not_forall]
->>>>>>> d0df76bd
     refine ⟨x.order + ((of R).symm y).order, ?_⟩
     rw [smul_coeff_order_add_order x y, of_symm_zero, HahnSeries.zero_coeff, smul_eq_zero, not_or]
     constructor
