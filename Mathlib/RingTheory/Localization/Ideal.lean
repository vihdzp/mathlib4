/-
Copyright (c) 2018 Kenny Lau. All rights reserved.
Released under Apache 2.0 license as described in the file LICENSE.
Authors: Kenny Lau, Mario Carneiro, Johan Commelin, Amelia Livingston, Anne Baanen
-/
import Mathlib.RingTheory.Ideal.QuotientOperations
import Mathlib.RingTheory.Localization.Basic

#align_import ring_theory.localization.ideal from "leanprover-community/mathlib"@"e7f0ddbf65bd7181a85edb74b64bdc35ba4bdc74"

/-!
# Ideals in localizations of commutative rings
## Implementation notes
See `Mathlib/RingTheory/Localization/Basic.lean` for a design overview.
## Tags
localization, ring localization, commutative ring localization, characteristic predicate,
commutative ring, field of fractions
-/


namespace IsLocalization

section CommSemiring

variable {R : Type*} [CommSemiring R] (M : Submonoid R) (S : Type*) [CommSemiring S]
variable [Algebra R S] [IsLocalization M S]

/-- Explicit characterization of the ideal given by `Ideal.map (algebraMap R S) I`.
In practice, this ideal differs only in that the carrier set is defined explicitly.
This definition is only meant to be used in proving `mem_map_algebraMap_iff`,
and any proof that needs to refer to the explicit carrier set should use that theorem. -/
private def map_ideal (I : Ideal R) : Ideal S where
  carrier := { z : S | ∃ x : I × M, z * algebraMap R S x.2 = algebraMap R S x.1 }
  zero_mem' := ⟨⟨0, 1⟩, by simp⟩
  add_mem' := by
    rintro a b ⟨a', ha⟩ ⟨b', hb⟩
    let Z : { x // x ∈ I } := ⟨(a'.2 : R) * (b'.1 : R) + (b'.2 : R) * (a'.1 : R),
      I.add_mem (I.mul_mem_left _ b'.1.2) (I.mul_mem_left _ a'.1.2)⟩
    use ⟨Z, a'.2 * b'.2⟩
    simp only [RingHom.map_add, Submodule.coe_mk, Submonoid.coe_mul, RingHom.map_mul]
    rw [add_mul, ← mul_assoc a, ha, mul_comm (algebraMap R S a'.2) (algebraMap R S b'.2), ←
      mul_assoc b, hb]
    ring
  smul_mem' := by
    rintro c x ⟨x', hx⟩
    obtain ⟨c', hc⟩ := IsLocalization.surj M c
    let Z : { x // x ∈ I } := ⟨c'.1 * x'.1, I.mul_mem_left c'.1 x'.1.2⟩
    use ⟨Z, c'.2 * x'.2⟩
    simp only [← hx, ← hc, smul_eq_mul, Submodule.coe_mk, Submonoid.coe_mul, RingHom.map_mul]
    ring
-- Porting note: removed #align declaration since it is a private def

theorem mem_map_algebraMap_iff {I : Ideal R} {z} : z ∈ Ideal.map (algebraMap R S) I ↔
    ∃ x : I × M, z * algebraMap R S x.2 = algebraMap R S x.1 := by
  constructor
  · change _ → z ∈ map_ideal M S I
    refine fun h => Ideal.mem_sInf.1 h fun z hz => ?_
    obtain ⟨y, hy⟩ := hz
    let Z : { x // x ∈ I } := ⟨y, hy.left⟩
    use ⟨Z, 1⟩
    simp [hy.right]
  · rintro ⟨⟨a, s⟩, h⟩
    rw [← Ideal.unit_mul_mem_iff_mem _ (map_units S s), mul_comm]
    exact h.symm ▸ Ideal.mem_map_of_mem _ a.2
#align is_localization.mem_map_algebra_map_iff IsLocalization.mem_map_algebraMap_iff

theorem map_comap (J : Ideal S) : Ideal.map (algebraMap R S) (Ideal.comap (algebraMap R S) J) = J :=
  le_antisymm (Ideal.map_le_iff_le_comap.2 le_rfl) fun x hJ => by
    obtain ⟨r, s, hx⟩ := mk'_surjective M x
    rw [← hx] at hJ ⊢
    exact
      Ideal.mul_mem_right _ _
        (Ideal.mem_map_of_mem _
          (show (algebraMap R S) r ∈ J from
            mk'_spec S r s ▸ J.mul_mem_right ((algebraMap R S) s) hJ))
#align is_localization.map_comap IsLocalization.map_comap

theorem comap_map_of_isPrime_disjoint (I : Ideal R) (hI : I.IsPrime) (hM : Disjoint (M : Set R) I) :
    Ideal.comap (algebraMap R S) (Ideal.map (algebraMap R S) I) = I := by
<<<<<<< HEAD
  refine' le_antisymm _ Ideal.le_comap_map
=======
  refine le_antisymm ?_ Ideal.le_comap_map
>>>>>>> 20c42930
  refine (fun a ha => ?_)
  obtain ⟨⟨b, s⟩, h⟩ := (mem_map_algebraMap_iff M S).1 (Ideal.mem_comap.1 ha)
  replace h : algebraMap R S (s * a) = algebraMap R S b := by
    simpa only [← map_mul, mul_comm] using h
  obtain ⟨c, hc⟩ := (eq_iff_exists M S).1 h
  have : ↑c * ↑s * a ∈ I := by
    rw [mul_assoc, hc]
    exact I.mul_mem_left c b.2
  exact (hI.mem_or_mem this).resolve_left fun hsc => hM.le_bot ⟨(c * s).2, hsc⟩
#align is_localization.comap_map_of_is_prime_disjoint IsLocalization.comap_map_of_isPrime_disjoint

/-- If `S` is the localization of `R` at a submonoid, the ordering of ideals of `S` is
embedded in the ordering of ideals of `R`. -/
def orderEmbedding : Ideal S ↪o Ideal R where
  toFun J := Ideal.comap (algebraMap R S) J
  inj' := Function.LeftInverse.injective (map_comap M S)
  map_rel_iff' := by
    rintro J₁ J₂
    constructor
    · exact fun hJ => (map_comap M S) J₁ ▸ (map_comap M S) J₂ ▸ Ideal.map_mono hJ
    · exact fun hJ => Ideal.comap_mono hJ
#align is_localization.order_embedding IsLocalization.orderEmbedding

/-- If `R` is a ring, then prime ideals in the localization at `M`
correspond to prime ideals in the original ring `R` that are disjoint from `M`.
This lemma gives the particular case for an ideal and its comap,
see `le_rel_iso_of_prime` for the more general relation isomorphism -/
theorem isPrime_iff_isPrime_disjoint (J : Ideal S) :
    J.IsPrime ↔
      (Ideal.comap (algebraMap R S) J).IsPrime ∧
        Disjoint (M : Set R) ↑(Ideal.comap (algebraMap R S) J) := by
  constructor
  · refine fun h =>
      ⟨⟨?_, ?_⟩,
        Set.disjoint_left.mpr fun m hm1 hm2 =>
          h.ne_top (Ideal.eq_top_of_isUnit_mem _ hm2 (map_units S ⟨m, hm1⟩))⟩
    · refine fun hJ => h.ne_top ?_
      rw [eq_top_iff, ← (orderEmbedding M S).le_iff_le]
      exact le_of_eq hJ.symm
    · intro x y hxy
      rw [Ideal.mem_comap, RingHom.map_mul] at hxy
      exact h.mem_or_mem hxy
  · refine fun h => ⟨fun hJ => h.left.ne_top (eq_top_iff.2 ?_), ?_⟩
    · rwa [eq_top_iff, ← (orderEmbedding M S).le_iff_le] at hJ
    · intro x y hxy
      obtain ⟨a, s, ha⟩ := mk'_surjective M x
      obtain ⟨b, t, hb⟩ := mk'_surjective M y
      have : mk' S (a * b) (s * t) ∈ J := by rwa [mk'_mul, ha, hb]
      rw [mk'_mem_iff, ← Ideal.mem_comap] at this
      have this₂ := (h.1).mul_mem_iff_mem_or_mem.1 this
      rw [Ideal.mem_comap, Ideal.mem_comap] at this₂
      rwa [← ha, ← hb, mk'_mem_iff, mk'_mem_iff]
#align is_localization.is_prime_iff_is_prime_disjoint IsLocalization.isPrime_iff_isPrime_disjoint

/-- If `R` is a ring, then prime ideals in the localization at `M`
correspond to prime ideals in the original ring `R` that are disjoint from `M`.
This lemma gives the particular case for an ideal and its map,
see `le_rel_iso_of_prime` for the more general relation isomorphism, and the reverse implication -/
theorem isPrime_of_isPrime_disjoint (I : Ideal R) (hp : I.IsPrime) (hd : Disjoint (M : Set R) ↑I) :
    (Ideal.map (algebraMap R S) I).IsPrime := by
  rw [isPrime_iff_isPrime_disjoint M S, comap_map_of_isPrime_disjoint M S I hp hd]
  exact ⟨hp, hd⟩
#align is_localization.is_prime_of_is_prime_disjoint IsLocalization.isPrime_of_isPrime_disjoint

/-- If `R` is a ring, then prime ideals in the localization at `M`
correspond to prime ideals in the original ring `R` that are disjoint from `M` -/
def orderIsoOfPrime :
    { p : Ideal S // p.IsPrime } ≃o { p : Ideal R // p.IsPrime ∧ Disjoint (M : Set R) ↑p } where
  toFun p := ⟨Ideal.comap (algebraMap R S) p.1, (isPrime_iff_isPrime_disjoint M S p.1).1 p.2⟩
  invFun p := ⟨Ideal.map (algebraMap R S) p.1, isPrime_of_isPrime_disjoint M S p.1 p.2.1 p.2.2⟩
  left_inv J := Subtype.eq (map_comap M S J)
  right_inv I := Subtype.eq (comap_map_of_isPrime_disjoint M S I.1 I.2.1 I.2.2)
  map_rel_iff' := by
    rintro I I'
    constructor
    · exact (fun h => show I.val ≤ I'.val from map_comap M S I.val ▸
        map_comap M S I'.val ▸ Ideal.map_mono h)
    exact fun h x hx => h hx
#align is_localization.order_iso_of_prime IsLocalization.orderIsoOfPrime

end CommSemiring

section CommRing

variable {R : Type*} [CommRing R] (M : Submonoid R) (S : Type*) [CommRing S]
variable [Algebra R S] [IsLocalization M S]

/-- `quotientMap` applied to maximal ideals of a localization is `surjective`.
  The quotient by a maximal ideal is a field, so inverses to elements already exist,
  and the localization necessarily maps the equivalence class of the inverse in the localization -/
theorem surjective_quotientMap_of_maximal_of_localization {I : Ideal S} [I.IsPrime] {J : Ideal R}
    {H : J ≤ I.comap (algebraMap R S)} (hI : (I.comap (algebraMap R S)).IsMaximal) :
    Function.Surjective (Ideal.quotientMap I (algebraMap R S) H) := by
  intro s
  obtain ⟨s, rfl⟩ := Ideal.Quotient.mk_surjective s
  obtain ⟨r, ⟨m, hm⟩, rfl⟩ := mk'_surjective M s
  by_cases hM : (Ideal.Quotient.mk (I.comap (algebraMap R S))) m = 0
  · have : I = ⊤ := by
      rw [Ideal.eq_top_iff_one]
      rw [Ideal.Quotient.eq_zero_iff_mem, Ideal.mem_comap] at hM
      convert I.mul_mem_right (mk' S (1 : R) ⟨m, hm⟩) hM
      rw [← mk'_eq_mul_mk'_one, mk'_self]
    exact ⟨0, eq_comm.1 (by simp [Ideal.Quotient.eq_zero_iff_mem, this])⟩
  · rw [Ideal.Quotient.maximal_ideal_iff_isField_quotient] at hI
    obtain ⟨n, hn⟩ := hI.3 hM
    obtain ⟨rn, rfl⟩ := Ideal.Quotient.mk_surjective n
    refine ⟨(Ideal.Quotient.mk J) (r * rn), ?_⟩
    -- The rest of the proof is essentially just algebraic manipulations to prove the equality
    replace hn := congr_arg (Ideal.quotientMap I (algebraMap R S) le_rfl) hn
    rw [RingHom.map_one, RingHom.map_mul] at hn
    rw [Ideal.quotientMap_mk, ← sub_eq_zero, ← RingHom.map_sub, Ideal.Quotient.eq_zero_iff_mem, ←
      Ideal.Quotient.eq_zero_iff_mem, RingHom.map_sub, sub_eq_zero, mk'_eq_mul_mk'_one]
    simp only [mul_eq_mul_left_iff, RingHom.map_mul]
    refine
      Or.inl
        (mul_left_cancel₀ (M₀ := S ⧸ I)
          (fun hn =>
            hM
              (Ideal.Quotient.eq_zero_iff_mem.2
                (Ideal.mem_comap.2 (Ideal.Quotient.eq_zero_iff_mem.1 hn))))
          (_root_.trans hn ?_))
    -- Porting note (#10691): was `rw`, but this took extremely long.
    refine Eq.trans ?_ (RingHom.map_mul (Ideal.Quotient.mk I) (algebraMap R S m) (mk' S 1 ⟨m, hm⟩))
    rw [← mk'_eq_mul_mk'_one, mk'_self, RingHom.map_one]
#align is_localization.surjective_quotient_map_of_maximal_of_localization IsLocalization.surjective_quotientMap_of_maximal_of_localization

open nonZeroDivisors

theorem bot_lt_comap_prime [IsDomain R] (hM : M ≤ R⁰) (p : Ideal S) [hpp : p.IsPrime]
    (hp0 : p ≠ ⊥) : ⊥ < Ideal.comap (algebraMap R S) p := by
  haveI : IsDomain S := isDomain_of_le_nonZeroDivisors _ hM
  rw [← Ideal.comap_bot_of_injective (algebraMap R S) (IsLocalization.injective _ hM)]
  convert (orderIsoOfPrime M S).lt_iff_lt.mpr (show (⟨⊥, Ideal.bot_prime⟩ :
    { p : Ideal S // p.IsPrime }) < ⟨p, hpp⟩ from hp0.bot_lt)
#align is_localization.bot_lt_comap_prime IsLocalization.bot_lt_comap_prime

end CommRing

end IsLocalization<|MERGE_RESOLUTION|>--- conflicted
+++ resolved
@@ -77,11 +77,7 @@
 
 theorem comap_map_of_isPrime_disjoint (I : Ideal R) (hI : I.IsPrime) (hM : Disjoint (M : Set R) I) :
     Ideal.comap (algebraMap R S) (Ideal.map (algebraMap R S) I) = I := by
-<<<<<<< HEAD
-  refine' le_antisymm _ Ideal.le_comap_map
-=======
   refine le_antisymm ?_ Ideal.le_comap_map
->>>>>>> 20c42930
   refine (fun a ha => ?_)
   obtain ⟨⟨b, s⟩, h⟩ := (mem_map_algebraMap_iff M S).1 (Ideal.mem_comap.1 ha)
   replace h : algebraMap R S (s * a) = algebraMap R S b := by
