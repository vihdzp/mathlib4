--- conflicted
+++ resolved
@@ -64,11 +64,7 @@
   (ModuleCat.endRingEquiv V.V).toMonoidHom.comp (Action.ρ V)
 
 /-- Lift an unbundled representation to `Rep`. -/
-<<<<<<< HEAD
-def of {V : Type u} [AddCommGroup V] [Module k V] (ρ : G →* V →ₗ[k] V) : Rep k G :=
-=======
 abbrev of {V : Type u} [AddCommGroup V] [Module k V] (ρ : G →* V →ₗ[k] V) : Rep k G :=
->>>>>>> d57315e8
   ⟨ModuleCat.of k V, (ModuleCat.endRingEquiv _).symm.toMonoidHom.comp ρ⟩
 
 theorem coe_of {V : Type u} [AddCommGroup V] [Module k V] (ρ : G →* V →ₗ[k] V) :
