/-
Copyright (c) 2020 Kim Morrison. All rights reserved.
Released under Apache 2.0 license as described in the file LICENSE.
Authors: Kim Morrison
-/
import Mathlib.Algebra.Category.ModuleCat.Adjunctions
import Mathlib.Algebra.Category.ModuleCat.EpiMono
import Mathlib.Algebra.Category.ModuleCat.Limits
import Mathlib.Algebra.Category.ModuleCat.Colimits
import Mathlib.Algebra.Category.ModuleCat.Monoidal.Symmetric
import Mathlib.CategoryTheory.Elementwise
import Mathlib.CategoryTheory.Action.Monoidal
import Mathlib.RepresentationTheory.Basic

/-!
# `Rep k G` is the category of `k`-linear representations of `G`.

If `V : Rep k G`, there is a coercion that allows you to treat `V` as a type,
and this type comes equipped with a `Module k V` instance.
Also `V.ρ` gives the homomorphism `G →* (V →ₗ[k] V)`.

Conversely, given a homomorphism `ρ : G →* (V →ₗ[k] V)`,
you can construct the bundled representation as `Rep.of ρ`.

We construct the categorical equivalence `Rep k G ≌ ModuleCat (MonoidAlgebra k G)`.
We verify that `Rep k G` is a `k`-linear abelian symmetric monoidal category with all (co)limits.
-/

suppress_compilation

universe u

open CategoryTheory

open CategoryTheory.Limits

/-- The category of `k`-linear representations of a monoid `G`. -/
abbrev Rep (k G : Type u) [Ring k] [Monoid G] :=
  Action (ModuleCat.{u} k) G

instance (k G : Type u) [CommRing k] [Monoid G] : Linear k (Rep k G) := by infer_instance

namespace Rep

variable {k G : Type u} [CommRing k]

section

variable [Monoid G]

instance : CoeSort (Rep k G) (Type u) :=
  ⟨fun V => V.V⟩

instance (V : Rep k G) : AddCommGroup V := by
  change AddCommGroup ((forget₂ (Rep k G) (ModuleCat k)).obj V); infer_instance

instance (V : Rep k G) : Module k V := by
  change Module k ((forget₂ (Rep k G) (ModuleCat k)).obj V)
  infer_instance

/-- Specialize the existing `Action.ρ`, changing the type to `Representation k G V`.
-/
def ρ (V : Rep k G) : Representation k G V :=
-- Porting note: was `V.ρ`
  (ModuleCat.endRingEquiv V.V).toMonoidHom.comp (Action.ρ V)

/-- Lift an unbundled representation to `Rep`. -/
abbrev of {V : Type u} [AddCommGroup V] [Module k V] (ρ : G →* V →ₗ[k] V) : Rep k G :=
  ⟨ModuleCat.of k V, (ModuleCat.endRingEquiv _).symm.toMonoidHom.comp ρ⟩

theorem coe_of {V : Type u} [AddCommGroup V] [Module k V] (ρ : G →* V →ₗ[k] V) :
    (of ρ : Type u) = V :=
  rfl

@[simp]
theorem of_ρ {V : Type u} [AddCommGroup V] [Module k V] (ρ : G →* V →ₗ[k] V) : (of ρ).ρ = ρ :=
  rfl

theorem Action_ρ_eq_ρ {A : Rep k G} :
    Action.ρ A = (ModuleCat.endRingEquiv _).symm.toMonoidHom.comp A.ρ :=
  rfl

@[simp]
lemma ρ_hom {X : Rep k G} (g : G) : (Action.ρ X g).hom = X.ρ g := rfl

@[simp]
lemma ofHom_ρ {X : Rep k G} (g : G) : ModuleCat.ofHom (X.ρ g) = Action.ρ X g := rfl

@[deprecated Representation.inv_self_apply (since := "2025-05-09")]
theorem ρ_inv_self_apply {G : Type u} [Group G] (A : Rep k G) (g : G) (x : A) :
    A.ρ g⁻¹ (A.ρ g x) = x :=
  show (A.ρ g⁻¹ * A.ρ g) x = x by rw [← map_mul, inv_mul_cancel, map_one, Module.End.one_apply]

@[deprecated Representation.self_inv_apply (since := "2025-05-09")]
theorem ρ_self_inv_apply {G : Type u} [Group G] {A : Rep k G} (g : G) (x : A) :
    A.ρ g (A.ρ g⁻¹ x) = x :=
  show (A.ρ g * A.ρ g⁻¹) x = x by rw [← map_mul, mul_inv_cancel, map_one, Module.End.one_apply]

theorem hom_comm_apply {A B : Rep k G} (f : A ⟶ B) (g : G) (x : A) :
    f.hom (A.ρ g x) = B.ρ g (f.hom x) :=
  LinearMap.ext_iff.1 (ModuleCat.hom_ext_iff.mp (f.comm g)) x

variable (k G)

/-- The trivial `k`-linear `G`-representation on a `k`-module `V.` -/
abbrev trivial (V : Type u) [AddCommGroup V] [Module k V] : Rep k G :=
  Rep.of (Representation.trivial k G V)

variable {k G}

theorem trivial_def {V : Type u} [AddCommGroup V] [Module k V] (g : G) :
    (trivial k G V).ρ g = LinearMap.id :=
  rfl

/-- A predicate for representations that fix every element. -/
abbrev IsTrivial (A : Rep k G) := A.ρ.IsTrivial

instance {V : Type u} [AddCommGroup V] [Module k V] :
    IsTrivial (Rep.trivial k G V) where

instance {V : Type u} [AddCommGroup V] [Module k V] (ρ : Representation k G V) [ρ.IsTrivial] :
    IsTrivial (Rep.of ρ) where

section

variable {G : Type u} [Group G] (A : Rep k G) (S : Subgroup G)
  [S.Normal] [Representation.IsTrivial (A.ρ.comp S.subtype)]

/-- Given a normal subgroup `S ≤ G`, a `G`-representation `ρ` which is trivial on `S` factors
through `G ⧸ S`. -/
abbrev ofQuotient : Rep k (G ⧸ S) := Rep.of (A.ρ.ofQuotient S)

/-- A `G`-representation `A` on which a normal subgroup `S ≤ G` acts trivially induces a
`G ⧸ S`-representation on `A`, and composing this with the quotient map `G → G ⧸ S` gives the
original representation by definition. Useful for typechecking. -/
abbrev resOfQuotientIso [Representation.IsTrivial (A.ρ.comp S.subtype)] :
    (Action.res _ (QuotientGroup.mk' S)).obj (A.ofQuotient S) ≅ A := Iso.refl _

end

variable (A : Rep k G)

/-- Given a `k`-linear `G`-representation `(V, ρ)`, this is the representation defined by
restricting `ρ` to a `G`-invariant `k`-submodule of `V`. -/
abbrev subrepresentation (W : Submodule k A) (le_comap : ∀ g, W ≤ W.comap (A.ρ g)) :
    Rep k G :=
  Rep.of (A.ρ.subrepresentation W le_comap)

/-- The natural inclusion of a subrepresentation into the ambient representation. -/
@[simps]
def subtype (W : Submodule k A) (le_comap : ∀ g, W ≤ W.comap (A.ρ g)) :
    subrepresentation A W le_comap ⟶ A where
  hom := ModuleCat.ofHom W.subtype
  comm _ := rfl

/-- Given a `k`-linear `G`-representation `(V, ρ)` and a `G`-invariant `k`-submodule `W ≤ V`, this
is the representation induced on `V ⧸ W` by `ρ`. -/
abbrev quotient (W : Submodule k A) (le_comap : ∀ g, W ≤ W.comap (A.ρ g)) :
    Rep k G :=
  Rep.of (A.ρ.quotient W le_comap)

/-- The natural projection from a representation to its quotient by a subrepresentation. -/
@[simps]
def mkQ (W : Submodule k A) (le_comap : ∀ g, W ≤ W.comap (A.ρ g)) :
    A ⟶ quotient A W le_comap where
  hom := ModuleCat.ofHom <| Submodule.mkQ _
  comm _ := rfl

-- Porting note: the two following instances were found automatically in mathlib3
noncomputable instance : PreservesLimits (forget₂ (Rep k G) (ModuleCat.{u} k)) :=
  Action.preservesLimits_forget _ _

noncomputable instance : PreservesColimits (forget₂ (Rep k G) (ModuleCat.{u} k)) :=
  Action.preservesColimits_forget _ _

theorem epi_iff_surjective {A B : Rep k G} (f : A ⟶ B) : Epi f ↔ Function.Surjective f.hom :=
  ⟨fun _ => (ModuleCat.epi_iff_surjective ((forget₂ _ _).map f)).1 inferInstance,
  fun h => (forget₂ _ _).epi_of_epi_map ((ModuleCat.epi_iff_surjective <|
    (forget₂ _ _).map f).2 h)⟩

theorem mono_iff_injective {A B : Rep k G} (f : A ⟶ B) : Mono f ↔ Function.Injective f.hom :=
  ⟨fun _ => (ModuleCat.mono_iff_injective ((forget₂ _ _).map f)).1 inferInstance,
  fun h => (forget₂ _ _).mono_of_mono_map ((ModuleCat.mono_iff_injective <|
    (forget₂ _ _).map f).2 h)⟩

open MonoidalCategory in
@[simp]
theorem tensor_ρ {A B : Rep k G} : (A ⊗ B).ρ = A.ρ.tprod B.ρ := rfl

@[simp]
lemma res_obj_ρ {H : Type u} [Monoid H] (f : G →* H) (A : Rep k H) (g : G) :
    DFunLike.coe (F := G →* (A →ₗ[k] A)) (ρ ((Action.res _ f).obj A)) g = A.ρ (f g) := rfl

section Linearization

variable (k G)

/-- The monoidal functor sending a type `H` with a `G`-action to the induced `k`-linear
`G`-representation on `k[H].` -/
noncomputable def linearization : (Action (Type u) G) ⥤ (Rep k G) :=
  (ModuleCat.free k).mapAction G

instance : (linearization k G).Monoidal := by
  dsimp only [linearization]
  infer_instance

variable {k G}

@[simp]
theorem linearization_obj_ρ (X : Action (Type u) G) (g : G) (x : X.V →₀ k) :
    ((linearization k G).obj X).ρ g x = Finsupp.lmapDomain k k (X.ρ g) x :=
  rfl

theorem linearization_of (X : Action (Type u) G) (g : G) (x : X.V) :
    ((linearization k G).obj X).ρ g (Finsupp.single x (1 : k))
      = Finsupp.single (X.ρ g x) (1 : k) := by
  rw [linearization_obj_ρ, Finsupp.lmapDomain_apply, Finsupp.mapDomain_single]

-- Porting note (https://github.com/leanprover-community/mathlib4/issues/11041): helps fixing `linearizationTrivialIso` since change in behaviour of `ext`.
theorem linearization_single (X : Action (Type u) G) (g : G) (x : X.V) (r : k) :
    ((linearization k G).obj X).ρ g (Finsupp.single x r) = Finsupp.single (X.ρ g x) r := by
  rw [linearization_obj_ρ, Finsupp.lmapDomain_apply, Finsupp.mapDomain_single]

variable {X Y : Action (Type u) G} (f : X ⟶ Y)

@[simp]
theorem linearization_map_hom : ((linearization k G).map f).hom =
    ModuleCat.ofHom (Finsupp.lmapDomain k k f.hom) :=
  rfl

theorem linearization_map_hom_single (x : X.V) (r : k) :
    ((linearization k G).map f).hom (Finsupp.single x r) = Finsupp.single (f.hom x) r :=
  Finsupp.mapDomain_single

open Functor.LaxMonoidal Functor.OplaxMonoidal Functor.Monoidal

@[simp]
theorem linearization_μ_hom (X Y : Action (Type u) G) :
    (μ (linearization k G) X Y).hom =
      ModuleCat.ofHom (finsuppTensorFinsupp' k X.V Y.V).toLinearMap :=
  rfl

@[simp]
theorem linearization_δ_hom (X Y : Action (Type u) G) :
    (δ (linearization k G) X Y).hom =
      ModuleCat.ofHom (finsuppTensorFinsupp' k X.V Y.V).symm.toLinearMap :=
  rfl

@[simp]
theorem linearization_ε_hom : (ε (linearization k G)).hom =
    ModuleCat.ofHom (Finsupp.lsingle PUnit.unit) :=
  rfl

theorem linearization_η_hom_apply (r : k) :
    (η (linearization k G)).hom (Finsupp.single PUnit.unit r) = r :=
  (εIso (linearization k G)).hom_inv_id_apply r

variable (k G)

/-- The linearization of a type `X` on which `G` acts trivially is the trivial `G`-representation
on `k[X]`. -/
@[simps!]
noncomputable def linearizationTrivialIso (X : Type u) :
    (linearization k G).obj (Action.mk X 1) ≅ trivial k G (X →₀ k) :=
  Action.mkIso (Iso.refl _) fun _ => ModuleCat.hom_ext <| Finsupp.lhom_ext' fun _ => LinearMap.ext
    fun _ => linearization_single ..

/-- Given a `G`-action on `H`, this is `k[H]` bundled with the natural representation
`G →* End(k[H])` as a term of type `Rep k G`. -/
noncomputable abbrev ofMulAction (H : Type u) [MulAction G H] : Rep k G :=
  of <| Representation.ofMulAction k G H

/-- The `k`-linear `G`-representation on `k[G]`, induced by left multiplication. -/
noncomputable abbrev leftRegular : Rep k G :=
  ofMulAction k G G

/-- The `k`-linear `G`-representation on `k[Gⁿ]`, induced by left multiplication. -/
noncomputable def diagonal (n : ℕ) : Rep k G :=
  ofMulAction k G (Fin n → G)

/-- The linearization of a type `H` with a `G`-action is definitionally isomorphic to the
`k`-linear `G`-representation on `k[H]` induced by the `G`-action on `H`. -/
noncomputable def linearizationOfMulActionIso (H : Type u) [MulAction G H] :
    (linearization k G).obj (Action.ofMulAction G H) ≅ ofMulAction k G H :=
  Iso.refl _

section

variable (k G A : Type u) [CommRing k] [Monoid G] [AddCommGroup A]
  [Module k A] [DistribMulAction G A] [SMulCommClass G k A]

/-- Turns a `k`-module `A` with a compatible `DistribMulAction` of a monoid `G` into a
`k`-linear `G`-representation on `A`. -/
def ofDistribMulAction : Rep k G := Rep.of (Representation.ofDistribMulAction k G A)

@[simp] theorem ofDistribMulAction_ρ_apply_apply (g : G) (a : A) :
    (ofDistribMulAction k G A).ρ g a = g • a := rfl

/-- Given an `R`-algebra `S`, the `ℤ`-linear representation associated to the natural action of
`S ≃ₐ[R] S` on `S`. -/
@[simp] def ofAlgebraAut (R S : Type) [CommRing R] [CommRing S] [Algebra R S] :
    Rep ℤ (S ≃ₐ[R] S) := ofDistribMulAction ℤ (S ≃ₐ[R] S) S

end
section
variable (M G : Type) [Monoid M] [CommGroup G] [MulDistribMulAction M G]

/-- Turns a `CommGroup` `G` with a `MulDistribMulAction` of a monoid `M` into a
`ℤ`-linear `M`-representation on `Additive G`. -/
def ofMulDistribMulAction : Rep ℤ M := Rep.of (Representation.ofMulDistribMulAction M G)

@[simp] theorem ofMulDistribMulAction_ρ_apply_apply (g : M) (a : Additive G) :
    (ofMulDistribMulAction M G).ρ g a = Additive.ofMul (g • a.toMul) := rfl

/-- Given an `R`-algebra `S`, the `ℤ`-linear representation associated to the natural action of
`S ≃ₐ[R] S` on `Sˣ`. -/
@[simp] def ofAlgebraAutOnUnits (R S : Type) [CommRing R] [CommRing S] [Algebra R S] :
    Rep ℤ (S ≃ₐ[R] S) := Rep.ofMulDistribMulAction (S ≃ₐ[R] S) Sˣ

end

variable {k G}

/-- Given an element `x : A`, there is a natural morphism of representations `k[G] ⟶ A` sending
`g ↦ A.ρ(g)(x).` -/
@[simps]
def leftRegularHom (A : Rep k G) (x : A) : leftRegular k G ⟶ A where
  hom := ModuleCat.ofHom <| Finsupp.lift A k G fun g => A.ρ g x
  comm _ := by ext; simp [ModuleCat.endRingEquiv]

theorem leftRegularHom_hom_single {A : Rep k G} (g : G) (x : A) (r : k) :
    (leftRegularHom A x).hom (Finsupp.single g r) = r • A.ρ g x := by simp

/-- Given a `k`-linear `G`-representation `A`, there is a `k`-linear isomorphism between
representation morphisms `Hom(k[G], A)` and `A`. -/
@[simps]
noncomputable def leftRegularHomEquiv (A : Rep k G) : (leftRegular k G ⟶ A) ≃ₗ[k] A where
  toFun f := f.hom (Finsupp.single 1 1)
  map_add' _ _ := rfl
  map_smul' _ _ := rfl
  invFun x := leftRegularHom A x
  left_inv f := by ext; simp [← hom_comm_apply f]
  right_inv x := by simp

theorem leftRegularHomEquiv_symm_single {A : Rep k G} (x : A) (g : G) :
    ((leftRegularHomEquiv A).symm x).hom (Finsupp.single g 1) = A.ρ g x := by
  simp

end Linearization
section Finsupp

open Finsupp

variable (α : Type u) (A : Rep k G)

/-- The representation on `α →₀ A` defined pointwise by a representation on `A`. -/
abbrev finsupp : Rep k G :=
  Rep.of (Representation.finsupp A.ρ α)

variable (k G) in
/-- The representation on `α →₀ k[G]` defined pointwise by the left regular representation on
`k[G]`. -/
abbrev free : Rep k G :=
  Rep.of (V := (α →₀ G →₀ k)) (Representation.free k G α)

variable {α} [DecidableEq α]

/-- Given `f : α → A`, the natural representation morphism `(α →₀ k[G]) ⟶ A` sending
`single a (single g r) ↦ r • A.ρ g (f a)`. -/
@[simps]
def freeLift (f : α → A) :
    free k G α ⟶ A where
  hom := ModuleCat.ofHom <| linearCombination k (fun x => A.ρ x.2 (f x.1)) ∘ₗ
    (finsuppProdLEquiv k).symm.toLinearMap
  comm _ := by
    ext; simp [ModuleCat.endRingEquiv]

variable {A} in
lemma freeLift_hom_single_single (f : α → A) (i : α) (g : G) (r : k) :
    (freeLift A f).hom (single i (single g r)) = r • A.ρ g (f i) := by
  simp

variable (α) in
/-- The natural linear equivalence between functions `α → A` and representation morphisms
`(α →₀ k[G]) ⟶ A`. -/
@[simps]
def freeLiftLEquiv :
    (free k G α ⟶ A) ≃ₗ[k] (α → A) where
  toFun f i := f.hom (single i (single 1 1))
  invFun := freeLift A
  left_inv x := by
      ext i j
      simpa [← map_smul] using (hom_comm_apply x j (single i (single 1 1))).symm
  right_inv _ := by ext; simp
  map_add' _ _ := rfl
  map_smul' _ _ := rfl

variable {A}

@[ext]
lemma free_ext (f g : free k G α ⟶ A)
    (h : ∀ i : α, f.hom (single i (single 1 1)) = g.hom (single i (single 1 1))) : f = g :=
  (freeLiftLEquiv α A).injective (funext_iff.2 h)

section

open MonoidalCategory

variable (A B : Rep k G) (α : Type u) [DecidableEq α]

open ModuleCat.MonoidalCategory

-- the proof below can be simplified after #24823 is merged
/-- Given representations `A, B` and a type `α`, this is the natural representation isomorphism
`(α →₀ A) ⊗ B ≅ (A ⊗ B) →₀ α` sending `single x a ⊗ₜ b ↦ single x (a ⊗ₜ b)`. -/
@[simps! hom_hom inv_hom]
def finsuppTensorLeft :
    A.finsupp α ⊗ B ≅ (A ⊗ B).finsupp α :=
  Action.mkIso (TensorProduct.finsuppLeft k A B α).toModuleIso
    fun _ => ModuleCat.hom_ext <| TensorProduct.ext <| lhom_ext fun _ _ => by
      ext
      simp [Action_ρ_eq_ρ, TensorProduct.finsuppLeft_apply_tmul,
        tensorObj_def, ModuleCat.MonoidalCategory.tensorHom_def,
        ModuleCat.MonoidalCategory.tensorObj, ModuleCat.endRingEquiv]

/-- Given representations `A, B` and a type `α`, this is the natural representation isomorphism
`A ⊗ (α →₀ B) ≅ (A ⊗ B) →₀ α` sending `a ⊗ₜ single x b ↦ single x (a ⊗ₜ b)`. -/
@[simps! hom_hom inv_hom]
def finsuppTensorRight :
    A ⊗ B.finsupp α ≅ (A ⊗ B).finsupp α :=
  Action.mkIso (TensorProduct.finsuppRight k A B α).toModuleIso fun _ => ModuleCat.hom_ext <|
      TensorProduct.ext <| LinearMap.ext fun _ => lhom_ext fun _ _ => by
      ext
      simp [Action_ρ_eq_ρ, TensorProduct.finsuppRight_apply_tmul, ModuleCat.endRingEquiv,
        tensorObj_def, ModuleCat.MonoidalCategory.tensorObj]

variable (k G) in
/-- The natural isomorphism sending `single g r₁ ⊗ single a r₂ ↦ single a (single g r₁r₂)`. -/
@[simps! -isSimp hom_hom inv_hom]
def leftRegularTensorTrivialIsoFree :
    leftRegular k G ⊗ trivial k G (α →₀ k) ≅ free k G α :=
  Action.mkIso (finsuppTensorFinsupp' k G α ≪≫ₗ Finsupp.domLCongr (Equiv.prodComm G α) ≪≫ₗ
    finsuppProdLEquiv k).toModuleIso fun _ =>
      ModuleCat.hom_ext <| TensorProduct.ext <| lhom_ext fun _ _ => lhom_ext fun _ _ => by
        ext
        simp [Action_ρ_eq_ρ, tensorObj_def, ModuleCat.endRingEquiv,
          whiskerRight_def, ModuleCat.MonoidalCategory.whiskerRight,
          ModuleCat.MonoidalCategory.tensorObj]

variable {α}

@[simp]
lemma leftRegularTensorTrivialIsoFree_hom_hom_single_tmul_single (i : α) (g : G) (r s : k) :
    DFunLike.coe (F := ↑(ModuleCat.of k (G →₀ k) ⊗ ModuleCat.of k (α →₀ k)) →ₗ[k] α →₀ G →₀ k)
    (leftRegularTensorTrivialIsoFree k G α).hom.hom.hom (single g r ⊗ₜ[k] single i s) =
      single i (single g (r * s)) := by
  simp [leftRegularTensorTrivialIsoFree, tensorObj_def,
    ModuleCat.MonoidalCategory.tensorObj]

@[simp]
lemma leftRegularTensorTrivialIsoFree_inv_hom_single_single (i : α) (g : G) (r : k) :
    DFunLike.coe (F := (α →₀ G →₀ k) →ₗ[k] ↑(ModuleCat.of k (G →₀ k) ⊗ ModuleCat.of k (α →₀ k)))
    (leftRegularTensorTrivialIsoFree k G α).inv.hom.hom (single i (single g r)) =
      single g r ⊗ₜ[k] single i 1 := by
  simp [leftRegularTensorTrivialIsoFree, finsuppTensorFinsupp'_symm_single_eq_tmul_single_one,
    tensorObj_def, ModuleCat.MonoidalCategory.tensorObj]

end
end Finsupp

end

section MonoidalClosed
open MonoidalCategory Action

variable [Group G] (A B C : Rep k G)

/-- Given a `k`-linear `G`-representation `(A, ρ₁)`, this is the 'internal Hom' functor sending
`(B, ρ₂)` to the representation `Homₖ(A, B)` that maps `g : G` and `f : A →ₗ[k] B` to
`(ρ₂ g) ∘ₗ f ∘ₗ (ρ₁ g⁻¹)`. -/
@[simps]
protected def ihom (A : Rep k G) : Rep k G ⥤ Rep k G where
  obj B := Rep.of (Representation.linHom A.ρ B.ρ)
  map := fun {X} {Y} f =>
    { hom := ModuleCat.ofHom (LinearMap.llcomp k _ _ _ f.hom.hom)
      comm g := by ext; simp [ModuleCat.endRingEquiv, hom_comm_apply] }
  map_id := fun _ => by ext; rfl
  map_comp := fun _ _ => by ext; rfl

@[simp] theorem ihom_obj_ρ_apply {A B : Rep k G} (g : G) (x : A →ₗ[k] B) :
    -- Hint to put this lemma into `simp`-normal form.
    DFunLike.coe (F := (Representation k G (↑A.V →ₗ[k] ↑B.V)))
    ((Rep.ihom A).obj B).ρ g x = B.ρ g ∘ₗ x ∘ₗ A.ρ g⁻¹ :=
  rfl

/-- Given a `k`-linear `G`-representation `A`, this is the Hom-set bijection in the adjunction
`A ⊗ - ⊣ ihom(A, -)`. It sends `f : A ⊗ B ⟶ C` to a `Rep k G` morphism defined by currying the
`k`-linear map underlying `f`, giving a map `A →ₗ[k] B →ₗ[k] C`, then flipping the arguments. -/
def homEquiv (A B C : Rep k G) : (A ⊗ B ⟶ C) ≃ (B ⟶ (Rep.ihom A).obj C) where
  toFun f :=
    { hom := ModuleCat.ofHom <| (TensorProduct.curry f.hom.hom).flip
      comm g := ModuleCat.hom_ext <| LinearMap.ext fun x => LinearMap.ext fun y => by
<<<<<<< HEAD
        simpa [ModuleCat.endRingEquiv] using hom_comm_apply f g (A.ρ g⁻¹ y ⊗ₜ[k] x) }
=======
        simpa [ModuleCat.MonoidalCategory.tensorObj_def,
          ModuleCat.MonoidalCategory.tensorObj, ModuleCat.endRingEquiv] using
          hom_comm_apply f g (A.ρ g⁻¹ y ⊗ₜ[k] x) }
>>>>>>> a67a44b4
  invFun f :=
    { hom := ModuleCat.ofHom <| TensorProduct.uncurry k _ _ _ f.hom.hom.flip
      comm g := ModuleCat.hom_ext <| TensorProduct.ext' fun x y => by
        simpa using LinearMap.ext_iff.1 (hom_comm_apply f g y) (A.ρ g x) }
  left_inv _ := Action.Hom.ext (ModuleCat.hom_ext <| TensorProduct.ext' fun _ _ => rfl)
  right_inv _ := by ext; rfl

variable {A B C}

/-- Porting note: if we generate this with `@[simps]` the linter complains some types in the LHS
simplify. -/
theorem homEquiv_apply_hom (f : A ⊗ B ⟶ C) :
    (homEquiv A B C f).hom = ModuleCat.ofHom (TensorProduct.curry f.hom.hom).flip := rfl

/-- Porting note: if we generate this with `@[simps]` the linter complains some types in the LHS
simplify. -/
theorem homEquiv_symm_apply_hom (f : B ⟶ (Rep.ihom A).obj C) :
    ((homEquiv A B C).symm f).hom =
      ModuleCat.ofHom (TensorProduct.uncurry k A B C f.hom.hom.flip) := rfl

instance : MonoidalClosed (Rep k G) where
  closed A :=
    { rightAdj := Rep.ihom A
      adj := Adjunction.mkOfHomEquiv (
      { homEquiv := Rep.homEquiv A
        homEquiv_naturality_left_symm := fun _ _ => Action.Hom.ext
          (ModuleCat.hom_ext (TensorProduct.ext' fun _ _ => rfl))
        homEquiv_naturality_right := fun _ _ => Action.Hom.ext (ModuleCat.hom_ext (LinearMap.ext
          fun _ => LinearMap.ext fun _ => rfl)) })}

@[simp]
theorem ihom_obj_ρ_def (A B : Rep k G) : ((ihom A).obj B).ρ = ((Rep.ihom A).obj B).ρ :=
  rfl

@[simp]
theorem homEquiv_def (A B C : Rep k G) : (ihom.adjunction A).homEquiv B C = Rep.homEquiv A B C :=
  congrFun (congrFun (Adjunction.mkOfHomEquiv_homEquiv _) _) _

@[simp]
theorem ihom_ev_app_hom (A B : Rep k G) :
    Action.Hom.hom ((ihom.ev A).app B) = ModuleCat.ofHom
      (TensorProduct.uncurry k A (A →ₗ[k] B) B LinearMap.id.flip) := by
  ext; rfl

@[simp] theorem ihom_coev_app_hom (A B : Rep k G) :
    Action.Hom.hom ((ihom.coev A).app B) = ModuleCat.ofHom (TensorProduct.mk k _ _).flip :=
  ModuleCat.hom_ext <| LinearMap.ext fun _ => LinearMap.ext fun _ => rfl

variable (A B C)

/-- There is a `k`-linear isomorphism between the sets of representation morphisms`Hom(A ⊗ B, C)`
and `Hom(B, Homₖ(A, C))`. -/
def MonoidalClosed.linearHomEquiv : (A ⊗ B ⟶ C) ≃ₗ[k] B ⟶ A ⟶[Rep k G] C :=
  { (ihom.adjunction A).homEquiv _ _ with
    map_add' := fun _ _ => rfl
    map_smul' := fun _ _ => rfl }

/-- There is a `k`-linear isomorphism between the sets of representation morphisms`Hom(A ⊗ B, C)`
and `Hom(A, Homₖ(B, C))`. -/
def MonoidalClosed.linearHomEquivComm : (A ⊗ B ⟶ C) ≃ₗ[k] A ⟶ B ⟶[Rep k G] C :=
  Linear.homCongr k (β_ A B) (Iso.refl _) ≪≫ₗ MonoidalClosed.linearHomEquiv _ _ _

variable {A B C}

@[simp]
theorem MonoidalClosed.linearHomEquiv_hom (f : A ⊗ B ⟶ C) :
    (MonoidalClosed.linearHomEquiv A B C f).hom =
      ModuleCat.ofHom (TensorProduct.curry f.hom.hom).flip :=
  rfl

@[simp]
theorem MonoidalClosed.linearHomEquivComm_hom (f : A ⊗ B ⟶ C) :
    (MonoidalClosed.linearHomEquivComm A B C f).hom =
      ModuleCat.ofHom (TensorProduct.curry f.hom.hom) :=
  rfl

theorem MonoidalClosed.linearHomEquiv_symm_hom (f : B ⟶ A ⟶[Rep k G] C) :
    ((MonoidalClosed.linearHomEquiv A B C).symm f).hom =
      ModuleCat.ofHom (TensorProduct.uncurry k A B C f.hom.hom.flip) := by
  simp [linearHomEquiv]
  rfl

theorem MonoidalClosed.linearHomEquivComm_symm_hom (f : A ⟶ B ⟶[Rep k G] C) :
    ((MonoidalClosed.linearHomEquivComm A B C).symm f).hom =
      ModuleCat.ofHom (TensorProduct.uncurry k A B C f.hom.hom) :=
  ModuleCat.hom_ext <| TensorProduct.ext' fun _ _ => rfl

end MonoidalClosed

end Rep

namespace Representation
open MonoidalCategory
variable {k G : Type u} [CommRing k] [Monoid G] {V W : Type u} [AddCommGroup V] [AddCommGroup W]
  [Module k V] [Module k W] (ρ : Representation k G V) (τ : Representation k G W)

/-- Tautological isomorphism to help Lean in typechecking. -/
def repOfTprodIso : Rep.of (ρ.tprod τ) ≅ Rep.of ρ ⊗ Rep.of τ :=
  Iso.refl _

theorem repOfTprodIso_apply (x : TensorProduct k V W) : (repOfTprodIso ρ τ).hom.hom x = x :=
  rfl

theorem repOfTprodIso_inv_apply (x : TensorProduct k V W) : (repOfTprodIso ρ τ).inv.hom x = x :=
  rfl

end Representation

/-!
# The categorical equivalence `Rep k G ≌ Module.{u} (MonoidAlgebra k G)`.
-/


namespace Rep

variable {k G : Type u} [CommRing k] [Monoid G]

-- Verify that the symmetric monoidal structure is available.
example : SymmetricCategory (Rep k G) := by infer_instance

example : MonoidalPreadditive (Rep k G) := by infer_instance

example : MonoidalLinear k (Rep k G) := by infer_instance

noncomputable section

/-- Auxiliary lemma for `toModuleMonoidAlgebra`. -/
theorem to_Module_monoidAlgebra_map_aux {k G : Type*} [CommRing k] [Monoid G] (V W : Type*)
    [AddCommGroup V] [AddCommGroup W] [Module k V] [Module k W] (ρ : G →* V →ₗ[k] V)
    (σ : G →* W →ₗ[k] W) (f : V →ₗ[k] W) (w : ∀ g : G, f.comp (ρ g) = (σ g).comp f)
    (r : MonoidAlgebra k G) (x : V) :
    f ((((MonoidAlgebra.lift k G (V →ₗ[k] V)) ρ) r) x) =
      (((MonoidAlgebra.lift k G (W →ₗ[k] W)) σ) r) (f x) := by
  apply MonoidAlgebra.induction_on r
  · intro g
    simp only [one_smul, MonoidAlgebra.lift_single, MonoidAlgebra.of_apply]
    exact LinearMap.congr_fun (w g) x
  · intro g h gw hw; simp only [map_add, add_left_inj, LinearMap.add_apply, hw, gw]
  · intro r g w
    simp only [map_smul, w, RingHom.id_apply, LinearMap.smul_apply, LinearMap.map_smulₛₗ]

/-- Auxiliary definition for `toModuleMonoidAlgebra`. -/
def toModuleMonoidAlgebraMap {V W : Rep k G} (f : V ⟶ W) :
    ModuleCat.of (MonoidAlgebra k G) V.ρ.asModule ⟶ ModuleCat.of (MonoidAlgebra k G) W.ρ.asModule :=
  ModuleCat.ofHom
    { f.hom.hom with
      map_smul' := fun r x => to_Module_monoidAlgebra_map_aux V.V W.V V.ρ W.ρ f.hom.hom
        (fun g => ModuleCat.hom_ext_iff.mp (f.comm g)) r x }

/-- Functorially convert a representation of `G` into a module over `MonoidAlgebra k G`. -/
def toModuleMonoidAlgebra : Rep k G ⥤ ModuleCat.{u} (MonoidAlgebra k G) where
  obj V := ModuleCat.of _ V.ρ.asModule
  map f := toModuleMonoidAlgebraMap f

/-- Functorially convert a module over `MonoidAlgebra k G` into a representation of `G`. -/
def ofModuleMonoidAlgebra : ModuleCat.{u} (MonoidAlgebra k G) ⥤ Rep k G where
  obj M := Rep.of (Representation.ofModule M)
  map f :=
    { hom := ModuleCat.ofHom
        { f.hom with
          map_smul' := fun r x => f.hom.map_smul (algebraMap k _ r) x }
      comm := fun g => by ext; apply f.hom.map_smul }

theorem ofModuleMonoidAlgebra_obj_coe (M : ModuleCat.{u} (MonoidAlgebra k G)) :
    (ofModuleMonoidAlgebra.obj M : Type u) = RestrictScalars k (MonoidAlgebra k G) M :=
  rfl

theorem ofModuleMonoidAlgebra_obj_ρ (M : ModuleCat.{u} (MonoidAlgebra k G)) :
    (ofModuleMonoidAlgebra.obj M).ρ = Representation.ofModule M :=
  rfl

/-- Auxiliary definition for `equivalenceModuleMonoidAlgebra`. -/
def counitIsoAddEquiv {M : ModuleCat.{u} (MonoidAlgebra k G)} :
    (ofModuleMonoidAlgebra ⋙ toModuleMonoidAlgebra).obj M ≃+ M := by
  dsimp [ofModuleMonoidAlgebra, toModuleMonoidAlgebra]
  exact (Representation.ofModule M).asModuleEquiv.toAddEquiv.trans
    (RestrictScalars.addEquiv k (MonoidAlgebra k G) _)

/-- Auxiliary definition for `equivalenceModuleMonoidAlgebra`. -/
def unitIsoAddEquiv {V : Rep k G} : V ≃+ (toModuleMonoidAlgebra ⋙ ofModuleMonoidAlgebra).obj V := by
  dsimp [ofModuleMonoidAlgebra, toModuleMonoidAlgebra]
  exact V.ρ.asModuleEquiv.symm.toAddEquiv.trans (RestrictScalars.addEquiv _ _ _).symm

/-- Auxiliary definition for `equivalenceModuleMonoidAlgebra`. -/
def counitIso (M : ModuleCat.{u} (MonoidAlgebra k G)) :
    (ofModuleMonoidAlgebra ⋙ toModuleMonoidAlgebra).obj M ≅ M :=
  LinearEquiv.toModuleIso
    { counitIsoAddEquiv with
      map_smul' := fun r x => by
        dsimp [counitIsoAddEquiv]
        erw [@Representation.ofModule_asAlgebraHom_apply_apply k G _ _ _ _ (_)]
        exact AddEquiv.symm_apply_apply _ _}

theorem unit_iso_comm (V : Rep k G) (g : G) (x : V) :
    unitIsoAddEquiv ((V.ρ g).toFun x) = ((ofModuleMonoidAlgebra.obj
      (toModuleMonoidAlgebra.obj V)).ρ g).toFun (unitIsoAddEquiv x) := by
  simp [unitIsoAddEquiv, ofModuleMonoidAlgebra, toModuleMonoidAlgebra]

/-- Auxiliary definition for `equivalenceModuleMonoidAlgebra`. -/
def unitIso (V : Rep k G) : V ≅ (toModuleMonoidAlgebra ⋙ ofModuleMonoidAlgebra).obj V :=
  Action.mkIso
    (LinearEquiv.toModuleIso
      { unitIsoAddEquiv with
        map_smul' := fun r x => by
          change (RestrictScalars.addEquiv _ _ _).symm (V.ρ.asModuleEquiv.symm (r • x)) = _
          simp only [Representation.asModuleEquiv_symm_map_smul]
          rfl })
    fun g => by ext; apply unit_iso_comm

/-- The categorical equivalence `Rep k G ≌ ModuleCat (MonoidAlgebra k G)`. -/
def equivalenceModuleMonoidAlgebra : Rep k G ≌ ModuleCat.{u} (MonoidAlgebra k G) where
  functor := toModuleMonoidAlgebra
  inverse := ofModuleMonoidAlgebra
  unitIso := NatIso.ofComponents (fun V => unitIso V) (by aesop_cat)
  counitIso := NatIso.ofComponents (fun M => counitIso M) (by aesop_cat)

-- TODO Verify that the equivalence with `ModuleCat (MonoidAlgebra k G)` is a monoidal functor.
end

end Rep<|MERGE_RESOLUTION|>--- conflicted
+++ resolved
@@ -500,13 +500,7 @@
   toFun f :=
     { hom := ModuleCat.ofHom <| (TensorProduct.curry f.hom.hom).flip
       comm g := ModuleCat.hom_ext <| LinearMap.ext fun x => LinearMap.ext fun y => by
-<<<<<<< HEAD
         simpa [ModuleCat.endRingEquiv] using hom_comm_apply f g (A.ρ g⁻¹ y ⊗ₜ[k] x) }
-=======
-        simpa [ModuleCat.MonoidalCategory.tensorObj_def,
-          ModuleCat.MonoidalCategory.tensorObj, ModuleCat.endRingEquiv] using
-          hom_comm_apply f g (A.ρ g⁻¹ y ⊗ₜ[k] x) }
->>>>>>> a67a44b4
   invFun f :=
     { hom := ModuleCat.ofHom <| TensorProduct.uncurry k _ _ _ f.hom.hom.flip
       comm g := ModuleCat.hom_ext <| TensorProduct.ext' fun x y => by
