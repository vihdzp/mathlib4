/-
Copyright (c) 2020 Kim Morrison. All rights reserved.
Released under Apache 2.0 license as described in the file LICENSE.
Authors: Kim Morrison
-/
import Mathlib.Algebra.Category.ModuleCat.Adjunctions
import Mathlib.Algebra.Category.ModuleCat.EpiMono
import Mathlib.Algebra.Category.ModuleCat.Limits
import Mathlib.Algebra.Category.ModuleCat.Colimits
import Mathlib.Algebra.Category.ModuleCat.Monoidal.Symmetric
import Mathlib.CategoryTheory.Elementwise
import Mathlib.CategoryTheory.Action.Monoidal
import Mathlib.RepresentationTheory.Basic

/-!
# `Rep k G` is the category of `k`-linear representations of `G`.

If `V : Rep k G`, there is a coercion that allows you to treat `V` as a type,
and this type comes equipped with a `Module k V` instance.
Also `V.ρ` gives the homomorphism `G →* (V →ₗ[k] V)`.

Conversely, given a homomorphism `ρ : G →* (V →ₗ[k] V)`,
you can construct the bundled representation as `Rep.of ρ`.

We construct the categorical equivalence `Rep k G ≌ ModuleCat (MonoidAlgebra k G)`.
We verify that `Rep k G` is a `k`-linear abelian symmetric monoidal category with all (co)limits.
-/

suppress_compilation

universe u

open CategoryTheory

open CategoryTheory.Limits

/-- The category of `k`-linear representations of a monoid `G`. -/
abbrev Rep (k G : Type u) [Ring k] [Monoid G] :=
  Action (ModuleCat.{u} k) G

instance (k G : Type u) [CommRing k] [Monoid G] : Linear k (Rep k G) := by infer_instance

namespace Rep

variable {k G : Type u} [CommRing k]

section

variable [Monoid G]

instance : CoeSort (Rep k G) (Type u) :=
  HasForget.hasCoeToSort _

instance (V : Rep k G) : AddCommGroup V := by
  change AddCommGroup ((forget₂ (Rep k G) (ModuleCat k)).obj V); infer_instance

instance (V : Rep k G) : Module k V := by
  change Module k ((forget₂ (Rep k G) (ModuleCat k)).obj V)
  infer_instance

/-- Specialize the existing `Action.ρ`, changing the type to `Representation k G V`.
-/
def ρ (V : Rep k G) : Representation k G V :=
-- Porting note: was `V.ρ`
  (ModuleCat.endRingEquiv V.V).toMonoidHom.comp (Action.ρ V)

/-- Lift an unbundled representation to `Rep`. -/
def of {V : Type u} [AddCommGroup V] [Module k V] (ρ : G →* V →ₗ[k] V) : Rep k G :=
  ⟨ModuleCat.of k V, ((ModuleCat.endRingEquiv _).symm.toMonoidHom.comp ρ) ⟩

@[simp]
theorem coe_of {V : Type u} [AddCommGroup V] [Module k V] (ρ : G →* V →ₗ[k] V) :
    (of ρ : Type u) = V :=
  rfl

@[simp]
lemma coe_V {V : Rep k G} : (V.V : Type u) = V := rfl

@[simp]
theorem of_ρ {V : Type u} [AddCommGroup V] [Module k V] (ρ : G →* V →ₗ[k] V) : (of ρ).ρ = ρ :=
  rfl

theorem Action_ρ_eq_ρ {A : Rep k G} :
    Action.ρ A = (ModuleCat.endRingEquiv _).symm.toMonoidHom.comp A.ρ :=
  rfl

@[simp]
lemma ρ_hom {X : Rep k G} (g : G) : (Action.ρ X g).hom = X.ρ g := rfl

@[simp]
lemma ofHom_ρ {X : Rep k G} (g : G) : ModuleCat.ofHom (X.ρ g) = Action.ρ X g := rfl

theorem hom_comm_apply {A B : Rep k G} (f : A ⟶ B) (g : G) (x : A) :
    f.hom (A.ρ g x) = B.ρ g (f.hom x) :=
  LinearMap.ext_iff.1 (ModuleCat.hom_ext_iff.mp (f.comm g)) x

variable (k G)

/-- The trivial `k`-linear `G`-representation on a `k`-module `V.` -/
abbrev trivial (V : Type u) [AddCommGroup V] [Module k V] : Rep k G :=
  Rep.of (Representation.trivial k G V)

variable {k G}

theorem trivial_def {V : Type u} [AddCommGroup V] [Module k V] (g : G) :
    (trivial k G V).ρ g = LinearMap.id :=
  rfl

/-- A predicate for representations that fix every element. -/
abbrev IsTrivial (A : Rep k G) := A.ρ.IsTrivial

instance {V : Type u} [AddCommGroup V] [Module k V] :
    IsTrivial (Rep.trivial k G V) where

instance {V : Type u} [AddCommGroup V] [Module k V] (ρ : Representation k G V) [ρ.IsTrivial] :
    IsTrivial (Rep.of ρ) where

-- Porting note: the two following instances were found automatically in mathlib3
noncomputable instance : PreservesLimits (forget₂ (Rep k G) (ModuleCat.{u} k)) :=
  Action.preservesLimits_forget.{u} _ _

noncomputable instance : PreservesColimits (forget₂ (Rep k G) (ModuleCat.{u} k)) :=
  Action.preservesColimits_forget.{u} _ _

theorem epi_iff_surjective {A B : Rep k G} (f : A ⟶ B) : Epi f ↔ Function.Surjective f.hom :=
  ⟨fun _ => (ModuleCat.epi_iff_surjective ((forget₂ _ _).map f)).1 inferInstance,
  fun h => (forget₂ _ _).epi_of_epi_map ((ModuleCat.epi_iff_surjective <|
    ((forget₂ _ _).map f)).2 h)⟩

theorem mono_iff_injective {A B : Rep k G} (f : A ⟶ B) : Mono f ↔ Function.Injective f.hom :=
  ⟨fun _ => (ModuleCat.mono_iff_injective ((forget₂ _ _).map f)).1 inferInstance,
  fun h => (forget₂ _ _).mono_of_mono_map ((ModuleCat.mono_iff_injective <|
    ((forget₂ _ _).map f)).2 h)⟩

section

open MonoidalCategory

@[simp]
theorem coe_tensor {A B : Rep k G} : (A ⊗ B : Rep k G) = TensorProduct k A B := rfl

@[simp]
theorem tensor_ρ {A B : Rep k G} : (A ⊗ B).ρ = A.ρ.tprod B.ρ := rfl

end
section Res

variable {H : Type u} [Monoid H] (f : G →* H) (A : Rep k H)

@[simp]
lemma coe_res_obj : ((Action.res _ f).obj A : Type u) = A := rfl

@[simp]
lemma coe_res_obj_ρ (g : G) :
    @DFunLike.coe (no_index G →* (A →ₗ[k] A)) _ _ _
      (Rep.ρ ((Action.res _ f).obj A)) g = A.ρ (f g) := rfl

end Res
section Linearization

variable (k G)

/-- The monoidal functor sending a type `H` with a `G`-action to the induced `k`-linear
`G`-representation on `k[H].` -/
noncomputable def linearization : (Action (Type u) G) ⥤ (Rep k G) :=
  (ModuleCat.free k).mapAction G

instance : (linearization k G).Monoidal := by
  dsimp only [linearization]
  infer_instance

variable {k G}

@[simp]
theorem coe_linearization_obj (X : Action (Type u) G) :
    (linearization k G).obj X = (X.V →₀ k) := rfl

theorem linearization_obj_ρ (X : Action (Type u) G) (g : G) :
    ((linearization k G).obj X).ρ g = Finsupp.lmapDomain k k (X.ρ g) :=
  rfl

@[simp]
theorem coe_linearization_obj_ρ (X : Action (Type u) G) (g : G) :
    @DFunLike.coe (no_index G →* ((X.V →₀ k) →ₗ[k] (X.V →₀ k))) _
      (fun _ => (X.V →₀ k) →ₗ[k] (X.V →₀ k)) _
      ((linearization k G).obj X).ρ g = Finsupp.lmapDomain k k (X.ρ g) := rfl

theorem linearization_single (X : Action (Type u) G) (g : G) (x : X.V) (r : k) :
    ((linearization k G).obj X).ρ g (Finsupp.single x r) = Finsupp.single (X.ρ g x) r := by
  simp

variable {X Y : Action (Type u) G} (f : X ⟶ Y)

@[simp]
theorem linearization_map_hom : ((linearization k G).map f).hom =
    ModuleCat.ofHom (Finsupp.lmapDomain k k f.hom) :=
  rfl

theorem linearization_map_hom_single (x : X.V) (r : k) :
    ((linearization k G).map f).hom (Finsupp.single x r) = Finsupp.single (f.hom x) r :=
  Finsupp.mapDomain_single

open Functor.LaxMonoidal Functor.OplaxMonoidal Functor.Monoidal

@[simp]
theorem linearization_μ_hom (X Y : Action (Type u) G) :
    (μ (linearization k G) X Y).hom =
      ModuleCat.ofHom (finsuppTensorFinsupp' k X.V Y.V).toLinearMap :=
  rfl

@[simp]
theorem linearization_δ_hom (X Y : Action (Type u) G) :
    (δ (linearization k G) X Y).hom =
      ModuleCat.ofHom (finsuppTensorFinsupp' k X.V Y.V).symm.toLinearMap :=
  rfl

@[simp]
theorem linearization_ε_hom : (ε (linearization k G)).hom =
    ModuleCat.ofHom (Finsupp.lsingle PUnit.unit) :=
  rfl

theorem linearization_η_hom_apply (r : k) :
    (η (linearization k G)).hom (Finsupp.single PUnit.unit r) = r :=
  (εIso (linearization k G)).hom_inv_id_apply r

variable (k G)

/-- The linearization of a type `X` on which `G` acts trivially is the trivial `G`-representation
on `k[X]`. -/
@[simps! hom_hom inv_hom]
noncomputable def linearizationTrivialIso (X : Type u) :
    (linearization k G).obj (Action.mk X 1) ≅ trivial k G (X →₀ k) :=
  Action.mkIso (Iso.refl _) fun _ => ModuleCat.hom_ext <| Finsupp.lhom_ext' fun _ => LinearMap.ext
    fun _ => linearization_single ..

/-- Given a `G`-action on `H`, this is `k[H]` bundled with the natural representation
`G →* End(k[H])` as a term of type `Rep k G`. -/
noncomputable abbrev ofMulAction (H : Type u) [MulAction G H] : Rep k G :=
  of <| Representation.ofMulAction k G H

/-- The `k`-linear `G`-representation on `k[G]`, induced by left multiplication. -/
noncomputable abbrev leftRegular : Rep k G :=
  ofMulAction k G G

/-- The `k`-linear `G`-representation on `k[Gⁿ]`, induced by left multiplication. -/
noncomputable def diagonal (n : ℕ) : Rep k G :=
  ofMulAction k G (Fin n → G)

/-- The natural isomorphism between the representations on `k[G¹]` and `k[G]` induced by left
multiplication in `G`. -/
@[simps! hom_hom inv_hom]
def diagonalOneIsoLeftRegular [Monoid G] :
    diagonal k G 1 ≅ leftRegular k G :=
  Action.mkIso (Finsupp.domLCongr <| Equiv.funUnique (Fin 1) G).toModuleIso fun _ =>
    ModuleCat.hom_ext <| Finsupp.lhom_ext fun _ _ => by simp [diagonal]

/-- When `H = {1}`, the `G`-representation on `k[H]` induced by an action of `G` on `H` is
isomorphic to the trivial representation on `k`. -/
@[simps! hom_hom inv_hom]
def ofMulActionSubsingletonIsoTrivial
    (H : Type u) [Subsingleton H] [MulOneClass H] [MulAction G H] :
    ofMulAction k G H ≅ trivial k G k :=
  letI : Unique H := uniqueOfSubsingleton 1
  Action.mkIso (Finsupp.LinearEquiv.finsuppUnique _ _ _).toModuleIso fun _ =>
    ModuleCat.hom_ext <| Finsupp.lhom_ext fun _ _ => by simp [Subsingleton.elim _ (1 : H)]

/-- The linearization of a type `H` with a `G`-action is definitionally isomorphic to the
`k`-linear `G`-representation on `k[H]` induced by the `G`-action on `H`. -/
noncomputable def linearizationOfMulActionIso (H : Type u) [MulAction G H] :
    (linearization k G).obj (Action.ofMulAction G H) ≅ ofMulAction k G H :=
  Iso.refl _

section

variable (k G A : Type u) [CommRing k] [Monoid G] [AddCommGroup A]
  [Module k A] [DistribMulAction G A] [SMulCommClass G k A]

/-- Turns a `k`-module `A` with a compatible `DistribMulAction` of a monoid `G` into a
`k`-linear `G`-representation on `A`. -/
def ofDistribMulAction : Rep k G := Rep.of (Representation.ofDistribMulAction k G A)

@[simp] theorem ofDistribMulAction_ρ_apply_apply (g : G) (a : A) :
    (ofDistribMulAction k G A).ρ g a = g • a := rfl

/-- Given an `R`-algebra `S`, the `ℤ`-linear representation associated to the natural action of
`S ≃ₐ[R] S` on `S`. -/
@[simp] def ofAlgebraAut (R S : Type) [CommRing R] [CommRing S] [Algebra R S] :
    Rep ℤ (S ≃ₐ[R] S) := ofDistribMulAction ℤ (S ≃ₐ[R] S) S

end
section
variable (M G : Type) [Monoid M] [CommGroup G] [MulDistribMulAction M G]

/-- Turns a `CommGroup` `G` with a `MulDistribMulAction` of a monoid `M` into a
`ℤ`-linear `M`-representation on `Additive G`. -/
def ofMulDistribMulAction : Rep ℤ M := Rep.of (Representation.ofMulDistribMulAction M G)

@[simp] theorem ofMulDistribMulAction_ρ_apply_apply (g : M) (a : Additive G) :
    (ofMulDistribMulAction M G).ρ g a = Additive.ofMul (g • a.toMul) := rfl

/-- Given an `R`-algebra `S`, the `ℤ`-linear representation associated to the natural action of
`S ≃ₐ[R] S` on `Sˣ`. -/
@[simp] def ofAlgebraAutOnUnits (R S : Type) [CommRing R] [CommRing S] [Algebra R S] :
    Rep ℤ (S ≃ₐ[R] S) := Rep.ofMulDistribMulAction (S ≃ₐ[R] S) Sˣ

end

variable {k G}

/-- Given an element `x : A`, there is a natural morphism of representations `k[G] ⟶ A` sending
`g ↦ A.ρ(g)(x).` -/
@[simps]
<<<<<<< HEAD
def leftRegularHom (A : Rep k G) (x : A) : leftRegular k G ⟶ A where
  hom := ModuleCat.ofHom <| Finsupp.lift A k G fun g => A.ρ g x
  comm _ := ModuleCat.hom_ext <| Finsupp.lhom_ext' fun _ => LinearMap.ext_ring <| by simp

theorem leftRegularHom_hom_single {A : Rep k G} (g : G) (x : A) (r : k) :
    (leftRegularHom A x).hom (Finsupp.single g r) = r • A.ρ g x := by
  simp
=======
noncomputable def leftRegularHom (A : Rep k G) (x : A) : Rep.ofMulAction k G G ⟶ A where
  hom := ModuleCat.ofHom <| Finsupp.lift _ _ _ fun g => A.ρ g x
  comm g := by
    ext : 1
    refine Finsupp.lhom_ext' fun y => LinearMap.ext_ring ?_
/- Porting note: rest of broken proof was
    simpa only [LinearMap.comp_apply, ModuleCat.comp_def, Finsupp.lsingle_apply, Finsupp.lift_apply,
      Action_ρ_eq_ρ, of_ρ_apply, Representation.ofMulAction_single, Finsupp.sum_single_index,
      zero_smul, one_smul, smul_eq_mul, A.ρ.map_mul] -/
    simp only [LinearMap.comp_apply, ModuleCat.hom_comp, Finsupp.lsingle_apply]
    erw [Finsupp.lift_apply, Finsupp.lift_apply, Representation.ofMulAction_single (G := G)]
    simp only [Finsupp.sum_single_index, zero_smul, one_smul, smul_eq_mul, A.ρ.map_mul, of_ρ]
    rfl

theorem leftRegularHom_apply {A : Rep k G} (x : A) :
    (leftRegularHom A x).hom (Finsupp.single 1 1) = x := by
  -- This used to be `rw`, but we need `erw` after https://github.com/leanprover/lean4/pull/2644
  erw [leftRegularHom_hom, Finsupp.lift_apply, Finsupp.sum_single_index, one_smul,
    A.ρ.map_one, LinearMap.one_apply]
  rw [zero_smul]
>>>>>>> 1b30b96d

/-- Given a `k`-linear `G`-representation `A`, there is a `k`-linear isomorphism between
representation morphisms `Hom(k[G], A)` and `A`. -/
@[simps]
noncomputable def leftRegularHomEquiv (A : Rep k G) : (leftRegular k G ⟶ A) ≃ₗ[k] A where
  toFun f := f.hom (Finsupp.single 1 1)
  map_add' _ _ := rfl
  map_smul' _ _ := rfl
  invFun x := leftRegularHom A x
<<<<<<< HEAD
  left_inv f := Action.Hom.ext <| ModuleCat.hom_ext <| Finsupp.lhom_ext' fun x =>
    LinearMap.ext_ring <| by simpa using (hom_comm_apply f x (Finsupp.single 1 1)).symm
  right_inv x := by simp

theorem leftRegularHomEquiv_symm_hom_single {A : Rep k G} (x : A) (g : G) :
    ((leftRegularHomEquiv A).symm x).hom (Finsupp.single g 1) = A.ρ g x := by
  simp
=======
  left_inv f := by
    refine Action.Hom.ext (ModuleCat.hom_ext (Finsupp.lhom_ext' fun x : G => LinearMap.ext_ring ?_))
    have :
      f.hom ((ofMulAction k G G).ρ x (Finsupp.single (1 : G) (1 : k))) =
        A.ρ x (f.hom (Finsupp.single (1 : G) (1 : k))) :=
      LinearMap.ext_iff.1 (ModuleCat.hom_ext_iff.mp (f.comm x)) (Finsupp.single 1 1)
    simp only [leftRegularHom_hom, LinearMap.comp_apply, Finsupp.lsingle_apply,
      Finsupp.lift_apply, ← this, coe_of, of_ρ, Representation.ofMulAction_single x (1 : G) (1 : k),
      smul_eq_mul, mul_one, zero_smul, Finsupp.sum_single_index, one_smul,
      ConcreteCategory.hom_ofHom]
    -- Mismatched `Zero k` instances
    rfl
  right_inv x := leftRegularHom_apply x

theorem leftRegularHomEquiv_symm_single {A : Rep k G} (x : A) (g : G) :
    ((leftRegularHomEquiv A).symm x).hom (Finsupp.single g 1) = A.ρ g x := by
  -- This used to be `rw`, but we need `erw` after https://github.com/leanprover/lean4/pull/2644
  erw [leftRegularHomEquiv_symm_apply, leftRegularHom_hom, Finsupp.lift_apply,
    Finsupp.sum_single_index, one_smul]
  rw [zero_smul]
>>>>>>> 1b30b96d

end Linearization

end

section MonoidalClosed
open MonoidalCategory Action

variable [Group G] (A B C : Rep k G)

/-- Given a `k`-linear `G`-representation `(A, ρ₁)`, this is the 'internal Hom' functor sending
`(B, ρ₂)` to the representation `Homₖ(A, B)` that maps `g : G` and `f : A →ₗ[k] B` to
`(ρ₂ g) ∘ₗ f ∘ₗ (ρ₁ g⁻¹)`. -/
@[simps]
protected def ihom (A : Rep k G) : Rep k G ⥤ Rep k G where
  obj B := Rep.of (Representation.linHom A.ρ B.ρ)
  map := fun {X} {Y} f =>
    { hom := ModuleCat.ofHom (LinearMap.llcomp k _ _ _ f.hom.hom)
      comm := fun g => ModuleCat.hom_ext <| LinearMap.ext fun x => LinearMap.ext fun y => by
        show f.hom (X.ρ g _) = _
        simp only [hom_comm_apply]; rfl }
  map_id := fun _ => by ext; rfl
  map_comp := fun _ _ => by ext; rfl

@[simp] theorem ihom_obj_ρ_apply {A B : Rep k G} (g : G) (x : A →ₗ[k] B) :
    ((Rep.ihom A).obj B).ρ g x = B.ρ g ∘ₗ x ∘ₗ A.ρ g⁻¹ :=
  rfl

/-- Given a `k`-linear `G`-representation `A`, this is the Hom-set bijection in the adjunction
`A ⊗ - ⊣ ihom(A, -)`. It sends `f : A ⊗ B ⟶ C` to a `Rep k G` morphism defined by currying the
`k`-linear map underlying `f`, giving a map `A →ₗ[k] B →ₗ[k] C`, then flipping the arguments. -/
def homEquiv (A B C : Rep k G) : (A ⊗ B ⟶ C) ≃ (B ⟶ (Rep.ihom A).obj C) where
  toFun f :=
    { hom := ModuleCat.ofHom <| (TensorProduct.curry f.hom.hom).flip
      comm := fun g => ModuleCat.hom_ext <| LinearMap.ext fun x => LinearMap.ext fun y => by
        simpa using hom_comm_apply (A := A ⊗ B) f g (A.ρ g⁻¹ y ⊗ₜ[k] x)  }
  invFun f :=
    { hom := ModuleCat.ofHom <| TensorProduct.uncurry k _ _ _ f.hom.hom.flip
      comm := fun g => ModuleCat.hom_ext <| TensorProduct.ext' fun x y => by
        simpa using LinearMap.ext_iff.1 (hom_comm_apply f g y) (A.ρ g x) }
  left_inv _ := Action.Hom.ext (ModuleCat.hom_ext <| TensorProduct.ext' fun _ _ => rfl)
  right_inv _ := by ext; rfl

variable {A B C}

/-- Porting note: if we generate this with `@[simps]` the linter complains some types in the LHS
simplify. -/
theorem homEquiv_apply_hom (f : A ⊗ B ⟶ C) :
    (homEquiv A B C f).hom = ModuleCat.ofHom (TensorProduct.curry f.hom.hom).flip := rfl

/-- Porting note: if we generate this with `@[simps]` the linter complains some types in the LHS
simplify. -/
theorem homEquiv_symm_apply_hom (f : B ⟶ (Rep.ihom A).obj C) :
    ((homEquiv A B C).symm f).hom =
      ModuleCat.ofHom (TensorProduct.uncurry k A B C f.hom.hom.flip) := rfl

instance : MonoidalClosed (Rep k G) where
  closed A :=
    { rightAdj := Rep.ihom A
      adj := Adjunction.mkOfHomEquiv (
      { homEquiv := Rep.homEquiv A
        homEquiv_naturality_left_symm := fun _ _ => Action.Hom.ext
          (ModuleCat.hom_ext (TensorProduct.ext' fun _ _ => rfl))
        homEquiv_naturality_right := fun _ _ => Action.Hom.ext (ModuleCat.hom_ext (LinearMap.ext
          fun _ => LinearMap.ext fun _ => rfl)) })}

@[simp]
theorem ihom_obj_ρ_def (A B : Rep k G) : ((ihom A).obj B).ρ = ((Rep.ihom A).obj B).ρ :=
  rfl

@[simp]
theorem homEquiv_def (A B C : Rep k G) : (ihom.adjunction A).homEquiv B C = Rep.homEquiv A B C :=
  congrFun (congrFun (Adjunction.mkOfHomEquiv_homEquiv _) _) _

@[simp]
theorem ihom_ev_app_hom (A B : Rep k G) :
    Action.Hom.hom ((ihom.ev A).app B) = ModuleCat.ofHom
      (TensorProduct.uncurry k A (A →ₗ[k] B) B LinearMap.id.flip) := by
  ext; rfl

@[simp] theorem ihom_coev_app_hom (A B : Rep k G) :
    Action.Hom.hom ((ihom.coev A).app B) = ModuleCat.ofHom (TensorProduct.mk k _ _).flip :=
  ModuleCat.hom_ext <| LinearMap.ext fun _ => LinearMap.ext fun _ => rfl

variable (A B C)

/-- There is a `k`-linear isomorphism between the sets of representation morphisms`Hom(A ⊗ B, C)`
and `Hom(B, Homₖ(A, C))`. -/
def MonoidalClosed.linearHomEquiv : (A ⊗ B ⟶ C) ≃ₗ[k] B ⟶ A ⟶[Rep k G] C :=
  { (ihom.adjunction A).homEquiv _ _ with
    map_add' := fun _ _ => rfl
    map_smul' := fun _ _ => rfl }

/-- There is a `k`-linear isomorphism between the sets of representation morphisms`Hom(A ⊗ B, C)`
and `Hom(A, Homₖ(B, C))`. -/
def MonoidalClosed.linearHomEquivComm : (A ⊗ B ⟶ C) ≃ₗ[k] A ⟶ B ⟶[Rep k G] C :=
  Linear.homCongr k (β_ A B) (Iso.refl _) ≪≫ₗ MonoidalClosed.linearHomEquiv _ _ _

variable {A B C}

-- `simpNF` times out
@[simp, nolint simpNF]
theorem MonoidalClosed.linearHomEquiv_hom (f : A ⊗ B ⟶ C) :
    (MonoidalClosed.linearHomEquiv A B C f).hom =
      ModuleCat.ofHom (TensorProduct.curry f.hom.hom).flip :=
  rfl

-- `simpNF` times out
@[simp, nolint simpNF]
theorem MonoidalClosed.linearHomEquivComm_hom (f : A ⊗ B ⟶ C) :
    (MonoidalClosed.linearHomEquivComm A B C f).hom =
      ModuleCat.ofHom (TensorProduct.curry f.hom.hom) :=
  rfl

theorem MonoidalClosed.linearHomEquiv_symm_hom (f : B ⟶ A ⟶[Rep k G] C) :
    ((MonoidalClosed.linearHomEquiv A B C).symm f).hom =
      ModuleCat.ofHom (TensorProduct.uncurry k A B C f.hom.hom.flip) := by
  simp [linearHomEquiv]
  rfl

theorem MonoidalClosed.linearHomEquivComm_symm_hom (f : A ⟶ B ⟶[Rep k G] C) :
    ((MonoidalClosed.linearHomEquivComm A B C).symm f).hom =
      ModuleCat.ofHom (TensorProduct.uncurry k A B C f.hom.hom) :=
  ModuleCat.hom_ext <| TensorProduct.ext' fun _ _ => rfl

end MonoidalClosed

end Rep

namespace Representation
open MonoidalCategory
variable {k G : Type u} [CommRing k] [Monoid G] {V W : Type u} [AddCommGroup V] [AddCommGroup W]
  [Module k V] [Module k W] (ρ : Representation k G V) (τ : Representation k G W)

/-- Tautological isomorphism to help Lean in typechecking. -/
def repOfTprodIso : Rep.of (ρ.tprod τ) ≅ Rep.of ρ ⊗ Rep.of τ :=
  Iso.refl _

theorem repOfTprodIso_apply (x : TensorProduct k V W) : (repOfTprodIso ρ τ).hom.hom x = x :=
  rfl

theorem repOfTprodIso_inv_apply (x : TensorProduct k V W) : (repOfTprodIso ρ τ).inv.hom x = x :=
  rfl

end Representation

/-!
# The categorical equivalence `Rep k G ≌ Module.{u} (MonoidAlgebra k G)`.
-/


namespace Rep

variable {k G : Type u} [CommRing k] [Monoid G]

-- Verify that the symmetric monoidal structure is available.
example : SymmetricCategory (Rep k G) := by infer_instance

example : MonoidalPreadditive (Rep k G) := by infer_instance

example : MonoidalLinear k (Rep k G) := by infer_instance

noncomputable section

/-- Auxiliary lemma for `toModuleMonoidAlgebra`. -/
theorem to_Module_monoidAlgebra_map_aux {k G : Type*} [CommRing k] [Monoid G] (V W : Type*)
    [AddCommGroup V] [AddCommGroup W] [Module k V] [Module k W] (ρ : G →* V →ₗ[k] V)
    (σ : G →* W →ₗ[k] W) (f : V →ₗ[k] W) (w : ∀ g : G, f.comp (ρ g) = (σ g).comp f)
    (r : MonoidAlgebra k G) (x : V) :
    f ((((MonoidAlgebra.lift k G (V →ₗ[k] V)) ρ) r) x) =
      (((MonoidAlgebra.lift k G (W →ₗ[k] W)) σ) r) (f x) := by
  apply MonoidAlgebra.induction_on r
  · intro g
    simp only [one_smul, MonoidAlgebra.lift_single, MonoidAlgebra.of_apply]
    exact LinearMap.congr_fun (w g) x
  · intro g h gw hw; simp only [map_add, add_left_inj, LinearMap.add_apply, hw, gw]
  · intro r g w
    simp only [map_smul, w, RingHom.id_apply, LinearMap.smul_apply, LinearMap.map_smulₛₗ]

/-- Auxiliary definition for `toModuleMonoidAlgebra`. -/
def toModuleMonoidAlgebraMap {V W : Rep k G} (f : V ⟶ W) :
    ModuleCat.of (MonoidAlgebra k G) V.ρ.asModule ⟶ ModuleCat.of (MonoidAlgebra k G) W.ρ.asModule :=
  ModuleCat.ofHom
    { f.hom.hom with
      map_smul' := fun r x => to_Module_monoidAlgebra_map_aux V.V W.V V.ρ W.ρ f.hom.hom
        (fun g => ModuleCat.hom_ext_iff.mp (f.comm g)) r x }

/-- Functorially convert a representation of `G` into a module over `MonoidAlgebra k G`. -/
def toModuleMonoidAlgebra : Rep k G ⥤ ModuleCat.{u} (MonoidAlgebra k G) where
  obj V := ModuleCat.of _ V.ρ.asModule
  map f := toModuleMonoidAlgebraMap f

/-- Functorially convert a module over `MonoidAlgebra k G` into a representation of `G`. -/
def ofModuleMonoidAlgebra : ModuleCat.{u} (MonoidAlgebra k G) ⥤ Rep k G where
  obj M := Rep.of (Representation.ofModule M)
  map f :=
    { hom := ModuleCat.ofHom
        { f.hom with
          map_smul' := fun r x => f.hom.map_smul (algebraMap k _ r) x }
      comm := fun g => by ext; apply f.hom.map_smul }

theorem ofModuleMonoidAlgebra_obj_coe (M : ModuleCat.{u} (MonoidAlgebra k G)) :
    (ofModuleMonoidAlgebra.obj M : Type u) = RestrictScalars k (MonoidAlgebra k G) M :=
  rfl

theorem ofModuleMonoidAlgebra_obj_ρ (M : ModuleCat.{u} (MonoidAlgebra k G)) :
    (ofModuleMonoidAlgebra.obj M).ρ = Representation.ofModule M :=
  rfl

/-- Auxiliary definition for `equivalenceModuleMonoidAlgebra`. -/
def counitIsoAddEquiv {M : ModuleCat.{u} (MonoidAlgebra k G)} :
    (ofModuleMonoidAlgebra ⋙ toModuleMonoidAlgebra).obj M ≃+ M := by
  dsimp [ofModuleMonoidAlgebra, toModuleMonoidAlgebra]
  exact (Representation.ofModule M).asModuleEquiv.trans
    (RestrictScalars.addEquiv k (MonoidAlgebra k G) _)

/-- Auxiliary definition for `equivalenceModuleMonoidAlgebra`. -/
def unitIsoAddEquiv {V : Rep k G} : V ≃+ (toModuleMonoidAlgebra ⋙ ofModuleMonoidAlgebra).obj V := by
  dsimp [ofModuleMonoidAlgebra, toModuleMonoidAlgebra]
  refine V.ρ.asModuleEquiv.symm.trans ?_
  exact (RestrictScalars.addEquiv _ _ _).symm

/-- Auxiliary definition for `equivalenceModuleMonoidAlgebra`. -/
def counitIso (M : ModuleCat.{u} (MonoidAlgebra k G)) :
    (ofModuleMonoidAlgebra ⋙ toModuleMonoidAlgebra).obj M ≅ M :=
  LinearEquiv.toModuleIso
    { counitIsoAddEquiv with
      map_smul' := fun r x => by
        dsimp [counitIsoAddEquiv]
        erw [@Representation.ofModule_asAlgebraHom_apply_apply k G _ _ _ _ (_)]
        exact AddEquiv.symm_apply_apply _ _}

theorem unit_iso_comm (V : Rep k G) (g : G) (x : V) :
    unitIsoAddEquiv ((V.ρ g).toFun x) = ((ofModuleMonoidAlgebra.obj
      (toModuleMonoidAlgebra.obj V)).ρ g).toFun (unitIsoAddEquiv x) := by
  dsimp [unitIsoAddEquiv, ofModuleMonoidAlgebra, toModuleMonoidAlgebra]
  simp only [AddEquiv.apply_eq_iff_eq, AddEquiv.apply_symm_apply,
    Representation.asModuleEquiv_symm_map_rho, Representation.ofModule_asModule_act]

/-- Auxiliary definition for `equivalenceModuleMonoidAlgebra`. -/
def unitIso (V : Rep k G) : V ≅ (toModuleMonoidAlgebra ⋙ ofModuleMonoidAlgebra).obj V :=
  Action.mkIso
    (LinearEquiv.toModuleIso
      { unitIsoAddEquiv with
        map_smul' := fun r x => by
          dsimp [unitIsoAddEquiv]
/- Porting note: rest of broken proof was
          simp only [Representation.asModuleEquiv_symm_map_smul,
            RestrictScalars.addEquiv_symm_map_algebraMap_smul] -/
          -- This used to be `rw`, but we need `erw` after https://github.com/leanprover/lean4/pull/2644
          erw [AddEquiv.trans_apply,
            Representation.asModuleEquiv_symm_map_smul]
          rfl })
    fun g => by ext; apply unit_iso_comm

/-- The categorical equivalence `Rep k G ≌ ModuleCat (MonoidAlgebra k G)`. -/
def equivalenceModuleMonoidAlgebra : Rep k G ≌ ModuleCat.{u} (MonoidAlgebra k G) where
  functor := toModuleMonoidAlgebra
  inverse := ofModuleMonoidAlgebra
  unitIso := NatIso.ofComponents (fun V => unitIso V) (by aesop_cat)
  counitIso := NatIso.ofComponents (fun M => counitIso M) (by aesop_cat)

-- TODO Verify that the equivalence with `ModuleCat (MonoidAlgebra k G)` is a monoidal functor.
end

end Rep<|MERGE_RESOLUTION|>--- conflicted
+++ resolved
@@ -310,7 +310,6 @@
 /-- Given an element `x : A`, there is a natural morphism of representations `k[G] ⟶ A` sending
 `g ↦ A.ρ(g)(x).` -/
 @[simps]
-<<<<<<< HEAD
 def leftRegularHom (A : Rep k G) (x : A) : leftRegular k G ⟶ A where
   hom := ModuleCat.ofHom <| Finsupp.lift A k G fun g => A.ρ g x
   comm _ := ModuleCat.hom_ext <| Finsupp.lhom_ext' fun _ => LinearMap.ext_ring <| by simp
@@ -318,28 +317,6 @@
 theorem leftRegularHom_hom_single {A : Rep k G} (g : G) (x : A) (r : k) :
     (leftRegularHom A x).hom (Finsupp.single g r) = r • A.ρ g x := by
   simp
-=======
-noncomputable def leftRegularHom (A : Rep k G) (x : A) : Rep.ofMulAction k G G ⟶ A where
-  hom := ModuleCat.ofHom <| Finsupp.lift _ _ _ fun g => A.ρ g x
-  comm g := by
-    ext : 1
-    refine Finsupp.lhom_ext' fun y => LinearMap.ext_ring ?_
-/- Porting note: rest of broken proof was
-    simpa only [LinearMap.comp_apply, ModuleCat.comp_def, Finsupp.lsingle_apply, Finsupp.lift_apply,
-      Action_ρ_eq_ρ, of_ρ_apply, Representation.ofMulAction_single, Finsupp.sum_single_index,
-      zero_smul, one_smul, smul_eq_mul, A.ρ.map_mul] -/
-    simp only [LinearMap.comp_apply, ModuleCat.hom_comp, Finsupp.lsingle_apply]
-    erw [Finsupp.lift_apply, Finsupp.lift_apply, Representation.ofMulAction_single (G := G)]
-    simp only [Finsupp.sum_single_index, zero_smul, one_smul, smul_eq_mul, A.ρ.map_mul, of_ρ]
-    rfl
-
-theorem leftRegularHom_apply {A : Rep k G} (x : A) :
-    (leftRegularHom A x).hom (Finsupp.single 1 1) = x := by
-  -- This used to be `rw`, but we need `erw` after https://github.com/leanprover/lean4/pull/2644
-  erw [leftRegularHom_hom, Finsupp.lift_apply, Finsupp.sum_single_index, one_smul,
-    A.ρ.map_one, LinearMap.one_apply]
-  rw [zero_smul]
->>>>>>> 1b30b96d
 
 /-- Given a `k`-linear `G`-representation `A`, there is a `k`-linear isomorphism between
 representation morphisms `Hom(k[G], A)` and `A`. -/
@@ -349,7 +326,6 @@
   map_add' _ _ := rfl
   map_smul' _ _ := rfl
   invFun x := leftRegularHom A x
-<<<<<<< HEAD
   left_inv f := Action.Hom.ext <| ModuleCat.hom_ext <| Finsupp.lhom_ext' fun x =>
     LinearMap.ext_ring <| by simpa using (hom_comm_apply f x (Finsupp.single 1 1)).symm
   right_inv x := by simp
@@ -357,28 +333,6 @@
 theorem leftRegularHomEquiv_symm_hom_single {A : Rep k G} (x : A) (g : G) :
     ((leftRegularHomEquiv A).symm x).hom (Finsupp.single g 1) = A.ρ g x := by
   simp
-=======
-  left_inv f := by
-    refine Action.Hom.ext (ModuleCat.hom_ext (Finsupp.lhom_ext' fun x : G => LinearMap.ext_ring ?_))
-    have :
-      f.hom ((ofMulAction k G G).ρ x (Finsupp.single (1 : G) (1 : k))) =
-        A.ρ x (f.hom (Finsupp.single (1 : G) (1 : k))) :=
-      LinearMap.ext_iff.1 (ModuleCat.hom_ext_iff.mp (f.comm x)) (Finsupp.single 1 1)
-    simp only [leftRegularHom_hom, LinearMap.comp_apply, Finsupp.lsingle_apply,
-      Finsupp.lift_apply, ← this, coe_of, of_ρ, Representation.ofMulAction_single x (1 : G) (1 : k),
-      smul_eq_mul, mul_one, zero_smul, Finsupp.sum_single_index, one_smul,
-      ConcreteCategory.hom_ofHom]
-    -- Mismatched `Zero k` instances
-    rfl
-  right_inv x := leftRegularHom_apply x
-
-theorem leftRegularHomEquiv_symm_single {A : Rep k G} (x : A) (g : G) :
-    ((leftRegularHomEquiv A).symm x).hom (Finsupp.single g 1) = A.ρ g x := by
-  -- This used to be `rw`, but we need `erw` after https://github.com/leanprover/lean4/pull/2644
-  erw [leftRegularHomEquiv_symm_apply, leftRegularHom_hom, Finsupp.lift_apply,
-    Finsupp.sum_single_index, one_smul]
-  rw [zero_smul]
->>>>>>> 1b30b96d
 
 end Linearization
 
