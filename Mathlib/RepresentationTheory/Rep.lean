/-
Copyright (c) 2020 Kim Morrison. All rights reserved.
Released under Apache 2.0 license as described in the file LICENSE.
Authors: Kim Morrison
-/
import Mathlib.Algebra.Category.ModuleCat.Adjunctions
import Mathlib.Algebra.Category.ModuleCat.EpiMono
import Mathlib.Algebra.Category.ModuleCat.Limits
import Mathlib.Algebra.Category.ModuleCat.Colimits
import Mathlib.Algebra.Category.ModuleCat.Monoidal.Symmetric
import Mathlib.CategoryTheory.Elementwise
import Mathlib.CategoryTheory.Action.Monoidal
import Mathlib.CategoryTheory.Monoidal.Types.Symmetric
import Mathlib.RepresentationTheory.Basic

/-!
# `Rep k G` is the category of `k`-linear representations of `G`.

If `V : Rep k G`, there is a coercion that allows you to treat `V` as a type,
and this type comes equipped with a `Module k V` instance.
Also `V.ρ` gives the homomorphism `G →* (V →ₗ[k] V)`.

Conversely, given a homomorphism `ρ : G →* (V →ₗ[k] V)`,
you can construct the bundled representation as `Rep.of ρ`.

We construct the categorical equivalence `Rep k G ≌ ModuleCat (MonoidAlgebra k G)`.
We verify that `Rep k G` is a `k`-linear abelian symmetric monoidal category with all (co)limits.
-/

suppress_compilation

universe u

open CategoryTheory

open CategoryTheory.Limits

/-- The category of `k`-linear representations of a monoid `G`. -/
abbrev Rep (k G : Type u) [Ring k] [Monoid G] :=
  Action (ModuleCat.{u} k) G

instance (k G : Type u) [CommRing k] [Monoid G] : Linear k (Rep k G) := by infer_instance

namespace Rep

variable {k G : Type u} [CommRing k]

section

variable [Monoid G]

instance : CoeSort (Rep k G) (Type u) :=
  HasForget.hasCoeToSort _

instance (V : Rep k G) : AddCommGroup V := by
  change AddCommGroup ((forget₂ (Rep k G) (ModuleCat k)).obj V); infer_instance

instance (V : Rep k G) : Module k V := by
  change Module k ((forget₂ (Rep k G) (ModuleCat k)).obj V)
  infer_instance

/-- Specialize the existing `Action.ρ`, changing the type to `Representation k G V`.
-/
def ρ (V : Rep k G) : Representation k G V :=
-- Porting note: was `V.ρ`
  (ModuleCat.endMulEquiv V.V).toMonoidHom.comp (Action.ρ V)

/-- Lift an unbundled representation to `Rep`. -/
def of {V : Type u} [AddCommGroup V] [Module k V] (ρ : G →* V →ₗ[k] V) : Rep k G :=
  ⟨ModuleCat.of k V, ((ModuleCat.endMulEquiv _).symm.toMonoidHom.comp ρ) ⟩

@[simp]
theorem coe_of {V : Type u} [AddCommGroup V] [Module k V] (ρ : G →* V →ₗ[k] V) :
    (of ρ : Type u) = V :=
  rfl

@[simp]
lemma coe_V {V : Rep k G} : (V.V : Type u) = V := rfl

@[simp]
theorem of_ρ {V : Type u} [AddCommGroup V] [Module k V] (ρ : G →* V →ₗ[k] V) : (of ρ).ρ = ρ :=
  rfl

theorem Action_ρ_eq_ρ {A : Rep k G} :
    Action.ρ A = (ModuleCat.endMulEquiv _).symm.toMonoidHom.comp A.ρ :=
  rfl

@[simp]
lemma ρ_hom {X : Rep k G} (g : G) : (Action.ρ X g).hom = X.ρ g := rfl

@[simp]
lemma ofHom_ρ {X : Rep k G} (g : G) : ModuleCat.ofHom (X.ρ g) = Action.ρ X g := rfl

theorem hom_comm_apply {A B : Rep k G} (f : A ⟶ B) (g : G) (x : A) :
    f.hom (A.ρ g x) = B.ρ g (f.hom x) :=
  LinearMap.ext_iff.1 (ModuleCat.hom_ext_iff.mp (f.comm g)) x

variable (k G)

/-- The trivial `k`-linear `G`-representation on a `k`-module `V.` -/
abbrev trivial (V : Type u) [AddCommGroup V] [Module k V] : Rep k G :=
  Rep.of (Representation.trivial k G V)

variable {k G}

theorem trivial_def {V : Type u} [AddCommGroup V] [Module k V] (g : G) :
    (trivial k G V).ρ g = LinearMap.id :=
  rfl

-- Porting note: the two following instances were found automatically in mathlib3
noncomputable instance : PreservesLimits (forget₂ (Rep k G) (ModuleCat.{u} k)) :=
  Action.preservesLimits_forget.{u} _ _

noncomputable instance : PreservesColimits (forget₂ (Rep k G) (ModuleCat.{u} k)) :=
  Action.preservesColimits_forget.{u} _ _

<<<<<<< HEAD
=======
theorem epi_iff_surjective {A B : Rep k G} (f : A ⟶ B) : Epi f ↔ Function.Surjective f.hom :=
  ⟨fun _ => (ModuleCat.epi_iff_surjective ((forget₂ _ _).map f)).1 inferInstance,
  fun h => (forget₂ _ _).epi_of_epi_map ((ModuleCat.epi_iff_surjective <|
    ((forget₂ _ _).map f)).2 h)⟩

theorem mono_iff_injective {A B : Rep k G} (f : A ⟶ B) : Mono f ↔ Function.Injective f.hom :=
  ⟨fun _ => (ModuleCat.mono_iff_injective ((forget₂ _ _).map f)).1 inferInstance,
  fun h => (forget₂ _ _).mono_of_mono_map ((ModuleCat.mono_iff_injective <|
    ((forget₂ _ _).map f)).2 h)⟩

>>>>>>> 330f8bd8
section

open MonoidalCategory

@[simp]
theorem coe_tensor {A B : Rep k G} : (A ⊗ B : Rep k G) = TensorProduct k A B := rfl

@[simp]
theorem tensor_ρ {A B : Rep k G} : (A ⊗ B).ρ = A.ρ.tprod B.ρ := rfl

end
section Res

variable {H : Type u} [Monoid H] (f : G →* H) (A : Rep k H)

@[simp]
lemma coe_res_obj : ((Action.res _ f).obj A : Type u) = A := rfl

@[simp]
lemma coe_res_obj_ρ (g : G) :
    @DFunLike.coe (no_index G →* (A →ₗ[k] A)) _ _ _
      (Rep.ρ ((Action.res _ f).obj A)) g = A.ρ (f g) := rfl

end Res
section Linearization

variable (k G)

/-- The monoidal functor sending a type `H` with a `G`-action to the induced `k`-linear
`G`-representation on `k[H].` -/
noncomputable def linearization : (Action (Type u) G) ⥤ (Rep k G) :=
  (ModuleCat.free k).mapAction G

instance : (linearization k G).Monoidal := by
  dsimp only [linearization]
  infer_instance

variable {k G}

@[simp]
theorem coe_linearization_obj (X : Action (Type u) G) :
    (linearization k G).obj X = (X.V →₀ k) := rfl

theorem linearization_obj_ρ (X : Action (Type u) G) (g : G) :
    ((linearization k G).obj X).ρ g = Finsupp.lmapDomain k k (X.ρ g) :=
  rfl

@[simp]
theorem coe_linearization_obj_ρ (X : Action (Type u) G) (g : G) :
    @DFunLike.coe (no_index G →* ((X.V →₀ k) →ₗ[k] (X.V →₀ k))) _
      (fun _ => (X.V →₀ k) →ₗ[k] (X.V →₀ k)) _
      ((linearization k G).obj X).ρ g = Finsupp.lmapDomain k k (X.ρ g) := rfl

theorem linearization_single (X : Action (Type u) G) (g : G) (x : X.V) (r : k) :
    ((linearization k G).obj X).ρ g (Finsupp.single x r) = Finsupp.single (X.ρ g x) r := by
  simp

variable {X Y : Action (Type u) G} (f : X ⟶ Y)

@[simp]
theorem linearization_map_hom : ((linearization k G).map f).hom =
    ModuleCat.ofHom (Finsupp.lmapDomain k k f.hom) :=
  rfl

theorem linearization_map_hom_single (x : X.V) (r : k) :
    ((linearization k G).map f).hom (Finsupp.single x r) = Finsupp.single (f.hom x) r :=
  Finsupp.mapDomain_single

open Functor.LaxMonoidal Functor.OplaxMonoidal Functor.Monoidal

@[simp]
theorem linearization_μ_hom (X Y : Action (Type u) G) :
    (μ (linearization k G) X Y).hom =
      ModuleCat.ofHom (finsuppTensorFinsupp' k X.V Y.V).toLinearMap :=
  rfl

@[simp]
theorem linearization_δ_hom (X Y : Action (Type u) G) :
    (δ (linearization k G) X Y).hom =
      ModuleCat.ofHom (finsuppTensorFinsupp' k X.V Y.V).symm.toLinearMap :=
  rfl

@[simp]
theorem linearization_ε_hom : (ε (linearization k G)).hom =
    ModuleCat.ofHom (Finsupp.lsingle PUnit.unit) :=
  rfl

theorem linearization_η_hom_apply (r : k) :
    (η (linearization k G)).hom (Finsupp.single PUnit.unit r) = r :=
  (εIso (linearization k G)).hom_inv_id_apply r

variable (k G)

/-- The linearization of a type `X` on which `G` acts trivially is the trivial `G`-representation
on `k[X]`. -/
@[simps! hom_hom inv_hom]
noncomputable def linearizationTrivialIso (X : Type u) :
    (linearization k G).obj (Action.mk X 1) ≅ trivial k G (X →₀ k) :=
  Action.mkIso (Iso.refl _) fun _ => ModuleCat.hom_ext <| Finsupp.lhom_ext' fun _ => LinearMap.ext
    fun _ => linearization_single ..

/-- Given a `G`-action on `H`, this is `k[H]` bundled with the natural representation
`G →* End(k[H])` as a term of type `Rep k G`. -/
noncomputable abbrev ofMulAction (H : Type u) [MulAction G H] : Rep k G :=
  of <| Representation.ofMulAction k G H

/-- The `k`-linear `G`-representation on `k[G]`, induced by left multiplication. -/
noncomputable abbrev leftRegular : Rep k G :=
  ofMulAction k G G

/-- The `k`-linear `G`-representation on `k[Gⁿ]`, induced by left multiplication. -/
noncomputable abbrev diagonal (n : ℕ) : Rep k G :=
  ofMulAction k G (Fin n → G)

/-- The natural isomorphism between the representations on `k[G¹]` and `k[G]` induced by left
multiplication in `G`. -/
@[simps! hom_hom inv_hom]
def diagonalOneIsoLeftRegular [Monoid G] :
    diagonal k G 1 ≅ leftRegular k G :=
  Action.mkIso (Finsupp.domLCongr <| Equiv.funUnique (Fin 1) G).toModuleIso fun _ =>
    ModuleCat.hom_ext <| Finsupp.lhom_ext fun _ _ => by simp [diagonal]

/-- When `H = {1}`, the `G`-representation on `k[H]` induced by an action of `G` on `H` is
isomorphic to the trivial representation on `k`. -/
@[simps! hom_hom inv_hom]
def ofMulActionSubsingletonIsoTrivial
    (H : Type u) [Subsingleton H] [MulOneClass H] [MulAction G H] :
    ofMulAction k G H ≅ trivial k G k :=
  letI : Unique H := uniqueOfSubsingleton 1
  Action.mkIso (Finsupp.LinearEquiv.finsuppUnique _ _ _).toModuleIso fun _ =>
    ModuleCat.hom_ext <| Finsupp.lhom_ext fun _ _ => by simp [Subsingleton.elim _ (1 : H)]

/-- The linearization of a type `H` with a `G`-action is definitionally isomorphic to the
`k`-linear `G`-representation on `k[H]` induced by the `G`-action on `H`. -/
noncomputable def linearizationOfMulActionIso (H : Type u) [MulAction G H] :
    (linearization k G).obj (Action.ofMulAction G H) ≅ ofMulAction k G H :=
  Iso.refl _

section

variable (k G A : Type u) [CommRing k] [Monoid G] [AddCommGroup A]
  [Module k A] [DistribMulAction G A] [SMulCommClass G k A]

/-- Turns a `k`-module `A` with a compatible `DistribMulAction` of a monoid `G` into a
`k`-linear `G`-representation on `A`. -/
def ofDistribMulAction : Rep k G := Rep.of (Representation.ofDistribMulAction k G A)

@[simp] theorem ofDistribMulAction_ρ_apply_apply (g : G) (a : A) :
    (ofDistribMulAction k G A).ρ g a = g • a := rfl

/-- Given an `R`-algebra `S`, the `ℤ`-linear representation associated to the natural action of
`S ≃ₐ[R] S` on `S`. -/
@[simp] def ofAlgebraAut (R S : Type) [CommRing R] [CommRing S] [Algebra R S] :
    Rep ℤ (S ≃ₐ[R] S) := ofDistribMulAction ℤ (S ≃ₐ[R] S) S

end
section
variable (M G : Type) [Monoid M] [CommGroup G] [MulDistribMulAction M G]

/-- Turns a `CommGroup` `G` with a `MulDistribMulAction` of a monoid `M` into a
`ℤ`-linear `M`-representation on `Additive G`. -/
def ofMulDistribMulAction : Rep ℤ M := Rep.of (Representation.ofMulDistribMulAction M G)

@[simp] theorem ofMulDistribMulAction_ρ_apply_apply (g : M) (a : Additive G) :
    (ofMulDistribMulAction M G).ρ g a = Additive.ofMul (g • a.toMul) := rfl

/-- Given an `R`-algebra `S`, the `ℤ`-linear representation associated to the natural action of
`S ≃ₐ[R] S` on `Sˣ`. -/
@[simp] def ofAlgebraAutOnUnits (R S : Type) [CommRing R] [CommRing S] [Algebra R S] :
    Rep ℤ (S ≃ₐ[R] S) := Rep.ofMulDistribMulAction (S ≃ₐ[R] S) Sˣ

end

variable {k G}

/-- Given an element `x : A`, there is a natural morphism of representations `k[G] ⟶ A` sending
`g ↦ A.ρ(g)(x).` -/
@[simps]
def leftRegularHom (A : Rep k G) (x : A) : leftRegular k G ⟶ A where
  hom := ModuleCat.ofHom <| Finsupp.lift A k G fun g => A.ρ g x
  comm _ := ModuleCat.hom_ext <| Finsupp.lhom_ext' fun _ => LinearMap.ext_ring <| by simp

theorem leftRegularHom_hom_single {A : Rep k G} (g : G) (x : A) (r : k) :
    (leftRegularHom A x).hom (Finsupp.single g r) = r • A.ρ g x := by
  simp

/-- Given a `k`-linear `G`-representation `A`, there is a `k`-linear isomorphism between
representation morphisms `Hom(k[G], A)` and `A`. -/
@[simps]
noncomputable def leftRegularHomEquiv (A : Rep k G) : (leftRegular k G ⟶ A) ≃ₗ[k] A where
  toFun f := f.hom (Finsupp.single 1 1)
  map_add' _ _ := rfl
  map_smul' _ _ := rfl
  invFun x := leftRegularHom A x
  left_inv f := Action.Hom.ext <| ModuleCat.hom_ext <| Finsupp.lhom_ext' fun x =>
    LinearMap.ext_ring <| by simpa using (hom_comm_apply f x (Finsupp.single 1 1)).symm
  right_inv x := by simp

theorem leftRegularHomEquiv_symm_hom_single {A : Rep k G} (x : A) (g : G) :
    ((leftRegularHomEquiv A).symm x).hom (Finsupp.single g 1) = A.ρ g x := by
  simp

end Linearization
section Finsupp

open Finsupp

/-- The representation on `α →₀ A` defined pointwise by a representation on `A`. -/
abbrev finsupp (α : Type u) (A : Rep k G) : Rep k G :=
  Rep.of (Representation.finsupp A.ρ α)

variable (k G) in
/-- The representation on `α →₀ k[G]` defined pointwise by the left regular representation on
`k[G]`. -/
abbrev free (α : Type u) : Rep k G :=
  Rep.of (V := (α →₀ G →₀ k)) (Representation.free k G α)

/-- Given `f : α → A`, the natural representation morphism `(α →₀ k[G]) ⟶ A` sending
`single a (single g r) ↦ r • A.ρ g (f a)`. -/
@[simps]
def freeLift {α : Type u} (A : Rep k G) (f : α → A) :
    free k G α ⟶ A where
  hom := ModuleCat.ofHom <| linearCombination k (fun x => A.ρ x.2 (f x.1)) ∘ₗ
    (finsuppProdLEquiv k).symm.toLinearMap
  comm _ := ModuleCat.hom_ext <| lhom_ext' fun _ => lhom_ext fun _ _ => by simp

lemma freeLift_hom_single_single {α : Type u} (A : Rep k G)
    (f : α → A) (i : α) (g : G) (r : k) :
    (freeLift A f).hom (single i (single g r)) = r • A.ρ g (f i) := by
  simp

/-- The natural linear equivalence between functions `α → A` and representation morphisms
`(α →₀ k[G]) ⟶ A`. -/
@[simps]
def freeLiftLEquiv (α : Type u) (A : Rep k G) :
    (free k G α ⟶ A) ≃ₗ[k] (α → A) where
  toFun f i := f.hom (single i (single 1 1))
  invFun := freeLift A
  left_inv x := Action.Hom.ext <| ModuleCat.hom_ext <| lhom_ext' fun i => lhom_ext fun j y => by
      have := (hom_comm_apply x j (single i (single 1 1))).symm
      simp_all [← map_smul]
  right_inv _ := by ext; simp
  map_add' _ _ := rfl
  map_smul' _ _ := rfl

@[ext]
lemma free_ext {α : Type u} {A : Rep k G} (f g : free k G α ⟶ A)
    (h : ∀ i : α, f.hom (single i (single 1 1)) = g.hom (single i (single 1 1))) : f = g :=
  (freeLiftLEquiv α A).injective (funext_iff.2 h)

section

open MonoidalCategory

variable (A B : Rep k G) (α : Type u)

open ModuleCat.MonoidalCategory

/-- Given representations `A, B` and a type `α`, this is the natural representation isomorphism
`(α →₀ A) ⊗ B ≅ (A ⊗ B) →₀ α` sending `single x a ⊗ₜ b ↦ single x (a ⊗ₜ b)`. -/
@[simps! hom_hom inv_hom]
def finsuppTensorLeft [DecidableEq α] :
    A.finsupp α ⊗ B ≅ (A ⊗ B).finsupp α :=
  Action.mkIso (TensorProduct.finsuppLeft k A B α).toModuleIso
    fun _ => ModuleCat.hom_ext <| TensorProduct.ext <| lhom_ext fun _ _ => by
      ext
      simp only [Action.instMonoidalCategory_tensorObj_V, Action.tensor_ρ']
      simp [TensorProduct.finsuppLeft_apply_tmul, instMonoidalCategoryStruct_tensorObj,
        instMonoidalCategoryStruct_tensorHom_hom, ModuleCat.MonoidalCategory.tensorObj]

/-- Given representations `A, B` and a type `α`, this is the natural representation isomorphism
`A ⊗ (α →₀ B) ≅ (A ⊗ B) →₀ α` sending `a ⊗ₜ single x b ↦ single x (a ⊗ₜ b)`. -/
@[simps! hom_hom inv_hom]
def finsuppTensorRight [DecidableEq α] :
    A ⊗ B.finsupp α ≅ (A ⊗ B).finsupp α :=
  Action.mkIso (TensorProduct.finsuppRight k A B α).toModuleIso fun _ => ModuleCat.hom_ext <|
    TensorProduct.ext <| LinearMap.ext fun _ => lhom_ext fun _ _ => by
      simp only [Action.instMonoidalCategory_tensorObj_V, Action.tensor_ρ']
      simp [TensorProduct.finsuppRight_apply_tmul, instMonoidalCategoryStruct_tensorHom_hom,
        instMonoidalCategoryStruct_tensorObj, ModuleCat.MonoidalCategory.tensorObj]

variable (k G) in
/-- The natural isomorphism sending `single g r₁ ⊗ single a r₂ ↦ single a (single g r₁r₂)`. -/
@[simps! (config := .lemmasOnly) hom_hom inv_hom]
def leftRegularTensorTrivialIsoFree (α : Type u) :
    leftRegular k G ⊗ trivial k G (α →₀ k) ≅ free k G α :=
  Action.mkIso (finsuppTensorFinsupp' k G α ≪≫ₗ Finsupp.domLCongr (Equiv.prodComm G α) ≪≫ₗ
    finsuppProdLEquiv k).toModuleIso fun _ =>
      ModuleCat.hom_ext <| TensorProduct.ext <| lhom_ext fun _ _ => lhom_ext fun _ _ => by
        simp only [Action.instMonoidalCategory_tensorObj_V, Action.tensor_ρ']
        simp [instMonoidalCategoryStruct_tensorObj,
          instMonoidalCategoryStruct_tensorHom_hom, ModuleCat.MonoidalCategory.tensorObj]

variable {α : Type u} (i : α)

lemma leftRegularTensorTrivialIsoFree_hom_hom_single_tmul_single
    {α : Type u} (i : α) (g : G) (r s : k) :
    (leftRegularTensorTrivialIsoFree k G α).hom.hom (single g r ⊗ₜ single i s) =
      single i (single g (r * s)) := by
  simp only [Action.instMonoidalCategory_tensorObj_V, Action.tensor_ρ']
  simp [leftRegularTensorTrivialIsoFree, instMonoidalCategoryStruct_tensorObj,
    ModuleCat.MonoidalCategory.tensorObj]

lemma leftRegularTensorTrivialIsoFree_inv_hom_single_single {α : Type u} (i : α) (g : G) (r : k) :
    (leftRegularTensorTrivialIsoFree k G α).inv.hom (single i (single g r)) =
      single g r ⊗ₜ[k] single i 1 := by
  simp only [Action.instMonoidalCategory_tensorObj_V, Action.tensor_ρ']
  simp [leftRegularTensorTrivialIsoFree, finsuppTensorFinsupp'_symm_single_eq_tmul_single_one,
    instMonoidalCategoryStruct_tensorObj, ModuleCat.MonoidalCategory.tensorObj]

end
end Finsupp

end
section Group

open Finsupp Action
open Representation (IsTrivial)

variable [Group G]
variable (k G n)

/-- Representation isomorphism `k[Gⁿ⁺¹] ≅ (Gⁿ →₀ k[G])`, where the righthand representation is
defined pointwise by the left regular representation on `k[G]`. The map sends
`single (g₀, ..., gₙ) a ↦ single (g₀⁻¹g₁, ..., gₙ₋₁⁻¹gₙ) (single g₀ a)`. -/
def diagonalSuccIsoFree : diagonal k G (n + 1) ≅ free k G (Fin n → G) :=
  (linearization k G).mapIso (diagonalSuccIsoTensorTrivial G n ≪≫ β_ _ _) ≪≫
    Action.mkIso (finsuppProdLEquiv k).toModuleIso
    fun _ => ModuleCat.hom_ext <| lhom_ext fun _ _ => by
      simp only [ModuleCat.hom_comp, ρ_hom, linearization_obj_ρ, Action.tensor_ρ, Action.trivial_ρ,
        Action.trivial_V, MonoidHom.one_apply]
      simp [End, Function.End, types_hom, MulAction.toEndHom, tensorObj_def]

variable {k G n}

theorem diagonalSuccIsoFree_hom_hom_hom_single (f : Fin (n + 1) → G) (a : k) :
    (diagonalSuccIsoFree k G n).hom.hom (single f a) =
      single (fun i => (f i.castSucc)⁻¹ * f i.succ) (single (f 0) a) := by
  simp [diagonalSuccIsoFree, tensorObj_def, braiding_hom_def]

theorem diagonalSuccIsoFree_inv_hom_hom_single_single (g : G) (f : Fin n → G) (a : k) :
    (diagonalSuccIsoFree k G n).inv.hom.hom (single f (single g a)) =
      single (g • Fin.partialProd f) a := by
  simp [diagonalSuccIsoFree, tensorObj_def, diagonalSuccIsoTensorTrivial_inv_hom g f,
    braiding_inv_def]

theorem diagonalSuccIsoFree_inv_hom_hom_single (g : G →₀ k) (f : Fin n → G) :
    (diagonalSuccIsoFree k G n).inv.hom.hom (single f g) =
      lift _ k G (fun a => single (a • Fin.partialProd f) 1) g :=
  g.induction (by simp) fun _ _ _ _ _ _ => by
    simp only [single_add, map_add, diagonalSuccIsoFree_inv_hom_hom_single_single]
    simp_all

section MonoidalClosed
open MonoidalCategory Action

variable (A B C : Rep k G)

/-- Given a `k`-linear `G`-representation `(A, ρ₁)`, this is the 'internal Hom' functor sending
`(B, ρ₂)` to the representation `Homₖ(A, B)` that maps `g : G` and `f : A →ₗ[k] B` to
`(ρ₂ g) ∘ₗ f ∘ₗ (ρ₁ g⁻¹)`. -/
@[simps]
protected def ihom (A : Rep k G) : Rep k G ⥤ Rep k G where
  obj B := Rep.of (Representation.linHom A.ρ B.ρ)
  map := fun {X} {Y} f =>
    { hom := ModuleCat.ofHom (LinearMap.llcomp k _ _ _ f.hom.hom)
      comm := fun g => ModuleCat.hom_ext <| LinearMap.ext fun x => LinearMap.ext fun y => by
        show f.hom (X.ρ g _) = _
        simp only [hom_comm_apply]; rfl }
  map_id := fun _ => by ext; rfl
  map_comp := fun _ _ => by ext; rfl

@[simp] theorem ihom_obj_ρ_apply {A B : Rep k G} (g : G) (x : A →ₗ[k] B) :
    ((Rep.ihom A).obj B).ρ g x = B.ρ g ∘ₗ x ∘ₗ A.ρ g⁻¹ :=
  rfl

/-- Given a `k`-linear `G`-representation `A`, this is the Hom-set bijection in the adjunction
`A ⊗ - ⊣ ihom(A, -)`. It sends `f : A ⊗ B ⟶ C` to a `Rep k G` morphism defined by currying the
`k`-linear map underlying `f`, giving a map `A →ₗ[k] B →ₗ[k] C`, then flipping the arguments. -/
def homEquiv (A B C : Rep k G) : (A ⊗ B ⟶ C) ≃ (B ⟶ (Rep.ihom A).obj C) where
  toFun f :=
    { hom := ModuleCat.ofHom <| (TensorProduct.curry f.hom.hom).flip
      comm := fun g => ModuleCat.hom_ext <| LinearMap.ext fun x => LinearMap.ext fun y => by
        simpa using hom_comm_apply (A := A ⊗ B) f g (A.ρ g⁻¹ y ⊗ₜ[k] x)  }
  invFun f :=
    { hom := ModuleCat.ofHom <| TensorProduct.uncurry k _ _ _ f.hom.hom.flip
      comm := fun g => ModuleCat.hom_ext <| TensorProduct.ext' fun x y => by
        simpa using LinearMap.ext_iff.1 (hom_comm_apply f g y) (A.ρ g x) }
  left_inv _ := Action.Hom.ext (ModuleCat.hom_ext <| TensorProduct.ext' fun _ _ => rfl)
  right_inv _ := by ext; rfl

variable {A B C}

/-- Porting note: if we generate this with `@[simps]` the linter complains some types in the LHS
simplify. -/
theorem homEquiv_apply_hom (f : A ⊗ B ⟶ C) :
    (homEquiv A B C f).hom = ModuleCat.ofHom (TensorProduct.curry f.hom.hom).flip := rfl

/-- Porting note: if we generate this with `@[simps]` the linter complains some types in the LHS
simplify. -/
theorem homEquiv_symm_apply_hom (f : B ⟶ (Rep.ihom A).obj C) :
    ((homEquiv A B C).symm f).hom =
      ModuleCat.ofHom (TensorProduct.uncurry k A B C f.hom.hom.flip) := rfl

instance : MonoidalClosed (Rep k G) where
  closed A :=
    { rightAdj := Rep.ihom A
      adj := Adjunction.mkOfHomEquiv (
      { homEquiv := Rep.homEquiv A
        homEquiv_naturality_left_symm := fun _ _ => Action.Hom.ext
          (ModuleCat.hom_ext (TensorProduct.ext' fun _ _ => rfl))
        homEquiv_naturality_right := fun _ _ => Action.Hom.ext (ModuleCat.hom_ext (LinearMap.ext
          fun _ => LinearMap.ext fun _ => rfl)) })}

@[simp]
theorem ihom_obj_ρ_def (A B : Rep k G) : ((ihom A).obj B).ρ = ((Rep.ihom A).obj B).ρ :=
  rfl

@[simp]
theorem homEquiv_def (A B C : Rep k G) : (ihom.adjunction A).homEquiv B C = Rep.homEquiv A B C :=
  congrFun (congrFun (Adjunction.mkOfHomEquiv_homEquiv _) _) _

@[simp]
theorem ihom_ev_app_hom (A B : Rep k G) :
    Action.Hom.hom ((ihom.ev A).app B) = ModuleCat.ofHom
      (TensorProduct.uncurry k A (A →ₗ[k] B) B LinearMap.id.flip) := by
  ext; rfl

@[simp] theorem ihom_coev_app_hom (A B : Rep k G) :
    Action.Hom.hom ((ihom.coev A).app B) = ModuleCat.ofHom (TensorProduct.mk k _ _).flip :=
  ModuleCat.hom_ext <| LinearMap.ext fun _ => LinearMap.ext fun _ => rfl

variable (A B C)

/-- There is a `k`-linear isomorphism between the sets of representation morphisms`Hom(A ⊗ B, C)`
and `Hom(B, Homₖ(A, C))`. -/
def MonoidalClosed.linearHomEquiv : (A ⊗ B ⟶ C) ≃ₗ[k] B ⟶ A ⟶[Rep k G] C :=
  { (ihom.adjunction A).homEquiv _ _ with
    map_add' := fun _ _ => rfl
    map_smul' := fun _ _ => rfl }

/-- There is a `k`-linear isomorphism between the sets of representation morphisms`Hom(A ⊗ B, C)`
and `Hom(A, Homₖ(B, C))`. -/
def MonoidalClosed.linearHomEquivComm : (A ⊗ B ⟶ C) ≃ₗ[k] A ⟶ B ⟶[Rep k G] C :=
  Linear.homCongr k (β_ A B) (Iso.refl _) ≪≫ₗ MonoidalClosed.linearHomEquiv _ _ _

variable {A B C}

-- `simpNF` times out
@[simp, nolint simpNF]
theorem MonoidalClosed.linearHomEquiv_hom (f : A ⊗ B ⟶ C) :
    (MonoidalClosed.linearHomEquiv A B C f).hom =
      ModuleCat.ofHom (TensorProduct.curry f.hom.hom).flip :=
  rfl

-- `simpNF` times out
@[simp, nolint simpNF]
theorem MonoidalClosed.linearHomEquivComm_hom (f : A ⊗ B ⟶ C) :
    (MonoidalClosed.linearHomEquivComm A B C f).hom =
      ModuleCat.ofHom (TensorProduct.curry f.hom.hom) :=
  rfl

theorem MonoidalClosed.linearHomEquiv_symm_hom (f : B ⟶ A ⟶[Rep k G] C) :
    ((MonoidalClosed.linearHomEquiv A B C).symm f).hom =
      ModuleCat.ofHom (TensorProduct.uncurry k A B C f.hom.hom.flip) := by
  simp [linearHomEquiv]
  rfl

theorem MonoidalClosed.linearHomEquivComm_symm_hom (f : A ⟶ B ⟶[Rep k G] C) :
    ((MonoidalClosed.linearHomEquivComm A B C).symm f).hom =
      ModuleCat.ofHom (TensorProduct.uncurry k A B C f.hom.hom) :=
  ModuleCat.hom_ext <| TensorProduct.ext' fun _ _ => rfl

end MonoidalClosed
end Group

end Rep

namespace Representation
open MonoidalCategory
variable {k G : Type u} [CommRing k] [Monoid G] {V W : Type u} [AddCommGroup V] [AddCommGroup W]
  [Module k V] [Module k W] (ρ : Representation k G V) (τ : Representation k G W)

/-- Tautological isomorphism to help Lean in typechecking. -/
def repOfTprodIso : Rep.of (ρ.tprod τ) ≅ Rep.of ρ ⊗ Rep.of τ :=
  Iso.refl _

theorem repOfTprodIso_apply (x : TensorProduct k V W) : (repOfTprodIso ρ τ).hom.hom x = x :=
  rfl

theorem repOfTprodIso_inv_apply (x : TensorProduct k V W) : (repOfTprodIso ρ τ).inv.hom x = x :=
  rfl

end Representation

/-!
# The categorical equivalence `Rep k G ≌ Module.{u} (MonoidAlgebra k G)`.
-/


namespace Rep

variable {k G : Type u} [CommRing k] [Monoid G]

-- Verify that the symmetric monoidal structure is available.
example : SymmetricCategory (Rep k G) := by infer_instance

example : MonoidalPreadditive (Rep k G) := by infer_instance

example : MonoidalLinear k (Rep k G) := by infer_instance

noncomputable section

/-- Auxiliary lemma for `toModuleMonoidAlgebra`. -/
theorem to_Module_monoidAlgebra_map_aux {k G : Type*} [CommRing k] [Monoid G] (V W : Type*)
    [AddCommGroup V] [AddCommGroup W] [Module k V] [Module k W] (ρ : G →* V →ₗ[k] V)
    (σ : G →* W →ₗ[k] W) (f : V →ₗ[k] W) (w : ∀ g : G, f.comp (ρ g) = (σ g).comp f)
    (r : MonoidAlgebra k G) (x : V) :
    f ((((MonoidAlgebra.lift k G (V →ₗ[k] V)) ρ) r) x) =
      (((MonoidAlgebra.lift k G (W →ₗ[k] W)) σ) r) (f x) := by
  apply MonoidAlgebra.induction_on r
  · intro g
    simp only [one_smul, MonoidAlgebra.lift_single, MonoidAlgebra.of_apply]
    exact LinearMap.congr_fun (w g) x
  · intro g h gw hw; simp only [map_add, add_left_inj, LinearMap.add_apply, hw, gw]
  · intro r g w
    simp only [map_smul, w, RingHom.id_apply, LinearMap.smul_apply, LinearMap.map_smulₛₗ]

/-- Auxiliary definition for `toModuleMonoidAlgebra`. -/
def toModuleMonoidAlgebraMap {V W : Rep k G} (f : V ⟶ W) :
    ModuleCat.of (MonoidAlgebra k G) V.ρ.asModule ⟶ ModuleCat.of (MonoidAlgebra k G) W.ρ.asModule :=
  ModuleCat.ofHom
    { f.hom.hom with
      map_smul' := fun r x => to_Module_monoidAlgebra_map_aux V.V W.V V.ρ W.ρ f.hom.hom
        (fun g => ModuleCat.hom_ext_iff.mp (f.comm g)) r x }

/-- Functorially convert a representation of `G` into a module over `MonoidAlgebra k G`. -/
def toModuleMonoidAlgebra : Rep k G ⥤ ModuleCat.{u} (MonoidAlgebra k G) where
  obj V := ModuleCat.of _ V.ρ.asModule
  map f := toModuleMonoidAlgebraMap f

/-- Functorially convert a module over `MonoidAlgebra k G` into a representation of `G`. -/
def ofModuleMonoidAlgebra : ModuleCat.{u} (MonoidAlgebra k G) ⥤ Rep k G where
  obj M := Rep.of (Representation.ofModule M)
  map f :=
    { hom := ModuleCat.ofHom
        { f.hom with
          map_smul' := fun r x => f.hom.map_smul (algebraMap k _ r) x }
      comm := fun g => by ext; apply f.hom.map_smul }

theorem ofModuleMonoidAlgebra_obj_coe (M : ModuleCat.{u} (MonoidAlgebra k G)) :
    (ofModuleMonoidAlgebra.obj M : Type u) = RestrictScalars k (MonoidAlgebra k G) M :=
  rfl

theorem ofModuleMonoidAlgebra_obj_ρ (M : ModuleCat.{u} (MonoidAlgebra k G)) :
    (ofModuleMonoidAlgebra.obj M).ρ = Representation.ofModule M :=
  rfl

/-- Auxiliary definition for `equivalenceModuleMonoidAlgebra`. -/
def counitIsoAddEquiv {M : ModuleCat.{u} (MonoidAlgebra k G)} :
    (ofModuleMonoidAlgebra ⋙ toModuleMonoidAlgebra).obj M ≃+ M := by
  dsimp [ofModuleMonoidAlgebra, toModuleMonoidAlgebra]
  exact (Representation.ofModule M).asModuleEquiv.trans
    (RestrictScalars.addEquiv k (MonoidAlgebra k G) _)

/-- Auxiliary definition for `equivalenceModuleMonoidAlgebra`. -/
def unitIsoAddEquiv {V : Rep k G} : V ≃+ (toModuleMonoidAlgebra ⋙ ofModuleMonoidAlgebra).obj V := by
  dsimp [ofModuleMonoidAlgebra, toModuleMonoidAlgebra]
  refine V.ρ.asModuleEquiv.symm.trans ?_
  exact (RestrictScalars.addEquiv _ _ _).symm

/-- Auxiliary definition for `equivalenceModuleMonoidAlgebra`. -/
def counitIso (M : ModuleCat.{u} (MonoidAlgebra k G)) :
    (ofModuleMonoidAlgebra ⋙ toModuleMonoidAlgebra).obj M ≅ M :=
  LinearEquiv.toModuleIso
    { counitIsoAddEquiv with
      map_smul' := fun r x => by
        dsimp [counitIsoAddEquiv]
        erw [@Representation.ofModule_asAlgebraHom_apply_apply k G _ _ _ _ (_)]
        exact AddEquiv.symm_apply_apply _ _}

theorem unit_iso_comm (V : Rep k G) (g : G) (x : V) :
    unitIsoAddEquiv ((V.ρ g).toFun x) = ((ofModuleMonoidAlgebra.obj
      (toModuleMonoidAlgebra.obj V)).ρ g).toFun (unitIsoAddEquiv x) := by
  dsimp [unitIsoAddEquiv, ofModuleMonoidAlgebra, toModuleMonoidAlgebra]
  simp only [AddEquiv.apply_eq_iff_eq, AddEquiv.apply_symm_apply,
    Representation.asModuleEquiv_symm_map_rho, Representation.ofModule_asModule_act]

/-- Auxiliary definition for `equivalenceModuleMonoidAlgebra`. -/
def unitIso (V : Rep k G) : V ≅ (toModuleMonoidAlgebra ⋙ ofModuleMonoidAlgebra).obj V :=
  Action.mkIso
    (LinearEquiv.toModuleIso
      { unitIsoAddEquiv with
        map_smul' := fun r x => by
          dsimp [unitIsoAddEquiv]
/- Porting note: rest of broken proof was
          simp only [Representation.asModuleEquiv_symm_map_smul,
            RestrictScalars.addEquiv_symm_map_algebraMap_smul] -/
          -- This used to be `rw`, but we need `erw` after https://github.com/leanprover/lean4/pull/2644
          erw [AddEquiv.trans_apply,
            Representation.asModuleEquiv_symm_map_smul]
          rfl })
    fun g => by ext; apply unit_iso_comm

/-- The categorical equivalence `Rep k G ≌ ModuleCat (MonoidAlgebra k G)`. -/
def equivalenceModuleMonoidAlgebra : Rep k G ≌ ModuleCat.{u} (MonoidAlgebra k G) where
  functor := toModuleMonoidAlgebra
  inverse := ofModuleMonoidAlgebra
  unitIso := NatIso.ofComponents (fun V => unitIso V) (by aesop_cat)
  counitIso := NatIso.ofComponents (fun M => counitIso M) (by aesop_cat)

-- TODO Verify that the equivalence with `ModuleCat (MonoidAlgebra k G)` is a monoidal functor.
end

end Rep<|MERGE_RESOLUTION|>--- conflicted
+++ resolved
@@ -114,8 +114,6 @@
 noncomputable instance : PreservesColimits (forget₂ (Rep k G) (ModuleCat.{u} k)) :=
   Action.preservesColimits_forget.{u} _ _
 
-<<<<<<< HEAD
-=======
 theorem epi_iff_surjective {A B : Rep k G} (f : A ⟶ B) : Epi f ↔ Function.Surjective f.hom :=
   ⟨fun _ => (ModuleCat.epi_iff_surjective ((forget₂ _ _).map f)).1 inferInstance,
   fun h => (forget₂ _ _).epi_of_epi_map ((ModuleCat.epi_iff_surjective <|
@@ -126,7 +124,6 @@
   fun h => (forget₂ _ _).mono_of_mono_map ((ModuleCat.mono_iff_injective <|
     ((forget₂ _ _).map f)).2 h)⟩
 
->>>>>>> 330f8bd8
 section
 
 open MonoidalCategory
