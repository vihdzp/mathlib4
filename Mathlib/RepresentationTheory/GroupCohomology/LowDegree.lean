--- conflicted
+++ resolved
@@ -755,20 +755,10 @@
 
 end ofMulDistribMulAction
 
-section Cohomology
-
 open ShortComplex
 
-<<<<<<< HEAD
-section zeroCocyclesIso
-
-/-- We define the 0th group cohomology of a `k`-linear `G`-representation `A`, `H⁰(G, A)`, to be
-the invariants of the representation, `Aᴳ`. -/
-abbrev H0 := ModuleCat.of k A.ρ.invariants
-=======
 section CocyclesIso
 section zeroCocyclesIso
->>>>>>> f298d230
 
 instance : Mono (shortComplexH0 A).f := by
   rw [ModuleCat.mono_iff_injective]
@@ -826,8 +816,6 @@
   (ModuleCat.mono_iff_injective <| iCocycles A 0).1 inferInstance <| by
     rw [iCocycles_mk]
     exact (zeroCocyclesIso_inv_comp_iCocycles_apply A x).symm
-<<<<<<< HEAD
-=======
 
 end zeroCocyclesIso
 section isoOneCocycles
@@ -838,7 +826,7 @@
 short complex associated to the complex of inhomogeneous cochains of `A`. -/
 @[simps! hom inv]
 def shortComplexH1Iso : (inhomogeneousCochains A).sc 1 ≅ shortComplexH1 A :=
-    (inhomogeneousCochains A).isoSc' 0 1 2 (by simp) (by simp) ≪≫
+  (inhomogeneousCochains A).isoSc' 0 1 2 (by simp) (by simp) ≪≫
     isoMk (zeroCochainsIso A) (oneCochainsIso A) (twoCochainsIso A)
       (comp_dZero_eq A) (comp_dOne_eq A)
 
@@ -889,8 +877,8 @@
 def shortComplexH2Iso :
     (inhomogeneousCochains A).sc 2 ≅ shortComplexH2 A :=
   (inhomogeneousCochains A).isoSc' 1 2 3 (by simp) (by simp) ≪≫
-  isoMk (oneCochainsIso A) (twoCochainsIso A) (threeCochainsIso A)
-    (comp_dOne_eq A) (comp_dTwo_eq A)
+    isoMk (oneCochainsIso A) (twoCochainsIso A) (threeCochainsIso A)
+      (comp_dOne_eq A) (comp_dTwo_eq A)
 
 /-- The 2-cocycles of the complex of inhomogeneous cochains of `A` are isomorphic to
 `twoCocycles A`, which is a simpler type. -/
@@ -930,233 +918,6 @@
 
 end isoTwoCocycles
 end CocyclesIso
-
-section H0
-
-/-- We define the 0th group cohomology of a `k`-linear `G`-representation `A`, `H⁰(G, A)`, to be
-the invariants of the representation, `Aᴳ`. -/
-abbrev H0 := ModuleCat.of k A.ρ.invariants
-
-section
-
-variable [DecidableEq G]
-
-/-- The 0th group cohomology of `A`, defined as the 0th cohomology of the complex of inhomogeneous
-cochains, is isomorphic to the invariants of the representation on `A`. -/
-def isoH0 : groupCohomology A 0 ≅ H0 A :=
-  (CochainComplex.isoHomologyπ₀ _).symm ≪≫ zeroCocyclesIso A
-
-@[reassoc (attr := simp), elementwise (attr := simp)]
-lemma π_comp_isoH0_hom  :
-    π A 0 ≫ (isoH0 A).hom = (zeroCocyclesIso A).hom := by
-  simp [isoH0]
-
-end
-section IsTrivial
-
-variable [A.IsTrivial]
->>>>>>> f298d230
-
-end zeroCocyclesIso
-section oneCocyclesIso
-
-/-- We define the 1st group cohomology of a `k`-linear `G`-representation `A`, `H¹(G, A)`, to be
-1-cocycles (i.e. `Z¹(G, A) := Ker(d¹ : Fun(G, A) → Fun(G², A)`) modulo 1-coboundaries
-(i.e. `B¹(G, A) := Im(d⁰: A → Fun(G, A))`). -/
-abbrev H1 := (shortComplexH1 A).moduleCatLeftHomologyData.H
-
-/-- The quotient map `Z¹(G, A) → H¹(G, A).` -/
-abbrev H1π : ModuleCat.of k (oneCocycles A) ⟶ H1 A :=
-  (shortComplexH1 A).moduleCatLeftHomologyData.π
-
-variable {A} in
-lemma H1π_eq_zero_iff (x : oneCocycles A) : H1π A x = 0 ↔ ⇑x ∈ oneCoboundaries A := by
-  show (LinearMap.range ((dZero A).hom.codRestrict (oneCocycles A) _)).mkQ _ = 0 ↔ _
-  simp [LinearMap.range_codRestrict, oneCoboundaries]
-
-@[elab_as_elim]
-theorem H1_induction_on {C : H1 A → Prop}
-    (h : ∀ x : oneCocycles A, C (Submodule.Quotient.mk x)) (x : H1 A) :
-    C x := Quotient.inductionOn' x h
-
-section
-variable [DecidableEq G]
-
-<<<<<<< HEAD
-/-- The short complex `A --dZero--> Fun(G, A) --dOne--> Fun(G × G, A)` is isomorphic to the 1st
-short complex associated to the complex of inhomogeneous cochains of `A`. -/
-@[simps! hom inv]
-def shortComplexH1Iso : (inhomogeneousCochains A).sc 1 ≅ shortComplexH1 A :=
-  (inhomogeneousCochains A).isoSc' 0 1 2 (by simp) (by simp) ≪≫
-    isoMk (zeroCochainsIso A) (oneCochainsIso A) (twoCochainsIso A)
-      (comp_dZero_eq A) (comp_dOne_eq A)
-
-/-- The 1-cocycles of the complex of inhomogeneous cochains of `A` are isomorphic to
-`oneCocycles A`, which is a simpler type. -/
-def isoOneCocycles : cocycles A 1 ≅ ModuleCat.of k (oneCocycles A) :=
-  cyclesMapIso' (shortComplexH1Iso A) _ (shortComplexH1 A).moduleCatLeftHomologyData
-
-@[reassoc (attr := simp), elementwise (attr := simp)]
-lemma isoOneCocycles_hom_comp_i :
-    (isoOneCocycles A).hom ≫ (shortComplexH1 A).moduleCatLeftHomologyData.i =
-      iCocycles A 1 ≫ (oneCochainsIso A).hom := by
-  simp [isoOneCocycles, iCocycles, HomologicalComplex.iCycles, iCycles]
-
-@[reassoc (attr := simp), elementwise (attr := simp)]
-lemma isoOneCocycles_inv_comp_iCocycles :
-    (isoOneCocycles A).inv ≫ iCocycles A 1 =
-      (shortComplexH1 A).moduleCatLeftHomologyData.i ≫ (oneCochainsIso A).inv :=
-  (CommSq.horiz_inv ⟨isoOneCocycles_hom_comp_i A⟩).w
-
-@[deprecated (since := "2025-05-09")]
-alias isoOneCocycles_hom_comp_subtype := isoOneCocycles_hom_comp_i
-
-@[reassoc (attr := simp), elementwise (attr := simp)]
-lemma isoOneCocycles_inv_comp_iCocycles :
-    (isoOneCocycles A).inv ≫ iCocycles A 1 =
-      (shortComplexH1 A).moduleCatLeftHomologyData.i ≫ (oneCochainsIso A).inv :=
-  (CommSq.horiz_inv ⟨isoOneCocycles_hom_comp_i A⟩).w
-
-@[reassoc (attr := simp), elementwise (attr := simp)]
-lemma toCocycles_comp_isoOneCocycles_hom :
-    toCocycles A 0 1 ≫ (isoOneCocycles A).hom =
-      (zeroCochainsIso A).hom ≫ (shortComplexH1 A).moduleCatLeftHomologyData.f' := by
-  simp [← cancel_mono (shortComplexH1 A).moduleCatLeftHomologyData.i, comp_dZero_eq,
-    shortComplexH1_f]
-
-lemma cocyclesMk_1_eq (x : oneCocycles A) :
-    cocyclesMk ((oneCochainsIso A).inv x) (by
-      simp [← inhomogeneousCochains.d_def, oneCocycles.dOne_apply x]) =
-      (isoOneCocycles A).inv x := by
-  apply_fun (forget₂ _ Ab).map ((inhomogeneousCochains A).iCycles 1) using
-    (AddCommGrp.mono_iff_injective _).1 <| (forget₂ _ _).map_mono _
-  simpa only [HomologicalComplex.i_cyclesMk] using
-    (isoOneCocycles_inv_comp_iCocycles_apply _ x).symm
-
-end oneCocyclesIso
-section twoCocyclesIso
-=======
-/-- The 1st group cohomology of `A`, defined as the 1st cohomology of the complex of inhomogeneous
-cochains, is isomorphic to `oneCocycles A ⧸ oneCoboundaries A`, which is a simpler type. -/
-def isoH1 : groupCohomology A 1 ≅ H1 A :=
-  (leftHomologyIso _).symm ≪≫ (leftHomologyMapIso' (shortComplexH1Iso A) _ _)
-
-@[reassoc (attr := simp), elementwise (attr := simp)]
-lemma π_comp_isoH1_hom  :
-    π A 1 ≫ (isoH1 A).hom = (isoOneCocycles A).hom ≫ H1π A := by
-  simp [isoH1, isoOneCocycles, π, HomologicalComplex.homologyπ, leftHomologyπ]
-
-end
-section IsTrivial
-
-variable [A.IsTrivial]
-
-/-- When `A : Rep k G` is a trivial representation of `G`, `H¹(G, A)` is isomorphic to the
-group homs `G → A`. -/
-def H1IsoOfIsTrivial :
-    H1 A ≅ ModuleCat.of k (Additive G →+ A) :=
-  (Submodule.quotEquivOfEqBot _ (by
-    simp [shortComplexH1, LinearMap.codRestrict, Submodule.eq_bot_iff])).toModuleIso ≪≫
-  (oneCocyclesIsoOfIsTrivial A)
-
-@[deprecated (since := "2025-05-09")]
-noncomputable alias H1LequivOfIsTrivial := H1IsoOfIsTrivial
-
-@[reassoc (attr := simp), elementwise (attr := simp)]
-theorem H1π_comp_H1IsoOfIsTrivial_hom :
-    H1π A ≫ (H1IsoOfIsTrivial A).hom = (oneCocyclesIsoOfIsTrivial A).hom := by
-  ext; rfl
-
-@[deprecated (since := "2025-05-09")]
-alias H1LequivOfIsTrivial_comp_H1π := H1π_comp_H1IsoOfIsTrivial_hom
-
-theorem H1IsoOfIsTrivial_H1π_apply_apply
-    (f : oneCocycles A) (x : Additive G) :
-    (H1IsoOfIsTrivial A).hom (H1π A f) x = f x.toMul := by simp
-
-@[deprecated (since := "2025-05-09")]
-alias H1LequivOfIsTrivial_comp_H1_π_apply_apply := H1IsoOfIsTrivial_H1π_apply_apply
-
-theorem H1IsoOfIsTrivial_inv_apply (f : Additive G →+ A) :
-    (H1IsoOfIsTrivial A).inv f = H1π A ((oneCocyclesIsoOfIsTrivial A).inv f) := rfl
-
-@[deprecated (since := "2025-05-09")]
-alias H1LequivOfIsTrivial_symm_apply := H1IsoOfIsTrivial_inv_apply
-
-end IsTrivial
-end H1
-section H2
->>>>>>> f298d230
-
-/-- We define the 2nd group cohomology of a `k`-linear `G`-representation `A`, `H²(G, A)`, to be
-2-cocycles (i.e. `Z²(G, A) := Ker(d² : Fun(G², A) → Fun(G³, A)`) modulo 2-coboundaries
-(i.e. `B²(G, A) := Im(d¹: Fun(G, A) → Fun(G², A))`). -/
-abbrev H2 := (shortComplexH2 A).moduleCatLeftHomologyData.H
-
-/-- The quotient map `Z²(G, A) → H²(G, A).` -/
-abbrev H2π : ModuleCat.of k (twoCocycles A) ⟶ H2 A :=
-  (shortComplexH2 A).moduleCatLeftHomologyData.π
-
-variable {A} in
-lemma H2π_eq_zero_iff (x : twoCocycles A) : H2π A x = 0 ↔ ⇑x ∈ twoCoboundaries A := by
-  show (LinearMap.range ((dOne A).hom.codRestrict (twoCocycles A) _)).mkQ _ = 0 ↔ _
-  simp [LinearMap.range_codRestrict, twoCoboundaries]
-
-@[elab_as_elim]
-theorem H2_induction_on {C : H2 A → Prop}
-    (h : ∀ x : twoCocycles A, C (Submodule.Quotient.mk x)) (x : H2 A) :
-    C x := Quotient.inductionOn' x h
-
-variable [DecidableEq G]
-
-<<<<<<< HEAD
-/-- The short complex `Fun(G, A) --dOne--> Fun(G × G, A) --dTwo--> Fun(G × G × G, A)` is
-isomorphic to the 2nd short complex associated to the complex of inhomogeneous cochains of `A`. -/
-@[simps! hom inv]
-def shortComplexH2Iso :
-    (inhomogeneousCochains A).sc 2 ≅ shortComplexH2 A :=
-  (inhomogeneousCochains A).isoSc' 1 2 3 (by simp) (by simp) ≪≫
-    isoMk (oneCochainsIso A) (twoCochainsIso A) (threeCochainsIso A)
-      (comp_dOne_eq A) (comp_dTwo_eq A)
-
-/-- The 2-cocycles of the complex of inhomogeneous cochains of `A` are isomorphic to
-`twoCocycles A`, which is a simpler type. -/
-def isoTwoCocycles : cocycles A 2 ≅ ModuleCat.of k (twoCocycles A) :=
-  cyclesMapIso' (shortComplexH2Iso A) _ (shortComplexH2 A).moduleCatLeftHomologyData
-
-@[reassoc (attr := simp), elementwise (attr := simp)]
-lemma isoTwoCocycles_hom_comp_i :
-    (isoTwoCocycles A).hom ≫ (shortComplexH2 A).moduleCatLeftHomologyData.i =
-      iCocycles A 2 ≫ (twoCochainsIso A).hom := by
-  simp [isoTwoCocycles, iCocycles, HomologicalComplex.iCycles, iCycles]
-
-@[deprecated (since := "2025-05-09")]
-alias isoTwoCocycles_hom_comp_subtype := isoTwoCocycles_hom_comp_i
-
-@[reassoc (attr := simp), elementwise (attr := simp)]
-lemma isoTwoCocycles_inv_comp_iCocycles :
-    (isoTwoCocycles A).inv ≫ iCocycles A 2 =
-      (shortComplexH2 A).moduleCatLeftHomologyData.i ≫ (twoCochainsIso A).inv :=
-  (CommSq.horiz_inv ⟨isoTwoCocycles_hom_comp_i A⟩).w
-
-@[reassoc (attr := simp), elementwise (attr := simp)]
-lemma toCocycles_comp_isoTwoCocycles_hom :
-    toCocycles A 1 2 ≫ (isoTwoCocycles A).hom =
-      (oneCochainsIso A).hom ≫ (shortComplexH2 A).moduleCatLeftHomologyData.f' := by
-  simp [← cancel_mono (shortComplexH2 A).moduleCatLeftHomologyData.i, comp_dOne_eq,
-    shortComplexH2_f]
-
-lemma cocyclesMk_2_eq (x : twoCocycles A) :
-    cocyclesMk ((twoCochainsIso A).inv x) (by
-      simp [← inhomogeneousCochains.d_def, twoCocycles.dTwo_apply x]) =
-      (isoTwoCocycles A).inv x := by
-  apply_fun (forget₂ _ Ab).map ((inhomogeneousCochains A).iCycles 2) using
-    (AddCommGrp.mono_iff_injective _).1 <| (forget₂ _ _).map_mono _
-  simpa only [HomologicalComplex.i_cyclesMk] using
-    (isoTwoCocycles_inv_comp_iCocycles_apply _ x).symm
-
-end twoCocyclesIso
-end cocyclesIso
 section Cohomology
 
 open ShortComplex
@@ -1350,15 +1111,6 @@
 
 variable (A)
 
-lemma cocyclesMk_2_eq (x : twoCocycles A) :
-    cocyclesMk ((twoCochainsIso A).inv x) (by
-      simp [← inhomogeneousCochains.d_def, twoCocycles.dTwo_apply x]) =
-      (isoTwoCocycles A).inv x := by
-  apply_fun (forget₂ _ Ab).map ((inhomogeneousCochains A).iCycles 2) using
-    (AddCommGrp.mono_iff_injective _).1 <| (forget₂ _ _).map_mono _
-  simpa only [HomologicalComplex.i_cyclesMk] using
-    (isoTwoCocycles_inv_comp_iCocycles_apply _ x).symm
-
 /-- The 2nd group cohomology of `A`, defined as the 2nd cohomology of the complex of inhomogeneous
 cochains, is isomorphic to `twoCocycles A ⧸ twoCoboundaries A`, which is a simpler type. -/
 def H2Iso : H2 A ≅ (shortComplexH2 A).moduleCatLeftHomologyData.H :=
@@ -1372,17 +1124,6 @@
     π A 2 ≫ (H2Iso A).hom = (isoTwoCocycles A).hom ≫
       (shortComplexH2 A).moduleCatLeftHomologyData.π := by
   simp [H2Iso, isoTwoCocycles, π, HomologicalComplex.homologyπ, leftHomologyπ]
-=======
-/-- The 2nd group cohomology of `A`, defined as the 2nd cohomology of the complex of inhomogeneous
-cochains, is isomorphic to `twoCocycles A ⧸ twoCoboundaries A`, which is a simpler type. -/
-def isoH2 : groupCohomology A 2 ≅ H2 A :=
-  (leftHomologyIso _).symm ≪≫ (leftHomologyMapIso' (shortComplexH2Iso A) _ _)
-
-@[reassoc (attr := simp), elementwise (attr := simp)]
-lemma π_comp_isoH2_hom  :
-    π A 2 ≫ (isoH2 A).hom = (isoTwoCocycles A).hom ≫ H2π A := by
-  simp [isoH2, isoOneCocycles, π, HomologicalComplex.homologyπ, leftHomologyπ]
->>>>>>> f298d230
 
 end H2
 end Cohomology
