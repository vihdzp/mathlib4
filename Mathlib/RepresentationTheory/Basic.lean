--- conflicted
+++ resolved
@@ -665,14 +665,9 @@
       show asAlgebraHom (leftRegular k G) _ _ = _; ext;
       simp only [MonoidAlgebra.of_apply, asAlgebraHom_single, one_smul,
         ofMulAction_apply, smul_eq_mul]
-<<<<<<< HEAD
-      -- Porting note : single_mul_apply not firing in simp
-      rw [MonoidAlgebra.single_mul_apply, one_mul])
-=======
       -- Porting note: single_mul_apply not firing in simp
       rw [MonoidAlgebra.single_mul_apply, one_mul]
     )
->>>>>>> 4a74e051
     (fun x y hx hy => by simp only [hx, hy, add_mul, add_smul]) fun r x hx => by
     show asAlgebraHom (leftRegular k G) _ _ = _  -- Porting note: was simpa [← hx]
     simp only [map_smul, smul_apply, Algebra.smul_mul_assoc]
