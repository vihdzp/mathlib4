/-
Copyright (c) 2022 Antoine Labelle. All rights reserved.
Released under Apache 2.0 license as described in the file LICENSE.
Authors: Antoine Labelle
-/
import Mathlib.RepresentationTheory.Basic
import Mathlib.RepresentationTheory.FDRep

/-!
# Subspace of invariants a group representation

This file introduces the subspace of invariants of a group representation
and proves basic results about it.
The main tool used is the average of all elements of the group, seen as an element of
`MonoidAlgebra k G`. The action of this special element gives a projection onto the
subspace of invariants.
In order for the definition of the average element to make sense, we need to assume for most of the
results that the order of `G` is invertible in `k` (e. g. `k` has characteristic `0`).
-/

suppress_compilation

open MonoidAlgebra

open Representation

namespace GroupAlgebra

variable (k G : Type*) [CommSemiring k] [Group G]
variable [Fintype G] [Invertible (Fintype.card G : k)]

/-- The average of all elements of the group `G`, considered as an element of `MonoidAlgebra k G`.
-/
noncomputable def average : MonoidAlgebra k G :=
  ⅟ (Fintype.card G : k) • ∑ g : G, of k G g

/-- `average k G` is invariant under left multiplication by elements of `G`.
-/
@[simp]
theorem mul_average_left (g : G) : ↑(Finsupp.single g 1) * average k G = average k G := by
  simp only [mul_one, Finset.mul_sum, Algebra.mul_smul_comm, average, MonoidAlgebra.of_apply,
    Finset.sum_congr, MonoidAlgebra.single_mul_single]
  set f : G → MonoidAlgebra k G := fun x => Finsupp.single x 1
  show ⅟ (Fintype.card G : k) • ∑ x : G, f (g * x) = ⅟ (Fintype.card G : k) • ∑ x : G, f x
  rw [Function.Bijective.sum_comp (Group.mulLeft_bijective g) _]

/-- `average k G` is invariant under right multiplication by elements of `G`.
-/
@[simp]
theorem mul_average_right (g : G) : average k G * ↑(Finsupp.single g 1) = average k G := by
  simp only [mul_one, Finset.sum_mul, Algebra.smul_mul_assoc, average, MonoidAlgebra.of_apply,
    Finset.sum_congr, MonoidAlgebra.single_mul_single]
  set f : G → MonoidAlgebra k G := fun x => Finsupp.single x 1
  show ⅟ (Fintype.card G : k) • ∑ x : G, f (x * g) = ⅟ (Fintype.card G : k) • ∑ x : G, f x
  rw [Function.Bijective.sum_comp (Group.mulRight_bijective g) _]

end GroupAlgebra

namespace Representation

section Invariants

open GroupAlgebra

variable {k G V : Type*} [CommSemiring k] [Group G] [AddCommMonoid V] [Module k V]
variable (ρ : Representation k G V)

/-- The subspace of invariants, consisting of the vectors fixed by all elements of `G`.
-/
def invariants : Submodule k V where
  carrier := setOf fun v => ∀ g : G, ρ g v = v
  zero_mem' g := by simp only [map_zero]
  add_mem' hv hw g := by simp only [hv g, hw g, map_add]
  smul_mem' r v hv g := by simp only [hv g, LinearMap.map_smulₛₗ, RingHom.id_apply]

@[simp]
theorem mem_invariants (v : V) : v ∈ invariants ρ ↔ ∀ g : G, ρ g v = v := by rfl

theorem invariants_eq_inter : (invariants ρ).carrier = ⋂ g : G, Function.fixedPoints (ρ g) := by
  ext; simp [Function.IsFixedPt]

theorem invariants_eq_top [ρ.IsTrivial] :
    invariants ρ = ⊤ :=
eq_top_iff.2 (fun x _ g => ρ.apply_eq_self g x)

variable [Fintype G] [Invertible (Fintype.card G : k)]

/-- The action of `average k G` gives a projection map onto the subspace of invariants.
-/
@[simp]
noncomputable def averageMap : V →ₗ[k] V :=
  asAlgebraHom ρ (average k G)

/-- The `averageMap` sends elements of `V` to the subspace of invariants.
-/
theorem averageMap_invariant (v : V) : averageMap ρ v ∈ invariants ρ := fun g => by
  rw [averageMap, ← asAlgebraHom_single_one, ← LinearMap.mul_apply, ← map_mul (asAlgebraHom ρ),
    mul_average_left]

/-- The `averageMap` acts as the identity on the subspace of invariants.
-/
theorem averageMap_id (v : V) (hv : v ∈ invariants ρ) : averageMap ρ v = v := by
  rw [mem_invariants] at hv
  simp [average, map_sum, hv, Finset.card_univ, nsmul_eq_smul_cast k _ v, smul_smul]

theorem isProj_averageMap : LinearMap.IsProj ρ.invariants ρ.averageMap :=
  ⟨ρ.averageMap_invariant, ρ.averageMap_id⟩

end Invariants

namespace linHom

universe u

open CategoryTheory Action

section Rep

variable {k : Type u} [CommRing k] {G : Grp.{u}}

theorem mem_invariants_iff_comm {X Y : Rep k G} (f : X.V →ₗ[k] Y.V) (g : G) :
    (linHom X.ρ Y.ρ) g f = f ↔ f.comp (X.ρ g) = (Y.ρ g).comp f := by
  dsimp
  erw [← ρAut_apply_inv]
  rw [← LinearMap.comp_assoc, ← ModuleCat.comp_def, ← ModuleCat.comp_def, Iso.inv_comp_eq,
    ρAut_apply_hom]
  exact comm

/-- The invariants of the representation `linHom X.ρ Y.ρ` correspond to the representation
homomorphisms from `X` to `Y`. -/
@[simps]
def invariantsEquivRepHom (X Y : Rep k G) : (linHom X.ρ Y.ρ).invariants ≃ₗ[k] X ⟶ Y where
  toFun f := ⟨f.val, fun g => (mem_invariants_iff_comm _ g).1 (f.property g)⟩
  map_add' _ _ := rfl
  map_smul' _ _ := rfl
  invFun f := ⟨f.hom, fun g => (mem_invariants_iff_comm _ g).2 (f.comm g)⟩
  left_inv _ := by apply Subtype.ext; ext; rfl -- Porting note: Added `apply Subtype.ext`
  right_inv _ := by ext; rfl

end Rep

section FDRep

variable {k : Type u} [Field k] {G : Grp.{u}}

/-- The invariants of the representation `linHom X.ρ Y.ρ` correspond to the representation
homomorphisms from `X` to `Y`. -/
def invariantsEquivFDRepHom (X Y : FDRep k G) : (linHom X.ρ Y.ρ).invariants ≃ₗ[k] X ⟶ Y := by
  rw [← FDRep.forget₂_ρ, ← FDRep.forget₂_ρ]
  -- Porting note: The original version used `linHom.invariantsEquivRepHom _ _ ≪≫ₗ`
<<<<<<< HEAD
  exact linHom.invariantsEquivRepHom X.toRep Y.toRep ≪≫ₗ FDRep.forget₂HomLinearEquiv X Y
set_option linter.uppercaseLean3 false in
#align representation.lin_hom.invariants_equiv_fdRep_hom Representation.linHom.invariantsEquivFDRepHom
=======
  exact linHom.invariantsEquivRepHom
    ((forget₂ (FDRep k G) (Rep k G)).obj X) ((forget₂ (FDRep k G) (Rep k G)).obj Y) ≪≫ₗ
    FDRep.forget₂HomLinearEquiv X Y
>>>>>>> 1eae226b

end FDRep

end linHom

end Representation<|MERGE_RESOLUTION|>--- conflicted
+++ resolved
@@ -148,15 +148,9 @@
 def invariantsEquivFDRepHom (X Y : FDRep k G) : (linHom X.ρ Y.ρ).invariants ≃ₗ[k] X ⟶ Y := by
   rw [← FDRep.forget₂_ρ, ← FDRep.forget₂_ρ]
   -- Porting note: The original version used `linHom.invariantsEquivRepHom _ _ ≪≫ₗ`
-<<<<<<< HEAD
-  exact linHom.invariantsEquivRepHom X.toRep Y.toRep ≪≫ₗ FDRep.forget₂HomLinearEquiv X Y
-set_option linter.uppercaseLean3 false in
-#align representation.lin_hom.invariants_equiv_fdRep_hom Representation.linHom.invariantsEquivFDRepHom
-=======
   exact linHom.invariantsEquivRepHom
     ((forget₂ (FDRep k G) (Rep k G)).obj X) ((forget₂ (FDRep k G) (Rep k G)).obj Y) ≪≫ₗ
     FDRep.forget₂HomLinearEquiv X Y
->>>>>>> 1eae226b
 
 end FDRep
 
