--- conflicted
+++ resolved
@@ -2,12 +2,15 @@
 Copyright (c) 2023 Oliver Nash. All rights reserved.
 Released under Apache 2.0 license as described in the file LICENSE.
 Authors: Oliver Nash, Deepro Choudhury, Scott Carnahan
+Authors: Oliver Nash, Deepro Choudhury, Scott Carnahan
 -/
 import Mathlib.LinearAlgebra.RootSystem.Defs
+import Mathlib.LinearAlgebra.RootSystem.Defs
 
 /-!
 # Root data and root systems
 
+This file contains basic results for root systems and root data.
 This file contains basic results for root systems and root data.
 
 ## Main definitions / results:
@@ -20,16 +23,12 @@
    roots form a root system, we do not need to check that the coroots are stable under reflections
    since this follows from the corresponding property for the roots.
 
-<<<<<<< HEAD
-## ToDo
-=======
 ## Todo
 
 * Derived properties of pairs, e.g., (ultra)parallel linearly independent pairs generate infinite
    dihedral groups.
 * Properties of Weyl group (faithful action on roots, finiteness for finite `ι`)
 * Conditions for existence of Weyl-invariant form (e.g., finiteness).
->>>>>>> 35909eaa
 
 -/
 
@@ -42,11 +41,7 @@
 
 variable {ι R M N : Type*}
   [CommRing R] [AddCommGroup M] [Module R M] [AddCommGroup N] [Module R N]
-<<<<<<< HEAD
 variable (P : RootPairing ι R M N) (i : ι)
-
-namespace RootPairing
-=======
 
 namespace RootPairing
 
@@ -54,7 +49,6 @@
 
 lemma root_ne (h: i ≠ j) : P.root i ≠ P.root j := by
   simp_all only [ne_eq, EmbeddingLike.apply_eq_iff_eq, not_false_eq_true]
->>>>>>> 35909eaa
 
 lemma ne_zero [CharZero R] : (P.root i : M) ≠ 0 :=
   fun h ↦ by simpa [h] using P.root_coroot_two i
@@ -75,13 +69,8 @@
 lemma pairing_same : P.pairing i i = 2 := P.root_coroot_two i
 
 lemma coroot_root_two :
-<<<<<<< HEAD
-    (P.toLin.flip (P.coroot i)) (P.root i) = 2 := by
-  rw [LinearMap.flip_apply, P.root_coroot_two i]
-=======
     P.toLin.flip (P.coroot i) (P.root i) = 2 := by
   simp
->>>>>>> 35909eaa
 
 @[simp] lemma flip_flip : P.flip.flip = P := rfl
 
@@ -104,14 +93,8 @@
 
 lemma reflection_invOn_self : InvOn (P.reflection i) (P.reflection i) (range P.root)
     (range P.root) := by
-<<<<<<< HEAD
-  constructor
-  exact fun x _ => Module.involutive_reflection (P.coroot_root_two i) x
-  exact fun x _ => Module.involutive_reflection (P.coroot_root_two i) x
-=======
   constructor <;>
     exact fun x _ => Module.involutive_reflection (P.coroot_root_two i) x
->>>>>>> 35909eaa
 
 lemma bijOn_reflection_root : BijOn (P.reflection i) (range P.root) (range P.root) := InvOn.bijOn
   (reflection_invOn_self P i) (mapsTo_preReflection_root P i) (mapsTo_preReflection_root P i)
@@ -124,31 +107,17 @@
 lemma coreflection_apply_self :
     P.coreflection i (P.coroot i) = - P.coroot i :=
   Module.reflection_apply_self (P.flip.coroot_root_two i)
-<<<<<<< HEAD
 
 lemma coreflection_eq_flip_reflection (f : N) : P.coreflection i f = P.flip.reflection i f :=
   rfl
 
 @[simp]
-lemma coreflection_same (x : N) : P.coreflection i (P.coreflection i x) = x :=
+lemma coreflection_self (x : N) : P.coreflection i (P.coreflection i x) = x :=
   reflection_same P.flip i x
 
 lemma coreflection_invOn_self : InvOn (P.coreflection i) (P.coreflection i) (range P.coroot)
     (range P.coroot) := reflection_invOn_self P.flip i
 
-=======
-
-lemma coreflection_eq_flip_reflection (f : N) : P.coreflection i f = P.flip.reflection i f :=
-  rfl
-
-@[simp]
-lemma coreflection_self (x : N) : P.coreflection i (P.coreflection i x) = x :=
-  reflection_same P.flip i x
-
-lemma coreflection_invOn_self : InvOn (P.coreflection i) (P.coreflection i) (range P.coroot)
-    (range P.coroot) := reflection_invOn_self P.flip i
-
->>>>>>> 35909eaa
 lemma bijOn_coreflection_coroot : BijOn (P.coreflection i) (range P.coroot) (range P.coroot) :=
   bijOn_reflection_root P.flip i
 
@@ -167,7 +136,6 @@
   ext n m
   simp [coreflection_apply, reflection_apply, mul_comm (P.toLin m (P.coroot i))]
 
-<<<<<<< HEAD
 lemma scalar_mul_eq_two (x : M) (c : R) (i : ι) (h : P.root i = c • x) :
     c * P.toLin x (P.coroot i) = 2 := by
   rw [← smul_eq_mul, (LinearMap.map_smul₂ P.toLin c x (P.coroot i)).symm, ← h, P.root_coroot_two i]
@@ -188,14 +156,6 @@
 
 variable [Finite ι]
 
-/-- Even though the roots may not span, coroots are distinguished by their pairing with the
-roots. The proof depends crucially on the fact that there are finitely-many roots.
-
-Modulo trivial generalisations, this statement is exactly Lemma 1.1.4 on page 87 of SGA 3 XXI.
-See also `RootPairing.injOn_dualMap_subtype_span_root_coroot` for a more useful restatement. -/
-lemma eq_of_forall_coroot_root_eq [NoZeroSMulDivisors ℤ M] (i j : ι)
-    (h : ∀ k, P.toLin (P.root k) (P.coroot i) = P.toLin (P.root k) (P.coroot j)) :
-=======
 lemma reflection_mul (x : M) :
     (P.reflection i * P.reflection j) x = P.reflection i (P.reflection j x) := rfl
 
@@ -239,7 +199,6 @@
 
 lemma eq_of_pairing_pairing_eq_two [NoZeroSMulDivisors ℤ M] (i j : ι)
     (hij : P.pairing i j = 2) (hji : P.pairing j i = 2) :
->>>>>>> 35909eaa
     i = j := by
   set α := P.root i
   set β := P.root j
@@ -355,6 +314,7 @@
 open RootPairing
 
 variable [Finite ι]
+variable [Finite ι]
 variable (P : RootSystem ι R M N)
 
 /-- In characteristic zero if there is no torsion, a finite root system is determined entirely by
