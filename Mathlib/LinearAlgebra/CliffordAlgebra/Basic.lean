/-
Copyright (c) 2020 Eric Wieser. All rights reserved.
Released under Apache 2.0 license as described in the file LICENSE.
Authors: Eric Wieser, Utensil Song
-/
import Mathlib.Algebra.RingQuot
import Mathlib.LinearAlgebra.TensorAlgebra.Basic
import Mathlib.LinearAlgebra.QuadraticForm.Isometry
import Mathlib.LinearAlgebra.QuadraticForm.IsometryEquiv

#align_import linear_algebra.clifford_algebra.basic from "leanprover-community/mathlib"@"d46774d43797f5d1f507a63a6e904f7a533ae74a"

/-!
# Clifford Algebras

We construct the Clifford algebra of a module `M` over a commutative ring `R`, equipped with
a quadratic form `Q`.

## Notation

The Clifford algebra of the `R`-module `M` equipped with a quadratic form `Q` is
an `R`-algebra denoted `CliffordAlgebra Q`.

Given a linear morphism `f : M → A` from a module `M` to another `R`-algebra `A`, such that
`cond : ∀ m, f m * f m = algebraMap _ _ (Q m)`, there is a (unique) lift of `f` to an `R`-algebra
morphism from `CliffordAlgebra Q` to `A`, which is denoted `CliffordAlgebra.lift Q f cond`.

The canonical linear map `M → CliffordAlgebra Q` is denoted `CliffordAlgebra.ι Q`.

## Theorems

The main theorems proved ensure that `CliffordAlgebra Q` satisfies the universal property
of the Clifford algebra.
1. `ι_comp_lift` is the fact that the composition of `ι Q` with `lift Q f cond` agrees with `f`.
2. `lift_unique` ensures the uniqueness of `lift Q f cond` with respect to 1.

## Implementation details

The Clifford algebra of `M` is constructed as a quotient of the tensor algebra, as follows.
1. We define a relation `CliffordAlgebra.Rel Q` on `TensorAlgebra R M`.
   This is the smallest relation which identifies squares of elements of `M` with `Q m`.
2. The Clifford algebra is the quotient of the tensor algebra by this relation.

This file is almost identical to `Mathlib/LinearAlgebra/ExteriorAlgebra/Basic.lean`.
-/


variable {R : Type*} [CommRing R]

variable {M : Type*} [AddCommGroup M] [Module R M]

variable (Q : QuadraticForm R M)

variable {n : ℕ}

namespace CliffordAlgebra

open TensorAlgebra

/-- `Rel` relates each `ι m * ι m`, for `m : M`, with `Q m`.

The Clifford algebra of `M` is defined as the quotient modulo this relation.
-/
inductive Rel : TensorAlgebra R M → TensorAlgebra R M → Prop
  | of (m : M) : Rel (ι R m * ι R m) (algebraMap R _ (Q m))
#align clifford_algebra.rel CliffordAlgebra.Rel

end CliffordAlgebra

/-- The Clifford algebra of an `R`-module `M` equipped with a quadratic_form `Q`.
-/
def CliffordAlgebra :=
  RingQuot (CliffordAlgebra.Rel Q)
#align clifford_algebra CliffordAlgebra

namespace CliffordAlgebra

-- Porting note: Expanded `deriving Inhabited, Semiring, Algebra`
instance instInhabited : Inhabited (CliffordAlgebra Q) := RingQuot.instInhabited _
#align clifford_algebra.inhabited CliffordAlgebra.instInhabited
instance instRing : Ring (CliffordAlgebra Q) := RingQuot.instRing _
#align clifford_algebra.ring CliffordAlgebra.instRing

instance (priority := 900) instAlgebra' {R A M} [CommSemiring R] [AddCommGroup M] [CommRing A]
    [Algebra R A] [Module R M] [Module A M] (Q : QuadraticForm A M)
    [IsScalarTower R A M] :
    Algebra R (CliffordAlgebra Q) :=
  RingQuot.instAlgebra _

-- verify there are no diamonds
example : (algebraNat : Algebra ℕ (CliffordAlgebra Q)) = instAlgebra' _ := rfl
example : (algebraInt _ : Algebra ℤ (CliffordAlgebra Q)) = instAlgebra' _ := rfl

-- shortcut instance, as the other instance is slow
instance instAlgebra : Algebra R (CliffordAlgebra Q) := instAlgebra' _
#align clifford_algebra.algebra CliffordAlgebra.instAlgebra

instance {R S A M} [CommSemiring R] [CommSemiring S] [AddCommGroup M] [CommRing A]
    [Algebra R A] [Algebra S A] [Module R M] [Module S M] [Module A M] (Q : QuadraticForm A M)
    [IsScalarTower R A M] [IsScalarTower S A M] :
    SMulCommClass R S (CliffordAlgebra Q) :=
  RingQuot.instSMulCommClass _

instance {R S A M} [CommSemiring R] [CommSemiring S] [AddCommGroup M] [CommRing A]
    [SMul R S] [Algebra R A] [Algebra S A] [Module R M] [Module S M] [Module A M]
    [IsScalarTower R A M] [IsScalarTower S A M] [IsScalarTower R S A] (Q : QuadraticForm A M) :
    IsScalarTower R S (CliffordAlgebra Q) :=
  RingQuot.instIsScalarTower _

/-- The canonical linear map `M →ₗ[R] CliffordAlgebra Q`.
-/
def ι : M →ₗ[R] CliffordAlgebra Q :=
  (RingQuot.mkAlgHom R _).toLinearMap.comp (TensorAlgebra.ι R)
#align clifford_algebra.ι CliffordAlgebra.ι

/-- As well as being linear, `ι Q` squares to the quadratic form -/
@[simp]
theorem ι_sq_scalar (m : M) : ι Q m * ι Q m = algebraMap R _ (Q m) := by
  erw [← AlgHom.map_mul, RingQuot.mkAlgHom_rel R (Rel.of m), AlgHom.commutes]
  rfl
#align clifford_algebra.ι_sq_scalar CliffordAlgebra.ι_sq_scalar

variable {Q} {A : Type*} [Semiring A] [Algebra R A]

@[simp]
theorem comp_ι_sq_scalar (g : CliffordAlgebra Q →ₐ[R] A) (m : M) :
    g (ι Q m) * g (ι Q m) = algebraMap _ _ (Q m) := by
  rw [← AlgHom.map_mul, ι_sq_scalar, AlgHom.commutes]
#align clifford_algebra.comp_ι_sq_scalar CliffordAlgebra.comp_ι_sq_scalar

variable (Q)

/-- Given a linear map `f : M →ₗ[R] A` into an `R`-algebra `A`, which satisfies the condition:
`cond : ∀ m : M, f m * f m = Q(m)`, this is the canonical lift of `f` to a morphism of `R`-algebras
from `CliffordAlgebra Q` to `A`.
-/
@[simps symm_apply]
def lift : { f : M →ₗ[R] A // ∀ m, f m * f m = algebraMap _ _ (Q m) } ≃ (CliffordAlgebra Q →ₐ[R] A)
    where
  toFun f :=
    RingQuot.liftAlgHom R
      ⟨TensorAlgebra.lift R (f : M →ₗ[R] A), fun x y (h : Rel Q x y) => by
        induction h
        rw [AlgHom.commutes, AlgHom.map_mul, TensorAlgebra.lift_ι_apply, f.prop]⟩
  invFun F :=
    ⟨F.toLinearMap.comp (ι Q), fun m => by
      rw [LinearMap.comp_apply, AlgHom.toLinearMap_apply, comp_ι_sq_scalar]⟩
  left_inv f := by
    ext x
    -- porting note: removed `simp only` proof which gets stuck simplifying `LinearMap.comp_apply`
    exact (RingQuot.liftAlgHom_mkAlgHom_apply _ _ _ _).trans (TensorAlgebra.lift_ι_apply _ x)
  right_inv F :=
    -- porting note: replaced with proof derived from the one for `TensorAlgebra`
    RingQuot.ringQuot_ext' _ _ _ <|
      TensorAlgebra.hom_ext <|
        LinearMap.ext fun x => by
          exact
            (RingQuot.liftAlgHom_mkAlgHom_apply _ _ _ _).trans (TensorAlgebra.lift_ι_apply _ _)
#align clifford_algebra.lift CliffordAlgebra.lift

variable {Q}

@[simp]
theorem ι_comp_lift (f : M →ₗ[R] A) (cond : ∀ m, f m * f m = algebraMap _ _ (Q m)) :
    (lift Q ⟨f, cond⟩).toLinearMap.comp (ι Q) = f :=
  Subtype.mk_eq_mk.mp <| (lift Q).symm_apply_apply ⟨f, cond⟩
#align clifford_algebra.ι_comp_lift CliffordAlgebra.ι_comp_lift

@[simp]
theorem lift_ι_apply (f : M →ₗ[R] A) (cond : ∀ m, f m * f m = algebraMap _ _ (Q m)) (x) :
    lift Q ⟨f, cond⟩ (ι Q x) = f x :=
  (LinearMap.ext_iff.mp <| ι_comp_lift f cond) x
#align clifford_algebra.lift_ι_apply CliffordAlgebra.lift_ι_apply

@[simp]
theorem lift_unique (f : M →ₗ[R] A) (cond : ∀ m : M, f m * f m = algebraMap _ _ (Q m))
    (g : CliffordAlgebra Q →ₐ[R] A) : g.toLinearMap.comp (ι Q) = f ↔ g = lift Q ⟨f, cond⟩ := by
  convert (lift Q : _ ≃ (CliffordAlgebra Q →ₐ[R] A)).symm_apply_eq
  -- porting note: added `Subtype.mk_eq_mk`
  rw [lift_symm_apply, Subtype.mk_eq_mk]
#align clifford_algebra.lift_unique CliffordAlgebra.lift_unique

@[simp]
theorem lift_comp_ι (g : CliffordAlgebra Q →ₐ[R] A) :
    lift Q ⟨g.toLinearMap.comp (ι Q), comp_ι_sq_scalar _⟩ = g := by
  -- porting note: removed `rw [lift_symm_apply]; rfl`, changed `convert` to `exact`
  exact (lift Q : _ ≃ (CliffordAlgebra Q →ₐ[R] A)).apply_symm_apply g
#align clifford_algebra.lift_comp_ι CliffordAlgebra.lift_comp_ι

/-- See note [partially-applied ext lemmas]. -/
@[ext high]
theorem hom_ext {A : Type*} [Semiring A] [Algebra R A] {f g : CliffordAlgebra Q →ₐ[R] A} :
    f.toLinearMap.comp (ι Q) = g.toLinearMap.comp (ι Q) → f = g := by
  intro h
  apply (lift Q).symm.injective
  rw [lift_symm_apply, lift_symm_apply]
  simp only [h]
#align clifford_algebra.hom_ext CliffordAlgebra.hom_ext

-- This proof closely follows `TensorAlgebra.induction`
/-- If `C` holds for the `algebraMap` of `r : R` into `CliffordAlgebra Q`, the `ι` of `x : M`,
and is preserved under addition and muliplication, then it holds for all of `CliffordAlgebra Q`.

See also the stronger `CliffordAlgebra.left_induction` and `CliffordAlgebra.right_induction`.
-/
@[elab_as_elim]
theorem induction {C : CliffordAlgebra Q → Prop}
    (h_grade0 : ∀ r, C (algebraMap R (CliffordAlgebra Q) r)) (h_grade1 : ∀ x, C (ι Q x))
    (h_mul : ∀ a b, C a → C b → C (a * b)) (h_add : ∀ a b, C a → C b → C (a + b))
    (a : CliffordAlgebra Q) : C a := by
  -- the arguments are enough to construct a subalgebra, and a mapping into it from M
  let s : Subalgebra R (CliffordAlgebra Q) :=
    { carrier := C
      mul_mem' := @h_mul
      add_mem' := @h_add
      algebraMap_mem' := h_grade0 }
  -- porting note: Added `h`. `h` is needed for `of`.
  letI h : AddCommMonoid s := inferInstanceAs (AddCommMonoid (Subalgebra.toSubmodule s))
  let of : { f : M →ₗ[R] s // ∀ m, f m * f m = algebraMap _ _ (Q m) } :=
    ⟨(ι Q).codRestrict (Subalgebra.toSubmodule s) h_grade1, fun m => Subtype.eq <| ι_sq_scalar Q m⟩
  -- the mapping through the subalgebra is the identity
  have of_id : AlgHom.id R (CliffordAlgebra Q) = s.val.comp (lift Q of) := by
    ext
    simp
    -- porting note: `simp` can't apply this
    erw [LinearMap.codRestrict_apply]
  -- finding a proof is finding an element of the subalgebra
  -- porting note: was `convert Subtype.prop (lift Q of a); exact AlgHom.congr_fun of_id a`
  rw [← AlgHom.id_apply (R := R) a, of_id]
  exact Subtype.prop (lift Q of a)
#align clifford_algebra.induction CliffordAlgebra.induction

theorem mul_add_swap_eq_polar_of_forall_mul_self_eq {A : Type*} [Ring A] [Algebra R A]
    (f : M →ₗ[R] A) (hf : ∀ x, f x * f x = algebraMap _ _ (Q x)) (a b : M) :
    f a * f b + f b * f a = algebraMap R _ (QuadraticForm.polar Q a b) :=
  calc
    f a * f b + f b * f a = f (a + b) * f (a + b) - f a * f a - f b * f b := by
      rw [f.map_add, mul_add, add_mul, add_mul]; abel
    _ = algebraMap R _ (Q (a + b)) - algebraMap R _ (Q a) - algebraMap R _ (Q b) := by
      rw [hf, hf, hf]
    _ = algebraMap R _ (Q (a + b) - Q a - Q b) := by rw [← RingHom.map_sub, ← RingHom.map_sub]
    _ = algebraMap R _ (QuadraticForm.polar Q a b) := rfl

/-- An alternative way to provide the argument to `CliffordAlgebra.lift` when `2` is invertible.

To show a function squares to the quadratic form, it suffices to show that
`f x * f y + f y * f x = algebraMap _ _ (polar Q x y)` -/
theorem forall_mul_self_eq_iff {A : Type*} [Ring A] [Algebra R A] (h2 : IsUnit (2 : A))
    (f : M →ₗ[R] A) :
    (∀ x, f x * f x = algebraMap _ _ (Q x)) ↔
      (LinearMap.mul R A).compl₂ f ∘ₗ f + (LinearMap.mul R A).flip.compl₂ f ∘ₗ f =
        Q.polarBilin.toLin.compr₂ (Algebra.linearMap R A) := by
  simp_rw [DFunLike.ext_iff]
  refine ⟨mul_add_swap_eq_polar_of_forall_mul_self_eq _, fun h x => ?_⟩
  change ∀ x y : M, f x * f y + f y * f x = algebraMap R A (QuadraticForm.polar Q x y) at h
  apply h2.mul_left_cancel
  rw [two_mul, two_mul, h x x, QuadraticForm.polar_self, two_mul, map_add]

/-- The symmetric product of vectors is a scalar -/
theorem ι_mul_ι_add_swap (a b : M) :
    ι Q a * ι Q b + ι Q b * ι Q a = algebraMap R _ (QuadraticForm.polar Q a b) :=
  mul_add_swap_eq_polar_of_forall_mul_self_eq _ (ι_sq_scalar _) _ _
#align clifford_algebra.ι_mul_ι_add_swap CliffordAlgebra.ι_mul_ι_add_swap

theorem ι_mul_ι_comm (a b : M) :
    ι Q a * ι Q b = algebraMap R _ (QuadraticForm.polar Q a b) - ι Q b * ι Q a :=
  eq_sub_of_add_eq (ι_mul_ι_add_swap a b)
#align clifford_algebra.ι_mul_comm CliffordAlgebra.ι_mul_ι_comm

section isOrtho

@[simp] theorem ι_mul_ι_add_swap_of_isOrtho {a b : M} (h : Q.IsOrtho a b) :
    ι Q a * ι Q b + ι Q b * ι Q a = 0 := by
  rw [ι_mul_ι_add_swap, h.polar_eq_zero]
  simp

theorem ι_mul_ι_comm_of_isOrtho {a b : M} (h : Q.IsOrtho a b) :
    ι Q a * ι Q b = -(ι Q b * ι Q a) :=
  eq_neg_of_add_eq_zero_left <| ι_mul_ι_add_swap_of_isOrtho h

theorem mul_ι_mul_ι_of_isOrtho (x : CliffordAlgebra Q) {a b : M} (h : Q.IsOrtho a b) :
    x * ι Q a * ι Q b = -(x * ι Q b * ι Q a) := by
  rw [mul_assoc, ι_mul_ι_comm_of_isOrtho h, mul_neg, mul_assoc]

theorem ι_mul_ι_mul_of_isOrtho (x : CliffordAlgebra Q) {a b : M} (h : Q.IsOrtho a b) :
    ι Q a * (ι Q b * x) = -(ι Q b * (ι Q a * x)) := by
  rw [← mul_assoc, ι_mul_ι_comm_of_isOrtho h, neg_mul, mul_assoc]

end isOrtho

/-- $aba$ is a vector. -/
theorem ι_mul_ι_mul_ι (a b : M) :
    ι Q a * ι Q b * ι Q a = ι Q (QuadraticForm.polar Q a b • a - Q a • b) := by
  rw [ι_mul_ι_comm, sub_mul, mul_assoc, ι_sq_scalar, ← Algebra.smul_def, ← Algebra.commutes, ←
    Algebra.smul_def, ← map_smul, ← map_smul, ← map_sub]
#align clifford_algebra.ι_mul_ι_mul_ι CliffordAlgebra.ι_mul_ι_mul_ι

@[simp]
theorem ι_range_map_lift (f : M →ₗ[R] A) (cond : ∀ m, f m * f m = algebraMap _ _ (Q m)) :
    (ι Q).range.map (lift Q ⟨f, cond⟩).toLinearMap = LinearMap.range f := by
  rw [← LinearMap.range_comp, ι_comp_lift]
#align clifford_algebra.ι_range_map_lift CliffordAlgebra.ι_range_map_lift

section Map

variable {M₁ M₂ M₃ : Type*}

variable [AddCommGroup M₁] [AddCommGroup M₂] [AddCommGroup M₃]

variable [Module R M₁] [Module R M₂] [Module R M₃]

variable {Q₁ : QuadraticForm R M₁} {Q₂ : QuadraticForm R M₂} {Q₃ : QuadraticForm R M₃}

/-- Any linear map that preserves the quadratic form lifts to an `AlgHom` between algebras.

See `CliffordAlgebra.equivOfIsometry` for the case when `f` is a `QuadraticForm.IsometryEquiv`. -/
def map (f : Q₁ →qᵢ Q₂) :
    CliffordAlgebra Q₁ →ₐ[R] CliffordAlgebra Q₂ :=
  CliffordAlgebra.lift Q₁
    ⟨ι Q₂ ∘ₗ f.toLinearMap, fun m => (ι_sq_scalar _ _).trans <| RingHom.congr_arg _ <| f.map_app m⟩
#align clifford_algebra.map CliffordAlgebra.map

@[simp]
theorem map_comp_ι (f : Q₁ →qᵢ Q₂) :
    (map f).toLinearMap ∘ₗ ι Q₁ = ι Q₂ ∘ₗ f.toLinearMap :=
  ι_comp_lift _ _
#align clifford_algebra.map_comp_ι CliffordAlgebra.map_comp_ι

@[simp]
theorem map_apply_ι (f : Q₁ →qᵢ Q₂) (m : M₁) : map f (ι Q₁ m) = ι Q₂ (f m) :=
  lift_ι_apply _ _ m
#align clifford_algebra.map_apply_ι CliffordAlgebra.map_apply_ι

variable (Q₁) in
@[simp]
theorem map_id : map (QuadraticForm.Isometry.id Q₁) = AlgHom.id R (CliffordAlgebra Q₁) := by
  ext m; exact map_apply_ι _ m
#align clifford_algebra.map_id CliffordAlgebra.map_id

@[simp]
theorem map_comp_map (f : Q₂ →qᵢ Q₃) (g : Q₁ →qᵢ Q₂) :
    (map f).comp (map g) = map (f.comp g) := by
  ext m
  dsimp only [LinearMap.comp_apply, AlgHom.comp_apply, AlgHom.toLinearMap_apply, AlgHom.id_apply]
  rw [map_apply_ι, map_apply_ι, map_apply_ι, QuadraticForm.Isometry.comp_apply]
#align clifford_algebra.map_comp_map CliffordAlgebra.map_comp_map

@[simp]
theorem ι_range_map_map (f : Q₁ →qᵢ Q₂) :
    (ι Q₁).range.map (map f).toLinearMap = f.range.map (ι Q₂) :=
  (ι_range_map_lift _ _).trans (LinearMap.range_comp _ _)
#align clifford_algebra.ι_range_map_map CliffordAlgebra.ι_range_map_map

<<<<<<< HEAD
/-- If a linear map preserves the quadratic forms and is surjective, then the algebra
maps it induces betweem Clifford algebras is also surjective.-/
lemma map_surjective {Q₁ : QuadraticForm R M₁} {Q₂ : QuadraticForm R M₂} (f : Q₁ →qᵢ Q₂)
    (hf : Function.Surjective f) : Function.Surjective (CliffordAlgebra.map f) := by
  rw [← LinearMap.range_eq_top, LinearMap.range_eq_map, Submodule.eq_top_iff']
  intro y
  apply CliffordAlgebra.induction (C := fun y ↦ y ∈ Submodule.map (CliffordAlgebra.map f) ⊤)
  all_goals (simp only [Submodule.map_top, LinearMap.mem_range, forall_exists_index])
  · exact fun r ↦ ⟨(algebraMap R (CliffordAlgebra Q₁)) r, by simp only [AlgHom.commutes]⟩
  · exact fun y ↦ let ⟨x, hx⟩ := hf y; ⟨CliffordAlgebra.ι Q₁ x,
      by simp only [map_apply_ι, hx]⟩
  · exact fun _ _ x  hx x' hx' ↦ ⟨x * x', by simp only [map_mul, hx, hx']⟩
  · exact fun _ _ x hx x' hx' ↦ ⟨x + x', by simp only [map_add, hx, hx']⟩
=======
open Function in
/-- If `f` is a linear map from `M₁` to `M₂` that preserves the quadratic forms, and if it has
a linear retraction `g` that also preserves the quadratic forms, then `CliffordAlgebra.map g`
is a retraction of `CliffordAlgebra.map f`. -/
lemma leftInverse_map_of_leftInverse {Q₁ : QuadraticForm R M₁} {Q₂ : QuadraticForm R M₂}
    (f : Q₁ →qᵢ Q₂) (g : Q₂ →qᵢ Q₁) (h : LeftInverse g f) : LeftInverse (map g) (map f) := by
  refine fun x => ?_
  replace h : g.comp f = QuadraticForm.Isometry.id Q₁ := DFunLike.ext _ _ h
  rw [← AlgHom.comp_apply, map_comp_map, h, map_id, AlgHom.coe_id, id_eq]

/-- If a linear map preserves the quadratic forms and is surjective, then the algebra
maps it induces between Clifford algebras is also surjective.-/
lemma map_surjective {Q₁ : QuadraticForm R M₁} {Q₂ : QuadraticForm R M₂} (f : Q₁ →qᵢ Q₂)
    (hf : Function.Surjective f) : Function.Surjective (CliffordAlgebra.map f) :=
  CliffordAlgebra.induction
    (fun r ↦ ⟨algebraMap R (CliffordAlgebra Q₁) r, by simp only [AlgHom.commutes]⟩)
    (fun y ↦ let ⟨x, hx⟩ := hf y; ⟨CliffordAlgebra.ι Q₁ x, by simp only [map_apply_ι, hx]⟩)
    (fun _ _ ⟨x, hx⟩ ⟨y, hy⟩ ↦ ⟨x * y, by simp only [map_mul, hx, hy]⟩)
    (fun _ _ ⟨x, hx⟩ ⟨y, hy⟩ ↦ ⟨x + y, by simp only [map_add, hx, hy]⟩)
>>>>>>> 29c27c39

/-- Two `CliffordAlgebra`s are equivalent as algebras if their quadratic forms are
equivalent. -/
@[simps! apply]
def equivOfIsometry (e : Q₁.IsometryEquiv Q₂) : CliffordAlgebra Q₁ ≃ₐ[R] CliffordAlgebra Q₂ :=
  AlgEquiv.ofAlgHom (map e.toIsometry) (map e.symm.toIsometry)
    ((map_comp_map _ _).trans <| by
      convert map_id Q₂ using 2  -- porting note: replaced `_` with `Q₂`
      ext m
      exact e.toLinearEquiv.apply_symm_apply m)
    ((map_comp_map _ _).trans <| by
      convert map_id Q₁ using 2  -- porting note: replaced `_` with `Q₁`
      ext m
      exact e.toLinearEquiv.symm_apply_apply m)
#align clifford_algebra.equiv_of_isometry CliffordAlgebra.equivOfIsometry

@[simp]
theorem equivOfIsometry_symm (e : Q₁.IsometryEquiv Q₂) :
    (equivOfIsometry e).symm = equivOfIsometry e.symm :=
  rfl
#align clifford_algebra.equiv_of_isometry_symm CliffordAlgebra.equivOfIsometry_symm

@[simp]
theorem equivOfIsometry_trans (e₁₂ : Q₁.IsometryEquiv Q₂) (e₂₃ : Q₂.IsometryEquiv Q₃) :
    (equivOfIsometry e₁₂).trans (equivOfIsometry e₂₃) = equivOfIsometry (e₁₂.trans e₂₃) := by
  ext x
  exact AlgHom.congr_fun (map_comp_map _ _) x
#align clifford_algebra.equiv_of_isometry_trans CliffordAlgebra.equivOfIsometry_trans

@[simp]
theorem equivOfIsometry_refl :
    (equivOfIsometry <| QuadraticForm.IsometryEquiv.refl Q₁) = AlgEquiv.refl := by
  ext x
  exact AlgHom.congr_fun (map_id Q₁) x
#align clifford_algebra.equiv_of_isometry_refl CliffordAlgebra.equivOfIsometry_refl

end Map

end CliffordAlgebra

namespace TensorAlgebra

variable {Q}

/-- The canonical image of the `TensorAlgebra` in the `CliffordAlgebra`, which maps
`TensorAlgebra.ι R x` to `CliffordAlgebra.ι Q x`. -/
def toClifford : TensorAlgebra R M →ₐ[R] CliffordAlgebra Q :=
  TensorAlgebra.lift R (CliffordAlgebra.ι Q)
#align tensor_algebra.to_clifford TensorAlgebra.toClifford

@[simp]
theorem toClifford_ι (m : M) : toClifford (TensorAlgebra.ι R m) = CliffordAlgebra.ι Q m := by
  simp [toClifford]
#align tensor_algebra.to_clifford_ι TensorAlgebra.toClifford_ι

end TensorAlgebra<|MERGE_RESOLUTION|>--- conflicted
+++ resolved
@@ -351,21 +351,6 @@
   (ι_range_map_lift _ _).trans (LinearMap.range_comp _ _)
 #align clifford_algebra.ι_range_map_map CliffordAlgebra.ι_range_map_map
 
-<<<<<<< HEAD
-/-- If a linear map preserves the quadratic forms and is surjective, then the algebra
-maps it induces betweem Clifford algebras is also surjective.-/
-lemma map_surjective {Q₁ : QuadraticForm R M₁} {Q₂ : QuadraticForm R M₂} (f : Q₁ →qᵢ Q₂)
-    (hf : Function.Surjective f) : Function.Surjective (CliffordAlgebra.map f) := by
-  rw [← LinearMap.range_eq_top, LinearMap.range_eq_map, Submodule.eq_top_iff']
-  intro y
-  apply CliffordAlgebra.induction (C := fun y ↦ y ∈ Submodule.map (CliffordAlgebra.map f) ⊤)
-  all_goals (simp only [Submodule.map_top, LinearMap.mem_range, forall_exists_index])
-  · exact fun r ↦ ⟨(algebraMap R (CliffordAlgebra Q₁)) r, by simp only [AlgHom.commutes]⟩
-  · exact fun y ↦ let ⟨x, hx⟩ := hf y; ⟨CliffordAlgebra.ι Q₁ x,
-      by simp only [map_apply_ι, hx]⟩
-  · exact fun _ _ x  hx x' hx' ↦ ⟨x * x', by simp only [map_mul, hx, hx']⟩
-  · exact fun _ _ x hx x' hx' ↦ ⟨x + x', by simp only [map_add, hx, hx']⟩
-=======
 open Function in
 /-- If `f` is a linear map from `M₁` to `M₂` that preserves the quadratic forms, and if it has
 a linear retraction `g` that also preserves the quadratic forms, then `CliffordAlgebra.map g`
@@ -385,7 +370,6 @@
     (fun y ↦ let ⟨x, hx⟩ := hf y; ⟨CliffordAlgebra.ι Q₁ x, by simp only [map_apply_ι, hx]⟩)
     (fun _ _ ⟨x, hx⟩ ⟨y, hy⟩ ↦ ⟨x * y, by simp only [map_mul, hx, hy]⟩)
     (fun _ _ ⟨x, hx⟩ ⟨y, hy⟩ ↦ ⟨x + y, by simp only [map_add, hx, hy]⟩)
->>>>>>> 29c27c39
 
 /-- Two `CliffordAlgebra`s are equivalent as algebras if their quadratic forms are
 equivalent. -/
