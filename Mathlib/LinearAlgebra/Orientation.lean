/-
Copyright (c) 2021 Joseph Myers. All rights reserved.
Released under Apache 2.0 license as described in the file LICENSE.
Authors: Joseph Myers
-/
import Mathlib.LinearAlgebra.Ray
import Mathlib.LinearAlgebra.Determinant

/-!
# Orientations of modules

This file defines orientations of modules.

## Main definitions

* `Orientation` is a type synonym for `Module.Ray` for the case where the module is that of
alternating maps from a module to its underlying ring.  An orientation may be associated with an
alternating map or with a basis.

* `Module.Oriented` is a type class for a choice of orientation of a module that is considered
the positive orientation.

## Implementation notes

`Orientation` is defined for an arbitrary index type, but the main intended use case is when
that index type is a `Fintype` and there exists a basis of the same cardinality.

## References

* https://en.wikipedia.org/wiki/Orientation_(vector_space)

-/


noncomputable section

section OrderedCommSemiring

variable (R : Type*) [StrictOrderedCommSemiring R]
variable (M : Type*) [AddCommMonoid M] [Module R M]
variable {N : Type*} [AddCommMonoid N] [Module R N]
variable (ι ι' : Type*)

/-- An orientation of a module, intended to be used when `ι` is a `Fintype` with the same
cardinality as a basis. -/
abbrev Orientation := Module.Ray R (M [⋀^ι]→ₗ[R] R)

/-- A type class fixing an orientation of a module. -/
class Module.Oriented where
  /-- Fix a positive orientation. -/
  positiveOrientation : Orientation R M ι

export Module.Oriented (positiveOrientation)

variable {R M}

/-- An equivalence between modules implies an equivalence between orientations. -/
def Orientation.map (e : M ≃ₗ[R] N) : Orientation R M ι ≃ Orientation R N ι :=
  Module.Ray.map <| AlternatingMap.domLCongr R R ι R e

@[simp]
theorem Orientation.map_apply (e : M ≃ₗ[R] N) (v : M [⋀^ι]→ₗ[R] R) (hv : v ≠ 0) :
    Orientation.map ι e (rayOfNeZero _ v hv) =
      rayOfNeZero _ (v.compLinearMap e.symm) (mt (v.compLinearEquiv_eq_zero_iff e.symm).mp hv) :=
  rfl

@[simp]
theorem Orientation.map_refl : (Orientation.map ι <| LinearEquiv.refl R M) = Equiv.refl _ := by
  rw [Orientation.map, AlternatingMap.domLCongr_refl, Module.Ray.map_refl]

@[simp]
theorem Orientation.map_symm (e : M ≃ₗ[R] N) :
    (Orientation.map ι e).symm = Orientation.map ι e.symm := rfl

section Reindex

variable (R M) {ι ι'}

/-- An equivalence between indices implies an equivalence between orientations. -/
def Orientation.reindex (e : ι ≃ ι') : Orientation R M ι ≃ Orientation R M ι' :=
  Module.Ray.map <| AlternatingMap.domDomCongrₗ R e

@[simp]
theorem Orientation.reindex_apply (e : ι ≃ ι') (v : M [⋀^ι]→ₗ[R] R) (hv : v ≠ 0) :
    Orientation.reindex R M e (rayOfNeZero _ v hv) =
      rayOfNeZero _ (v.domDomCongr e) (mt (v.domDomCongr_eq_zero_iff e).mp hv) :=
  rfl

@[simp]
theorem Orientation.reindex_refl : (Orientation.reindex R M <| Equiv.refl ι) = Equiv.refl _ := by
  rw [Orientation.reindex, AlternatingMap.domDomCongrₗ_refl, Module.Ray.map_refl]

@[simp]
theorem Orientation.reindex_symm (e : ι ≃ ι') :
    (Orientation.reindex R M e).symm = Orientation.reindex R M e.symm :=
  rfl

end Reindex

/-- A module is canonically oriented with respect to an empty index type. -/
instance (priority := 100) IsEmpty.oriented [IsEmpty ι] : Module.Oriented R M ι where
  positiveOrientation :=
    rayOfNeZero R (AlternatingMap.constLinearEquivOfIsEmpty 1) <|
      AlternatingMap.constLinearEquivOfIsEmpty.injective.ne (by exact one_ne_zero)

@[simp]
theorem Orientation.map_positiveOrientation_of_isEmpty [IsEmpty ι] (f : M ≃ₗ[R] N) :
    Orientation.map ι f positiveOrientation = positiveOrientation := rfl

@[simp]
theorem Orientation.map_of_isEmpty [IsEmpty ι] (x : Orientation R M ι) (f : M ≃ₗ[R] M) :
    Orientation.map ι f x = x := by
  induction' x using Module.Ray.ind with g hg
  rw [Orientation.map_apply]
  congr
  ext i
  rw [AlternatingMap.compLinearMap_apply]
  congr
  simp only [LinearEquiv.coe_coe, eq_iff_true_of_subsingleton]

end OrderedCommSemiring

section OrderedCommRing

variable {R : Type*} [StrictOrderedCommRing R]
variable {M N : Type*} [AddCommGroup M] [AddCommGroup N] [Module R M] [Module R N]

@[simp]
protected theorem Orientation.map_neg {ι : Type*} (f : M ≃ₗ[R] N) (x : Orientation R M ι) :
    Orientation.map ι f (-x) = -Orientation.map ι f x :=
  Module.Ray.map_neg _ x

@[simp]
protected theorem Orientation.reindex_neg {ι ι' : Type*} (e : ι ≃ ι') (x : Orientation R M ι) :
    Orientation.reindex R M e (-x) = -Orientation.reindex R M e x :=
  Module.Ray.map_neg _ x

namespace Basis

variable {ι ι' : Type*}

/-- The value of `Orientation.map` when the index type has the cardinality of a basis, in terms
of `f.det`. -/
theorem map_orientation_eq_det_inv_smul [Finite ι] (e : Basis ι R M) (x : Orientation R M ι)
    (f : M ≃ₗ[R] M) : Orientation.map ι f x = (LinearEquiv.det f)⁻¹ • x := by
  cases nonempty_fintype ι
  letI := Classical.decEq ι
  induction' x using Module.Ray.ind with g hg
  rw [Orientation.map_apply, smul_rayOfNeZero, ray_eq_iff, Units.smul_def,
    (g.compLinearMap f.symm).eq_smul_basis_det e, g.eq_smul_basis_det e,
    AlternatingMap.compLinearMap_apply, AlternatingMap.smul_apply,
    show (fun i ↦ (LinearEquiv.symm f).toLinearMap (e i)) = (LinearEquiv.symm f).toLinearMap ∘ e
    by rfl, Basis.det_comp, Basis.det_self, mul_one, smul_eq_mul, mul_comm, mul_smul,
    LinearEquiv.coe_inv_det]

variable [Fintype ι] [DecidableEq ι] [Fintype ι'] [DecidableEq ι']

/-- The orientation given by a basis. -/
protected def orientation (e : Basis ι R M) : Orientation R M ι :=
  rayOfNeZero R _ e.det_ne_zero

theorem orientation_map (e : Basis ι R M) (f : M ≃ₗ[R] N) :
    (e.map f).orientation = Orientation.map ι f e.orientation := by
  simp_rw [Basis.orientation, Orientation.map_apply, Basis.det_map']

theorem orientation_reindex (e : Basis ι R M) (eι : ι ≃ ι') :
    (e.reindex eι).orientation = Orientation.reindex R M eι e.orientation := by
  simp_rw [Basis.orientation, Orientation.reindex_apply, Basis.det_reindex']

/-- The orientation given by a basis derived using `units_smul`, in terms of the product of those
units. -/
theorem orientation_unitsSMul (e : Basis ι R M) (w : ι → Units R) :
    (e.unitsSMul w).orientation = (∏ i, w i)⁻¹ • e.orientation := by
  rw [Basis.orientation, Basis.orientation, smul_rayOfNeZero, ray_eq_iff,
    e.det.eq_smul_basis_det (e.unitsSMul w), det_unitsSMul_self, Units.smul_def, smul_smul]
  norm_cast
  simp only [mul_left_inv, Units.val_one, one_smul]
  exact SameRay.rfl

@[simp]
theorem orientation_isEmpty [IsEmpty ι] (b : Basis ι R M) :
    b.orientation = positiveOrientation := by
  rw [Basis.orientation]
  congr
  exact b.det_isEmpty

end Basis

end OrderedCommRing

section LinearOrderedCommRing

variable {R : Type*} [LinearOrderedCommRing R]
variable {M : Type*} [AddCommGroup M] [Module R M]
variable {ι : Type*}

namespace Orientation

/-- A module `M` over a linearly ordered commutative ring has precisely two "orientations" with
respect to an empty index type. (Note that these are only orientations of `M` of in the conventional
mathematical sense if `M` is zero-dimensional.) -/
theorem eq_or_eq_neg_of_isEmpty [IsEmpty ι] (o : Orientation R M ι) :
    o = positiveOrientation ∨ o = -positiveOrientation := by
  induction' o using Module.Ray.ind with x hx
  dsimp [positiveOrientation]
  simp only [ray_eq_iff, sameRay_neg_swap]
  rw [sameRay_or_sameRay_neg_iff_not_linearIndependent]
  intro h
  set f : (M [⋀^ι]→ₗ[R] R) ≃ₗ[R] R := AlternatingMap.constLinearEquivOfIsEmpty.symm
  have H : LinearIndependent R ![f x, 1] := by
    convert h.map' f.toLinearMap f.ker
    ext i
    fin_cases i <;> simp [f]
  rw [linearIndependent_iff'] at H
  simpa using H Finset.univ ![1, -f x] (by simp [Fin.sum_univ_succ]) 0 (by simp)

end Orientation

namespace Basis

variable [Fintype ι] [DecidableEq ι]

/-- The orientations given by two bases are equal if and only if the determinant of one basis
with respect to the other is positive. -/
theorem orientation_eq_iff_det_pos (e₁ e₂ : Basis ι R M) :
    e₁.orientation = e₂.orientation ↔ 0 < e₁.det e₂ :=
  calc
    e₁.orientation = e₂.orientation ↔ SameRay R e₁.det e₂.det := ray_eq_iff _ _
    _ ↔ SameRay R (e₁.det e₂ • e₂.det) e₂.det := by rw [← e₁.det.eq_smul_basis_det e₂]
    _ ↔ 0 < e₁.det e₂ := sameRay_smul_left_iff_of_ne e₂.det_ne_zero (e₁.isUnit_det e₂).ne_zero

/-- Given a basis, any orientation equals the orientation given by that basis or its negation. -/
theorem orientation_eq_or_eq_neg (e : Basis ι R M) (x : Orientation R M ι) :
    x = e.orientation ∨ x = -e.orientation := by
  induction' x using Module.Ray.ind with x hx
  rw [← x.map_basis_ne_zero_iff e] at hx
  rwa [Basis.orientation, ray_eq_iff, neg_rayOfNeZero, ray_eq_iff, x.eq_smul_basis_det e,
    sameRay_neg_smul_left_iff_of_ne e.det_ne_zero hx, sameRay_smul_left_iff_of_ne e.det_ne_zero hx,
    lt_or_lt_iff_ne, ne_comm]

/-- Given a basis, an orientation equals the negation of that given by that basis if and only
if it does not equal that given by that basis. -/
theorem orientation_ne_iff_eq_neg (e : Basis ι R M) (x : Orientation R M ι) :
    x ≠ e.orientation ↔ x = -e.orientation :=
  ⟨fun h => (e.orientation_eq_or_eq_neg x).resolve_left h, fun h =>
    h.symm ▸ (Module.Ray.ne_neg_self e.orientation).symm⟩

/-- Composing a basis with a linear equiv gives the same orientation if and only if the
determinant is positive. -/
theorem orientation_comp_linearEquiv_eq_iff_det_pos (e : Basis ι R M) (f : M ≃ₗ[R] M) :
    (e.map f).orientation = e.orientation ↔ 0 < LinearMap.det (f : M →ₗ[R] M) := by
  rw [orientation_map, e.map_orientation_eq_det_inv_smul, units_inv_smul, units_smul_eq_self_iff,
    LinearEquiv.coe_det]

/-- Composing a basis with a linear equiv gives the negation of that orientation if and only if
the determinant is negative. -/
theorem orientation_comp_linearEquiv_eq_neg_iff_det_neg (e : Basis ι R M) (f : M ≃ₗ[R] M) :
    (e.map f).orientation = -e.orientation ↔ LinearMap.det (f : M →ₗ[R] M) < 0 := by
  rw [orientation_map, e.map_orientation_eq_det_inv_smul, units_inv_smul, units_smul_eq_neg_iff,
    LinearEquiv.coe_det]

/-- Negating a single basis vector (represented using `units_smul`) negates the corresponding
orientation. -/
@[simp]
theorem orientation_neg_single (e : Basis ι R M) (i : ι) :
    (e.unitsSMul (Function.update 1 i (-1))).orientation = -e.orientation := by
  rw [orientation_unitsSMul, Finset.prod_update_of_mem (Finset.mem_univ _)]
  simp

/-- Given a basis and an orientation, return a basis giving that orientation: either the original
basis, or one constructed by negating a single (arbitrary) basis vector. -/
def adjustToOrientation [Nonempty ι] (e : Basis ι R M) (x : Orientation R M ι) :
    Basis ι R M :=
  haveI := Classical.decEq (Orientation R M ι)
  if e.orientation = x then e else e.unitsSMul (Function.update 1 (Classical.arbitrary ι) (-1))

/-- `adjust_to_orientation` gives a basis with the required orientation. -/
@[simp]
theorem orientation_adjustToOrientation [Nonempty ι] (e : Basis ι R M)
    (x : Orientation R M ι) : (e.adjustToOrientation x).orientation = x := by
  rw [adjustToOrientation]
  split_ifs with h
  · exact h
  · rw [orientation_neg_single, eq_comm, ← orientation_ne_iff_eq_neg, ne_comm]
    exact h

/-- Every basis vector from `adjust_to_orientation` is either that from the original basis or its
negation. -/
theorem adjustToOrientation_apply_eq_or_eq_neg [Nonempty ι] (e : Basis ι R M)
    (x : Orientation R M ι) (i : ι) :
    e.adjustToOrientation x i = e i ∨ e.adjustToOrientation x i = -e i := by
  rw [adjustToOrientation]
  split_ifs with h
  · simp
  · by_cases hi : i = Classical.arbitrary ι <;> simp [unitsSMul_apply, hi]

theorem det_adjustToOrientation [Nonempty ι] (e : Basis ι R M)
    (x : Orientation R M ι) :
    (e.adjustToOrientation x).det = e.det ∨ (e.adjustToOrientation x).det = -e.det := by
  dsimp [Basis.adjustToOrientation]
  split_ifs
  · left
    rfl
  · right
    simp only [e.det_unitsSMul, ne_eq, Finset.mem_univ, Finset.prod_update_of_mem, not_true,
      Pi.one_apply, Finset.prod_const_one, mul_one, inv_neg', inv_one, Units.val_neg, Units.val_one]
    ext
    simp

@[simp]
theorem abs_det_adjustToOrientation [Nonempty ι] (e : Basis ι R M)
    (x : Orientation R M ι) (v : ι → M) : |(e.adjustToOrientation x).det v| = |e.det v| := by
  cases' e.det_adjustToOrientation x with h h <;> simp [h]

end Basis

end LinearOrderedCommRing

section LinearOrderedField

variable {R : Type*} [LinearOrderedField R]
variable {M : Type*} [AddCommGroup M] [Module R M]
variable {ι : Type*}

namespace Orientation

variable [Fintype ι]

open FiniteDimensional

/-- If the index type has cardinality equal to the finite dimension, any two orientations are
equal or negations. -/
theorem eq_or_eq_neg [FiniteDimensional R M] (x₁ x₂ : Orientation R M ι)
    (h : Fintype.card ι = finrank R M) : x₁ = x₂ ∨ x₁ = -x₂ := by
  have e := (finBasis R M).reindex (Fintype.equivFinOfCardEq h).symm
  letI := Classical.decEq ι
  -- Porting note: this needs to be made explicit for the simp below
  have orientation_neg_neg :
      ∀ f : Basis ι R M, - -Basis.orientation f = Basis.orientation f := by
    #adaptation_note
    /-- `set_option maxSynthPendingDepth 2` required after https://github.com/leanprover/lean4/pull/4119 -/
    set_option maxSynthPendingDepth 2 in simp
  rcases e.orientation_eq_or_eq_neg x₁ with (h₁ | h₁) <;>
    rcases e.orientation_eq_or_eq_neg x₂ with (h₂ | h₂) <;> simp [h₁, h₂, orientation_neg_neg]

/-- If the index type has cardinality equal to the finite dimension, an orientation equals the
negation of another orientation if and only if they are not equal. -/
theorem ne_iff_eq_neg [FiniteDimensional R M] (x₁ x₂ : Orientation R M ι)
    (h : Fintype.card ι = finrank R M) : x₁ ≠ x₂ ↔ x₁ = -x₂ :=
  ⟨fun hn => (eq_or_eq_neg x₁ x₂ h).resolve_left hn, fun he =>
    he.symm ▸ (Module.Ray.ne_neg_self x₂).symm⟩

/-- The value of `Orientation.map` when the index type has cardinality equal to the finite
dimension, in terms of `f.det`. -/
theorem map_eq_det_inv_smul [FiniteDimensional R M] (x : Orientation R M ι) (f : M ≃ₗ[R] M)
    (h : Fintype.card ι = finrank R M) : Orientation.map ι f x = (LinearEquiv.det f)⁻¹ • x :=
  haveI e := (finBasis R M).reindex (Fintype.equivFinOfCardEq h).symm
  e.map_orientation_eq_det_inv_smul x f

/-- If the index type has cardinality equal to the finite dimension, composing an alternating
map with the same linear equiv on each argument gives the same orientation if and only if the
determinant is positive. -/
theorem map_eq_iff_det_pos [FiniteDimensional R M] (x : Orientation R M ι) (f : M ≃ₗ[R] M)
    (h : Fintype.card ι = finrank R M) :
    Orientation.map ι f x = x ↔ 0 < LinearMap.det (f : M →ₗ[R] M) := by
  cases isEmpty_or_nonempty ι
  · have H : finrank R M = 0 := h.symm.trans Fintype.card_eq_zero
    simp [LinearMap.det_eq_one_of_finrank_eq_zero H]
  rw [map_eq_det_inv_smul _ _ h, units_inv_smul, units_smul_eq_self_iff, LinearEquiv.coe_det]

/-- If the index type has cardinality equal to the finite dimension, composing an alternating
map with the same linear equiv on each argument gives the negation of that orientation if and
only if the determinant is negative. -/
theorem map_eq_neg_iff_det_neg (x : Orientation R M ι) (f : M ≃ₗ[R] M)
    (h : Fintype.card ι = finrank R M) :
    Orientation.map ι f x = -x ↔ LinearMap.det (f : M →ₗ[R] M) < 0 := by
  cases isEmpty_or_nonempty ι
  · have H : finrank R M = 0 := h.symm.trans Fintype.card_eq_zero
    simp [LinearMap.det_eq_one_of_finrank_eq_zero H, Module.Ray.ne_neg_self x]
  have H : 0 < finrank R M := by
    rw [← h]
    exact Fintype.card_pos
  haveI : FiniteDimensional R M := of_finrank_pos H
  rw [map_eq_det_inv_smul _ _ h, units_inv_smul, units_smul_eq_neg_iff, LinearEquiv.coe_det]

/-- If the index type has cardinality equal to the finite dimension, a basis with the given
orientation. -/
<<<<<<< HEAD
def someBasis [Nonempty ι] [DecidableEq ι] [Module.Finite R M] (x : Orientation R M ι)
=======
def someBasis [Nonempty ι] [DecidableEq ι] [FiniteDimensional R M] (x : Orientation R M ι)
>>>>>>> bc37ac3c
    (h : Fintype.card ι = finrank R M) : Basis ι R M :=
  ((finBasis R M).reindex (Fintype.equivFinOfCardEq h).symm).adjustToOrientation x

/-- `some_basis` gives a basis with the required orientation. -/
@[simp]
<<<<<<< HEAD
theorem someBasis_orientation [Nonempty ι] [DecidableEq ι] [Module.Finite R M]
=======
theorem someBasis_orientation [Nonempty ι] [DecidableEq ι] [FiniteDimensional R M]
>>>>>>> bc37ac3c
    (x : Orientation R M ι) (h : Fintype.card ι = finrank R M) : (x.someBasis h).orientation = x :=
  Basis.orientation_adjustToOrientation _ _

end Orientation

end LinearOrderedField<|MERGE_RESOLUTION|>--- conflicted
+++ resolved
@@ -385,21 +385,13 @@
 
 /-- If the index type has cardinality equal to the finite dimension, a basis with the given
 orientation. -/
-<<<<<<< HEAD
-def someBasis [Nonempty ι] [DecidableEq ι] [Module.Finite R M] (x : Orientation R M ι)
-=======
 def someBasis [Nonempty ι] [DecidableEq ι] [FiniteDimensional R M] (x : Orientation R M ι)
->>>>>>> bc37ac3c
     (h : Fintype.card ι = finrank R M) : Basis ι R M :=
   ((finBasis R M).reindex (Fintype.equivFinOfCardEq h).symm).adjustToOrientation x
 
 /-- `some_basis` gives a basis with the required orientation. -/
 @[simp]
-<<<<<<< HEAD
-theorem someBasis_orientation [Nonempty ι] [DecidableEq ι] [Module.Finite R M]
-=======
 theorem someBasis_orientation [Nonempty ι] [DecidableEq ι] [FiniteDimensional R M]
->>>>>>> bc37ac3c
     (x : Orientation R M ι) (h : Fintype.card ι = finrank R M) : (x.someBasis h).orientation = x :=
   Basis.orientation_adjustToOrientation _ _
 
