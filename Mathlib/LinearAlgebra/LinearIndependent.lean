--- conflicted
+++ resolved
@@ -146,7 +146,6 @@
   intro h
   have := @hv (Finsupp.single i 1 : ι →₀ R) 0 (by simpa using h)
   simp at this
-<<<<<<< HEAD
 
 theorem linearIndependent_empty_type [IsEmpty ι] : LinearIndependent R v :=
   injective_of_subsingleton _
@@ -663,15 +662,9 @@
 alias LinearIndependent.independent_span_singleton := LinearIndependent.iSupIndep_span_singleton
 
 end repr
-=======
-
-theorem linearIndependent_empty_type [IsEmpty ι] : LinearIndependent R v :=
-  injective_of_subsingleton _
->>>>>>> 921866e6
 
 section union
 
-<<<<<<< HEAD
 open LinearMap Finsupp
 
 theorem LinearIndependent.image_subtypeₛ {s : Set M} {f : M →ₗ[R] M'}
@@ -807,776 +800,6 @@
   rcases h_surj ⟨x, hx⟩ with ⟨y, hy⟩
   convert y.mem
   rw [← Subtype.mk.inj hy]
-=======
-/-- A subfamily of a linearly independent family (i.e., a composition with an injective map) is a
-linearly independent family. -/
-theorem LinearIndependent.comp (h : LinearIndependent R v) (f : ι' → ι) (hf : Injective f) :
-    LinearIndependent R (v ∘ f) := by
-  simpa [comp_def] using Injective.comp h (Finsupp.mapDomain_injective hf)
-
-/-- A set of linearly independent vectors in a module `M` over a semiring `K` is also linearly
-independent over a subring `R` of `K`.
-The implementation uses minimal assumptions about the relationship between `R`, `K` and `M`.
-The version where `K` is an `R`-algebra is `LinearIndependent.restrict_scalars_algebras`. -/
-theorem LinearIndependent.restrict_scalars [Semiring K] [SMulWithZero R K] [Module K M]
-    [IsScalarTower R K M] (hinj : Injective fun r : R ↦ r • (1 : K))
-    (li : LinearIndependent K v) : LinearIndependent R v := by
-  intro x y hxy
-  let f := fun r : R => r • (1 : K)
-  have := @li (x.mapRange f (by simp [f])) (y.mapRange f (by simp [f])) ?_
-  · ext i
-    exact hinj congr($this i)
-  simpa [Finsupp.linearCombination, f, Finsupp.sum_mapRange_index]
->>>>>>> 921866e6
-
-@[deprecated (since := "2024-08-29")] alias linearIndependent_iff_injective_total :=
-  linearIndependent_iff_injective_linearCombination
-
-@[deprecated (since := "2024-08-29")] alias LinearIndependent.injective_total :=
-  LinearIndependent.injective_linearCombination
-
--- This version makes `l₁` and `l₂` explicit.
-theorem linearIndependent_iffₛ :
-    LinearIndependent R v ↔
-      ∀ l₁ l₂, Finsupp.linearCombination R v l₁ = Finsupp.linearCombination R v l₂ → l₁ = l₂ :=
-  Iff.rfl
-
-open Finset in
-theorem linearIndependent_iff'ₛ :
-    LinearIndependent R v ↔
-<<<<<<< HEAD
-      ∀ s : Finset ι, ∀ g : ι → R, ∑ i ∈ s, g i • v i = 0 → ∀ i ∈ s, g i = 0 := by
-  rw [linearIndependent_iff'ₛ]
-  refine ⟨fun h s f ↦ ?_, fun h s f g ↦ ?_⟩
-  · convert h s f 0; simp_rw [Pi.zero_apply, zero_smul, Finset.sum_const_zero]
-  · rw [← sub_eq_zero, ← Finset.sum_sub_distrib]
-    convert h s (f - g) using 3 <;> simp only [Pi.sub_apply, sub_smul, sub_eq_zero]
-
-theorem linearIndependent_iff'' :
-    LinearIndependent R v ↔
-      ∀ (s : Finset ι) (g : ι → R), (∀ i ∉ s, g i = 0) → ∑ i ∈ s, g i • v i = 0 → ∀ i, g i = 0 := by
-=======
-      ∀ s : Finset ι, ∀ f g : ι → R, ∑ i ∈ s, f i • v i = ∑ i ∈ s, g i • v i → ∀ i ∈ s, f i = g i :=
-  linearIndependent_iffₛ.trans
-    ⟨fun hv s f g eq i his ↦ by
-      have h :=
-        hv (∑ i ∈ s, Finsupp.single i (f i)) (∑ i ∈ s, Finsupp.single i (g i)) <| by
-          simpa only [map_sum, Finsupp.linearCombination_single] using eq
-      have (f : ι → R) : f i = (∑ j ∈ s, Finsupp.single j (f j)) i :=
-        calc
-          f i = (Finsupp.lapply i : (ι →₀ R) →ₗ[R] R) (Finsupp.single i (f i)) := by
-            { rw [Finsupp.lapply_apply, Finsupp.single_eq_same] }
-          _ = ∑ j ∈ s, (Finsupp.lapply i : (ι →₀ R) →ₗ[R] R) (Finsupp.single j (f j)) :=
-            Eq.symm <|
-              Finset.sum_eq_single i
-                (fun j _hjs hji => by rw [Finsupp.lapply_apply, Finsupp.single_eq_of_ne hji])
-                fun hnis => hnis.elim his
-          _ = (∑ j ∈ s, Finsupp.single j (f j)) i := (map_sum ..).symm
-      rw [this f, this g, h],
-      fun hv f g hl ↦
-      Finsupp.ext fun _ ↦ by
-        classical
-        refine _root_.by_contradiction fun hni ↦ hni <| hv (f.support ∪ g.support) f g ?_ _ ?_
-        · rwa [← sum_subset subset_union_left, ← sum_subset subset_union_right] <;>
-            rintro i - hi <;> rw [Finsupp.not_mem_support_iff.mp hi, zero_smul]
-        · contrapose! hni
-          simp_rw [not_mem_union, Finsupp.not_mem_support_iff] at hni
-          rw [hni.1, hni.2]⟩
-
-theorem linearIndependent_iff''ₛ :
-    LinearIndependent R v ↔
-      ∀ (s : Finset ι) (f g : ι → R), (∀ i ∉ s, f i = g i) →
-        ∑ i ∈ s, f i • v i = ∑ i ∈ s, g i • v i → ∀ i, f i = g i := by
->>>>>>> 921866e6
-  classical
-  exact linearIndependent_iff'ₛ.trans
-    ⟨fun H s f g eq hv i ↦ if his : i ∈ s then H s f g hv i his else eq i his,
-      fun H s f g eq i hi ↦ by
-      convert
-        H s (fun j ↦ if j ∈ s then f j else 0) (fun j ↦ if j ∈ s then g j else 0)
-          (fun j hj ↦ (if_neg hj).trans (if_neg hj).symm)
-          (by simp_rw [ite_smul, zero_smul, Finset.sum_extend_by_zero, eq]) i <;>
-      exact (if_pos hi).symm⟩
-
-theorem not_linearIndependent_iffₛ :
-    ¬LinearIndependent R v ↔ ∃ s : Finset ι,
-      ∃ f g : ι → R, ∑ i ∈ s, f i • v i = ∑ i ∈ s, g i • v i ∧ ∃ i ∈ s, f i ≠ g i := by
-  rw [linearIndependent_iff'ₛ]
-  simp only [exists_prop, not_forall]
-
-theorem Fintype.linearIndependent_iffₛ [Fintype ι] :
-    LinearIndependent R v ↔ ∀ f g : ι → R, ∑ i, f i • v i = ∑ i, g i • v i → ∀ i, f i = g i := by
-  simp_rw [Fintype.linearIndependent_iff_injective,
-    Injective, Fintype.linearCombination_apply, funext_iff]
-
-/-- A finite family of vectors `v i` is linear independent iff the linear map that sends
-`c : ι → R` to `∑ i, c i • v i` is injective. -/
-theorem Fintype.linearIndependent_iff'ₛ [Fintype ι] [DecidableEq ι] :
-    LinearIndependent R v ↔
-      Injective (LinearMap.lsum R (fun _ ↦ R) ℕ fun i ↦ LinearMap.id.smulRight (v i)) := by
-  simp [Fintype.linearIndependent_iffₛ, Injective, funext_iff]
-
-theorem Fintype.not_linearIndependent_iffₛ [Fintype ι] :
-    ¬LinearIndependent R v ↔ ∃ f g : ι → R, ∑ i, f i • v i = ∑ i, g i • v i ∧ ∃ i, f i ≠ g i := by
-  simpa using not_iff_not.2 Fintype.linearIndependent_iffₛ
-
-lemma LinearIndependent.pair_iffₛ {x y : M} :
-    LinearIndependent R ![x, y] ↔
-      ∀ (s t s' t' : R), s • x + t • y = s' • x + t' • y → s = s' ∧ t = t' := by
-  simp [Fintype.linearIndependent_iffₛ, Fin.forall_fin_two, ← FinVec.forall_iff]; rfl
-
-lemma LinearIndependent.eq_of_pair {x y : M} (h : LinearIndependent R ![x, y])
-    {s t s' t' : R} (h' : s • x + t • y = s' • x + t' • y) : s = s' ∧ t = t' :=
-  pair_iffₛ.mp h _ _ _ _ h'
-
-lemma LinearIndependent.eq_zero_of_pair' {x y : M} (h : LinearIndependent R ![x, y])
-    {s t : R} (h' : s • x = t • y) : s = 0 ∧ t = 0 := by
-  suffices H : s = 0 ∧ 0 = t from ⟨H.1, H.2.symm⟩
-  exact h.eq_of_pair (by simpa using h')
-
-<<<<<<< HEAD
-/-- Also see `LinearIndependent.pair_iff'` for a simpler version over fields. -/
-lemma LinearIndependent.pair_iff {x y : M} :
-    LinearIndependent R ![x, y] ↔ ∀ (s t : R), s • x + t • y = 0 → s = 0 ∧ t = 0 := by
-  refine ⟨fun h s t hst ↦ h.eq_zero_of_pair hst, fun h ↦ ?_⟩
-  apply Fintype.linearIndependent_iff.2
-  intro g hg
-  simp only [Fin.sum_univ_two, Matrix.cons_val_zero, Matrix.cons_val_one, Matrix.head_cons] at hg
-  intro i
-  fin_cases i
-  exacts [(h _ _ hg).1, (h _ _ hg).2]
-
-/-- If the kernel of a linear map is disjoint from the span of a family of vectors,
-then the family is linearly independent iff it is linearly independent after composing with
-the linear map. -/
-protected theorem LinearMap.linearIndependent_iff_of_disjoint (f : M →ₗ[R] M')
-    (hf_inj : Disjoint (span R (Set.range v)) (LinearMap.ker f)) :
-    LinearIndependent R (f ∘ v) ↔ LinearIndependent R v :=
-  f.linearIndependent_iff_of_injOn <| LinearMap.injOn_of_disjoint_ker le_rfl hf_inj
-
-/-- If `v` is a linearly independent family of vectors and the kernel of a linear map `f` is
-disjoint with the submodule spanned by the vectors of `v`, then `f ∘ v` is a linearly independent
-family of vectors. See also `LinearIndependent.map'` for a special case assuming `ker f = ⊥`. -/
-theorem LinearIndependent.map (hv : LinearIndependent R v) {f : M →ₗ[R] M'}
-    (hf_inj : Disjoint (span R (range v)) (LinearMap.ker f)) : LinearIndependent R (f ∘ v) :=
-  (f.linearIndependent_iff_of_disjoint hf_inj).mpr hv
-
-/-- An injective linear map sends linearly independent families of vectors to linearly independent
-families of vectors. See also `LinearIndependent.map` for a more general statement. -/
-theorem LinearIndependent.map' (hv : LinearIndependent R v) (f : M →ₗ[R] M')
-    (hf_inj : LinearMap.ker f = ⊥) : LinearIndependent R (f ∘ v) :=
-  hv.map <| by simp_rw [hf_inj, disjoint_bot_right]
-=======
-lemma LinearIndependent.eq_zero_of_pair {x y : M} (h : LinearIndependent R ![x, y])
-    {s t : R} (h' : s • x + t • y = 0) : s = 0 ∧ t = 0 := by
-  replace h := @h (.single 0 s + .single 1 t) 0 ?_
-  · exact ⟨by simpa using congr($h 0), by simpa using congr($h 1)⟩
-  simpa
-
-/-- A family is linearly independent if and only if all of its finite subfamily is
-linearly independent. -/
-theorem linearIndependent_iff_finset_linearIndependent :
-    LinearIndependent R v ↔ ∀ (s : Finset ι), LinearIndependent R (v ∘ (Subtype.val : s → ι)) :=
-  ⟨fun H _ ↦ H.comp _ Subtype.val_injective, fun H ↦ linearIndependent_iff'ₛ.2 fun s f g eq i hi ↦
-    Fintype.linearIndependent_iffₛ.1 (H s) (f ∘ Subtype.val) (g ∘ Subtype.val)
-      (by simpa only [← s.sum_coe_sort] using eq) ⟨i, hi⟩⟩
-
-theorem LinearIndependent.coe_range (i : LinearIndependent R v) :
-    LinearIndependent R ((↑) : range v → M) := by simpa using i.comp _ (rangeSplitting_injective v)
-
-/-- If `v` is an injective family of vectors such that `f ∘ v` is linearly independent, then `v`
-    spans a submodule disjoint from the kernel of `f` -/
-theorem Submodule.range_ker_disjoint {f : M →ₗ[R] M'}
-    (hv : LinearIndependent R (f ∘ v)) :
-    Disjoint (span R (range v)) (LinearMap.ker f) := by
-  rw [LinearIndependent, Finsupp.linearCombination_linear_comp] at hv
-  rw [disjoint_iff_inf_le, ← Set.image_univ, Finsupp.span_image_eq_map_linearCombination,
-    map_inf_eq_map_inf_comap, (LinearMap.ker_comp _ _).symm.trans
-      (LinearMap.ker_eq_bot_of_injective hv), inf_bot_eq, map_bot]
->>>>>>> 921866e6
-
-/-- If `M / R` and `M' / R'` are modules, `i : R' → R` is a map, `j : M →+ M'` is a monoid map,
-such that they are both injective, and compatible with the scalar
-multiplications on `M` and `M'`, then `j` sends linearly independent families of vectors to
-linearly independent families of vectors. As a special case, taking `R = R'`
-it is `LinearIndependent.map'`. -/
-<<<<<<< HEAD
-theorem LinearIndependent.map_of_injective_injective {R' M' : Type*}
-    [Ring R'] [AddCommGroup M'] [Module R' M'] (hv : LinearIndependent R v)
-    (i : R' → R) (j : M →+ M') (hi : ∀ r, i r = 0 → r = 0) (hj : ∀ m, j m = 0 → m = 0)
-=======
-theorem LinearIndependent.map_of_injective_injectiveₛ {R' M' : Type*}
-    [Semiring R'] [AddCommMonoid M'] [Module R' M'] (hv : LinearIndependent R v)
-    (i : R' → R) (j : M →+ M') (hi : Function.Injective i) (hj : Function.Injective j)
->>>>>>> 921866e6
-    (hc : ∀ (r : R') (m : M), j (i r • m) = r • j m) : LinearIndependent R' (j ∘ v) := by
-  rw [linearIndependent_iff'ₛ] at hv ⊢
-  intro S r₁ r₂ H s hs
-  simp_rw [comp_apply, ← hc, ← map_sum] at H
-  exact hi <| hv _ _ _ (hj H) s hs
-
-<<<<<<< HEAD
-/-- If `f` is an injective linear map, then the family `f ∘ v` is linearly independent
-if and only if the family `v` is linearly independent. -/
-protected theorem LinearMap.linearIndependent_iff (f : M →ₗ[R] M') (hf_inj : LinearMap.ker f = ⊥) :
-    LinearIndependent R (f ∘ v) ↔ LinearIndependent R v :=
-  f.linearIndependent_iff_of_disjoint <| by simp_rw [hf_inj, disjoint_bot_right]
-
-/-- See `LinearIndependent.fin_cons` for a family of elements in a vector space. -/
-theorem LinearIndependent.fin_cons' {m : ℕ} (x : M) (v : Fin m → M) (hli : LinearIndependent R v)
-    (x_ortho : ∀ (c : R) (y : Submodule.span R (Set.range v)), c • x + y = (0 : M) → c = 0) :
-    LinearIndependent R (Fin.cons x v : Fin m.succ → M) := by
-  rw [Fintype.linearIndependent_iff] at hli ⊢
-  rintro g total_eq j
-  simp_rw [Fin.sum_univ_succ, Fin.cons_zero, Fin.cons_succ] at total_eq
-  have : g 0 = 0 := by
-    refine x_ortho (g 0) ⟨∑ i : Fin m, g i.succ • v i, ?_⟩ total_eq
-    exact sum_mem fun i _ => smul_mem _ _ (subset_span ⟨i, rfl⟩)
-  rw [this, zero_smul, zero_add] at total_eq
-  exact Fin.cases this (hli _ total_eq) j
-=======
-/-- If the image of a family of vectors under a linear map is linearly independent, then so is
-the original family. -/
-theorem LinearIndependent.of_comp (f : M →ₗ[R] M') (hfv : LinearIndependent R (f ∘ v)) :
-    LinearIndependent R v := by
-  rw [LinearIndependent, Finsupp.linearCombination_linear_comp, LinearMap.coe_comp] at hfv
-  exact hfv.of_comp
-
-/-- If `f` is a linear map injective on the span of the range of `v`, then the family `f ∘ v`
-is linearly independent if and only if the family `v` is linearly independent.
-See `LinearMap.linearIndependent_iff_of_disjoint` for the version with `Set.InjOn` replaced
-by `Disjoint` when working over a ring. -/
-protected theorem LinearMap.linearIndependent_iff_of_injOn (f : M →ₗ[R] M')
-    (hf_inj : Set.InjOn f (span R (Set.range v))) :
-    LinearIndependent R (f ∘ v) ↔ LinearIndependent R v := by
-  simp_rw [LinearIndependent, Finsupp.linearCombination_linear_comp, coe_comp]
-  rw [hf_inj.injective_iff]
-  rw [← Finsupp.range_linearCombination, LinearMap.range_coe]
-
-/-- If a linear map is injective on the span of a family of linearly independent vectors, then
-the family stays linearly independent after composing with the linear map.
-See `LinearIndependent.map` for the version with `Set.InjOn` replaced by `Disjoint`
-when working over a ring. -/
-theorem LinearIndependent.map_injOn (hv : LinearIndependent R v) (f : M →ₗ[R] M')
-    (hf_inj : Set.InjOn f (span R (Set.range v))) : LinearIndependent R (f ∘ v) :=
-  (f.linearIndependent_iff_of_injOn hf_inj).mpr hv
-
-@[nontriviality]
-theorem linearIndependent_of_subsingleton [Subsingleton R] : LinearIndependent R v :=
-  linearIndependent_iffₛ.2 fun _l _l' _hl => Subsingleton.elim _ _
-
-theorem linearIndependent_equiv (e : ι ≃ ι') {f : ι' → M} :
-    LinearIndependent R (f ∘ e) ↔ LinearIndependent R f :=
-  ⟨fun h ↦ comp_id f ▸ e.self_comp_symm ▸ h.comp _ e.symm.injective,
-    fun h ↦ h.comp _ e.injective⟩
-
-theorem linearIndependent_equiv' (e : ι ≃ ι') {f : ι' → M} {g : ι → M} (h : f ∘ e = g) :
-    LinearIndependent R g ↔ LinearIndependent R f :=
-  h ▸ linearIndependent_equiv e
-
-theorem linearIndependent_subtype_range {ι} {f : ι → M} (hf : Injective f) :
-    LinearIndependent R ((↑) : range f → M) ↔ LinearIndependent R f :=
-  Iff.symm <| linearIndependent_equiv' (Equiv.ofInjective f hf) rfl
-
-alias ⟨LinearIndependent.of_subtype_range, _⟩ := linearIndependent_subtype_range
-
-theorem LinearIndependent.to_subtype_range {ι} {f : ι → M} (hf : LinearIndependent R f) :
-    LinearIndependent R ((↑) : range f → M) := by
-  nontriviality R
-  exact (linearIndependent_subtype_range hf.injective).2 hf
-
-theorem LinearIndependent.to_subtype_range' {ι} {f : ι → M} (hf : LinearIndependent R f) {t}
-    (ht : range f = t) : LinearIndependent R ((↑) : t → M) :=
-  ht ▸ hf.to_subtype_range
-
-theorem LinearIndependent.image_of_comp {ι ι'} (s : Set ι) (f : ι → ι') (g : ι' → M)
-    (hs : LinearIndependent R fun x : s => g (f x)) :
-    LinearIndependent R fun x : f '' s => g x := by
-  nontriviality R
-  have : InjOn f s := injOn_iff_injective.2 hs.injective.of_comp
-  exact (linearIndependent_equiv' (Equiv.Set.imageOfInjOn f s this) rfl).1 hs
-
-theorem LinearIndependent.image {ι} {s : Set ι} {f : ι → M}
-    (hs : LinearIndependent R fun x : s => f x) :
-    LinearIndependent R fun x : f '' s => (x : M) := by
-  convert LinearIndependent.image_of_comp s f id hs
-
-theorem LinearIndependent.group_smul {G : Type*} [hG : Group G] [DistribMulAction G R]
-    [DistribMulAction G M] [IsScalarTower G R M] [SMulCommClass G R M] {v : ι → M}
-    (hv : LinearIndependent R v) (w : ι → G) : LinearIndependent R (w • v) := by
-  rw [linearIndependent_iff''ₛ] at hv ⊢
-  intro s g₁ g₂ hgs hsum i
-  refine (Group.isUnit (w i)).smul_left_cancel.mp ?_
-  refine hv s (fun i ↦ w i • g₁ i) (fun i ↦ w i • g₂ i) (fun i hi ↦ ?_) ?_ i
-  · simp_rw [hgs i hi]
-  · simpa only [smul_assoc, smul_comm] using hsum
-
--- This lemma cannot be proved with `LinearIndependent.group_smul` since the action of
--- `Rˣ` on `R` is not commutative.
-theorem LinearIndependent.units_smul {v : ι → M} (hv : LinearIndependent R v) (w : ι → Rˣ) :
-    LinearIndependent R (w • v) := by
-  rw [linearIndependent_iff''ₛ] at hv ⊢
-  intro s g₁ g₂ hgs hsum i
-  rw [← (w i).mul_left_inj]
-  refine hv s (fun i ↦ g₁ i • w i) (fun i ↦ g₂ i • w i) (fun i hi ↦ ?_) ?_ i
-  · simp_rw [hgs i hi]
-  · simpa only [smul_eq_mul, mul_smul, Pi.smul_apply'] using hsum
-
-theorem linearIndependent_image {ι} {s : Set ι} {f : ι → M} (hf : Set.InjOn f s) :
-    (LinearIndependent R fun x : s ↦ f x) ↔ LinearIndependent R fun x : f '' s => (x : M) :=
-  linearIndependent_equiv' (Equiv.Set.imageOfInjOn _ _ hf) rfl
-
-theorem linearIndependent_span (hs : LinearIndependent R v) :
-    LinearIndependent R (M := span R (range v))
-      (fun i : ι ↦ ⟨v i, subset_span (mem_range_self i)⟩) :=
-  LinearIndependent.of_comp (span R (range v)).subtype hs
-
-/-- Every finite subset of a linearly independent set is linearly independent. -/
-theorem linearIndependent_finset_map_embedding_subtype (s : Set M)
-    (li : LinearIndependent R ((↑) : s → M)) (t : Finset s) :
-    LinearIndependent R ((↑) : Finset.map (Embedding.subtype s) t → M) :=
-  li.comp (fun _ ↦ ⟨_, _⟩) <| by intro; aesop
->>>>>>> 921866e6
-
-section Subtype
-
-/-! The following lemmas use the subtype defined by a set in `M` as the index set `ι`. -/
-
-<<<<<<< HEAD
-theorem linearIndependent_comp_subtype {s : Set ι} :
-    LinearIndependent R (v ∘ (↑) : s → M) ↔
-      ∀ l ∈ Finsupp.supported R R s, (Finsupp.linearCombination R v) l = 0 → l = 0 :=
-  linearIndependent_comp_subtypeₛ.trans ⟨fun h l hl ↦ h l hl 0 (zero_mem _), fun h f hf g hg eq ↦
-    sub_eq_zero.mp (h (f - g) (sub_mem hf hg) <| by rw [map_sub, eq, sub_self])⟩
-
-theorem linearDependent_comp_subtype' {s : Set ι} :
-=======
-theorem linearIndependent_comp_subtypeₛ {s : Set ι} :
-    LinearIndependent R (v ∘ (↑) : s → M) ↔
-      ∀ f ∈ Finsupp.supported R R s, ∀ g ∈ Finsupp.supported R R s,
-        Finsupp.linearCombination R v f = Finsupp.linearCombination R v g → f = g := by
-  simp only [linearIndependent_iffₛ, (· ∘ ·), Finsupp.mem_supported,
-    Finsupp.linearCombination_apply, Set.subset_def, Finset.mem_coe]
-  refine ⟨fun h l₁ h₁ l₂ h₂ eq ↦ (Finsupp.subtypeDomain_eq_iff h₁ h₂).1 <| h _ _ <|
-    (Finsupp.sum_subtypeDomain_index h₁).trans eq ▸ (Finsupp.sum_subtypeDomain_index h₂).symm,
-    fun h l₁ l₂ eq ↦ ?_⟩
-  refine Finsupp.embDomain_injective (Embedding.subtype s) <| h _ ?_ _ ?_ ?_
-  iterate 2 simpa using fun _ h _ ↦ h
-  simp_rw [Finsupp.embDomain_eq_mapDomain]
-  rwa [Finsupp.sum_mapDomain_index, Finsupp.sum_mapDomain_index] <;>
-    intros <;> simp only [zero_smul, add_smul]
-
-theorem linearDependent_comp_subtype'ₛ {s : Set ι} :
->>>>>>> 921866e6
-    ¬LinearIndependent R (v ∘ (↑) : s → M) ↔
-      ∃ f g : ι →₀ R, f ∈ Finsupp.supported R R s ∧ g ∈ Finsupp.supported R R s ∧
-        Finsupp.linearCombination R v f = Finsupp.linearCombination R v g ∧ f ≠ g := by
-  simp [linearIndependent_comp_subtypeₛ, and_left_comm]
-
-/-- A version of `linearDependent_comp_subtype'ₛ` with `Finsupp.linearCombination` unfolded. -/
-theorem linearDependent_comp_subtypeₛ {s : Set ι} :
-    ¬LinearIndependent R (v ∘ (↑) : s → M) ↔
-<<<<<<< HEAD
-      ∃ f : ι →₀ R, f ∈ Finsupp.supported R R s ∧ ∑ i ∈ f.support, f i • v i = 0 ∧ f ≠ 0 :=
-  linearDependent_comp_subtype'
-
-theorem linearIndependent_subtype {s : Set M} :
-    LinearIndependent R (fun x => x : s → M) ↔
-      ∀ l ∈ Finsupp.supported R R s, (Finsupp.linearCombination R id) l = 0 → l = 0 := by
-  apply linearIndependent_comp_subtype (v := id)
-
-theorem linearIndependent_comp_subtype_disjoint {s : Set ι} :
-    LinearIndependent R (v ∘ (↑) : s → M) ↔
-      Disjoint (Finsupp.supported R R s) (LinearMap.ker <| Finsupp.linearCombination R v) := by
-  rw [linearIndependent_comp_subtype, LinearMap.disjoint_ker]
-
-theorem linearIndependent_subtype_disjoint {s : Set M} :
-    LinearIndependent R (fun x ↦ x : s → M) ↔
-      Disjoint (Finsupp.supported R R s) (LinearMap.ker <| Finsupp.linearCombination R id) := by
-  apply linearIndependent_comp_subtype_disjoint (v := id)
-
-theorem linearIndependent_iff_linearCombinationOn {s : Set M} :
-    LinearIndependent R (fun x ↦ x : s → M) ↔
-    (LinearMap.ker <| Finsupp.linearCombinationOn M M R id s) = ⊥ :=
-  linearIndependent_iff_linearCombinationOnₛ.trans <|
-    LinearMap.ker_eq_bot (M := Finsupp.supported R R s).symm
-
-@[deprecated (since := "2024-08-29")] alias linearIndependent_iff_totalOn :=
-  linearIndependent_iff_linearCombinationOn
-
-=======
-      ∃ f g : ι →₀ R, f ∈ Finsupp.supported R R s ∧ g ∈ Finsupp.supported R R s ∧
-        ∑ i ∈ f.support, f i • v i = ∑ i ∈ g.support, g i • v i ∧ f ≠ g :=
-  linearDependent_comp_subtype'ₛ
-
-theorem linearIndependent_subtypeₛ {s : Set M} :
-    LinearIndependent R (fun x ↦ x : s → M) ↔
-      ∀ f ∈ Finsupp.supported R R s, ∀ g ∈ Finsupp.supported R R s,
-        Finsupp.linearCombination R id f = Finsupp.linearCombination R id g → f = g :=
-  linearIndependent_comp_subtypeₛ (v := id)
-
-theorem linearIndependent_restrict_iff {s : Set ι} :
-    LinearIndependent R (s.restrict v) ↔
-      Injective (Finsupp.linearCombinationOn ι M R v s) := by
-  simp [LinearIndependent, Finsupp.linearCombination_restrict]
-
-theorem linearIndependent_iff_linearCombinationOnₛ {s : Set M} :
-    LinearIndependent R (fun x ↦ x : s → M) ↔
-      Injective (Finsupp.linearCombinationOn M M R id s) :=
-  linearIndependent_restrict_iff (v := id)
-
-theorem LinearIndependent.restrict_of_comp_subtype {s : Set ι}
-    (hs : LinearIndependent R (v ∘ (↑) : s → M)) : LinearIndependent R (s.restrict v) :=
-  hs
-
-theorem LinearIndependent.mono {t s : Set M} (h : t ⊆ s)
-    (hs : LinearIndependent R (fun x ↦ x : s → M)) : LinearIndependent R (fun x ↦ x : t → M) :=
-  hs.comp _ (Set.inclusion_injective h)
-
-theorem linearIndependent_of_finite (s : Set M)
-    (H : ∀ t ⊆ s, Set.Finite t → LinearIndependent R (fun x ↦ x : t → M)) :
-    LinearIndependent R (fun x ↦ x : s → M) :=
-  linearIndependent_subtypeₛ.2 fun f hf g hg eq ↦
-    linearIndependent_subtypeₛ.1 (H _ (union_subset hf hg) <| (Finset.finite_toSet _).union <|
-      Finset.finite_toSet _) f Set.subset_union_left g Set.subset_union_right eq
-
-theorem linearIndependent_iUnion_of_directed {η : Type*} {s : η → Set M} (hs : Directed (· ⊆ ·) s)
-    (h : ∀ i, LinearIndependent R (fun x ↦ x : s i → M)) :
-    LinearIndependent R (fun x ↦ x : (⋃ i, s i) → M) := by
-  by_cases hη : Nonempty η
-  · refine linearIndependent_of_finite (⋃ i, s i) fun t ht ft => ?_
-    rcases finite_subset_iUnion ft ht with ⟨I, fi, hI⟩
-    rcases hs.finset_le fi.toFinset with ⟨i, hi⟩
-    exact (h i).mono (Subset.trans hI <| iUnion₂_subset fun j hj => hi j (fi.mem_toFinset.2 hj))
-  · refine (linearIndependent_empty R M).mono (t := iUnion (s ·)) ?_
-    rintro _ ⟨_, ⟨i, _⟩, _⟩
-    exact hη ⟨i⟩
-
-theorem linearIndependent_sUnion_of_directed {s : Set (Set M)} (hs : DirectedOn (· ⊆ ·) s)
-    (h : ∀ a ∈ s, LinearIndependent R ((↑) : ((a : Set M) : Type _) → M)) :
-    LinearIndependent R (fun x => x : ⋃₀ s → M) := by
-  rw [sUnion_eq_iUnion]
-  exact linearIndependent_iUnion_of_directed hs.directed_val (by simpa using h)
-
-theorem linearIndependent_biUnion_of_directed {η} {s : Set η} {t : η → Set M}
-    (hs : DirectedOn (t ⁻¹'o (· ⊆ ·)) s) (h : ∀ a ∈ s, LinearIndependent R (fun x ↦ x : t a → M)) :
-    LinearIndependent R (fun x ↦ x : (⋃ a ∈ s, t a) → M) := by
-  rw [biUnion_eq_iUnion]
-  exact
-    linearIndependent_iUnion_of_directed (directed_comp.2 <| hs.directed_val) (by simpa using h)
-
->>>>>>> 921866e6
-end Subtype
-
-/-- Linear independent families are injective, even if you multiply either side. -/
-theorem LinearIndependent.eq_of_smul_apply_eq_smul_apply {M : Type*} [AddCommMonoid M] [Module R M]
-    {v : ι → M} (li : LinearIndependent R v) (c d : R) (i j : ι) (hc : c ≠ 0)
-    (h : c • v i = d • v j) : i = j := by
-  have h_single_eq : Finsupp.single i c = Finsupp.single j d :=
-    li <| by simpa [Finsupp.linearCombination_apply] using h
-  rcases (Finsupp.single_eq_single_iff ..).mp h_single_eq with (⟨H, _⟩ | ⟨hc, _⟩)
-  · exact H
-  · contradiction
-
-section Subtype
-
-/-! The following lemmas use the subtype defined by a set in `M` as the index set `ι`. -/
-
-<<<<<<< HEAD
-variable {v : ι → M}
-variable [Ring R] [AddCommGroup M] [AddCommGroup M']
-variable [Module R M] [Module R M']
-=======
-theorem LinearIndependent.disjoint_span_image (hv : LinearIndependent R v) {s t : Set ι}
-    (hs : Disjoint s t) : Disjoint (Submodule.span R <| v '' s) (Submodule.span R <| v '' t) := by
-  simp only [disjoint_def, Finsupp.mem_span_image_iff_linearCombination]
-  rintro _ ⟨l₁, hl₁, rfl⟩ ⟨l₂, hl₂, H⟩
-  rw [hv.injective_linearCombination.eq_iff] at H; subst l₂
-  have : l₁ = 0 := Submodule.disjoint_def.mp (Finsupp.disjoint_supported_supported hs) _ hl₁ hl₂
-  simp [this]
-
-theorem LinearIndependent.not_mem_span_image [Nontrivial R] (hv : LinearIndependent R v) {s : Set ι}
-    {x : ι} (h : x ∉ s) : v x ∉ Submodule.span R (v '' s) := by
-  have h' : v x ∈ Submodule.span R (v '' {x}) := by
-    rw [Set.image_singleton]
-    exact mem_span_singleton_self (v x)
-  intro w
-  apply LinearIndependent.ne_zero x hv
-  refine disjoint_def.1 (hv.disjoint_span_image ?_) (v x) h' w
-  simpa using h
-
-theorem LinearIndependent.linearCombination_ne_of_not_mem_support [Nontrivial R]
-    (hv : LinearIndependent R v) {x : ι} (f : ι →₀ R) (h : x ∉ f.support) :
-    Finsupp.linearCombination R v f ≠ v x := by
-  replace h : x ∉ (f.support : Set ι) := h
-  have p := hv.not_mem_span_image h
-  intro w
-  rw [← w] at p
-  rw [Finsupp.span_image_eq_map_linearCombination] at p
-  simp only [not_exists, not_and, mem_map] at p -- Porting note: `mem_map` isn't currently triggered
-  exact p f (f.mem_supported_support R) rfl
-
-@[deprecated (since := "2024-08-29")] alias LinearIndependent.total_ne_of_not_mem_support :=
-  LinearIndependent.linearCombination_ne_of_not_mem_support
-
-end Subtype
-
-section repr
-
-/-- Canonical isomorphism between linear combinations and the span of linearly independent vectors.
--/
-@[simps (config := { rhsMd := default }) symm_apply]
-def LinearIndependent.linearCombinationEquiv (hv : LinearIndependent R v) :
-    (ι →₀ R) ≃ₗ[R] span R (range v) := by
-  refine LinearEquiv.ofBijective (LinearMap.codRestrict (span R (range v))
-                                 (Finsupp.linearCombination R v) ?_) ⟨hv.codRestrict _, ?_⟩
-  · simp_rw [← Finsupp.range_linearCombination]; exact fun c ↦ ⟨c, rfl⟩
-  rw [← LinearMap.range_eq_top, LinearMap.range_eq_map, LinearMap.map_codRestrict,
-    ← LinearMap.range_le_iff_comap, range_subtype, Submodule.map_top,
-    Finsupp.range_linearCombination]
-
-@[deprecated (since := "2024-08-29")] noncomputable alias LinearIndependent.totalEquiv :=
-  LinearIndependent.linearCombinationEquiv
-
--- Porting note: The original theorem generated by `simps` was
---               different from the theorem on Lean 3, and not simp-normal form.
-@[simp]
-theorem LinearIndependent.linearCombinationEquiv_apply_coe (hv : LinearIndependent R v)
-    (l : ι →₀ R) : hv.linearCombinationEquiv l = Finsupp.linearCombination R v l := rfl
-
-@[deprecated (since := "2024-08-29")] alias LinearIndependent.totalEquiv_apply_coe :=
-  LinearIndependent.linearCombinationEquiv_apply_coe
-/-- Linear combination representing a vector in the span of linearly independent vectors.
-
-Given a family of linearly independent vectors, we can represent any vector in their span as
-a linear combination of these vectors. These are provided by this linear map.
-It is simply one direction of `LinearIndependent.linearCombinationEquiv`. -/
-def LinearIndependent.repr (hv : LinearIndependent R v) : span R (range v) →ₗ[R] ι →₀ R :=
-  hv.linearCombinationEquiv.symm
-
-variable (hv : LinearIndependent R v)
->>>>>>> 921866e6
-
-@[simp]
-theorem LinearIndependent.linearCombination_repr (x) :
-    Finsupp.linearCombination R v (hv.repr x) = x :=
-  Subtype.ext_iff.1 (LinearEquiv.apply_symm_apply hv.linearCombinationEquiv x)
-
-@[deprecated (since := "2024-08-29")] alias LinearIndependent.total_repr :=
-  LinearIndependent.linearCombination_repr
-
-theorem LinearIndependent.linearCombination_comp_repr :
-    (Finsupp.linearCombination R v).comp hv.repr = Submodule.subtype _ :=
-  LinearMap.ext <| hv.linearCombination_repr
-
-@[deprecated (since := "2024-08-29")] alias LinearIndependent.total_comp_repr :=
-  LinearIndependent.linearCombination_comp_repr
-
-theorem LinearIndependent.repr_ker : LinearMap.ker hv.repr = ⊥ := by
-  rw [LinearIndependent.repr, LinearEquiv.ker]
-
-theorem LinearIndependent.repr_range : LinearMap.range hv.repr = ⊤ := by
-  rw [LinearIndependent.repr, LinearEquiv.range]
-
-theorem LinearIndependent.repr_eq {l : ι →₀ R} {x : span R (range v)}
-    (eq : Finsupp.linearCombination R v l = ↑x) : hv.repr x = l := by
-  have :
-    ↑((LinearIndependent.linearCombinationEquiv hv : (ι →₀ R) →ₗ[R] span R (range v)) l) =
-      Finsupp.linearCombination R v l :=
-    rfl
-  have : (LinearIndependent.linearCombinationEquiv hv : (ι →₀ R) →ₗ[R] span R (range v)) l = x := by
-    rw [eq] at this
-    exact Subtype.ext_iff.2 this
-  rw [← LinearEquiv.symm_apply_apply hv.linearCombinationEquiv l]
-  rw [← this]
-  rfl
-
-theorem LinearIndependent.repr_eq_single (i) (x : span R (range v)) (hx : ↑x = v i) :
-    hv.repr x = Finsupp.single i 1 := by
-  apply hv.repr_eq
-  simp [Finsupp.linearCombination_single, hx]
-
-theorem LinearIndependent.span_repr_eq [Nontrivial R] (x) :
-    Span.repr R (Set.range v) x =
-      (hv.repr x).equivMapDomain (Equiv.ofInjective _ hv.injective) := by
-  have p :
-    (Span.repr R (Set.range v) x).equivMapDomain (Equiv.ofInjective _ hv.injective).symm =
-      hv.repr x := by
-    apply (LinearIndependent.linearCombinationEquiv hv).injective
-    ext
-    simp only [LinearIndependent.linearCombinationEquiv_apply_coe, Equiv.self_comp_ofInjective_symm,
-      LinearIndependent.linearCombination_repr, Finsupp.linearCombination_equivMapDomain,
-      Span.finsupp_linearCombination_repr]
-  ext ⟨_, ⟨i, rfl⟩⟩
-  simp [← p]
-
-theorem LinearIndependent.not_smul_mem_span (hv : LinearIndependent R v) (i : ι) (a : R)
-    (ha : a • v i ∈ span R (v '' (univ \ {i}))) : a = 0 := by
-  rw [Finsupp.span_image_eq_map_linearCombination, mem_map] at ha
-  rcases ha with ⟨l, hl, e⟩
-  rw [linearIndependent_iffₛ.1 hv l (Finsupp.single i a) (by simp [e])] at hl
-  by_contra hn
-  exact (not_mem_of_mem_diff (hl <| by simp [hn])) (mem_singleton _)
-
-/-- See also `iSupIndep_iff_linearIndependent_of_ne_zero`. -/
-theorem LinearIndependent.iSupIndep_span_singleton (hv : LinearIndependent R v) :
-    iSupIndep fun i => R ∙ v i := by
-  refine iSupIndep_def.mp fun i => ?_
-  rw [disjoint_iff_inf_le]
-  intro m hm
-  simp only [mem_inf, mem_span_singleton, iSup_subtype'] at hm
-  rw [← span_range_eq_iSup] at hm
-  obtain ⟨⟨r, rfl⟩, hm⟩ := hm
-  suffices r = 0 by simp [this]
-  apply hv.not_smul_mem_span i
-  convert hm
-  ext
-  simp
-
-@[deprecated (since := "2024-11-24")]
-alias LinearIndependent.independent_span_singleton := LinearIndependent.iSupIndep_span_singleton
-
-end repr
-
-section union
-
-open LinearMap Finsupp
-
-theorem LinearIndependent.image_subtypeₛ {s : Set M} {f : M →ₗ[R] M'}
-    (hs : LinearIndependent R (fun x ↦ x : s → M))
-    (hf_inj : Set.InjOn f (span R s)) :
-    LinearIndependent R (fun x ↦ x : f '' s → M') := by
-  rw [← Subtype.range_coe (s := s)] at hf_inj
-  refine (hs.map_injOn f hf_inj).to_subtype_range' ?_
-  simp [Set.range_comp f]
-
-theorem linearIndependent_inl_union_inr' {v : ι → M} {v' : ι' → M'}
-    (hv : LinearIndependent R v) (hv' : LinearIndependent R v') :
-    LinearIndependent R (Sum.elim (inl R M M' ∘ v) (inr R M M' ∘ v')) := by
-  have : linearCombination R (Sum.elim (inl R M M' ∘ v) (inr R M M' ∘ v')) =
-      .prodMap (linearCombination R v) (linearCombination R v') ∘ₗ
-      (sumFinsuppLEquivProdFinsupp R).toLinearMap := by
-    ext (_ | _) <;> simp [linearCombination_comapDomain]
-  rw [LinearIndependent, this]
-  simpa [LinearMap.coe_prodMap] using ⟨hv, hv'⟩
-
-theorem LinearIndependent.inl_union_inr {s : Set M} {t : Set M'}
-    (hs : LinearIndependent R (fun x => x : s → M))
-    (ht : LinearIndependent R (fun x => x : t → M')) :
-    LinearIndependent R (fun x => x : ↥(inl R M M' '' s ∪ inr R M M' '' t) → M × M') := by
-  nontriviality R
-  let e : s ⊕ t ≃ ↥(inl R M M' '' s ∪ inr R M M' '' t) :=
-    .ofBijective (Sum.elim (fun i ↦ ⟨_, .inl ⟨_, i.2, rfl⟩⟩) fun i ↦ ⟨_, .inr ⟨_, i.2, rfl⟩⟩)
-      ⟨by rintro (_|_) (_|_) eq <;> simp [hs.ne_zero, ht.ne_zero] at eq <;> aesop,
-        by rintro ⟨_, ⟨_, _, rfl⟩ | ⟨_, _, rfl⟩⟩ <;> aesop⟩
-  refine (linearIndependent_equiv' e ?_).mp (linearIndependent_inl_union_inr' hs ht)
-  ext (_ | _) <;> rfl
-
-end union
-
-<<<<<<< HEAD
-=======
-section Maximal
-
-universe v w
-
-/--
-A linearly independent family is maximal if there is no strictly larger linearly independent family.
--/
-@[nolint unusedArguments]
-def LinearIndependent.Maximal {ι : Type w} {R : Type u} [Semiring R] {M : Type v} [AddCommMonoid M]
-    [Module R M] {v : ι → M} (_i : LinearIndependent R v) : Prop :=
-  ∀ (s : Set M) (_i' : LinearIndependent R ((↑) : s → M)) (_h : range v ≤ s), range v = s
-
-/-- An alternative characterization of a maximal linearly independent family,
-quantifying over types (in the same universe as `M`) into which the indexing family injects.
--/
-theorem LinearIndependent.maximal_iff {ι : Type w} {R : Type u} [Semiring R] [Nontrivial R]
-    {M : Type v} [AddCommMonoid M] [Module R M] {v : ι → M} (i : LinearIndependent R v) :
-    i.Maximal ↔
-      ∀ (κ : Type v) (w : κ → M) (_i' : LinearIndependent R w) (j : ι → κ) (_h : w ∘ j = v),
-        Surjective j := by
-  constructor
-  · rintro p κ w i' j rfl
-    specialize p (range w) i'.coe_range (range_comp_subset_range _ _)
-    rw [range_comp, ← image_univ (f := w)] at p
-    exact range_eq_univ.mp (image_injective.mpr i'.injective p)
-  · intro p w i' h
-    specialize
-      p w ((↑) : w → M) i' (fun i => ⟨v i, range_subset_iff.mp h i⟩)
-        (by
-          ext
-          simp)
-    have q := congr_arg (fun s => ((↑) : w → M) '' s) p.range_eq
-    dsimp at q
-    rw [← image_univ, image_image] at q
-    simpa using q
-
-variable (R)
-
-theorem exists_maximal_independent' (s : ι → M) :
-    ∃ I : Set ι,
-      (LinearIndependent R fun x : I => s x) ∧
-        ∀ J : Set ι, I ⊆ J → (LinearIndependent R fun x : J => s x) → I = J := by
-  let indep : Set ι → Prop := fun I => LinearIndependent R (s ∘ (↑) : I → M)
-  let X := { I : Set ι // indep I }
-  let r : X → X → Prop := fun I J => I.1 ⊆ J.1
-  have key : ∀ c : Set X, IsChain r c → indep (⋃ (I : X) (_ : I ∈ c), I) := by
-    intro c hc
-    dsimp [indep]
-    rw [linearIndependent_comp_subtypeₛ]
-    intro f hfsupp g hgsupp hsum
-    rcases eq_empty_or_nonempty c with (rfl | hn)
-    · rw [show f = 0 by simpa using hfsupp, show g = 0 by simpa using hgsupp]
-    haveI : IsRefl X r := ⟨fun _ => Set.Subset.refl _⟩
-    classical
-    obtain ⟨I, _I_mem, hI⟩ : ∃ I ∈ c, (f.support ∪ g.support : Set ι) ⊆ I :=
-      f.support.coe_union _ ▸ hc.directedOn.exists_mem_subset_of_finset_subset_biUnion hn <| by
-        simpa using And.intro hfsupp hgsupp
-    exact linearIndependent_comp_subtypeₛ.mp I.2 f (subset_union_left.trans hI)
-      g (subset_union_right.trans hI) hsum
-  have trans : Transitive r := fun I J K => Set.Subset.trans
-  obtain ⟨⟨I, hli : indep I⟩, hmax : ∀ a, r ⟨I, hli⟩ a → r a ⟨I, hli⟩⟩ :=
-    exists_maximal_of_chains_bounded
-      (fun c hc => ⟨⟨⋃ I ∈ c, (I : Set ι), key c hc⟩, fun I => Set.subset_biUnion_of_mem⟩) @trans
-  exact ⟨I, hli, fun J hsub hli => Set.Subset.antisymm hsub (hmax ⟨J, hli⟩ hsub)⟩
-
-end Maximal
-
-theorem surjective_of_linearIndependent_of_span [Nontrivial R] (hv : LinearIndependent R v)
-    (f : ι' ↪ ι) (hss : range v ⊆ span R (range (v ∘ f))) : Surjective f := by
-  intro i
-  let repr : (span R (range (v ∘ f)) : Type _) → ι' →₀ R := (hv.comp f f.injective).repr
-  let l := (repr ⟨v i, hss (mem_range_self i)⟩).mapDomain f
-  have h_total_l : Finsupp.linearCombination R v l = v i := by
-    dsimp only [l]
-    rw [Finsupp.linearCombination_mapDomain]
-    rw [(hv.comp f f.injective).linearCombination_repr]
-    -- Porting note: `rfl` isn't necessary.
-  have h_total_eq : Finsupp.linearCombination R v l = Finsupp.linearCombination R v
-       (Finsupp.single i 1) := by
-    rw [h_total_l, Finsupp.linearCombination_single, one_smul]
-  have l_eq : l = _ := hv h_total_eq
-  dsimp only [l] at l_eq
-  rw [← Finsupp.embDomain_eq_mapDomain] at l_eq
-  rcases Finsupp.single_of_embDomain_single (repr ⟨v i, _⟩) f i (1 : R) zero_ne_one.symm l_eq with
-    ⟨i', hi'⟩
-  use i'
-  exact hi'.2
-
-theorem eq_of_linearIndependent_of_span_subtype [Nontrivial R] {s t : Set M}
-    (hs : LinearIndependent R (fun x => x : s → M)) (h : t ⊆ s) (hst : s ⊆ span R t) : s = t := by
-  let f : t ↪ s :=
-    ⟨fun x => ⟨x.1, h x.2⟩, fun a b hab => Subtype.coe_injective (Subtype.mk.inj hab)⟩
-  have h_surj : Surjective f := by
-    apply surjective_of_linearIndependent_of_span hs f _
-    convert hst <;> simp [f, comp_def]
-  show s = t
-  apply Subset.antisymm _ h
-  intro x hx
-  rcases h_surj ⟨x, hx⟩ with ⟨y, hy⟩
-  convert y.mem
-  rw [← Subtype.mk.inj hy]
 
 theorem le_of_span_le_span [Nontrivial R] {s t u : Set M} (hl : LinearIndependent R ((↑) : u → M))
     (hsu : s ⊆ u) (htu : t ⊆ u) (hst : span R s ≤ span R t) : s ⊆ t := by
@@ -1806,7 +1029,6 @@
   have J2 : (a * d - b * c) * t = 0 := by linear_combination -b * I1 + a * I2
   exact ⟨by simpa [h'] using mul_eq_zero.1 J1, by simpa [h'] using mul_eq_zero.1 J2⟩
 
->>>>>>> 921866e6
 theorem linearIndependent_sum {v : ι ⊕ ι' → M} :
     LinearIndependent R v ↔
       LinearIndependent R (v ∘ Sum.inl) ∧
