/-
Copyright (c) 2019 Johan Commelin. All rights reserved.
Released under Apache 2.0 license as described in the file LICENSE.
Authors: Johan Commelin, Fabian Glöckle, Kyle Miller
-/
import Mathlib.LinearAlgebra.FiniteDimensional
import Mathlib.LinearAlgebra.FreeModule.Finite.Basic
import Mathlib.LinearAlgebra.FreeModule.StrongRankCondition
import Mathlib.LinearAlgebra.Projection
import Mathlib.LinearAlgebra.SesquilinearForm
import Mathlib.RingTheory.TensorProduct.Basic
import Mathlib.RingTheory.LocalRing.Basic

/-!
# Dual vector spaces

The dual space of an $R$-module $M$ is the $R$-module of $R$-linear maps $M \to R$.

## Main definitions

* Duals and transposes:
  * `Module.Dual R M` defines the dual space of the `R`-module `M`, as `M →ₗ[R] R`.
  * `Module.dualPairing R M` is the canonical pairing between `Dual R M` and `M`.
  * `Module.Dual.eval R M : M →ₗ[R] Dual R (Dual R)` is the canonical map to the double dual.
  * `Module.Dual.transpose` is the linear map from `M →ₗ[R] M'` to `Dual R M' →ₗ[R] Dual R M`.
  * `LinearMap.dualMap` is `Module.Dual.transpose` of a given linear map, for dot notation.
  * `LinearEquiv.dualMap` is for the dual of an equivalence.
* Bases:
  * `Basis.toDual` produces the map `M →ₗ[R] Dual R M` associated to a basis for an `R`-module `M`.
  * `Basis.toDual_equiv` is the equivalence `M ≃ₗ[R] Dual R M` associated to a finite basis.
  * `Basis.dualBasis` is a basis for `Dual R M` given a finite basis for `M`.
  * `Module.dual_bases e ε` is the proposition that the families `e` of vectors and `ε` of dual
    vectors have the characteristic properties of a basis and a dual.
* Submodules:
  * `Submodule.dualRestrict W` is the transpose `Dual R M →ₗ[R] Dual R W` of the inclusion map.
  * `Submodule.dualAnnihilator W` is the kernel of `W.dualRestrict`. That is, it is the submodule
    of `dual R M` whose elements all annihilate `W`.
  * `Submodule.dualRestrict_comap W'` is the dual annihilator of `W' : Submodule R (Dual R M)`,
    pulled back along `Module.Dual.eval R M`.
  * `Submodule.dualCopairing W` is the canonical pairing between `W.dualAnnihilator` and `M ⧸ W`.
    It is nondegenerate for vector spaces (`subspace.dualCopairing_nondegenerate`).
  * `Submodule.dualPairing W` is the canonical pairing between `Dual R M ⧸ W.dualAnnihilator`
    and `W`. It is nondegenerate for vector spaces (`Subspace.dualPairing_nondegenerate`).
* Vector spaces:
  * `Subspace.dualLift W` is an arbitrary section (using choice) of `Submodule.dualRestrict W`.

## Main results

* Bases:
  * `Module.dualBasis.basis` and `Module.dualBasis.coe_basis`: if `e` and `ε` form a dual pair,
    then `e` is a basis.
  * `Module.dualBasis.coe_dualBasis`: if `e` and `ε` form a dual pair,
    then `ε` is a basis.
* Annihilators:
  * `Module.dualAnnihilator_gc R M` is the antitone Galois correspondence between
    `Submodule.dualAnnihilator` and `Submodule.dualConnihilator`.
  * `LinearMap.ker_dual_map_eq_dualAnnihilator_range` says that
    `f.dual_map.ker = f.range.dualAnnihilator`
  * `LinearMap.range_dual_map_eq_dualAnnihilator_ker_of_subtype_range_surjective` says that
    `f.dual_map.range = f.ker.dualAnnihilator`; this is specialized to vector spaces in
    `LinearMap.range_dual_map_eq_dualAnnihilator_ker`.
  * `Submodule.dualQuotEquivDualAnnihilator` is the equivalence
    `Dual R (M ⧸ W) ≃ₗ[R] W.dualAnnihilator`
  * `Submodule.quotDualCoannihilatorToDual` is the nondegenerate pairing
    `M ⧸ W.dualCoannihilator →ₗ[R] Dual R W`.
    It is an perfect pairing when `R` is a field and `W` is finite-dimensional.
* Vector spaces:
  * `Subspace.dualAnnihilator_dualConnihilator_eq` says that the double dual annihilator,
    pulled back ground `Module.Dual.eval`, is the original submodule.
  * `Subspace.dualAnnihilator_gci` says that `module.dualAnnihilator_gc R M` is an
    antitone Galois coinsertion.
  * `Subspace.quotAnnihilatorEquiv` is the equivalence
    `Dual K V ⧸ W.dualAnnihilator ≃ₗ[K] Dual K W`.
  * `LinearMap.dualPairing_nondegenerate` says that `Module.dualPairing` is nondegenerate.
  * `Subspace.is_compl_dualAnnihilator` says that the dual annihilator carries complementary
    subspaces to complementary subspaces.
* Finite-dimensional vector spaces:
  * `Module.evalEquiv` is the equivalence `V ≃ₗ[K] Dual K (Dual K V)`
  * `Module.mapEvalEquiv` is the order isomorphism between subspaces of `V` and
    subspaces of `Dual K (Dual K V)`.
  * `Subspace.orderIsoFiniteCodimDim` is the antitone order isomorphism between
    finite-codimensional subspaces of `V` and finite-dimensional subspaces of `Dual K V`.
  * `Subspace.orderIsoFiniteDimensional` is the antitone order isomorphism between
    subspaces of a finite-dimensional vector space `V` and subspaces of its dual.
  * `Subspace.quotDualEquivAnnihilator W` is the equivalence
    `(Dual K V ⧸ W.dualLift.range) ≃ₗ[K] W.dualAnnihilator`, where `W.dualLift.range` is a copy
    of `Dual K W` inside `Dual K V`.
  * `Subspace.quotEquivAnnihilator W` is the equivalence `(V ⧸ W) ≃ₗ[K] W.dualAnnihilator`
  * `Subspace.dualQuotDistrib W` is an equivalence
    `Dual K (V₁ ⧸ W) ≃ₗ[K] Dual K V₁ ⧸ W.dualLift.range` from an arbitrary choice of
    splitting of `V₁`.
* Tensor products:
  * `TensorProduct.dualDistrib`: The canonical linear map from `Dual M ⊗ Dual N` to
  `Dual (M ⊗ N)`, sending `f ⊗ g` to the composition of `TensorProduct.map f g` with the
  natural isomorphism `R ⊗ R ≃ R`.
  * `TensorProduct.dualDistribEquiv`: A linear equivalence between `Dual M ⊗ Dual N` and
  `Dual (M ⊗ N)` when `M` and `N` are finite free modules. It sends `f ⊗ g` to the composition
  of `TensorProduct.map f g` with the natural isomorphism `R ⊗ R ≃ R`.
  * `PiTensorProduct.dualDistrib`: The canonical linear map from `⨂[R] i, Dual R (M i)` to
  `Dual R (⨂[R] i, M i)`, sending `⨂ₜ[R] i, f i` to the composition of
  `PiTensorProduct.map f` with the linear equivalence `⨂[R] i, R →ₗ R` given by multiplication.
  * `PiTensorProduct.dualDistribEquiv`: A linear equivalence between `⨂[R] i, Dual R (M i)`
  and `Dual R (⨂[R] i, M i)` when all `M i` are finite free modules. If
  `f : (i : ι) → Dual R (M i)`, then this equivalence sends `⨂ₜ[R] i, f i` to the composition of
  `PiTensorProduct.map f` with the natural isomorphism `⨂[R] i, R ≃ R` given by multiplication.
-/

open Module Submodule

noncomputable section

namespace Module

-- Porting note: max u v universe issues so name and specific below
universe uR uA uM uM' uM''

variable (R : Type uR) (A : Type uA) (M : Type uM)
variable [CommSemiring R] [AddCommMonoid M] [Module R M]

/-- The dual space of an R-module M is the R-module of linear maps `M → R`. -/
abbrev Dual :=
  M →ₗ[R] R

/-- The canonical pairing of a vector space and its algebraic dual. -/
def dualPairing (R M) [CommSemiring R] [AddCommMonoid M] [Module R M] :
    Module.Dual R M →ₗ[R] M →ₗ[R] R :=
  LinearMap.id

@[simp]
theorem dualPairing_apply (v x) : dualPairing R M v x = v x :=
  rfl

namespace Dual

instance : Inhabited (Dual R M) := ⟨0⟩

/-- Maps a module M to the dual of the dual of M. See `Module.erange_coe` and
`Module.evalEquiv`. -/
def eval : M →ₗ[R] Dual R (Dual R M) :=
  LinearMap.flip LinearMap.id

@[simp]
theorem eval_apply (v : M) (a : Dual R M) : eval R M v a = a v :=
  rfl

variable {R M} {M' : Type uM'}
variable [AddCommMonoid M'] [Module R M']

/-- The transposition of linear maps, as a linear map from `M →ₗ[R] M'` to
`Dual R M' →ₗ[R] Dual R M`. -/
def transpose : (M →ₗ[R] M') →ₗ[R] Dual R M' →ₗ[R] Dual R M :=
  (LinearMap.llcomp R M M' R).flip

-- Porting note: with reducible def need to specify some parameters to transpose explicitly
theorem transpose_apply (u : M →ₗ[R] M') (l : Dual R M') : transpose (R := R) u l = l.comp u :=
  rfl

variable {M'' : Type uM''} [AddCommMonoid M''] [Module R M'']

-- Porting note: with reducible def need to specify some parameters to transpose explicitly
theorem transpose_comp (u : M' →ₗ[R] M'') (v : M →ₗ[R] M') :
    transpose (R := R) (u.comp v) = (transpose (R := R) v).comp (transpose (R := R) u) :=
  rfl

end Dual

section Prod

variable (M' : Type uM') [AddCommMonoid M'] [Module R M']

/-- Taking duals distributes over products. -/
@[simps!]
def dualProdDualEquivDual : (Module.Dual R M × Module.Dual R M') ≃ₗ[R] Module.Dual R (M × M') :=
  LinearMap.coprodEquiv R

@[simp]
theorem dualProdDualEquivDual_apply (φ : Module.Dual R M) (ψ : Module.Dual R M') :
    dualProdDualEquivDual R M M' (φ, ψ) = φ.coprod ψ :=
  rfl

end Prod

end Module

section DualMap

open Module

universe u v v'

variable {R : Type u} [CommSemiring R] {M₁ : Type v} {M₂ : Type v'}
variable [AddCommMonoid M₁] [Module R M₁] [AddCommMonoid M₂] [Module R M₂]

/-- Given a linear map `f : M₁ →ₗ[R] M₂`, `f.dualMap` is the linear map between the dual of
`M₂` and `M₁` such that it maps the functional `φ` to `φ ∘ f`. -/
def LinearMap.dualMap (f : M₁ →ₗ[R] M₂) : Dual R M₂ →ₗ[R] Dual R M₁ :=
-- Porting note: with reducible def need to specify some parameters to transpose explicitly
  Module.Dual.transpose (R := R) f

lemma LinearMap.dualMap_eq_lcomp (f : M₁ →ₗ[R] M₂) : f.dualMap = f.lcomp R R := rfl

-- Porting note: with reducible def need to specify some parameters to transpose explicitly
theorem LinearMap.dualMap_def (f : M₁ →ₗ[R] M₂) : f.dualMap = Module.Dual.transpose (R := R) f :=
  rfl

theorem LinearMap.dualMap_apply' (f : M₁ →ₗ[R] M₂) (g : Dual R M₂) : f.dualMap g = g.comp f :=
  rfl

@[simp]
theorem LinearMap.dualMap_apply (f : M₁ →ₗ[R] M₂) (g : Dual R M₂) (x : M₁) :
    f.dualMap g x = g (f x) :=
  rfl

@[simp]
theorem LinearMap.dualMap_id : (LinearMap.id : M₁ →ₗ[R] M₁).dualMap = LinearMap.id := by
  ext
  rfl

theorem LinearMap.dualMap_comp_dualMap {M₃ : Type*} [AddCommGroup M₃] [Module R M₃]
    (f : M₁ →ₗ[R] M₂) (g : M₂ →ₗ[R] M₃) : f.dualMap.comp g.dualMap = (g.comp f).dualMap :=
  rfl

/-- If a linear map is surjective, then its dual is injective. -/
theorem LinearMap.dualMap_injective_of_surjective {f : M₁ →ₗ[R] M₂} (hf : Function.Surjective f) :
    Function.Injective f.dualMap := by
  intro φ ψ h
  ext x
  obtain ⟨y, rfl⟩ := hf x
  exact congr_arg (fun g : Module.Dual R M₁ => g y) h

/-- The `Linear_equiv` version of `LinearMap.dualMap`. -/
def LinearEquiv.dualMap (f : M₁ ≃ₗ[R] M₂) : Dual R M₂ ≃ₗ[R] Dual R M₁ where
  __ := f.toLinearMap.dualMap
  invFun := f.symm.toLinearMap.dualMap
  left_inv φ := LinearMap.ext fun x ↦ congr_arg φ (f.right_inv x)
  right_inv φ := LinearMap.ext fun x ↦ congr_arg φ (f.left_inv x)

@[simp]
theorem LinearEquiv.dualMap_apply (f : M₁ ≃ₗ[R] M₂) (g : Dual R M₂) (x : M₁) :
    f.dualMap g x = g (f x) :=
  rfl

@[simp]
theorem LinearEquiv.dualMap_refl :
    (LinearEquiv.refl R M₁).dualMap = LinearEquiv.refl R (Dual R M₁) := by
  ext
  rfl

@[simp]
theorem LinearEquiv.dualMap_symm {f : M₁ ≃ₗ[R] M₂} :
    (LinearEquiv.dualMap f).symm = LinearEquiv.dualMap f.symm :=
  rfl

theorem LinearEquiv.dualMap_trans {M₃ : Type*} [AddCommGroup M₃] [Module R M₃] (f : M₁ ≃ₗ[R] M₂)
    (g : M₂ ≃ₗ[R] M₃) : g.dualMap.trans f.dualMap = (f.trans g).dualMap :=
  rfl

@[simp]
lemma Dual.apply_one_mul_eq (f : Dual R R) (r : R) :
    f 1 * r = f r := by
  conv_rhs => rw [← mul_one r, ← smul_eq_mul]
  rw [map_smul, smul_eq_mul, mul_comm]

@[simp]
lemma LinearMap.range_dualMap_dual_eq_span_singleton (f : Dual R M₁) :
    range f.dualMap = R ∙ f := by
  ext m
  rw [Submodule.mem_span_singleton]
  refine ⟨fun ⟨r, hr⟩ ↦ ⟨r 1, ?_⟩, fun ⟨r, hr⟩ ↦ ⟨r • LinearMap.id, ?_⟩⟩
  · ext; simp [dualMap_apply', ← hr]
  · ext; simp [dualMap_apply', ← hr]

end DualMap

namespace Basis

universe u v w

open Module Module.Dual Submodule LinearMap Cardinal Function

universe uR uM uK uV uι
variable {R : Type uR} {M : Type uM} {K : Type uK} {V : Type uV} {ι : Type uι}

section CommSemiring

variable [CommSemiring R] [AddCommMonoid M] [Module R M] [DecidableEq ι]
variable (b : Basis ι R M)

/-- The linear map from a vector space equipped with basis to its dual vector space,
taking basis elements to corresponding dual basis elements. -/
def toDual : M →ₗ[R] Module.Dual R M :=
  b.constr ℕ fun v => b.constr ℕ fun w => if w = v then (1 : R) else 0

theorem toDual_apply (i j : ι) : b.toDual (b i) (b j) = if i = j then 1 else 0 := by
  erw [constr_basis b, constr_basis b]
  simp only [eq_comm]

@[simp]
theorem toDual_linearCombination_left (f : ι →₀ R) (i : ι) :
    b.toDual (Finsupp.linearCombination R b f) (b i) = f i := by
  rw [Finsupp.linearCombination_apply, Finsupp.sum, _root_.map_sum, LinearMap.sum_apply]
  simp_rw [LinearMap.map_smul, LinearMap.smul_apply, toDual_apply, smul_eq_mul, mul_boole,
    Finset.sum_ite_eq']
  split_ifs with h
  · rfl
  · rw [Finsupp.not_mem_support_iff.mp h]

@[deprecated (since := "2024-08-29")] alias toDual_total_left := toDual_linearCombination_left

@[simp]
theorem toDual_linearCombination_right (f : ι →₀ R) (i : ι) :
    b.toDual (b i) (Finsupp.linearCombination R b f) = f i := by
  rw [Finsupp.linearCombination_apply, Finsupp.sum, _root_.map_sum]
  simp_rw [LinearMap.map_smul, toDual_apply, smul_eq_mul, mul_boole, Finset.sum_ite_eq]
  split_ifs with h
  · rfl
  · rw [Finsupp.not_mem_support_iff.mp h]

@[deprecated (since := "2024-08-29")] alias toDual_total_right :=
  toDual_linearCombination_right

theorem toDual_apply_left (m : M) (i : ι) : b.toDual m (b i) = b.repr m i := by
  rw [← b.toDual_linearCombination_left, b.linearCombination_repr]

theorem toDual_apply_right (i : ι) (m : M) : b.toDual (b i) m = b.repr m i := by
  rw [← b.toDual_linearCombination_right, b.linearCombination_repr]

theorem coe_toDual_self (i : ι) : b.toDual (b i) = b.coord i := by
  ext
  apply toDual_apply_right

/-- `h.toDual_flip v` is the linear map sending `w` to `h.toDual w v`. -/
def toDualFlip (m : M) : M →ₗ[R] R :=
  b.toDual.flip m

theorem toDualFlip_apply (m₁ m₂ : M) : b.toDualFlip m₁ m₂ = b.toDual m₂ m₁ :=
  rfl

theorem toDual_eq_repr (m : M) (i : ι) : b.toDual m (b i) = b.repr m i :=
  b.toDual_apply_left m i

theorem toDual_eq_equivFun [Finite ι] (m : M) (i : ι) : b.toDual m (b i) = b.equivFun m i := by
  rw [b.equivFun_apply, toDual_eq_repr]

theorem toDual_injective : Injective b.toDual := fun x y h ↦ b.ext_elem_iff.mpr fun i ↦ by
  simp_rw [← toDual_eq_repr]; exact DFunLike.congr_fun h _

theorem toDual_inj (m : M) (a : b.toDual m = 0) : m = 0 :=
  b.toDual_injective (by rwa [_root_.map_zero])

-- Porting note (#11036): broken dot notation lean4#1910 LinearMap.ker
theorem toDual_ker : LinearMap.ker b.toDual = ⊥ :=
  ker_eq_bot'.mpr b.toDual_inj

-- Porting note (#11036): broken dot notation lean4#1910 LinearMap.range
theorem toDual_range [Finite ι] : LinearMap.range b.toDual = ⊤ := by
  refine eq_top_iff'.2 fun f => ?_
  let lin_comb : ι →₀ R := Finsupp.equivFunOnFinite.symm fun i => f (b i)
  refine ⟨Finsupp.linearCombination R b lin_comb, b.ext fun i => ?_⟩
  rw [b.toDual_eq_repr _ i, repr_linearCombination b]
  rfl

end CommSemiring

section

variable [CommSemiring R] [AddCommMonoid M] [Module R M] [Fintype ι]
variable (b : Basis ι R M)

@[simp]
theorem sum_dual_apply_smul_coord (f : Module.Dual R M) :
    (∑ x, f (b x) • b.coord x) = f := by
  ext m
  simp_rw [LinearMap.sum_apply, LinearMap.smul_apply, smul_eq_mul, mul_comm (f _), ← smul_eq_mul, ←
    f.map_smul, ← _root_.map_sum, Basis.coord_apply, Basis.sum_repr]

end

section CommRing

variable [CommRing R] [AddCommGroup M] [Module R M] [DecidableEq ι]
variable (b : Basis ι R M)

section Finite

variable [Finite ι]

/-- A vector space is linearly equivalent to its dual space. -/
def toDualEquiv : M ≃ₗ[R] Dual R M :=
  LinearEquiv.ofBijective b.toDual ⟨ker_eq_bot.mp b.toDual_ker, range_eq_top.mp b.toDual_range⟩

-- `simps` times out when generating this
@[simp]
theorem toDualEquiv_apply (m : M) : b.toDualEquiv m = b.toDual m :=
  rfl

-- Not sure whether this is true for free modules over a commutative ring
/-- A vector space over a field is isomorphic to its dual if and only if it is finite-dimensional:
  a consequence of the Erdős-Kaplansky theorem. -/
theorem linearEquiv_dual_iff_finiteDimensional [Field K] [AddCommGroup V] [Module K V] :
    Nonempty (V ≃ₗ[K] Dual K V) ↔ FiniteDimensional K V := by
  refine ⟨fun ⟨e⟩ ↦ ?_, fun h ↦ ⟨(Module.Free.chooseBasis K V).toDualEquiv⟩⟩
  rw [FiniteDimensional, ← Module.rank_lt_aleph0_iff]
  by_contra!
  apply (lift_rank_lt_rank_dual this).ne
  have := e.lift_rank_eq
  rwa [lift_umax.{uV,uK}, lift_id'.{uV,uK}] at this

/-- Maps a basis for `V` to a basis for the dual space. -/
def dualBasis : Basis ι R (Dual R M) :=
  b.map b.toDualEquiv

-- We use `j = i` to match `Basis.repr_self`
theorem dualBasis_apply_self (i j : ι) : b.dualBasis i (b j) =
    if j = i then 1 else 0 := by
  convert b.toDual_apply i j using 2
  rw [@eq_comm _ j i]

theorem linearCombination_dualBasis (f : ι →₀ R) (i : ι) :
    Finsupp.linearCombination R b.dualBasis f (b i) = f i := by
  cases nonempty_fintype ι
  rw [Finsupp.linearCombination_apply, Finsupp.sum_fintype, LinearMap.sum_apply]
  · simp_rw [LinearMap.smul_apply, smul_eq_mul, dualBasis_apply_self, mul_boole,
    Finset.sum_ite_eq, if_pos (Finset.mem_univ i)]
  · intro
    rw [zero_smul]

@[deprecated (since := "2024-08-29")] alias total_dualBasis := linearCombination_dualBasis

theorem dualBasis_repr (l : Dual R M) (i : ι) : b.dualBasis.repr l i = l (b i) := by
  rw [← linearCombination_dualBasis b, Basis.linearCombination_repr b.dualBasis l]

theorem dualBasis_apply (i : ι) (m : M) : b.dualBasis i m = b.repr m i :=
  b.toDual_apply_right i m

@[simp]
theorem coe_dualBasis : ⇑b.dualBasis = b.coord := by
  ext i x
  apply dualBasis_apply

@[simp]
theorem toDual_toDual : b.dualBasis.toDual.comp b.toDual = Dual.eval R M := by
  refine b.ext fun i => b.dualBasis.ext fun j => ?_
  rw [LinearMap.comp_apply, toDual_apply_left, coe_toDual_self, ← coe_dualBasis,
    Dual.eval_apply, Basis.repr_self, Finsupp.single_apply, dualBasis_apply_self]

end Finite

theorem dualBasis_equivFun [Finite ι] (l : Dual R M) (i : ι) :
    b.dualBasis.equivFun l i = l (b i) := by rw [Basis.equivFun_apply, dualBasis_repr]

theorem eval_ker {ι : Type*} (b : Basis ι R M) :
    LinearMap.ker (Dual.eval R M) = ⊥ := by
  rw [ker_eq_bot']
  intro m hm
  simp_rw [LinearMap.ext_iff, Dual.eval_apply, zero_apply] at hm
  exact (Basis.forall_coord_eq_zero_iff _).mp fun i => hm (b.coord i)

-- Porting note (#11036): broken dot notation lean4#1910 LinearMap.range
theorem eval_range {ι : Type*} [Finite ι] (b : Basis ι R M) :
    LinearMap.range (Dual.eval R M) = ⊤ := by
  classical
    cases nonempty_fintype ι
    rw [← b.toDual_toDual, range_comp, b.toDual_range, Submodule.map_top, toDual_range _]

section

variable [Module.Finite R M] [Free R M]

instance dual_free : Free R (Dual R M) :=
  Free.of_basis (Free.chooseBasis R M).dualBasis

instance dual_finite : Module.Finite R (Dual R M) :=
  Finite.of_basis (Free.chooseBasis R M).dualBasis

end

end CommRing

/-- `simp` normal form version of `linearCombination_dualBasis` -/
@[simp]
theorem linearCombination_coord [CommRing R] [AddCommGroup M] [Module R M] [Finite ι]
    (b : Basis ι R M) (f : ι →₀ R) (i : ι) : Finsupp.linearCombination R b.coord f (b i) = f i := by
  haveI := Classical.decEq ι
  rw [← coe_dualBasis, linearCombination_dualBasis]

@[deprecated (since := "2024-08-29")] alias total_coord := linearCombination_coord

theorem dual_rank_eq [CommRing K] [AddCommGroup V] [Module K V] [Finite ι] (b : Basis ι K V) :
    Cardinal.lift.{uK,uV} (Module.rank K V) = Module.rank K (Dual K V) := by
  classical rw [← lift_umax.{uV,uK}, b.toDualEquiv.lift_rank_eq, lift_id'.{uV,uK}]

end Basis

namespace Module

universe uK uV
variable {K : Type uK} {V : Type uV}
variable [CommRing K] [AddCommGroup V] [Module K V] [Module.Free K V]

open Module Module.Dual Submodule LinearMap Cardinal Basis Module

section

variable (K) (V)

-- Porting note (#11036): broken dot notation lean4#1910 LinearMap.ker
theorem eval_ker : LinearMap.ker (eval K V) = ⊥ := by
  classical exact (Module.Free.chooseBasis K V).eval_ker

theorem map_eval_injective : (Submodule.map (eval K V)).Injective := by
  apply Submodule.map_injective_of_injective
  rw [← LinearMap.ker_eq_bot]
  exact eval_ker K V

theorem comap_eval_surjective : (Submodule.comap (eval K V)).Surjective := by
  apply Submodule.comap_surjective_of_injective
  rw [← LinearMap.ker_eq_bot]
  exact eval_ker K V

end

section

variable (K)

theorem eval_apply_eq_zero_iff (v : V) : (eval K V) v = 0 ↔ v = 0 := by
  simpa only using SetLike.ext_iff.mp (eval_ker K V) v

theorem eval_apply_injective : Function.Injective (eval K V) :=
  (injective_iff_map_eq_zero' (eval K V)).mpr (eval_apply_eq_zero_iff K)

theorem forall_dual_apply_eq_zero_iff (v : V) : (∀ φ : Module.Dual K V, φ v = 0) ↔ v = 0 := by
  rw [← eval_apply_eq_zero_iff K v, LinearMap.ext_iff]
  rfl

@[simp]
theorem subsingleton_dual_iff :
    Subsingleton (Dual K V) ↔ Subsingleton V := by
  refine ⟨fun h ↦ ⟨fun v w ↦ ?_⟩, fun h ↦ ⟨fun f g ↦ ?_⟩⟩
  · rw [← sub_eq_zero, ← forall_dual_apply_eq_zero_iff K (v - w)]
    intros f
    simp [Subsingleton.elim f 0]
  · ext v
    simp [Subsingleton.elim v 0]

instance instSubsingletonDual [Subsingleton V] : Subsingleton (Dual K V) :=
  (subsingleton_dual_iff K).mp inferInstance

@[simp]
theorem nontrivial_dual_iff :
    Nontrivial (Dual K V) ↔ Nontrivial V := by
  rw [← not_iff_not, not_nontrivial_iff_subsingleton, not_nontrivial_iff_subsingleton,
    subsingleton_dual_iff]

instance instNontrivialDual [Nontrivial V] : Nontrivial (Dual K V) :=
  (nontrivial_dual_iff K).mpr inferInstance

theorem finite_dual_iff : Module.Finite K (Dual K V) ↔ Module.Finite K V := by
  constructor <;> intro h
  · obtain ⟨⟨ι, b⟩⟩ := Module.Free.exists_basis (R := K) (M := V)
    nontriviality K
    obtain ⟨⟨s, span_s⟩⟩ := h
    classical
    haveI := (b.linearIndependent.map' _ b.toDual_ker).finite_of_le_span_finite _ s ?_
    · exact Finite.of_basis b
    · rw [span_s]; apply le_top
  · infer_instance

end

theorem dual_rank_eq [Module.Finite K V] :
    Cardinal.lift.{uK,uV} (Module.rank K V) = Module.rank K (Dual K V) :=
  (Module.Free.chooseBasis K V).dual_rank_eq

-- Porting note (#11036): broken dot notation lean4#1910 LinearMap.range
theorem erange_coe [Module.Finite K V] : LinearMap.range (eval K V) = ⊤ :=
  (Module.Free.chooseBasis K V).eval_range

section IsReflexive

open Function

variable (R M N : Type*) [CommRing R] [AddCommGroup M] [AddCommGroup N] [Module R M] [Module R N]

/-- A reflexive module is one for which the natural map to its double dual is a bijection.

Any finitely-generated free module (and thus any finite-dimensional vector space) is reflexive.
See `Module.IsReflexive.of_finite_of_free`. -/
class IsReflexive : Prop where
  /-- A reflexive module is one for which the natural map to its double dual is a bijection. -/
  bijective_dual_eval' : Bijective (Dual.eval R M)

lemma bijective_dual_eval [IsReflexive R M] : Bijective (Dual.eval R M) :=
  IsReflexive.bijective_dual_eval'

/-- See also `Module.instFiniteDimensionalOfIsReflexive` for the converse over a field. -/
instance IsReflexive.of_finite_of_free [Module.Finite R M] [Free R M] : IsReflexive R M where
  bijective_dual_eval' := ⟨LinearMap.ker_eq_bot.mp (Free.chooseBasis R M).eval_ker,
                           LinearMap.range_eq_top.mp (Free.chooseBasis R M).eval_range⟩

variable [IsReflexive R M]

/-- The bijection between a reflexive module and its double dual, bundled as a `LinearEquiv`. -/
def evalEquiv : M ≃ₗ[R] Dual R (Dual R M) :=
  LinearEquiv.ofBijective _ (bijective_dual_eval R M)

@[simp] lemma evalEquiv_toLinearMap : evalEquiv R M = Dual.eval R M := rfl

@[simp] lemma evalEquiv_apply (m : M) : evalEquiv R M m = Dual.eval R M m := rfl

@[simp] lemma apply_evalEquiv_symm_apply (f : Dual R M) (g : Dual R (Dual R M)) :
    f ((evalEquiv R M).symm g) = g f := by
  set m := (evalEquiv R M).symm g
  rw [← (evalEquiv R M).apply_symm_apply g, evalEquiv_apply, Dual.eval_apply]

@[simp] lemma symm_dualMap_evalEquiv :
    (evalEquiv R M).symm.dualMap = Dual.eval R (Dual R M) := by
  ext; simp

/-- The dual of a reflexive module is reflexive. -/
instance Dual.instIsReflecive : IsReflexive R (Dual R M) :=
  ⟨by simpa only [← symm_dualMap_evalEquiv] using (evalEquiv R M).dualMap.symm.bijective⟩

/-- The isomorphism `Module.evalEquiv` induces an order isomorphism on subspaces. -/
def mapEvalEquiv : Submodule R M ≃o Submodule R (Dual R (Dual R M)) :=
  Submodule.orderIsoMapComap (evalEquiv R M)

@[simp]
theorem mapEvalEquiv_apply (W : Submodule R M) :
    mapEvalEquiv R M W = W.map (Dual.eval R M) :=
  rfl

@[simp]
theorem mapEvalEquiv_symm_apply (W'' : Submodule R (Dual R (Dual R M))) :
    (mapEvalEquiv R M).symm W'' = W''.comap (Dual.eval R M) :=
  rfl

instance _root_.Prod.instModuleIsReflexive [IsReflexive R N] :
    IsReflexive R (M × N) where
  bijective_dual_eval' := by
    let e : Dual R (Dual R (M × N)) ≃ₗ[R] Dual R (Dual R M) × Dual R (Dual R N) :=
      (dualProdDualEquivDual R M N).dualMap.trans
        (dualProdDualEquivDual R (Dual R M) (Dual R N)).symm
    have : Dual.eval R (M × N) = e.symm.comp ((Dual.eval R M).prodMap (Dual.eval R N)) := by
      ext m f <;> simp [e]
    simp only [this, LinearEquiv.trans_symm, LinearEquiv.symm_symm, LinearEquiv.dualMap_symm,
      coe_comp, LinearEquiv.coe_coe, EquivLike.comp_bijective]
    exact (bijective_dual_eval R M).prodMap (bijective_dual_eval R N)

variable {R M N} in
lemma equiv (e : M ≃ₗ[R] N) : IsReflexive R N where
  bijective_dual_eval' := by
    let ed : Dual R (Dual R N) ≃ₗ[R] Dual R (Dual R M) := e.symm.dualMap.dualMap
    have : Dual.eval R N = ed.symm.comp ((Dual.eval R M).comp e.symm.toLinearMap) := by
      ext m f
      exact DFunLike.congr_arg f (e.apply_symm_apply m).symm
    simp only [this, LinearEquiv.trans_symm, LinearEquiv.symm_symm, LinearEquiv.dualMap_symm,
      coe_comp, LinearEquiv.coe_coe, EquivLike.comp_bijective]
    exact Bijective.comp (bijective_dual_eval R M) (LinearEquiv.bijective _)

instance _root_.MulOpposite.instModuleIsReflexive : IsReflexive R (MulOpposite M) :=
  equiv <| MulOpposite.opLinearEquiv _

instance _root_.ULift.instModuleIsReflexive.{w} : IsReflexive R (ULift.{w} M) :=
  equiv ULift.moduleEquiv.symm

instance instFiniteDimensionalOfIsReflexive (K V : Type*)
    [Field K] [AddCommGroup V] [Module K V] [IsReflexive K V] :
    FiniteDimensional K V := by
  rw [FiniteDimensional, ← rank_lt_aleph0_iff]
  by_contra! contra
  suffices lift (Module.rank K V) < Module.rank K (Dual K (Dual K V)) by
    have heq := lift_rank_eq_of_equiv_equiv (R := K) (R' := K) (M := V) (M' := Dual K (Dual K V))
      (ZeroHom.id K) (evalEquiv K V) bijective_id (fun r v ↦ (evalEquiv K V).map_smul _ _)
    rw [← lift_umax, heq, lift_id'] at this
    exact lt_irrefl _ this
  have h₁ : lift (Module.rank K V) < Module.rank K (Dual K V) := lift_rank_lt_rank_dual contra
  have h₂ : Module.rank K (Dual K V) < Module.rank K (Dual K (Dual K V)) := by
    convert lift_rank_lt_rank_dual <| le_trans (by simpa) h₁.le
    rw [lift_id']
  exact lt_trans h₁ h₂

end IsReflexive

end Module

namespace Submodule

open Module

variable {R M : Type*} [CommRing R] [AddCommGroup M] [Module R M] {p : Submodule R M}

theorem exists_dual_map_eq_bot_of_nmem {x : M} (hx : x ∉ p) (hp' : Free R (M ⧸ p)) :
    ∃ f : Dual R M, f x ≠ 0 ∧ p.map f = ⊥ := by
  suffices ∃ f : Dual R (M ⧸ p), f (p.mkQ x) ≠ 0 by
    obtain ⟨f, hf⟩ := this; exact ⟨f.comp p.mkQ, hf, by simp [Submodule.map_comp]⟩
  rwa [← Submodule.Quotient.mk_eq_zero, ← Submodule.mkQ_apply,
    ← forall_dual_apply_eq_zero_iff (K := R), not_forall] at hx

theorem exists_dual_map_eq_bot_of_lt_top (hp : p < ⊤) (hp' : Free R (M ⧸ p)) :
    ∃ f : Dual R M, f ≠ 0 ∧ p.map f = ⊥ := by
  obtain ⟨x, hx⟩ : ∃ x : M, x ∉ p := by rw [lt_top_iff_ne_top] at hp; contrapose! hp; ext; simp [hp]
  obtain ⟨f, hf, hf'⟩ := p.exists_dual_map_eq_bot_of_nmem hx hp'
  exact ⟨f, by aesop, hf'⟩

variable {ι 𝕜 E : Type*} [Field 𝕜] [AddCommGroup E] [Module 𝕜 E]

open LinearMap Set FiniteDimensional

theorem _root_.FiniteDimensional.mem_span_of_iInf_ker_le_ker [FiniteDimensional 𝕜 E]
    {L : ι → E →ₗ[𝕜] 𝕜} {K : E →ₗ[𝕜] 𝕜}
    (h : ⨅ i, LinearMap.ker (L i) ≤ ker K) : K ∈ span 𝕜 (range L) := by
  by_contra hK
  rcases exists_dual_map_eq_bot_of_nmem hK inferInstance with ⟨φ, φne, hφ⟩
  let φs := (Module.evalEquiv 𝕜 E).symm φ
  have : K φs = 0 := by
    refine h <| (Submodule.mem_iInf _).2 fun i ↦ (mem_bot 𝕜).1 ?_
    rw [← hφ, Submodule.mem_map]
    exact ⟨L i, Submodule.subset_span ⟨i, rfl⟩, (apply_evalEquiv_symm_apply 𝕜 E _ φ).symm⟩
  simp only [apply_evalEquiv_symm_apply, φs, φne] at this

/-- Given some linear forms $L_1, ..., L_n, K$ over a vector space $E$, if
$\bigcap_{i=1}^n \mathrm{ker}(L_i) \subseteq \mathrm{ker}(K)$, then $K$ is in the space generated
by $L_1, ..., L_n$. -/
theorem _root_.mem_span_of_iInf_ker_le_ker [Finite ι] {L : ι → E →ₗ[𝕜] 𝕜} {K : E →ₗ[𝕜] 𝕜}
    (h : ⨅ i, ker (L i) ≤ ker K) : K ∈ span 𝕜 (range L) := by
  have _ := Fintype.ofFinite ι
  let φ : E →ₗ[𝕜] ι → 𝕜 := LinearMap.pi L
  let p := ⨅ i, ker (L i)
  have p_eq : p = ker φ := (ker_pi L).symm
  let ψ : (E ⧸ p) →ₗ[𝕜] ι → 𝕜 := p.liftQ φ p_eq.le
  have _ : FiniteDimensional 𝕜 (E ⧸ p) := of_injective ψ (ker_eq_bot.1 (ker_liftQ_eq_bot' p φ p_eq))
  let L' i : (E ⧸ p) →ₗ[𝕜] 𝕜 := p.liftQ (L i) (iInf_le _ i)
  let K' : (E ⧸ p) →ₗ[𝕜] 𝕜 := p.liftQ K h
  have : ⨅ i, ker (L' i) ≤ ker K' := by
    simp_rw [← ker_pi, L', pi_liftQ_eq_liftQ_pi, ker_liftQ_eq_bot' p φ p_eq]
    exact bot_le
  obtain ⟨c, hK'⟩ :=
    (mem_span_range_iff_exists_fun 𝕜).1 (FiniteDimensional.mem_span_of_iInf_ker_le_ker this)
  refine (mem_span_range_iff_exists_fun 𝕜).2 ⟨c, ?_⟩
  conv_lhs => enter [2]; intro i; rw [← p.liftQ_mkQ (L i) (iInf_le _ i)]
  rw [← p.liftQ_mkQ K h]
  ext x
  convert LinearMap.congr_fun hK' (p.mkQ x)
  simp only [coeFn_sum, Finset.sum_apply, smul_apply, coe_comp, Function.comp_apply, smul_eq_mul]

end Submodule

section DualBases

open Module

variable {R M ι : Type*}
variable [CommSemiring R] [AddCommMonoid M] [Module R M]

-- Porting note: replace use_finite_instance tactic
open Lean.Elab.Tactic in
/-- Try using `Set.toFinite` to dispatch a `Set.Finite` goal. -/
def evalUseFiniteInstance : TacticM Unit := do
  evalTactic (← `(tactic| intros; apply Set.toFinite))

elab "use_finite_instance" : tactic => evalUseFiniteInstance

/-- `e` and `ε` have characteristic properties of a basis and its dual -/
-- @[nolint has_nonempty_instance] Porting note (#5171): removed
structure Module.DualBases (e : ι → M) (ε : ι → Dual R M) : Prop where
  eval_same : ∀ i, ε i (e i) = 1
  eval_of_ne : Pairwise fun i j ↦ ε i (e j) = 0
  protected total : ∀ {m : M}, (∀ i, ε i m = 0) → m = 0
  protected finite : ∀ m : M, {i | ε i m ≠ 0}.Finite := by use_finite_instance

end DualBases

namespace Module.DualBases

open Module Module.Dual LinearMap Function

variable {R M ι : Type*}
variable [CommRing R] [AddCommGroup M] [Module R M]
variable {e : ι → M} {ε : ι → Dual R M}

/-- The coefficients of `v` on the basis `e` -/
def coeffs (h : DualBases e ε) (m : M) : ι →₀ R where
  toFun i := ε i m
  support := (h.finite m).toFinset
  mem_support_toFun i := by rw [Set.Finite.mem_toFinset, Set.mem_setOf_eq]

@[simp]
theorem coeffs_apply (h : DualBases e ε) (m : M) (i : ι) : h.coeffs m i = ε i m :=
  rfl

/-- linear combinations of elements of `e`.
This is a convenient abbreviation for `Finsupp.linearCombination R e l` -/
def lc {ι} (e : ι → M) (l : ι →₀ R) : M :=
  l.sum fun (i : ι) (a : R) => a • e i

theorem lc_def (e : ι → M) (l : ι →₀ R) : lc e l = Finsupp.linearCombination R e l :=
  rfl

open Module

variable (h : DualBases e ε)
include h

theorem dual_lc (l : ι →₀ R) (i : ι) : ε i (DualBases.lc e l) = l i := by
  rw [lc, _root_.map_finsupp_sum, Finsupp.sum_eq_single i (g := fun a b ↦ (ε i) (b • e a))]
  -- Porting note: cannot get at •
  -- simp only [h.eval, map_smul, smul_eq_mul]
  · simp [h.eval_same, smul_eq_mul]
  · intro q _ q_ne
    simp [h.eval_of_ne q_ne.symm, smul_eq_mul]
  · simp

@[simp]
theorem coeffs_lc (l : ι →₀ R) : h.coeffs (DualBases.lc e l) = l := by
  ext i
  rw [h.coeffs_apply, h.dual_lc]

/-- For any m : M n, \sum_{p ∈ Q n} (ε p m) • e p = m -/
@[simp]
theorem lc_coeffs (m : M) : DualBases.lc e (h.coeffs m) = m := by
  refine eq_of_sub_eq_zero <| h.total fun i ↦ ?_
  simp [LinearMap.map_sub, h.dual_lc, sub_eq_zero]

/-- `(h : DualBases e ε).basis` shows the family of vectors `e` forms a basis. -/
@[simps repr_apply, simps (config := .lemmasOnly) repr_symm_apply]
def basis : Basis ι R M :=
  Basis.ofRepr
    { toFun := coeffs h
      invFun := lc e
      left_inv := lc_coeffs h
      right_inv := coeffs_lc h
      map_add' := fun v w => by
        ext i
        exact (ε i).map_add v w
      map_smul' := fun c v => by
        ext i
        exact (ε i).map_smul c v }

@[simp]
theorem coe_basis : ⇑h.basis = e := by
  ext i
  rw [Basis.apply_eq_iff]
  ext j
  rcases eq_or_ne i j with rfl | hne
  · simp [h.eval_same]
  · simp [hne, h.eval_of_ne hne.symm]

theorem mem_of_mem_span {H : Set ι} {x : M} (hmem : x ∈ Submodule.span R (e '' H)) :
    ∀ i : ι, ε i x ≠ 0 → i ∈ H := by
  intro i hi
  rcases (Finsupp.mem_span_image_iff_linearCombination _).mp hmem with ⟨l, supp_l, rfl⟩
  apply not_imp_comm.mp ((Finsupp.mem_supported' _ _).mp supp_l i)
  rwa [← lc_def, h.dual_lc] at hi

theorem coe_dualBasis [DecidableEq ι] [_root_.Finite ι] : ⇑h.basis.dualBasis = ε :=
  funext fun i => h.basis.ext fun j => by simp

end Module.DualBases

namespace Submodule

universe u v w

variable {R : Type u} {M : Type v} [CommSemiring R] [AddCommMonoid M] [Module R M]
variable {W : Submodule R M}

/-- The `dualRestrict` of a submodule `W` of `M` is the linear map from the
  dual of `M` to the dual of `W` such that the domain of each linear map is
  restricted to `W`. -/
def dualRestrict (W : Submodule R M) : Module.Dual R M →ₗ[R] Module.Dual R W :=
  LinearMap.domRestrict' W

theorem dualRestrict_def (W : Submodule R M) : W.dualRestrict = W.subtype.dualMap :=
  rfl

@[simp]
theorem dualRestrict_apply (W : Submodule R M) (φ : Module.Dual R M) (x : W) :
    W.dualRestrict φ x = φ (x : M) :=
  rfl

/-- The `dualAnnihilator` of a submodule `W` is the set of linear maps `φ` such
  that `φ w = 0` for all `w ∈ W`. -/
def dualAnnihilator {R : Type u} {M : Type v} [CommSemiring R] [AddCommMonoid M] [Module R M]
    (W : Submodule R M) : Submodule R <| Module.Dual R M :=
-- Porting note (#11036): broken dot notation lean4#1910 LinearMap.ker
  LinearMap.ker W.dualRestrict

@[simp]
theorem mem_dualAnnihilator (φ : Module.Dual R M) : φ ∈ W.dualAnnihilator ↔ ∀ w ∈ W, φ w = 0 := by
  refine LinearMap.mem_ker.trans ?_
  simp_rw [LinearMap.ext_iff, dualRestrict_apply]
  exact ⟨fun h w hw => h ⟨w, hw⟩, fun h w => h w.1 w.2⟩

/-- That $\operatorname{ker}(\iota^* : V^* \to W^*) = \operatorname{ann}(W)$.
This is the definition of the dual annihilator of the submodule $W$. -/
theorem dualRestrict_ker_eq_dualAnnihilator (W : Submodule R M) :
    -- Porting note (#11036): broken dot notation lean4#1910 LinearMap.ker
    LinearMap.ker W.dualRestrict = W.dualAnnihilator :=
  rfl

/-- The `dualAnnihilator` of a submodule of the dual space pulled back along the evaluation map
`Module.Dual.eval`. -/
def dualCoannihilator (Φ : Submodule R (Module.Dual R M)) : Submodule R M :=
  Φ.dualAnnihilator.comap (Module.Dual.eval R M)

@[simp]
theorem mem_dualCoannihilator {Φ : Submodule R (Module.Dual R M)} (x : M) :
    x ∈ Φ.dualCoannihilator ↔ ∀ φ ∈ Φ, (φ x : R) = 0 := by
  simp_rw [dualCoannihilator, mem_comap, mem_dualAnnihilator, Module.Dual.eval_apply]

theorem comap_dualAnnihilator (Φ : Submodule R (Module.Dual R M)) :
    Φ.dualAnnihilator.comap (Module.Dual.eval R M) = Φ.dualCoannihilator := rfl

theorem map_dualCoannihilator_le (Φ : Submodule R (Module.Dual R M)) :
    Φ.dualCoannihilator.map (Module.Dual.eval R M) ≤ Φ.dualAnnihilator :=
  map_le_iff_le_comap.mpr (comap_dualAnnihilator Φ).le

variable (R M) in
theorem dualAnnihilator_gc :
    GaloisConnection
      (OrderDual.toDual ∘ (dualAnnihilator : Submodule R M → Submodule R (Module.Dual R M)))
      (dualCoannihilator ∘ OrderDual.ofDual) := by
  intro a b
  induction b using OrderDual.rec
  simp only [Function.comp_apply, OrderDual.toDual_le_toDual, OrderDual.ofDual_toDual]
  constructor <;>
    · intro h x hx
      simp only [mem_dualAnnihilator, mem_dualCoannihilator]
      intro y hy
      have := h hy
      simp only [mem_dualAnnihilator, mem_dualCoannihilator] at this
      exact this x hx

theorem le_dualAnnihilator_iff_le_dualCoannihilator {U : Submodule R (Module.Dual R M)}
    {V : Submodule R M} : U ≤ V.dualAnnihilator ↔ V ≤ U.dualCoannihilator :=
  (dualAnnihilator_gc R M).le_iff_le

@[simp]
theorem dualAnnihilator_bot : (⊥ : Submodule R M).dualAnnihilator = ⊤ :=
  (dualAnnihilator_gc R M).l_bot

@[simp]
theorem dualAnnihilator_top : (⊤ : Submodule R M).dualAnnihilator = ⊥ := by
  rw [eq_bot_iff]
  intro v
  simp_rw [mem_dualAnnihilator, mem_bot, mem_top, forall_true_left]
  exact fun h => LinearMap.ext h

@[simp]
theorem dualCoannihilator_bot : (⊥ : Submodule R (Module.Dual R M)).dualCoannihilator = ⊤ :=
  (dualAnnihilator_gc R M).u_top

@[mono]
theorem dualAnnihilator_anti {U V : Submodule R M} (hUV : U ≤ V) :
    V.dualAnnihilator ≤ U.dualAnnihilator :=
  (dualAnnihilator_gc R M).monotone_l hUV

@[mono]
theorem dualCoannihilator_anti {U V : Submodule R (Module.Dual R M)} (hUV : U ≤ V) :
    V.dualCoannihilator ≤ U.dualCoannihilator :=
  (dualAnnihilator_gc R M).monotone_u hUV

theorem le_dualAnnihilator_dualCoannihilator (U : Submodule R M) :
    U ≤ U.dualAnnihilator.dualCoannihilator :=
  (dualAnnihilator_gc R M).le_u_l U

theorem le_dualCoannihilator_dualAnnihilator (U : Submodule R (Module.Dual R M)) :
    U ≤ U.dualCoannihilator.dualAnnihilator :=
  (dualAnnihilator_gc R M).l_u_le U

theorem dualAnnihilator_dualCoannihilator_dualAnnihilator (U : Submodule R M) :
    U.dualAnnihilator.dualCoannihilator.dualAnnihilator = U.dualAnnihilator :=
  (dualAnnihilator_gc R M).l_u_l_eq_l U

theorem dualCoannihilator_dualAnnihilator_dualCoannihilator (U : Submodule R (Module.Dual R M)) :
    U.dualCoannihilator.dualAnnihilator.dualCoannihilator = U.dualCoannihilator :=
  (dualAnnihilator_gc R M).u_l_u_eq_u U

theorem dualAnnihilator_sup_eq (U V : Submodule R M) :
    (U ⊔ V).dualAnnihilator = U.dualAnnihilator ⊓ V.dualAnnihilator :=
  (dualAnnihilator_gc R M).l_sup

theorem dualCoannihilator_sup_eq (U V : Submodule R (Module.Dual R M)) :
    (U ⊔ V).dualCoannihilator = U.dualCoannihilator ⊓ V.dualCoannihilator :=
  (dualAnnihilator_gc R M).u_inf

theorem dualAnnihilator_iSup_eq {ι : Sort*} (U : ι → Submodule R M) :
    (⨆ i : ι, U i).dualAnnihilator = ⨅ i : ι, (U i).dualAnnihilator :=
  (dualAnnihilator_gc R M).l_iSup

theorem dualCoannihilator_iSup_eq {ι : Sort*} (U : ι → Submodule R (Module.Dual R M)) :
    (⨆ i : ι, U i).dualCoannihilator = ⨅ i : ι, (U i).dualCoannihilator :=
  (dualAnnihilator_gc R M).u_iInf

/-- See also `Subspace.dualAnnihilator_inf_eq` for vector subspaces. -/
theorem sup_dualAnnihilator_le_inf (U V : Submodule R M) :
    U.dualAnnihilator ⊔ V.dualAnnihilator ≤ (U ⊓ V).dualAnnihilator := by
  rw [le_dualAnnihilator_iff_le_dualCoannihilator, dualCoannihilator_sup_eq]
  apply inf_le_inf <;> exact le_dualAnnihilator_dualCoannihilator _

/-- See also `Subspace.dualAnnihilator_iInf_eq` for vector subspaces when `ι` is finite. -/
theorem iSup_dualAnnihilator_le_iInf {ι : Sort*} (U : ι → Submodule R M) :
    ⨆ i : ι, (U i).dualAnnihilator ≤ (⨅ i : ι, U i).dualAnnihilator := by
  rw [le_dualAnnihilator_iff_le_dualCoannihilator, dualCoannihilator_iSup_eq]
  apply iInf_mono
  exact fun i : ι => le_dualAnnihilator_dualCoannihilator (U i)

end Submodule

namespace Subspace

open Submodule LinearMap

universe u v w

-- We work in vector spaces because `exists_is_compl` only hold for vector spaces
variable {K : Type u} {V : Type v} [Field K] [AddCommGroup V] [Module K V]

@[simp]
theorem dualCoannihilator_top (W : Subspace K V) :
    (⊤ : Subspace K (Module.Dual K W)).dualCoannihilator = ⊥ := by
  rw [dualCoannihilator, dualAnnihilator_top, comap_bot, Module.eval_ker]

@[simp]
theorem dualAnnihilator_dualCoannihilator_eq {W : Subspace K V} :
    W.dualAnnihilator.dualCoannihilator = W := by
  refine le_antisymm (fun v ↦ Function.mtr ?_) (le_dualAnnihilator_dualCoannihilator _)
  simp only [mem_dualAnnihilator, mem_dualCoannihilator]
  rw [← Quotient.mk_eq_zero W, ← Module.forall_dual_apply_eq_zero_iff K]
  push_neg
  refine fun ⟨φ, hφ⟩ ↦ ⟨φ.comp W.mkQ, fun w hw ↦ ?_, hφ⟩
  rw [comp_apply, mkQ_apply, (Quotient.mk_eq_zero W).mpr hw, φ.map_zero]

-- exact elaborates slowly
theorem forall_mem_dualAnnihilator_apply_eq_zero_iff (W : Subspace K V) (v : V) :
    (∀ φ : Module.Dual K V, φ ∈ W.dualAnnihilator → φ v = 0) ↔ v ∈ W := by
  rw [← SetLike.ext_iff.mp dualAnnihilator_dualCoannihilator_eq v, mem_dualCoannihilator]

theorem comap_dualAnnihilator_dualAnnihilator (W : Subspace K V) :
    W.dualAnnihilator.dualAnnihilator.comap (Module.Dual.eval K V) = W := by
  ext; rw [Iff.comm, ← forall_mem_dualAnnihilator_apply_eq_zero_iff]; simp

theorem map_le_dualAnnihilator_dualAnnihilator (W : Subspace K V) :
    W.map (Module.Dual.eval K V) ≤ W.dualAnnihilator.dualAnnihilator :=
  map_le_iff_le_comap.mpr (comap_dualAnnihilator_dualAnnihilator W).ge

/-- `Submodule.dualAnnihilator` and `Submodule.dualCoannihilator` form a Galois coinsertion. -/
def dualAnnihilatorGci (K V : Type*) [Field K] [AddCommGroup V] [Module K V] :
    GaloisCoinsertion
      (OrderDual.toDual ∘ (dualAnnihilator : Subspace K V → Subspace K (Module.Dual K V)))
      (dualCoannihilator ∘ OrderDual.ofDual) where
  choice W _ := dualCoannihilator W
  gc := dualAnnihilator_gc K V
  u_l_le _ := dualAnnihilator_dualCoannihilator_eq.le
  choice_eq _ _ := rfl

theorem dualAnnihilator_le_dualAnnihilator_iff {W W' : Subspace K V} :
    W.dualAnnihilator ≤ W'.dualAnnihilator ↔ W' ≤ W :=
  (dualAnnihilatorGci K V).l_le_l_iff

theorem dualAnnihilator_inj {W W' : Subspace K V} :
    W.dualAnnihilator = W'.dualAnnihilator ↔ W = W' :=
  ⟨fun h ↦ (dualAnnihilatorGci K V).l_injective h, congr_arg _⟩

/-- Given a subspace `W` of `V` and an element of its dual `φ`, `dualLift W φ` is
an arbitrary extension of `φ` to an element of the dual of `V`.
That is, `dualLift W φ` sends `w ∈ W` to `φ x` and `x` in a chosen complement of `W` to `0`. -/
noncomputable def dualLift (W : Subspace K V) : Module.Dual K W →ₗ[K] Module.Dual K V :=
  (Classical.choose <| W.subtype.exists_leftInverse_of_injective W.ker_subtype).dualMap

variable {W : Subspace K V}

@[simp]
theorem dualLift_of_subtype {φ : Module.Dual K W} (w : W) : W.dualLift φ (w : V) = φ w :=
  congr_arg φ <| DFunLike.congr_fun
    (Classical.choose_spec <| W.subtype.exists_leftInverse_of_injective W.ker_subtype) w

theorem dualLift_of_mem {φ : Module.Dual K W} {w : V} (hw : w ∈ W) : W.dualLift φ w = φ ⟨w, hw⟩ :=
  dualLift_of_subtype ⟨w, hw⟩

@[simp]
theorem dualRestrict_comp_dualLift (W : Subspace K V) : W.dualRestrict.comp W.dualLift = 1 := by
  ext φ x
  simp

theorem dualRestrict_leftInverse (W : Subspace K V) :
    Function.LeftInverse W.dualRestrict W.dualLift := fun x =>
  show W.dualRestrict.comp W.dualLift x = x by
    rw [dualRestrict_comp_dualLift]
    rfl

theorem dualLift_rightInverse (W : Subspace K V) :
    Function.RightInverse W.dualLift W.dualRestrict :=
  W.dualRestrict_leftInverse

theorem dualRestrict_surjective : Function.Surjective W.dualRestrict :=
  W.dualLift_rightInverse.surjective

theorem dualLift_injective : Function.Injective W.dualLift :=
  W.dualRestrict_leftInverse.injective

/-- The quotient by the `dualAnnihilator` of a subspace is isomorphic to the
  dual of that subspace. -/
noncomputable def quotAnnihilatorEquiv (W : Subspace K V) :
    (Module.Dual K V ⧸ W.dualAnnihilator) ≃ₗ[K] Module.Dual K W :=
  (quotEquivOfEq _ _ W.dualRestrict_ker_eq_dualAnnihilator).symm.trans <|
    W.dualRestrict.quotKerEquivOfSurjective dualRestrict_surjective

@[simp]
theorem quotAnnihilatorEquiv_apply (W : Subspace K V) (φ : Module.Dual K V) :
    W.quotAnnihilatorEquiv (Submodule.Quotient.mk φ) = W.dualRestrict φ := by
  ext
  rfl

/-- The natural isomorphism from the dual of a subspace `W` to `W.dualLift.range`. -/
-- Porting note (#11036): broken dot notation lean4#1910 LinearMap.range
noncomputable def dualEquivDual (W : Subspace K V) :
    Module.Dual K W ≃ₗ[K] LinearMap.range W.dualLift :=
  LinearEquiv.ofInjective _ dualLift_injective

theorem dualEquivDual_def (W : Subspace K V) :
    W.dualEquivDual.toLinearMap = W.dualLift.rangeRestrict :=
  rfl

@[simp]
theorem dualEquivDual_apply (φ : Module.Dual K W) :
    W.dualEquivDual φ = ⟨W.dualLift φ, mem_range.2 ⟨φ, rfl⟩⟩ :=
  rfl

section

open FiniteDimensional Module

instance instModuleDualFiniteDimensional [FiniteDimensional K V] :
    FiniteDimensional K (Module.Dual K V) := by
  infer_instance

@[simp]
theorem dual_finrank_eq : finrank K (Module.Dual K V) = finrank K V := by
  by_cases h : FiniteDimensional K V
  · classical exact LinearEquiv.finrank_eq (Basis.ofVectorSpace K V).toDualEquiv.symm
  rw [finrank_eq_zero_of_basis_imp_false, finrank_eq_zero_of_basis_imp_false]
  · exact fun _ b ↦ h (Module.Finite.of_basis b)
  · exact fun _ b ↦ h ((Module.finite_dual_iff K).mp <| Module.Finite.of_basis b)

variable [FiniteDimensional K V]

theorem dualAnnihilator_dualAnnihilator_eq (W : Subspace K V) :
    W.dualAnnihilator.dualAnnihilator = Module.mapEvalEquiv K V W := by
  have : _ = W := Subspace.dualAnnihilator_dualCoannihilator_eq
  rw [dualCoannihilator, ← Module.mapEvalEquiv_symm_apply] at this
  rwa [← OrderIso.symm_apply_eq]

/-- The quotient by the dual is isomorphic to its dual annihilator. -/
-- Porting note (#11036): broken dot notation lean4#1910 LinearMap.range
noncomputable def quotDualEquivAnnihilator (W : Subspace K V) :
    (Module.Dual K V ⧸ LinearMap.range W.dualLift) ≃ₗ[K] W.dualAnnihilator :=
  LinearEquiv.quotEquivOfQuotEquiv <| LinearEquiv.trans W.quotAnnihilatorEquiv W.dualEquivDual

open scoped Classical in
/-- The quotient by a subspace is isomorphic to its dual annihilator. -/
noncomputable def quotEquivAnnihilator (W : Subspace K V) : (V ⧸ W) ≃ₗ[K] W.dualAnnihilator :=
  let φ := (Basis.ofVectorSpace K W).toDualEquiv.trans W.dualEquivDual
  let ψ := LinearEquiv.quotEquivOfEquiv φ (Basis.ofVectorSpace K V).toDualEquiv
  ψ ≪≫ₗ W.quotDualEquivAnnihilator
  -- Porting note: this prevents the timeout; ML3 proof preserved below
  -- refine' _ ≪≫ₗ W.quotDualEquivAnnihilator
  -- refine' LinearEquiv.quot_equiv_of_equiv _ (Basis.ofVectorSpace K V).toDualEquiv
  -- exact (Basis.ofVectorSpace K W).toDualEquiv.trans W.dual_equiv_dual

open Module

@[simp]
theorem finrank_dualCoannihilator_eq {Φ : Subspace K (Module.Dual K V)} :
    finrank K Φ.dualCoannihilator = finrank K Φ.dualAnnihilator := by
  rw [Submodule.dualCoannihilator, ← Module.evalEquiv_toLinearMap]
  exact LinearEquiv.finrank_eq (LinearEquiv.ofSubmodule' _ _)

theorem finrank_add_finrank_dualCoannihilator_eq (W : Subspace K (Module.Dual K V)) :
    finrank K W + finrank K W.dualCoannihilator = finrank K V := by
  rw [finrank_dualCoannihilator_eq]
  -- Porting note: LinearEquiv.finrank_eq needs help
  let equiv := W.quotEquivAnnihilator
  have eq := LinearEquiv.finrank_eq (R := K) (M := (Module.Dual K V) ⧸ W)
    (M₂ := { x // x ∈ dualAnnihilator W }) equiv
  rw [eq.symm, add_comm, Submodule.finrank_quotient_add_finrank, Subspace.dual_finrank_eq]

end

end Subspace

open Module

namespace LinearMap

universe uR uM₁ uM₂
variable {R : Type uR} [CommSemiring R] {M₁ : Type uM₁} {M₂ : Type uM₂}
variable [AddCommMonoid M₁] [Module R M₁] [AddCommMonoid M₂] [Module R M₂]
variable (f : M₁ →ₗ[R] M₂)

-- Porting note (#11036): broken dot notation lean4#1910 LinearMap.ker
theorem ker_dualMap_eq_dualAnnihilator_range :
    LinearMap.ker f.dualMap = f.range.dualAnnihilator := by
  ext
  simp_rw [mem_ker, LinearMap.ext_iff, Submodule.mem_dualAnnihilator,
    ← SetLike.mem_coe, range_coe, Set.forall_mem_range]
  rfl

-- Porting note (#11036): broken dot notation lean4#1910 LinearMap.range
theorem range_dualMap_le_dualAnnihilator_ker :
    LinearMap.range f.dualMap ≤ f.ker.dualAnnihilator := by
  rintro _ ⟨ψ, rfl⟩
  simp_rw [Submodule.mem_dualAnnihilator, mem_ker]
  rintro x hx
  rw [dualMap_apply, hx, map_zero]

end LinearMap

section CommRing

variable {R M M' : Type*}
variable [CommRing R] [AddCommGroup M] [Module R M] [AddCommGroup M'] [Module R M']

namespace Submodule

/-- Given a submodule, corestrict to the pairing on `M ⧸ W` by
simultaneously restricting to `W.dualAnnihilator`.

See `Subspace.dualCopairing_nondegenerate`. -/
def dualCopairing (W : Submodule R M) : W.dualAnnihilator →ₗ[R] M ⧸ W →ₗ[R] R :=
  LinearMap.flip <|
    W.liftQ ((Module.dualPairing R M).domRestrict W.dualAnnihilator).flip
      (by
        intro w hw
        ext ⟨φ, hφ⟩
        exact (mem_dualAnnihilator φ).mp hφ w hw)

-- Porting note: helper instance
instance (W : Submodule R M) : FunLike (W.dualAnnihilator) M R where
  coe φ := φ.val
  coe_injective' φ ψ h := by
    ext
    simp only [Function.funext_iff] at h
    exact h _

@[simp]
theorem dualCopairing_apply {W : Submodule R M} (φ : W.dualAnnihilator) (x : M) :
    W.dualCopairing φ (Quotient.mk x) = φ x :=
  rfl

/-- Given a submodule, restrict to the pairing on `W` by
simultaneously corestricting to `Module.Dual R M ⧸ W.dualAnnihilator`.
This is `Submodule.dualRestrict` factored through the quotient by its kernel (which
is `W.dualAnnihilator` by definition).

See `Subspace.dualPairing_nondegenerate`. -/
def dualPairing (W : Submodule R M) : Module.Dual R M ⧸ W.dualAnnihilator →ₗ[R] W →ₗ[R] R :=
  W.dualAnnihilator.liftQ W.dualRestrict le_rfl

@[simp]
theorem dualPairing_apply {W : Submodule R M} (φ : Module.Dual R M) (x : W) :
    W.dualPairing (Quotient.mk φ) x = φ x :=
  rfl

-- Porting note (#11036): broken dot notation lean4#1910 LinearMap.range
/-- That $\operatorname{im}(q^* : (V/W)^* \to V^*) = \operatorname{ann}(W)$. -/
theorem range_dualMap_mkQ_eq (W : Submodule R M) :
    LinearMap.range W.mkQ.dualMap = W.dualAnnihilator := by
  ext φ
  rw [LinearMap.mem_range]
  constructor
  · rintro ⟨ψ, rfl⟩
    have := LinearMap.mem_range_self W.mkQ.dualMap ψ
    simpa only [ker_mkQ] using W.mkQ.range_dualMap_le_dualAnnihilator_ker this
  · intro hφ
    exists W.dualCopairing ⟨φ, hφ⟩

/-- Equivalence $(M/W)^* \cong \operatorname{ann}(W)$. That is, there is a one-to-one
correspondence between the dual of `M ⧸ W` and those elements of the dual of `M` that
vanish on `W`.

The inverse of this is `Submodule.dualCopairing`. -/
def dualQuotEquivDualAnnihilator (W : Submodule R M) :
    Module.Dual R (M ⧸ W) ≃ₗ[R] W.dualAnnihilator :=
  LinearEquiv.ofLinear
    (W.mkQ.dualMap.codRestrict W.dualAnnihilator fun φ =>
-- Porting note (#11036): broken dot notation lean4#1910 LinearMap.mem_range_self
      W.range_dualMap_mkQ_eq ▸ LinearMap.mem_range_self W.mkQ.dualMap φ)
    W.dualCopairing (by ext; rfl) (by ext; rfl)

@[simp]
theorem dualQuotEquivDualAnnihilator_apply (W : Submodule R M) (φ : Module.Dual R (M ⧸ W)) (x : M) :
    dualQuotEquivDualAnnihilator W φ x = φ (Quotient.mk x) :=
  rfl

theorem dualCopairing_eq (W : Submodule R M) :
    W.dualCopairing = (dualQuotEquivDualAnnihilator W).symm.toLinearMap :=
  rfl

@[simp]
theorem dualQuotEquivDualAnnihilator_symm_apply_mk (W : Submodule R M) (φ : W.dualAnnihilator)
    (x : M) : (dualQuotEquivDualAnnihilator W).symm φ (Quotient.mk x) = φ x :=
  rfl

theorem finite_dualAnnihilator_iff {W : Submodule R M} [Free R (M ⧸ W)] :
    Module.Finite R W.dualAnnihilator ↔ Module.Finite R (M ⧸ W) :=
  (Finite.equiv_iff W.dualQuotEquivDualAnnihilator.symm).trans (finite_dual_iff R)

open LinearMap in
/-- The pairing between a submodule `W` of a dual module `Dual R M` and the quotient of
`M` by the coannihilator of `W`, which is always nondegenerate. -/
def quotDualCoannihilatorToDual (W : Submodule R (Dual R M)) :
    M ⧸ W.dualCoannihilator →ₗ[R] Dual R W :=
  liftQ _ (flip <| Submodule.subtype _) le_rfl

@[simp]
theorem quotDualCoannihilatorToDual_apply (W : Submodule R (Dual R M)) (m : M) (w : W) :
    W.quotDualCoannihilatorToDual (Quotient.mk m) w = w.1 m := rfl

theorem quotDualCoannihilatorToDual_injective (W : Submodule R (Dual R M)) :
    Function.Injective W.quotDualCoannihilatorToDual :=
  LinearMap.ker_eq_bot.mp (ker_liftQ_eq_bot _ _ _ le_rfl)

theorem flip_quotDualCoannihilatorToDual_injective (W : Submodule R (Dual R M)) :
    Function.Injective W.quotDualCoannihilatorToDual.flip :=
  fun _ _ he ↦ Subtype.ext <| LinearMap.ext fun m ↦ DFunLike.congr_fun he ⟦m⟧

open LinearMap in
theorem quotDualCoannihilatorToDual_nondegenerate (W : Submodule R (Dual R M)) :
    W.quotDualCoannihilatorToDual.Nondegenerate := by
  rw [Nondegenerate, separatingLeft_iff_ker_eq_bot, separatingRight_iff_flip_ker_eq_bot]
  letI : AddCommGroup W := inferInstance
  simp_rw [ker_eq_bot]
  exact ⟨W.quotDualCoannihilatorToDual_injective, W.flip_quotDualCoannihilatorToDual_injective⟩

end Submodule

namespace LinearMap

open Submodule

-- Porting note (#11036): broken dot notation lean4#1910 LinearMap.range
theorem range_dualMap_eq_dualAnnihilator_ker_of_surjective (f : M →ₗ[R] M')
    (hf : Function.Surjective f) : LinearMap.range f.dualMap = f.ker.dualAnnihilator :=
  ((f.quotKerEquivOfSurjective hf).dualMap.range_comp _).trans f.ker.range_dualMap_mkQ_eq

-- Note, this can be specialized to the case where `R` is an injective `R`-module, or when
-- `f.coker` is a projective `R`-module.
theorem range_dualMap_eq_dualAnnihilator_ker_of_subtype_range_surjective (f : M →ₗ[R] M')
    (hf : Function.Surjective f.range.subtype.dualMap) :
    LinearMap.range f.dualMap = f.ker.dualAnnihilator := by
  have rr_surj : Function.Surjective f.rangeRestrict := by
    rw [← range_eq_top, range_rangeRestrict]
  have := range_dualMap_eq_dualAnnihilator_ker_of_surjective f.rangeRestrict rr_surj
  convert this using 1
  -- Porting note (#11036): broken dot notation lean4#1910
  · calc
      _ = range ((range f).subtype.comp f.rangeRestrict).dualMap := by simp
      _ = _ := ?_
    rw [← dualMap_comp_dualMap, range_comp_of_range_eq_top]
    rwa [range_eq_top]
  · apply congr_arg
    exact (ker_rangeRestrict f).symm

theorem ker_dualMap_eq_dualCoannihilator_range (f : M →ₗ[R] M') :
    LinearMap.ker f.dualMap = (Dual.eval R M' ∘ₗ f).range.dualCoannihilator := by
  ext x; simp [LinearMap.ext_iff (f := dualMap f x)]

@[simp]
lemma dualCoannihilator_range_eq_ker_flip (B : M →ₗ[R] M' →ₗ[R] R) :
    (range B).dualCoannihilator = LinearMap.ker B.flip := by
  ext x; simp [LinearMap.ext_iff (f := B.flip x)]

end LinearMap

end CommRing

section VectorSpace

-- Porting note: adding `uK` to avoid timeouts in `dualPairing_eq`
universe uK uV₁ uV₂
variable {K : Type uK} [Field K] {V₁ : Type uV₁} {V₂ : Type uV₂}
variable [AddCommGroup V₁] [Module K V₁] [AddCommGroup V₂] [Module K V₂]

namespace Module.Dual

variable {f : Module.Dual K V₁}

section
variable (hf : f ≠ 0)
include hf

lemma range_eq_top_of_ne_zero :
    LinearMap.range f = ⊤ := by
  obtain ⟨v, hv⟩ : ∃ v, f v ≠ 0 := by contrapose! hf; ext v; simpa using hf v
  rw [eq_top_iff]
  exact fun x _ ↦ ⟨x • (f v)⁻¹ • v, by simp [inv_mul_cancel₀ hv]⟩

variable [FiniteDimensional K V₁]

lemma finrank_ker_add_one_of_ne_zero :
    finrank K (LinearMap.ker f) + 1 = finrank K V₁ := by
  suffices finrank K (LinearMap.range f) = 1 by
    rw [← (LinearMap.ker f).finrank_quotient_add_finrank, add_comm, add_left_inj,
    f.quotKerEquivRange.finrank_eq, this]
  rw [range_eq_top_of_ne_zero hf, finrank_top, finrank_self]

lemma isCompl_ker_of_disjoint_of_ne_bot {p : Submodule K V₁}
    (hpf : Disjoint (LinearMap.ker f) p) (hp : p ≠ ⊥) :
    IsCompl (LinearMap.ker f) p := by
  refine ⟨hpf, codisjoint_iff.mpr <| eq_of_le_of_finrank_le le_top ?_⟩
  have : finrank K ↑(LinearMap.ker f ⊔ p) = finrank K (LinearMap.ker f) + finrank K p := by
    simp [← Submodule.finrank_sup_add_finrank_inf_eq (LinearMap.ker f) p, hpf.eq_bot]
  rwa [finrank_top, this, ← finrank_ker_add_one_of_ne_zero hf, add_le_add_iff_left,
    Submodule.one_le_finrank_iff]

end

lemma eq_of_ker_eq_of_apply_eq [FiniteDimensional K V₁] {f g : Module.Dual K V₁} (x : V₁)
    (h : LinearMap.ker f = LinearMap.ker g) (h' : f x = g x) (hx : f x ≠ 0) :
    f = g := by
  let p := K ∙ x
  have hp : p ≠ ⊥ := by aesop
  have hpf : Disjoint (LinearMap.ker f) p := by
    rw [disjoint_iff, Submodule.eq_bot_iff]
    rintro y ⟨hfy : f y = 0, hpy : y ∈ p⟩
    obtain ⟨t, rfl⟩ := Submodule.mem_span_singleton.mp hpy
    have ht : t = 0 := by simpa [hx] using hfy
    simp [ht]
  have hf : f ≠ 0 := by aesop
  ext v
  obtain ⟨y, hy, z, hz, rfl⟩ : ∃ᵉ (y ∈ LinearMap.ker f) (z ∈ p), y + z = v := by
    have : v ∈ (⊤ : Submodule K V₁) := Submodule.mem_top
    rwa [← (isCompl_ker_of_disjoint_of_ne_bot hf hpf hp).sup_eq_top, Submodule.mem_sup] at this
  have hy' : g y = 0 := by rwa [← LinearMap.mem_ker, ← h]
  replace hy : f y = 0 := by rwa [LinearMap.mem_ker] at hy
  obtain ⟨t, rfl⟩ := Submodule.mem_span_singleton.mp hz
  simp [h', hy, hy']

end Module.Dual

namespace LinearMap

theorem dualPairing_nondegenerate : (dualPairing K V₁).Nondegenerate :=
  ⟨separatingLeft_iff_ker_eq_bot.mpr ker_id, fun x => (forall_dual_apply_eq_zero_iff K x).mp⟩

theorem dualMap_surjective_of_injective {f : V₁ →ₗ[K] V₂} (hf : Function.Injective f) :
    Function.Surjective f.dualMap := fun φ ↦
  have ⟨f', hf'⟩ := f.exists_leftInverse_of_injective (ker_eq_bot.mpr hf)
  ⟨φ.comp f', ext fun x ↦ congr(φ <| $hf' x)⟩

  -- Porting note (#11036): broken dot notation lean4#1910 LinearMap.range
theorem range_dualMap_eq_dualAnnihilator_ker (f : V₁ →ₗ[K] V₂) :
    LinearMap.range f.dualMap = f.ker.dualAnnihilator :=
  range_dualMap_eq_dualAnnihilator_ker_of_subtype_range_surjective f <|
    dualMap_surjective_of_injective (range f).injective_subtype

/-- For vector spaces, `f.dualMap` is surjective if and only if `f` is injective -/
@[simp]
theorem dualMap_surjective_iff {f : V₁ →ₗ[K] V₂} :
    Function.Surjective f.dualMap ↔ Function.Injective f := by
  rw [← LinearMap.range_eq_top, range_dualMap_eq_dualAnnihilator_ker,
      ← Submodule.dualAnnihilator_bot, Subspace.dualAnnihilator_inj, LinearMap.ker_eq_bot]

end LinearMap

namespace Subspace

open Submodule

-- Porting note: remove this at some point; this spends a lot of time
-- checking that AddCommGroup structures on V₁ ⧸ W.dualAnnihilator are defEq
-- was much worse with implicit universe variables
theorem dualPairing_eq (W : Subspace K V₁) :
    W.dualPairing = W.quotAnnihilatorEquiv.toLinearMap := by
  ext
  rfl

theorem dualPairing_nondegenerate (W : Subspace K V₁) : W.dualPairing.Nondegenerate := by
  constructor
  · rw [LinearMap.separatingLeft_iff_ker_eq_bot, dualPairing_eq]
    apply LinearEquiv.ker
  · intro x h
    rw [← forall_dual_apply_eq_zero_iff K x]
    intro φ
    simpa only [Submodule.dualPairing_apply, dualLift_of_subtype] using
      h (Submodule.Quotient.mk (W.dualLift φ))

theorem dualCopairing_nondegenerate (W : Subspace K V₁) : W.dualCopairing.Nondegenerate := by
  constructor
  · rw [LinearMap.separatingLeft_iff_ker_eq_bot, dualCopairing_eq]
    apply LinearEquiv.ker
  · rintro ⟨x⟩
    simp only [Quotient.quot_mk_eq_mk, dualCopairing_apply, Quotient.mk_eq_zero]
    rw [← forall_mem_dualAnnihilator_apply_eq_zero_iff, SetLike.forall]
    exact id

-- Argument from https://math.stackexchange.com/a/2423263/172988
theorem dualAnnihilator_inf_eq (W W' : Subspace K V₁) :
    (W ⊓ W').dualAnnihilator = W.dualAnnihilator ⊔ W'.dualAnnihilator := by
  refine le_antisymm ?_ (sup_dualAnnihilator_le_inf W W')
  let F : V₁ →ₗ[K] (V₁ ⧸ W) × V₁ ⧸ W' := (Submodule.mkQ W).prod (Submodule.mkQ W')
  -- Porting note (#11036): broken dot notation lean4#1910 LinearMap.ker
  have : LinearMap.ker F = W ⊓ W' := by simp only [F, LinearMap.ker_prod, ker_mkQ]
  rw [← this, ← LinearMap.range_dualMap_eq_dualAnnihilator_ker]
  intro φ
  rw [LinearMap.mem_range]
  rintro ⟨x, rfl⟩
  rw [Submodule.mem_sup]
  obtain ⟨⟨a, b⟩, rfl⟩ := (dualProdDualEquivDual K (V₁ ⧸ W) (V₁ ⧸ W')).surjective x
  obtain ⟨a', rfl⟩ := (dualQuotEquivDualAnnihilator W).symm.surjective a
  obtain ⟨b', rfl⟩ := (dualQuotEquivDualAnnihilator W').symm.surjective b
  use a', a'.property, b', b'.property
  rfl

-- This is also true if `V₁` is finite dimensional since one can restrict `ι` to some subtype
-- for which the infi and supr are the same.
-- The obstruction to the `dualAnnihilator_inf_eq` argument carrying through is that we need
-- for `Module.Dual R (Π (i : ι), V ⧸ W i) ≃ₗ[K] Π (i : ι), Module.Dual R (V ⧸ W i)`, which is not
-- true for infinite `ι`. One would need to add additional hypothesis on `W` (for example, it might
-- be true when the family is inf-closed).
-- TODO: generalize to `Sort`
theorem dualAnnihilator_iInf_eq {ι : Type*} [Finite ι] (W : ι → Subspace K V₁) :
    (⨅ i : ι, W i).dualAnnihilator = ⨆ i : ι, (W i).dualAnnihilator := by
  revert ι
  apply Finite.induction_empty_option
  · intro α β h hyp W
    rw [← h.iInf_comp, hyp _, ← h.iSup_comp]
  · intro W
    rw [iSup_of_empty', iInf_of_isEmpty, sInf_empty, sSup_empty, dualAnnihilator_top]
  · intro α _ h W
    rw [iInf_option, iSup_option, dualAnnihilator_inf_eq, h]

/-- For vector spaces, dual annihilators carry direct sum decompositions
to direct sum decompositions. -/
theorem isCompl_dualAnnihilator {W W' : Subspace K V₁} (h : IsCompl W W') :
    IsCompl W.dualAnnihilator W'.dualAnnihilator := by
  rw [isCompl_iff, disjoint_iff, codisjoint_iff] at h ⊢
  rw [← dualAnnihilator_inf_eq, ← dualAnnihilator_sup_eq, h.1, h.2, dualAnnihilator_top,
    dualAnnihilator_bot]
  exact ⟨rfl, rfl⟩

/-- For finite-dimensional vector spaces, one can distribute duals over quotients by identifying
`W.dualLift.range` with `W`. Note that this depends on a choice of splitting of `V₁`. -/
def dualQuotDistrib [FiniteDimensional K V₁] (W : Subspace K V₁) :
    Module.Dual K (V₁ ⧸ W) ≃ₗ[K] Module.Dual K V₁ ⧸ LinearMap.range W.dualLift :=
  W.dualQuotEquivDualAnnihilator.trans W.quotDualEquivAnnihilator.symm

end Subspace

section FiniteDimensional

open Module LinearMap

namespace LinearMap

@[simp]
theorem finrank_range_dualMap_eq_finrank_range (f : V₁ →ₗ[K] V₂) :
    -- Porting note (#11036): broken dot notation lean4#1910
    finrank K (LinearMap.range f.dualMap) = finrank K (LinearMap.range f) := by
  rw [congr_arg dualMap (show f = (range f).subtype.comp f.rangeRestrict by rfl),
    ← dualMap_comp_dualMap, range_comp,
    range_eq_top.mpr (dualMap_surjective_of_injective (range f).injective_subtype),
    Submodule.map_top, finrank_range_of_inj, Subspace.dual_finrank_eq]
  exact dualMap_injective_of_surjective (range_eq_top.mp f.range_rangeRestrict)

/-- `f.dualMap` is injective if and only if `f` is surjective -/
@[simp]
theorem dualMap_injective_iff {f : V₁ →ₗ[K] V₂} :
    Function.Injective f.dualMap ↔ Function.Surjective f := by
  refine ⟨Function.mtr fun not_surj inj ↦ ?_, dualMap_injective_of_surjective⟩
  rw [← range_eq_top, ← Ne, ← lt_top_iff_ne_top] at not_surj
  obtain ⟨φ, φ0, range_le_ker⟩ := (range f).exists_le_ker_of_lt_top not_surj
  exact φ0 (inj <| ext fun x ↦ range_le_ker ⟨x, rfl⟩)

/-- `f.dualMap` is bijective if and only if `f` is -/
@[simp]
theorem dualMap_bijective_iff {f : V₁ →ₗ[K] V₂} :
    Function.Bijective f.dualMap ↔ Function.Bijective f := by
  simp_rw [Function.Bijective, dualMap_surjective_iff, dualMap_injective_iff, and_comm]

variable {B : V₁ →ₗ[K] V₂ →ₗ[K] K}

@[simp]
lemma dualAnnihilator_ker_eq_range_flip [IsReflexive K V₂] :
    (ker B).dualAnnihilator = range B.flip := by
  change _ = range (B.dualMap.comp (Module.evalEquiv K V₂).toLinearMap)
  rw [← range_dualMap_eq_dualAnnihilator_ker, range_comp_of_range_eq_top _ (LinearEquiv.range _)]

open Function

theorem flip_injective_iff₁ [FiniteDimensional K V₁] : Injective B.flip ↔ Surjective B := by
  rw [← dualMap_surjective_iff, ← (evalEquiv K V₁).toEquiv.surjective_comp]; rfl

theorem flip_injective_iff₂ [FiniteDimensional K V₂] : Injective B.flip ↔ Surjective B := by
  rw [← dualMap_injective_iff]; exact (evalEquiv K V₂).toEquiv.injective_comp B.dualMap

theorem flip_surjective_iff₁ [FiniteDimensional K V₁] : Surjective B.flip ↔ Injective B :=
  flip_injective_iff₂.symm

theorem flip_surjective_iff₂ [FiniteDimensional K V₂] : Surjective B.flip ↔ Injective B :=
  flip_injective_iff₁.symm

theorem flip_bijective_iff₁ [FiniteDimensional K V₁] : Bijective B.flip ↔ Bijective B := by
  simp_rw [Bijective, flip_injective_iff₁, flip_surjective_iff₁, and_comm]

theorem flip_bijective_iff₂ [FiniteDimensional K V₂] : Bijective B.flip ↔ Bijective B :=
  flip_bijective_iff₁.symm

end LinearMap

namespace Subspace

variable {K V : Type*} [Field K] [AddCommGroup V] [Module K V]

theorem quotDualCoannihilatorToDual_bijective (W : Subspace K (Dual K V)) [FiniteDimensional K W] :
    Function.Bijective W.quotDualCoannihilatorToDual :=
  ⟨W.quotDualCoannihilatorToDual_injective, letI : AddCommGroup W := inferInstance
    flip_injective_iff₂.mp W.flip_quotDualCoannihilatorToDual_injective⟩

theorem flip_quotDualCoannihilatorToDual_bijective (W : Subspace K (Dual K V))
    [FiniteDimensional K W] : Function.Bijective W.quotDualCoannihilatorToDual.flip :=
  letI : AddCommGroup W := inferInstance
  flip_bijective_iff₂.mpr W.quotDualCoannihilatorToDual_bijective

theorem dualCoannihilator_dualAnnihilator_eq {W : Subspace K (Dual K V)} [FiniteDimensional K W] :
    W.dualCoannihilator.dualAnnihilator = W :=
  let e := (LinearEquiv.ofBijective _ W.flip_quotDualCoannihilatorToDual_bijective).trans
    (Submodule.dualQuotEquivDualAnnihilator _)
  letI : AddCommGroup W := inferInstance
  haveI : FiniteDimensional K W.dualCoannihilator.dualAnnihilator := LinearEquiv.finiteDimensional e
  (eq_of_le_of_finrank_eq W.le_dualCoannihilator_dualAnnihilator e.finrank_eq).symm

theorem finiteDimensional_quot_dualCoannihilator_iff {W : Submodule K (Dual K V)} :
    FiniteDimensional K (V ⧸ W.dualCoannihilator) ↔ FiniteDimensional K W :=
  ⟨fun _ ↦ FiniteDimensional.of_injective _ W.flip_quotDualCoannihilatorToDual_injective,
    fun _ ↦ by
      #adaptation_note
      /--
      After https://github.com/leanprover/lean4/pull/4119
      the `Free K W` instance isn't found unless we use `set_option maxSynthPendingDepth 2`, or add
      explicit instances:
      ```
      have := Free.of_divisionRing K ↥W
      have := Basis.dual_finite (R := K) (M := W)
      ```
      -/
      set_option maxSynthPendingDepth 2 in
      exact FiniteDimensional.of_injective _ W.quotDualCoannihilatorToDual_injective⟩

open OrderDual in
/-- For any vector space, `dualAnnihilator` and `dualCoannihilator` gives an antitone order
  isomorphism between the finite-codimensional subspaces in the vector space and the
  finite-dimensional subspaces in its dual. -/
def orderIsoFiniteCodimDim :
    {W : Subspace K V // FiniteDimensional K (V ⧸ W)} ≃o
    {W : Subspace K (Dual K V) // FiniteDimensional K W}ᵒᵈ where
  toFun W := toDual ⟨W.1.dualAnnihilator, Submodule.finite_dualAnnihilator_iff.mpr W.2⟩
  invFun W := ⟨(ofDual W).1.dualCoannihilator,
    finiteDimensional_quot_dualCoannihilator_iff.mpr (ofDual W).2⟩
  left_inv _ := Subtype.ext dualAnnihilator_dualCoannihilator_eq
  right_inv W := have := (ofDual W).2; Subtype.ext dualCoannihilator_dualAnnihilator_eq
  map_rel_iff' := dualAnnihilator_le_dualAnnihilator_iff

open OrderDual in
/-- For any finite-dimensional vector space, `dualAnnihilator` and `dualCoannihilator` give
  an antitone order isomorphism between the subspaces in the vector space and the subspaces
  in its dual. -/
def orderIsoFiniteDimensional [FiniteDimensional K V] :
    Subspace K V ≃o (Subspace K (Dual K V))ᵒᵈ where
  toFun W := toDual W.dualAnnihilator
  invFun W := (ofDual W).dualCoannihilator
  left_inv _ := dualAnnihilator_dualCoannihilator_eq
  right_inv _ := dualCoannihilator_dualAnnihilator_eq
  map_rel_iff' := dualAnnihilator_le_dualAnnihilator_iff

open Submodule in
theorem dualAnnihilator_dualAnnihilator_eq_map (W : Subspace K V) [FiniteDimensional K W] :
    W.dualAnnihilator.dualAnnihilator = W.map (Dual.eval K V) := by
  let e1 := (Free.chooseBasis K W).toDualEquiv ≪≫ₗ W.quotAnnihilatorEquiv.symm
  haveI := e1.finiteDimensional
  let e2 := (Free.chooseBasis K _).toDualEquiv ≪≫ₗ W.dualAnnihilator.dualQuotEquivDualAnnihilator
  haveI := LinearEquiv.finiteDimensional (V₂ := W.dualAnnihilator.dualAnnihilator) e2
  rw [eq_of_le_of_finrank_eq (map_le_dualAnnihilator_dualAnnihilator W)]
  rw [← (equivMapOfInjective _ (eval_apply_injective K (V := V)) W).finrank_eq, e1.finrank_eq]
  exact e2.finrank_eq

theorem map_dualCoannihilator (W : Subspace K (Dual K V)) [FiniteDimensional K V] :
    W.dualCoannihilator.map (Dual.eval K V) = W.dualAnnihilator := by
  rw [← dualAnnihilator_dualAnnihilator_eq_map, dualCoannihilator_dualAnnihilator_eq]

end Subspace

end FiniteDimensional

end VectorSpace

namespace TensorProduct

variable (R A : Type*) (M : Type*) (N : Type*)
variable {ι κ : Type*}
variable [DecidableEq ι] [DecidableEq κ]
variable [Fintype ι] [Fintype κ]

open TensorProduct

attribute [local ext] TensorProduct.ext

open TensorProduct

open LinearMap

section

variable [CommSemiring R] [AddCommMonoid M] [AddCommMonoid N]
variable [Module R M] [Module R N]

/-- The canonical linear map from `Dual M ⊗ Dual N` to `Dual (M ⊗ N)`,
sending `f ⊗ g` to the composition of `TensorProduct.map f g` with
the natural isomorphism `R ⊗ R ≃ R`.
-/
def dualDistrib : Dual R M ⊗[R] Dual R N →ₗ[R] Dual R (M ⊗[R] N) :=
  compRight ↑(TensorProduct.lid R R) ∘ₗ homTensorHomMap R M N R R

variable {R M N}

@[simp]
theorem dualDistrib_apply (f : Dual R M) (g : Dual R N) (m : M) (n : N) :
    dualDistrib R M N (f ⊗ₜ g) (m ⊗ₜ n) = f m * g n :=
  rfl

end

namespace AlgebraTensorModule
variable [CommSemiring R] [CommSemiring A] [Algebra R A] [AddCommMonoid M] [AddCommMonoid N]
variable [Module R M] [Module A M] [Module R N] [IsScalarTower R A M]

/-- Heterobasic version of `TensorProduct.dualDistrib` -/
def dualDistrib : Dual A M ⊗[R] Dual R N →ₗ[A] Dual A (M ⊗[R] N) :=
  compRight (Algebra.TensorProduct.rid R A A).toLinearMap ∘ₗ homTensorHomMap R A A M N A R

variable {R M N}

@[simp]
theorem dualDistrib_apply (f : Dual A M) (g : Dual R N) (m : M) (n : N) :
    dualDistrib R A M N (f ⊗ₜ g) (m ⊗ₜ n) = g n • f m :=
  rfl

end AlgebraTensorModule

variable {R M N}
variable [CommRing R] [AddCommGroup M] [AddCommGroup N]
variable [Module R M] [Module R N]

/-- An inverse to `TensorProduct.dualDistrib` given bases.
-/
noncomputable def dualDistribInvOfBasis (b : Basis ι R M) (c : Basis κ R N) :
    Dual R (M ⊗[R] N) →ₗ[R] Dual R M ⊗[R] Dual R N :=
  -- Porting note: ∑ (i) (j) does not seem to work; applyₗ needs a little help to unify
  ∑ i, ∑ j,
    (ringLmapEquivSelf R ℕ _).symm (b.dualBasis i ⊗ₜ c.dualBasis j) ∘ₗ
      (applyₗ (R := R) (c j)) ∘ₗ (applyₗ (R := R) (b i)) ∘ₗ lcurry R M N R

@[simp]
theorem dualDistribInvOfBasis_apply (b : Basis ι R M) (c : Basis κ R N) (f : Dual R (M ⊗[R] N)) :
    dualDistribInvOfBasis b c f = ∑ i, ∑ j, f (b i ⊗ₜ c j) • b.dualBasis i ⊗ₜ c.dualBasis j := by
  simp [dualDistribInvOfBasis]

-- Porting note: introduced to help with timeout in dualDistribEquivOfBasis
theorem dualDistrib_dualDistribInvOfBasis_left_inverse (b : Basis ι R M) (c : Basis κ R N) :
    comp (dualDistrib R M N) (dualDistribInvOfBasis b c) = LinearMap.id := by
  apply (b.tensorProduct c).dualBasis.ext
  rintro ⟨i, j⟩
  apply (b.tensorProduct c).ext
  rintro ⟨i', j'⟩
  simp only [dualDistrib, Basis.coe_dualBasis, coe_comp, Function.comp_apply,
    dualDistribInvOfBasis_apply, Basis.coord_apply, Basis.tensorProduct_repr_tmul_apply,
    Basis.repr_self, ne_eq, _root_.map_sum, map_smul, homTensorHomMap_apply, compRight_apply,
    Basis.tensorProduct_apply, coeFn_sum, Finset.sum_apply, smul_apply, LinearEquiv.coe_coe,
    map_tmul, lid_tmul, smul_eq_mul, id_coe, id_eq]
  rw [Finset.sum_eq_single i, Finset.sum_eq_single j]
  · simpa using mul_comm _ _
  all_goals { intros; simp [*] at * }

-- Porting note: introduced to help with timeout in dualDistribEquivOfBasis
theorem dualDistrib_dualDistribInvOfBasis_right_inverse (b : Basis ι R M) (c : Basis κ R N) :
    comp (dualDistribInvOfBasis b c) (dualDistrib R M N) = LinearMap.id := by
  apply (b.dualBasis.tensorProduct c.dualBasis).ext
  rintro ⟨i, j⟩
  simp only [Basis.tensorProduct_apply, Basis.coe_dualBasis, coe_comp, Function.comp_apply,
    dualDistribInvOfBasis_apply, dualDistrib_apply, Basis.coord_apply, Basis.repr_self,
    ne_eq, id_coe, id_eq]
  rw [Finset.sum_eq_single i, Finset.sum_eq_single j]
  · simp
  all_goals { intros; simp [*] at * }

/-- A linear equivalence between `Dual M ⊗ Dual N` and `Dual (M ⊗ N)` given bases for `M` and `N`.
It sends `f ⊗ g` to the composition of `TensorProduct.map f g` with the natural
isomorphism `R ⊗ R ≃ R`.
-/
@[simps!]
noncomputable def dualDistribEquivOfBasis (b : Basis ι R M) (c : Basis κ R N) :
    Dual R M ⊗[R] Dual R N ≃ₗ[R] Dual R (M ⊗[R] N) := by
  refine LinearEquiv.ofLinear (dualDistrib R M N) (dualDistribInvOfBasis b c) ?_ ?_
  · exact dualDistrib_dualDistribInvOfBasis_left_inverse _ _
  · exact dualDistrib_dualDistribInvOfBasis_right_inverse _ _

variable (R M N)
variable [Module.Finite R M] [Module.Finite R N] [Module.Free R M] [Module.Free R N]

/--
A linear equivalence between `Dual M ⊗ Dual N` and `Dual (M ⊗ N)` when `M` and `N` are finite free
modules. It sends `f ⊗ g` to the composition of `TensorProduct.map f g` with the natural
isomorphism `R ⊗ R ≃ R`.
-/
@[simp]
noncomputable def dualDistribEquiv : Dual R M ⊗[R] Dual R N ≃ₗ[R] Dual R (M ⊗[R] N) :=
  dualDistribEquivOfBasis (Module.Free.chooseBasis R M) (Module.Free.chooseBasis R N)

end TensorProduct

<<<<<<< HEAD
namespace PiTensorProduct

open PiTensorProduct BigOperators LinearMap

attribute [local ext] PiTensorProduct.ext

open scoped TensorProduct

variable {ι : Type*} [Fintype ι]

section SemiRing

variable (R : Type*) [CommSemiring R]
variable (M : ι → Type*) [Π i, AddCommMonoid (M i)] [Π i, Module R (M i)]

/-- The canonical linear map from `⨂[R] i, Dual R (M i)` to `Dual R (⨂[R] i, M i)`,
sending `⨂ₜ[R] i, f i` to the composition of `PiTensorProduct.map f` with
the linear equivalence `⨂[R] i, R →ₗ R` given by multiplication. -/
def dualDistrib : (⨂[R] i, Dual R (M i)) →ₗ[R] Dual R (⨂[R] i, M i) :=
  LinearMap.comp (LinearMap.compRight (constantBaseRingEquiv ι R).toLinearMap) piTensorHomMap

variable {R M}

@[simp]
theorem dualDistrib_apply (f : Π i, Dual R (M i)) (m : Π i, M i) :
    dualDistrib R M (⨂ₜ[R] i, f i) (⨂ₜ[R] i, m i) = ∏ i, (f i) (m i) := by
  simp only [dualDistrib, AlgEquiv.toLinearEquiv_toLinearMap, coe_comp, Function.comp_apply,
    compRight_apply, piTensorHomMap_tprod_tprod, AlgEquiv.toLinearMap_apply,
    constantBaseRingEquiv_tprod]

end SemiRing

section Ring

variable [DecidableEq ι] -- to get `Fintype` instances on the dependent product indexed by `ι`
variable {R : Type*} [CommRing R]
variable {M : ι → Type*} [Π i, AddCommGroup (M i)] [Π i, Module R (M i)]
variable {κ : ι → Type*} [Π i, Fintype (κ i)] [Π i, DecidableEq (κ i)]
variable [(x : R) → Decidable (x ≠ 0)]

/-- An inverse to `PiTensorProduct.dualDistrib` given bases. -/
noncomputable def dualDistribInvOfBasis (b : Π i, Basis (κ i) R (M i)) :
    Dual R (⨂[R] i, M i) →ₗ[R] ⨂[R] i, Dual R (M i) :=
  ∑ p : (Π i, κ i), (ringLmapEquivSelf R ℕ _).symm (⨂ₜ[R] i, (b i).dualBasis (p i)) ∘ₗ
    (applyₗ (⨂ₜ[R] i, b i (p i)))

@[simp]
theorem dualDistribInvOfBasis_apply (b : Π i, Basis (κ i) R (M i))
    (f : Dual R (⨂[R] i, M i)) : dualDistribInvOfBasis b f =
    ∑ p : (Π i,  κ i), f (⨂ₜ[R] i, b i (p i)) • (⨂ₜ[R] i, (b i).dualBasis (p i)) := by
  simp [dualDistribInvOfBasis]

theorem dualDistrib_dualDistribInvOfBasis_left_inverse (b : Π i, Basis (κ i) R (M i)) :
    comp (dualDistrib R M) (dualDistribInvOfBasis b) = LinearMap.id := by
  refine (Basis.piTensorProduct b).dualBasis.ext (fun p ↦ ?_)
  refine (Basis.piTensorProduct b).ext (fun q ↦ ?_)
  conv_lhs => rw [Basis.piTensorProduct_apply]
  simp only [Basis.coe_dualBasis, coe_comp, Function.comp_apply, dualDistribInvOfBasis_apply,
    Basis.coord_apply, map_sum, map_smul, coeFn_sum, Finset.sum_apply, smul_apply, smul_eq_mul,
    id_coe, id_eq, Basis.repr_self]
  simp only [Basis.piTensorProduct, LinearEquiv.trans_symm, Finsupp.lcongr_symm, Equiv.refl_symm,
    AlgEquiv.toLinearEquiv_symm, Basis.map_repr, LinearEquiv.symm_symm, AlgEquiv.symm_symm,
    Finsupp.basisSingleOne_repr, LinearEquiv.trans_refl, LinearEquiv.trans_apply, congr_tprod,
    Basis.repr_self, finsuppPiTensorProduct_single, Finsupp.lcongr_single, Equiv.refl_apply,
    AlgEquiv.toLinearEquiv_apply, constantBaseRingEquiv_tprod, Finset.prod_const_one,
    dualDistrib_apply, Basis.coord_apply]
  rw [← Finset.sum_subset (Finset.subset_univ {p}), Finset.sum_singleton]
  · by_cases h : p = q
    · simp only [h, Finsupp.single_eq_same, Finset.prod_const_one, mul_one]
    · obtain ⟨i, hi⟩ := Function.ne_iff.mp h
      rw [Finsupp.single_eq_of_ne (Ne.symm h), Finset.prod_eq_zero (Finset.mem_univ i)
        (by rw [Finsupp.single_eq_of_ne (Ne.symm hi)]), mul_zero]
  · exact fun _ _ h ↦ by rw [Finsupp.single_eq_of_ne (Finset.not_mem_singleton.mp h), zero_mul]

theorem dualDistrib_dualDistribInvOfBasis_right_inverse (b : Π i, Basis (κ i) R (M i)) :
    comp (dualDistribInvOfBasis b) (dualDistrib R M) = LinearMap.id := by
  refine (Basis.piTensorProduct (fun i ↦ (b i).dualBasis)).ext (fun p ↦ ?_)
  simp only [Basis.piTensorProduct_apply, Basis.coe_dualBasis, coe_comp, Function.comp_apply,
    dualDistribInvOfBasis_apply, dualDistrib_apply, Basis.coord_apply, Basis.repr_self, id_coe,
    id_eq]
  rw [← Finset.sum_subset (Finset.subset_univ {p})]
  · simp only [Finset.sum_singleton, Finsupp.single_eq_same, Finset.prod_const_one, one_smul]
  · intro _ _ h
    obtain ⟨i, hi⟩ := Function.ne_iff.mp (Finset.not_mem_singleton.mp h)
    rw [Finset.prod_eq_zero (Finset.mem_univ i), zero_smul]; rw [Finsupp.single_eq_of_ne hi]

/-- A linear equivalence between `⨂[R] i, Dual R (M i)` and `Dual R (⨂[R] i, M i)`
given bases for all `M i`. If `f : (i : ι) → Dual R (s i)`, then this equivalence sends
`⨂ₜ[R] i, f i` to the composition of `PiTensorProduct.map f` with the natural
isomorphism `⨂[R] i, R ≃ R` given by multipliccation (`constantBaseRingEquiv`). -/
@[simps!]
noncomputable def dualDistribEquivOfBasis (b : Π i, Basis (κ i) R (M i)) :
    (⨂[R] i, Dual R (M i)) ≃ₗ[R] Dual R (⨂[R] i, M i) := by
  refine' LinearEquiv.ofLinear (dualDistrib R M) (dualDistribInvOfBasis b) _ _
  · exact dualDistrib_dualDistribInvOfBasis_left_inverse _
  · exact dualDistrib_dualDistribInvOfBasis_right_inverse _

variable (R M)
variable [Π i, Module.Finite R (M i)] [Π i, Module.Free R (M i)]

/-- A linear equivalence between `⨂[R] i, Dual R (M i)` and `Dual R (⨂[R] i, M i)` when all
`M i` are finite free modules. If `f : (i : ι) → Dual R (M i)`, then this equivalence sends
`⨂ₜ[R] i, f i` to the composition of `PiTensorProduct.map f` with the natural
isomorphism `⨂[R] i, R ≃ R` given by multipliccation (`constantBaseRingEquiv`). -/
@[simp]
noncomputable def dualDistribEquiv : (⨂[R] i, Dual R (M i)) ≃ₗ[R] Dual R (⨂[R] i, M i) :=
  dualDistribEquivOfBasis (fun i ↦ Module.Free.chooseBasis R (M i))

end Ring

end PiTensorProduct
=======
set_option linter.style.longFile 1900
>>>>>>> e7062ed4
<|MERGE_RESOLUTION|>--- conflicted
+++ resolved
@@ -1821,7 +1821,6 @@
 
 end TensorProduct
 
-<<<<<<< HEAD
 namespace PiTensorProduct
 
 open PiTensorProduct BigOperators LinearMap
@@ -1933,6 +1932,4 @@
 end Ring
 
 end PiTensorProduct
-=======
-set_option linter.style.longFile 1900
->>>>>>> e7062ed4
+set_option linter.style.longFile 1900