/-
Copyright (c) 2018 Kenny Lau. All rights reserved.
Released under Apache 2.0 license as described in the file LICENSE.
Authors: Kenny Lau, Mario Carneiro
-/
import Mathlib.GroupTheory.Congruence
import Mathlib.Algebra.Module.Submodule.Bilinear
import Mathlib.Tactic.SuppressCompilation

#align_import linear_algebra.tensor_product from "leanprover-community/mathlib"@"88fcdc3da43943f5b01925deddaa5bf0c0e85e4e"

/-!
# Tensor product of modules over commutative semirings.

This file constructs the tensor product of modules over commutative semirings. Given a semiring
`R` and modules over it `M` and `N`, the standard construction of the tensor product is
`TensorProduct R M N`. It is also a module over `R`.

It comes with a canonical bilinear map `M → N → TensorProduct R M N`.

Given any bilinear map `M → N → P`, there is a unique linear map `TensorProduct R M N → P` whose
composition with the canonical bilinear map `M → N → TensorProduct R M N` is the given bilinear
map `M → N → P`.

We start by proving basic lemmas about bilinear maps.

## Notations

This file uses the localized notation `M ⊗ N` and `M ⊗[R] N` for `TensorProduct R M N`, as well
as `m ⊗ₜ n` and `m ⊗ₜ[R] n` for `TensorProduct.tmul R m n`.

## Tags

bilinear, tensor, tensor product
-/

suppress_compilation

section Semiring

variable {R : Type*} [CommSemiring R]
variable {R' : Type*} [Monoid R']
variable {R'' : Type*} [Semiring R'']
variable {M : Type*} {N : Type*} {P : Type*} {Q : Type*} {S : Type*}
variable [AddCommMonoid M] [AddCommMonoid N] [AddCommMonoid P] [AddCommMonoid Q] [AddCommMonoid S]
variable [Module R M] [Module R N] [Module R P] [Module R Q] [Module R S]
variable [DistribMulAction R' M]
variable [Module R'' M]
variable (M N)

namespace TensorProduct

section

variable (R)

/-- The relation on `FreeAddMonoid (M × N)` that generates a congruence whose quotient is
the tensor product. -/
inductive Eqv : FreeAddMonoid (M × N) → FreeAddMonoid (M × N) → Prop
  | of_zero_left : ∀ n : N, Eqv (.of (0, n)) 0
  | of_zero_right : ∀ m : M, Eqv (.of (m, 0)) 0
  | of_add_left : ∀ (m₁ m₂ : M) (n : N), Eqv (.of (m₁, n) + .of (m₂, n)) (.of (m₁ + m₂, n))
  | of_add_right : ∀ (m : M) (n₁ n₂ : N), Eqv (.of (m, n₁) + .of (m, n₂)) (.of (m, n₁ + n₂))
  | of_smul : ∀ (r : R) (m : M) (n : N), Eqv (.of (r • m, n)) (.of (m, r • n))
  | add_comm : ∀ x y, Eqv (x + y) (y + x)
#align tensor_product.eqv TensorProduct.Eqv

end

end TensorProduct

variable (R)

/-- The tensor product of two modules `M` and `N` over the same commutative semiring `R`.
The localized notations are `M ⊗ N` and `M ⊗[R] N`, accessed by `open scoped TensorProduct`. -/
def TensorProduct : Type _ :=
  (addConGen (TensorProduct.Eqv R M N)).Quotient
#align tensor_product TensorProduct

variable {R}

set_option quotPrecheck false in
scoped[TensorProduct] infixl:100 " ⊗ " => TensorProduct _

scoped[TensorProduct] notation:100 M " ⊗[" R "] " N:100 => TensorProduct R M N

namespace TensorProduct

section Module

protected instance add : Add (M ⊗[R] N) :=
  (addConGen (TensorProduct.Eqv R M N)).hasAdd

instance addZeroClass : AddZeroClass (M ⊗[R] N) :=
  { (addConGen (TensorProduct.Eqv R M N)).addMonoid with
    /- The `toAdd` field is given explicitly as `TensorProduct.add` for performance reasons.
    This avoids any need to unfold `Con.addMonoid` when the type checker is checking
    that instance diagrams commute -/
    toAdd := TensorProduct.add _ _ }

instance addSemigroup : AddSemigroup (M ⊗[R] N) :=
  { (addConGen (TensorProduct.Eqv R M N)).addMonoid with
    toAdd := TensorProduct.add _ _ }

instance addCommSemigroup : AddCommSemigroup (M ⊗[R] N) :=
  { (addConGen (TensorProduct.Eqv R M N)).addMonoid with
    toAddSemigroup := TensorProduct.addSemigroup _ _
    add_comm := fun x y =>
      AddCon.induction_on₂ x y fun _ _ =>
        Quotient.sound' <| AddConGen.Rel.of _ _ <| Eqv.add_comm _ _ }

instance : Inhabited (M ⊗[R] N) :=
  ⟨0⟩

variable (R) {M N}

/-- The canonical function `M → N → M ⊗ N`. The localized notations are `m ⊗ₜ n` and `m ⊗ₜ[R] n`,
accessed by `open scoped TensorProduct`. -/
def tmul (m : M) (n : N) : M ⊗[R] N :=
  AddCon.mk' _ <| FreeAddMonoid.of (m, n)
#align tensor_product.tmul TensorProduct.tmul

variable {R}

infixl:100 " ⊗ₜ " => tmul _

notation:100 x " ⊗ₜ[" R "] " y:100 => tmul R x y

-- porting note: make the arguments of induction_on explicit
@[elab_as_elim]
protected theorem induction_on {motive : M ⊗[R] N → Prop} (z : M ⊗[R] N)
    (zero : motive 0)
    (tmul : ∀ x y, motive <| x ⊗ₜ[R] y)
    (add : ∀ x y, motive x → motive y → motive (x + y)) : motive z :=
  AddCon.induction_on z fun x =>
    FreeAddMonoid.recOn x zero fun ⟨m, n⟩ y ih => by
      rw [AddCon.coe_add]
      exact add _ _ (tmul ..) ih
#align tensor_product.induction_on TensorProduct.induction_on

/-- An unbundled version of `TensorProduct.liftAddHom`, for better performance. -/
def liftFun (f : M → N → P)
    (hf_zero_left : ∀ n, f 0 n = 0) (hf_zero_right : ∀ m, f m 0 = 0)
    (hf_add_left : ∀ m₁ m₂ n, f (m₁ + m₂) n = f m₁ n + f m₂ n)
    (hf_add_right : ∀ m n₁ n₂, f m (n₁ + n₂) = f m n₁ + f m n₂)
    (hf : ∀ (r : R) (m : M) (n : N), f (r • m) n = f m (r • n)) :
    M ⊗[R] N →+ P :=
  (addConGen (TensorProduct.Eqv R M N)).lift (FreeAddMonoid.lift (fun mn : M × N => f mn.1 mn.2)) <|
      AddCon.addConGen_le fun x y hxy =>
        match x, y, hxy with
        | _, _, .of_zero_left n =>
          (AddCon.ker_rel _).2 <| by simp_rw [map_zero, FreeAddMonoid.lift_eval_of, hf_zero_left]
        | _, _, .of_zero_right m =>
          (AddCon.ker_rel _).2 <| by simp_rw [map_zero, FreeAddMonoid.lift_eval_of, hf_zero_right]
        | _, _, .of_add_left m₁ m₂ n =>
          (AddCon.ker_rel _).2 <| by simp_rw [map_add, FreeAddMonoid.lift_eval_of, hf_add_left]
        | _, _, .of_add_right m n₁ n₂ =>
          (AddCon.ker_rel _).2 <| by simp_rw [map_add, FreeAddMonoid.lift_eval_of, hf_add_right]
        | _, _, .of_smul s m n =>
          (AddCon.ker_rel _).2 <| by rw [FreeAddMonoid.lift_eval_of, FreeAddMonoid.lift_eval_of, hf]
        | _, _, .add_comm x y =>
          (AddCon.ker_rel _).2 <| by simp_rw [map_add, add_comm]

@[simp]
theorem liftFun_tmul (f : M → N → P)
    (hf_zero_left : ∀ n, f 0 n = 0) (hf_zero_right : ∀ m, f m 0 = 0)
    (hf_add_left : ∀ m₁ m₂ n, f (m₁ + m₂) n = f m₁ n + f m₂ n)
    (hf_add_right : ∀ m n₁ n₂, f m (n₁ + n₂) = f m n₁ + f m n₂)
    (hf : ∀ (r : R) (m : M) (n : N), f (r • m) n = f m (r • n)) (m : M) (n : N) :
    liftFun f hf_zero_left hf_zero_right hf_add_left hf_add_right hf (m ⊗ₜ n) = f m n :=
  rfl

/-- Lift a map that is additive in both arguments, such that scalar multiplication in either
argument is equivalent, to the tensor product.

Note that strictly the first action should be a right-action by `R`, but for now `R` is commutative
so it doesn't matter. -/
def liftAddHom (f : M →+ N →+ P)
    (hf : ∀ (r : R) (m : M) (n : N), f (r • m) n = f m (r • n)) :
    M ⊗[R] N →+ P :=
  liftFun (f · ·)
    (fun _ => by simp_rw [map_zero, AddMonoidHom.zero_apply]) (fun _ => map_zero _)
    (fun _ _ _ => by simp_rw [map_add, AddMonoidHom.add_apply]) (fun _ _ _ => map_add _ _ _)
    hf

@[simp]
theorem liftAddHom_tmul (f : M →+ N →+ P)
    (hf : ∀ (r : R) (m : M) (n : N), f (r • m) n = f m (r • n)) (m : M) (n : N) :
    liftAddHom f hf (m ⊗ₜ n) = f m n :=
  rfl

variable (M)

@[simp]
theorem zero_tmul (n : N) : (0 : M) ⊗ₜ[R] n = 0 :=
  Quotient.sound' <| AddConGen.Rel.of _ _ <| Eqv.of_zero_left _
#align tensor_product.zero_tmul TensorProduct.zero_tmul

variable {M}

theorem add_tmul (m₁ m₂ : M) (n : N) : (m₁ + m₂) ⊗ₜ n = m₁ ⊗ₜ n + m₂ ⊗ₜ[R] n :=
  Eq.symm <| Quotient.sound' <| AddConGen.Rel.of _ _ <| Eqv.of_add_left _ _ _
#align tensor_product.add_tmul TensorProduct.add_tmul

variable (N)

@[simp]
theorem tmul_zero (m : M) : m ⊗ₜ[R] (0 : N) = 0 :=
  Quotient.sound' <| AddConGen.Rel.of _ _ <| Eqv.of_zero_right _
#align tensor_product.tmul_zero TensorProduct.tmul_zero

variable {N}

theorem tmul_add (m : M) (n₁ n₂ : N) : m ⊗ₜ (n₁ + n₂) = m ⊗ₜ n₁ + m ⊗ₜ[R] n₂ :=
  Eq.symm <| Quotient.sound' <| AddConGen.Rel.of _ _ <| Eqv.of_add_right _ _ _
#align tensor_product.tmul_add TensorProduct.tmul_add

instance uniqueLeft [Subsingleton M] : Unique (M ⊗[R] N) where
  default := 0
  uniq z := z.induction_on rfl (fun x y ↦ by rw [Subsingleton.elim x 0, zero_tmul]; rfl) <| by
    rintro _ _ rfl rfl; apply add_zero

instance uniqueRight [Subsingleton N] : Unique (M ⊗[R] N) where
  default := 0
  uniq z := z.induction_on rfl (fun x y ↦ by rw [Subsingleton.elim y 0, tmul_zero]; rfl) <| by
    rintro _ _ rfl rfl; apply add_zero

section

variable (R R' M N)

/-- A typeclass for `SMul` structures which can be moved across a tensor product.

This typeclass is generated automatically from an `IsScalarTower` instance, but exists so that
we can also add an instance for `AddCommGroup.intModule`, allowing `z •` to be moved even if
`R` does not support negation.

Note that `Module R' (M ⊗[R] N)` is available even without this typeclass on `R'`; it's only
needed if `TensorProduct.smul_tmul`, `TensorProduct.smul_tmul'`, or `TensorProduct.tmul_smul` is
used.
-/
class CompatibleSMul [DistribMulAction R' N] : Prop where
  smul_tmul : ∀ (r : R') (m : M) (n : N), (r • m) ⊗ₜ n = m ⊗ₜ[R] (r • n)
#align tensor_product.compatible_smul TensorProduct.CompatibleSMul

end

/-- Note that this provides the default `compatible_smul R R M N` instance through
`IsScalarTower.left`. -/
instance (priority := 100) CompatibleSMul.isScalarTower [SMul R' R] [IsScalarTower R' R M]
    [DistribMulAction R' N] [IsScalarTower R' R N] : CompatibleSMul R R' M N :=
  ⟨fun r m n => by
    conv_lhs => rw [← one_smul R m]
    conv_rhs => rw [← one_smul R n]
    rw [← smul_assoc, ← smul_assoc]
    exact Quotient.sound' <| AddConGen.Rel.of _ _ <| Eqv.of_smul _ _ _⟩
#align tensor_product.compatible_smul.is_scalar_tower TensorProduct.CompatibleSMul.isScalarTower

/-- `smul` can be moved from one side of the product to the other .-/
theorem smul_tmul [DistribMulAction R' N] [CompatibleSMul R R' M N] (r : R') (m : M) (n : N) :
    (r • m) ⊗ₜ n = m ⊗ₜ[R] (r • n) :=
  CompatibleSMul.smul_tmul _ _ _
#align tensor_product.smul_tmul TensorProduct.smul_tmul

<<<<<<< HEAD
/-- This has the wrong value for the `nsmul` field, but we need it in order to create the right
value! -/
private def addCommMonoidWithBadSMul : AddCommMonoid (M ⊗[R] N) where
  __ := (addConGen (TensorProduct.Eqv R M N)).addMonoid
  __ := addCommSemigroup M N
  toZero := (TensorProduct.addZeroClass _ _).toZero
  toAddSemigroup := addSemigroup _ _
=======
-- porting note: This is added as a local instance for `SMul.aux`.
-- For some reason type-class inference in Lean 3 unfolded this definition.
private def addMonoidWithWrongNSMul : AddMonoid (M ⊗[R] N) :=
  { (addConGen (TensorProduct.Eqv R M N)).addMonoid with }

attribute [local instance] addMonoidWithWrongNSMul in
/-- Auxiliary function to defining scalar multiplication on tensor product. -/
def SMul.aux {R' : Type*} [SMul R' M] (r : R') : FreeAddMonoid (M × N) →+ M ⊗[R] N :=
  FreeAddMonoid.lift fun p : M × N => (r • p.1) ⊗ₜ p.2
#align tensor_product.smul.aux TensorProduct.SMul.aux
>>>>>>> 80876c8e


variable [SMulCommClass R R' M] [SMulCommClass R R'' M]

attribute [local instance] addCommMonoidWithBadSMul

/-- Given two modules over a commutative semiring `R`, if one of the factors carries a
(distributive) action of a second type of scalars `R'`, which commutes with the action of `R`, then
the tensor product (over `R`) carries an action of `R'`.

This instance defines this `R'` action in the case that it is the left module which has the `R'`
action. Two natural ways in which this situation arises are:
 * Extension of scalars
 * A tensor product of a group representation with a module not carrying an action

Note that in the special case that `R = R'`, since `R` is commutative, we just get the usual scalar
action on a tensor product of two modules. This special case is important enough that, for
performance reasons, we define it explicitly below. -/
instance leftHasSMul : SMul R' (M ⊗[R] N) where
  smul r := liftFun (fun m n => (r • m) ⊗ₜ n)
    (by simp) (by simp) (by simp [add_tmul]) (by simp [tmul_add])
    (fun r' m n => by dsimp; rw [←smul_comm, smul_tmul])
#align tensor_product.left_has_smul TensorProduct.leftHasSMul
attribute [-instance] addCommMonoidWithBadSMul

instance : SMul R (M ⊗[R] N) :=
  TensorProduct.leftHasSMul

protected theorem smul_zero (r : R') : r • (0 : M ⊗[R] N) = 0 :=
  AddMonoidHom.map_zero _
#align tensor_product.smul_zero TensorProduct.smul_zero

protected theorem smul_add (r : R') (x y : M ⊗[R] N) : r • (x + y) = r • x + r • y :=
  AddMonoidHom.map_add _ _ _
#align tensor_product.smul_add TensorProduct.smul_add

protected theorem zero_smul (x : M ⊗[R] N) : (0 : R'') • x = 0 :=
  have : ∀ (r : R'') (m : M) (n : N), r • m ⊗ₜ[R] n = (r • m) ⊗ₜ n := fun _ _ _ => rfl
  x.induction_on (by rw [TensorProduct.smul_zero])
    (fun m n => by rw [this, zero_smul, zero_tmul]) fun x y ihx ihy => by
    rw [TensorProduct.smul_add, ihx, ihy, add_zero]
#align tensor_product.zero_smul TensorProduct.zero_smul

protected theorem one_smul (x : M ⊗[R] N) : (1 : R') • x = x :=
  have : ∀ (r : R') (m : M) (n : N), r • m ⊗ₜ[R] n = (r • m) ⊗ₜ n := fun _ _ _ => rfl
  x.induction_on (by rw [TensorProduct.smul_zero])
    (fun m n => by rw [this, one_smul])
    fun x y ihx ihy => by rw [TensorProduct.smul_add, ihx, ihy]
#align tensor_product.one_smul TensorProduct.one_smul

protected theorem add_smul (r s : R'') (x : M ⊗[R] N) : (r + s) • x = r • x + s • x :=
  have : ∀ (r : R'') (m : M) (n : N), r • m ⊗ₜ[R] n = (r • m) ⊗ₜ n := fun _ _ _ => rfl
  x.induction_on (by simp_rw [TensorProduct.smul_zero, add_zero])
    (fun m n => by simp_rw [this, add_smul, add_tmul]) fun x y ihx ihy => by
    simp_rw [TensorProduct.smul_add]
    rw [ihx, ihy, add_add_add_comm]
#align tensor_product.add_smul TensorProduct.add_smul

instance addCommMonoid : AddCommMonoid (M ⊗[R] N) :=
  { TensorProduct.addCommSemigroup _ _,
    TensorProduct.addZeroClass _ _ with
    toAddSemigroup := TensorProduct.addSemigroup _ _
    toZero := (TensorProduct.addZeroClass _ _).toZero
    nsmul := fun n v => n • v
    nsmul_zero := by simp [TensorProduct.zero_smul]
    nsmul_succ := by simp only [TensorProduct.one_smul, TensorProduct.add_smul, add_comm,
      forall_const] }

instance leftDistribMulAction : DistribMulAction R' (M ⊗[R] N) :=
  have : ∀ (r : R') (m : M) (n : N), r • m ⊗ₜ[R] n = (r • m) ⊗ₜ n := fun _ _ _ => rfl
  { smul_add := fun r x y => TensorProduct.smul_add r x y
    mul_smul := fun r s x =>
      x.induction_on (by simp_rw [TensorProduct.smul_zero])
        (fun m n => by simp_rw [this, mul_smul]) fun x y ihx ihy => by
        simp_rw [TensorProduct.smul_add]
        rw [ihx, ihy]
    one_smul := TensorProduct.one_smul
    smul_zero := TensorProduct.smul_zero }
#align tensor_product.left_distrib_mul_action TensorProduct.leftDistribMulAction

instance : DistribMulAction R (M ⊗[R] N) :=
  TensorProduct.leftDistribMulAction

theorem smul_tmul' (r : R') (m : M) (n : N) : r • m ⊗ₜ[R] n = (r • m) ⊗ₜ n :=
  rfl
#align tensor_product.smul_tmul' TensorProduct.smul_tmul'

@[simp]
theorem tmul_smul [DistribMulAction R' N] [CompatibleSMul R R' M N] (r : R') (x : M) (y : N) :
    x ⊗ₜ (r • y) = r • x ⊗ₜ[R] y :=
  (smul_tmul _ _ _).symm
#align tensor_product.tmul_smul TensorProduct.tmul_smul

theorem smul_tmul_smul (r s : R) (m : M) (n : N) : (r • m) ⊗ₜ[R] (s • n) = (r * s) • m ⊗ₜ[R] n := by
  simp_rw [smul_tmul, tmul_smul, mul_smul]
#align tensor_product.smul_tmul_smul TensorProduct.smul_tmul_smul

instance leftModule : Module R'' (M ⊗[R] N) :=
  { add_smul := TensorProduct.add_smul
    zero_smul := TensorProduct.zero_smul }
#align tensor_product.left_module TensorProduct.leftModule

instance : Module R (M ⊗[R] N) :=
  TensorProduct.leftModule

instance [Module R''ᵐᵒᵖ M] [IsCentralScalar R'' M] : IsCentralScalar R'' (M ⊗[R] N) where
  op_smul_eq_smul r x :=
    x.induction_on (by rw [smul_zero, smul_zero])
      (fun x y => by rw [smul_tmul', smul_tmul', op_smul_eq_smul]) fun x y hx hy => by
      rw [smul_add, smul_add, hx, hy]

section

-- Like `R'`, `R'₂` provides a `DistribMulAction R'₂ (M ⊗[R] N)`
variable {R'₂ : Type*} [Monoid R'₂] [DistribMulAction R'₂ M]
variable [SMulCommClass R R'₂ M]

/-- `SMulCommClass R' R'₂ M` implies `SMulCommClass R' R'₂ (M ⊗[R] N)` -/
instance smulCommClass_left [SMulCommClass R' R'₂ M] : SMulCommClass R' R'₂ (M ⊗[R] N) where
  smul_comm r' r'₂ x :=
    TensorProduct.induction_on x (by simp_rw [TensorProduct.smul_zero])
      (fun m n => by simp_rw [smul_tmul', smul_comm]) fun x y ihx ihy => by
      simp_rw [TensorProduct.smul_add]; rw [ihx, ihy]
#align tensor_product.smul_comm_class_left TensorProduct.smulCommClass_left

variable [SMul R'₂ R']

/-- `IsScalarTower R'₂ R' M` implies `IsScalarTower R'₂ R' (M ⊗[R] N)` -/
instance isScalarTower_left [IsScalarTower R'₂ R' M] : IsScalarTower R'₂ R' (M ⊗[R] N) :=
  ⟨fun s r x =>
    x.induction_on (by simp)
      (fun m n => by rw [smul_tmul', smul_tmul', smul_tmul', smul_assoc]) fun x y ihx ihy => by
      rw [smul_add, smul_add, smul_add, ihx, ihy]⟩
#align tensor_product.is_scalar_tower_left TensorProduct.isScalarTower_left

variable [DistribMulAction R'₂ N] [DistribMulAction R' N]
variable [CompatibleSMul R R'₂ M N] [CompatibleSMul R R' M N]

/-- `IsScalarTower R'₂ R' N` implies `IsScalarTower R'₂ R' (M ⊗[R] N)` -/
instance isScalarTower_right [IsScalarTower R'₂ R' N] : IsScalarTower R'₂ R' (M ⊗[R] N) :=
  ⟨fun s r x =>
    x.induction_on (by simp)
      (fun m n => by rw [← tmul_smul, ← tmul_smul, ← tmul_smul, smul_assoc]) fun x y ihx ihy => by
      rw [smul_add, smul_add, smul_add, ihx, ihy]⟩
#align tensor_product.is_scalar_tower_right TensorProduct.isScalarTower_right

end

/-- A short-cut instance for the common case, where the requirements for the `compatible_smul`
instances are sufficient. -/
instance isScalarTower [SMul R' R] [IsScalarTower R' R M] : IsScalarTower R' R (M ⊗[R] N) :=
  TensorProduct.isScalarTower_left
#align tensor_product.is_scalar_tower TensorProduct.isScalarTower

-- or right
variable (R M N)

/-- The canonical bilinear map `M → N → M ⊗[R] N`. -/
def mk : M →ₗ[R] N →ₗ[R] M ⊗[R] N :=
  LinearMap.mk₂ R (· ⊗ₜ ·) add_tmul (fun c m n => by simp_rw [smul_tmul, tmul_smul])
    tmul_add tmul_smul
#align tensor_product.mk TensorProduct.mk

variable {R M N}

@[simp]
theorem mk_apply (m : M) (n : N) : mk R M N m n = m ⊗ₜ n :=
  rfl
#align tensor_product.mk_apply TensorProduct.mk_apply

theorem ite_tmul (x₁ : M) (x₂ : N) (P : Prop) [Decidable P] :
    (if P then x₁ else 0) ⊗ₜ[R] x₂ = if P then x₁ ⊗ₜ x₂ else 0 := by split_ifs <;> simp
#align tensor_product.ite_tmul TensorProduct.ite_tmul

theorem tmul_ite (x₁ : M) (x₂ : N) (P : Prop) [Decidable P] :
    (x₁ ⊗ₜ[R] if P then x₂ else 0) = if P then x₁ ⊗ₜ x₂ else 0 := by split_ifs <;> simp
#align tensor_product.tmul_ite TensorProduct.tmul_ite

section

open BigOperators

theorem sum_tmul {α : Type*} (s : Finset α) (m : α → M) (n : N) :
    (∑ a in s, m a) ⊗ₜ[R] n = ∑ a in s, m a ⊗ₜ[R] n := by
  classical
    induction' s using Finset.induction with a s has ih h
    · simp
    · simp [Finset.sum_insert has, add_tmul, ih]
#align tensor_product.sum_tmul TensorProduct.sum_tmul

theorem tmul_sum (m : M) {α : Type*} (s : Finset α) (n : α → N) :
    (m ⊗ₜ[R] ∑ a in s, n a) = ∑ a in s, m ⊗ₜ[R] n a := by
  classical
    induction' s using Finset.induction with a s has ih h
    · simp
    · simp [Finset.sum_insert has, tmul_add, ih]
#align tensor_product.tmul_sum TensorProduct.tmul_sum

end

variable (R M N)

/-- The simple (aka pure) elements span the tensor product. -/
theorem span_tmul_eq_top : Submodule.span R { t : M ⊗[R] N | ∃ m n, m ⊗ₜ n = t } = ⊤ := by
  ext t; simp only [Submodule.mem_top, iff_true_iff]
  refine t.induction_on ?_ ?_ ?_
  · exact Submodule.zero_mem _
  · intro m n
    apply Submodule.subset_span
    use m, n
  · intro t₁ t₂ ht₁ ht₂
    exact Submodule.add_mem _ ht₁ ht₂
#align tensor_product.span_tmul_eq_top TensorProduct.span_tmul_eq_top

@[simp]
theorem map₂_mk_top_top_eq_top : Submodule.map₂ (mk R M N) ⊤ ⊤ = ⊤ := by
  rw [← top_le_iff, ← span_tmul_eq_top, Submodule.map₂_eq_span_image2]
  exact Submodule.span_mono fun _ ⟨m, n, h⟩ => ⟨m, n, trivial, trivial, h⟩
#align tensor_product.map₂_mk_top_top_eq_top TensorProduct.map₂_mk_top_top_eq_top

theorem exists_eq_tmul_of_forall (x : TensorProduct R M N)
    (h : ∀ (m₁ m₂ : M) (n₁ n₂ : N), ∃ m n, m₁ ⊗ₜ n₁ + m₂ ⊗ₜ n₂ = m ⊗ₜ[R] n) :
    ∃ m n, x = m ⊗ₜ n := by
  induction x using TensorProduct.induction_on with
  | zero =>
    use 0, 0
    rw [TensorProduct.zero_tmul]
  | tmul m n => use m, n
  | add x y h₁ h₂ =>
    obtain ⟨m₁, n₁, rfl⟩ := h₁
    obtain ⟨m₂, n₂, rfl⟩ := h₂
    apply h

end Module

section UMP

variable {M N}
variable (f : M →ₗ[R] N →ₗ[R] P)

/-- Auxiliary function to constructing a linear map `M ⊗ N → P` given a bilinear map `M → N → P`
with the property that its composition with the canonical bilinear map `M → N → M ⊗ N` is
the given bilinear map `M → N → P`. -/
def liftAux : M ⊗[R] N →+ P :=
  -- too slow: `liftAddHom (LinearMap.toAddMonoidHom'.comp <| f.toAddMonoidHom)`
  liftFun (f · ·)
    (by simp) (by simp) (by simp) (by simp)
  fun r m n => by dsimp; rw [LinearMap.map_smul₂, map_smul]
#align tensor_product.lift_aux TensorProduct.liftAux

theorem liftAux_tmul (m n) : liftAux f (m ⊗ₜ n) = f m n :=
  rfl
#align tensor_product.lift_aux_tmul TensorProduct.liftAux_tmul

variable {f}

@[simp]
theorem liftAux.smul (r : R) (x) : liftAux f (r • x) = r • liftAux f x :=
  TensorProduct.induction_on x (smul_zero _).symm
    (fun p q => by simp_rw [← tmul_smul, liftAux_tmul, (f p).map_smul])
    fun p q ih1 ih2 => by simp_rw [smul_add, (liftAux f).map_add, ih1, ih2, smul_add]
#align tensor_product.lift_aux.smul TensorProduct.liftAux.smul

variable (f)

/-- Constructing a linear map `M ⊗ N → P` given a bilinear map `M → N → P` with the property that
its composition with the canonical bilinear map `M → N → M ⊗ N` is
the given bilinear map `M → N → P`. -/
def lift : M ⊗[R] N →ₗ[R] P :=
  { liftAux f with map_smul' := liftAux.smul }
#align tensor_product.lift TensorProduct.lift

variable {f}

@[simp]
theorem lift.tmul (x y) : lift f (x ⊗ₜ y) = f x y :=
  rfl
#align tensor_product.lift.tmul TensorProduct.lift.tmul

@[simp]
theorem lift.tmul' (x y) : (lift f).1 (x ⊗ₜ y) = f x y :=
  rfl
#align tensor_product.lift.tmul' TensorProduct.lift.tmul'

theorem ext' {g h : M ⊗[R] N →ₗ[R] P} (H : ∀ x y, g (x ⊗ₜ y) = h (x ⊗ₜ y)) : g = h :=
  LinearMap.ext fun z =>
    TensorProduct.induction_on z (by simp_rw [LinearMap.map_zero]) H fun x y ihx ihy => by
      rw [g.map_add, h.map_add, ihx, ihy]
#align tensor_product.ext' TensorProduct.ext'

theorem lift.unique {g : M ⊗[R] N →ₗ[R] P} (H : ∀ x y, g (x ⊗ₜ y) = f x y) : g = lift f :=
  ext' fun m n => by rw [H, lift.tmul]
#align tensor_product.lift.unique TensorProduct.lift.unique

theorem lift_mk : lift (mk R M N) = LinearMap.id :=
  Eq.symm <| lift.unique fun _ _ => rfl
#align tensor_product.lift_mk TensorProduct.lift_mk

theorem lift_compr₂ (g : P →ₗ[R] Q) : lift (f.compr₂ g) = g.comp (lift f) :=
  Eq.symm <| lift.unique fun _ _ => by simp
#align tensor_product.lift_compr₂ TensorProduct.lift_compr₂

theorem lift_mk_compr₂ (f : M ⊗ N →ₗ[R] P) : lift ((mk R M N).compr₂ f) = f := by
  rw [lift_compr₂ f, lift_mk, LinearMap.comp_id]
#align tensor_product.lift_mk_compr₂ TensorProduct.lift_mk_compr₂

/-- This used to be an `@[ext]` lemma, but it fails very slowly when the `ext` tactic tries to apply
it in some cases, notably when one wants to show equality of two linear maps. The `@[ext]`
attribute is now added locally where it is needed. Using this as the `@[ext]` lemma instead of
`TensorProduct.ext'` allows `ext` to apply lemmas specific to `M →ₗ _` and `N →ₗ _`.

See note [partially-applied ext lemmas]. -/
theorem ext {g h : M ⊗ N →ₗ[R] P} (H : (mk R M N).compr₂ g = (mk R M N).compr₂ h) : g = h := by
  rw [← lift_mk_compr₂ g, H, lift_mk_compr₂]
#align tensor_product.ext TensorProduct.ext

attribute [local ext high] ext

example : M → N → (M → N → P) → P := fun m => flip fun f => f m

variable (R M N P)

/-- Linearly constructing a linear map `M ⊗ N → P` given a bilinear map `M → N → P`
with the property that its composition with the canonical bilinear map `M → N → M ⊗ N` is
the given bilinear map `M → N → P`. -/
def uncurry : (M →ₗ[R] N →ₗ[R] P) →ₗ[R] M ⊗[R] N →ₗ[R] P :=
  LinearMap.flip <| lift <| LinearMap.lflip.comp (LinearMap.flip LinearMap.id)
#align tensor_product.uncurry TensorProduct.uncurry

variable {R M N P}

@[simp]
theorem uncurry_apply (f : M →ₗ[R] N →ₗ[R] P) (m : M) (n : N) :
    uncurry R M N P f (m ⊗ₜ n) = f m n := by rw [uncurry, LinearMap.flip_apply, lift.tmul]; rfl
#align tensor_product.uncurry_apply TensorProduct.uncurry_apply

variable (R M N P)

/-- A linear equivalence constructing a linear map `M ⊗ N → P` given a bilinear map `M → N → P`
with the property that its composition with the canonical bilinear map `M → N → M ⊗ N` is
the given bilinear map `M → N → P`. -/
def lift.equiv : (M →ₗ[R] N →ₗ[R] P) ≃ₗ[R] M ⊗[R] N →ₗ[R] P :=
  { uncurry R M N P with
    invFun := fun f => (mk R M N).compr₂ f
    left_inv := fun _ => LinearMap.ext₂ fun _ _ => lift.tmul _ _
    right_inv := fun _ => ext' fun _ _ => lift.tmul _ _ }
#align tensor_product.lift.equiv TensorProduct.lift.equiv

@[simp]
theorem lift.equiv_apply (f : M →ₗ[R] N →ₗ[R] P) (m : M) (n : N) :
    lift.equiv R M N P f (m ⊗ₜ n) = f m n :=
  uncurry_apply f m n
#align tensor_product.lift.equiv_apply TensorProduct.lift.equiv_apply

@[simp]
theorem lift.equiv_symm_apply (f : M ⊗[R] N →ₗ[R] P) (m : M) (n : N) :
    (lift.equiv R M N P).symm f m n = f (m ⊗ₜ n) :=
  rfl
#align tensor_product.lift.equiv_symm_apply TensorProduct.lift.equiv_symm_apply

/-- Given a linear map `M ⊗ N → P`, compose it with the canonical bilinear map `M → N → M ⊗ N` to
form a bilinear map `M → N → P`. -/
def lcurry : (M ⊗[R] N →ₗ[R] P) →ₗ[R] M →ₗ[R] N →ₗ[R] P :=
  (lift.equiv R M N P).symm
#align tensor_product.lcurry TensorProduct.lcurry

variable {R M N P}

@[simp]
theorem lcurry_apply (f : M ⊗[R] N →ₗ[R] P) (m : M) (n : N) : lcurry R M N P f m n = f (m ⊗ₜ n) :=
  rfl
#align tensor_product.lcurry_apply TensorProduct.lcurry_apply

/-- Given a linear map `M ⊗ N → P`, compose it with the canonical bilinear map `M → N → M ⊗ N` to
form a bilinear map `M → N → P`. -/
def curry (f : M ⊗[R] N →ₗ[R] P) : M →ₗ[R] N →ₗ[R] P :=
  lcurry R M N P f
#align tensor_product.curry TensorProduct.curry

@[simp]
theorem curry_apply (f : M ⊗ N →ₗ[R] P) (m : M) (n : N) : curry f m n = f (m ⊗ₜ n) :=
  rfl
#align tensor_product.curry_apply TensorProduct.curry_apply

theorem curry_injective : Function.Injective (curry : (M ⊗[R] N →ₗ[R] P) → M →ₗ[R] N →ₗ[R] P) :=
  fun _ _ H => ext H
#align tensor_product.curry_injective TensorProduct.curry_injective

theorem ext_threefold {g h : (M ⊗[R] N) ⊗[R] P →ₗ[R] Q}
    (H : ∀ x y z, g (x ⊗ₜ y ⊗ₜ z) = h (x ⊗ₜ y ⊗ₜ z)) : g = h := by
  ext x y z
  exact H x y z
#align tensor_product.ext_threefold TensorProduct.ext_threefold

-- We'll need this one for checking the pentagon identity!
theorem ext_fourfold {g h : ((M ⊗[R] N) ⊗[R] P) ⊗[R] Q →ₗ[R] S}
    (H : ∀ w x y z, g (w ⊗ₜ x ⊗ₜ y ⊗ₜ z) = h (w ⊗ₜ x ⊗ₜ y ⊗ₜ z)) : g = h := by
  ext w x y z
  exact H w x y z
#align tensor_product.ext_fourfold TensorProduct.ext_fourfold

/-- Two linear maps (M ⊗ N) ⊗ (P ⊗ Q) → S which agree on all elements of the
form (m ⊗ₜ n) ⊗ₜ (p ⊗ₜ q) are equal. -/
theorem ext_fourfold' {φ ψ : (M ⊗[R] N) ⊗[R] P ⊗[R] Q →ₗ[R] S}
    (H : ∀ w x y z, φ (w ⊗ₜ x ⊗ₜ (y ⊗ₜ z)) = ψ (w ⊗ₜ x ⊗ₜ (y ⊗ₜ z))) : φ = ψ := by
  ext m n p q
  exact H m n p q
#align tensor_product.ext_fourfold' TensorProduct.ext_fourfold'

end UMP

variable {M N}

section

variable (R M)

/-- The base ring is a left identity for the tensor product of modules, up to linear equivalence.
-/
protected def lid : R ⊗[R] M ≃ₗ[R] M :=
  LinearEquiv.ofLinear (lift <| LinearMap.lsmul R M) (mk R R M 1) (LinearMap.ext fun _ => by simp)
    (ext' fun r m => by simp; rw [← tmul_smul, ← smul_tmul, smul_eq_mul, mul_one])
#align tensor_product.lid TensorProduct.lid

end

@[simp]
theorem lid_tmul (m : M) (r : R) : (TensorProduct.lid R M : R ⊗ M → M) (r ⊗ₜ m) = r • m :=
  rfl
#align tensor_product.lid_tmul TensorProduct.lid_tmul

@[simp]
theorem lid_symm_apply (m : M) : (TensorProduct.lid R M).symm m = 1 ⊗ₜ m :=
  rfl
#align tensor_product.lid_symm_apply TensorProduct.lid_symm_apply

section

variable (R M N)

/-- The tensor product of modules is commutative, up to linear equivalence.
-/
protected def comm : M ⊗[R] N ≃ₗ[R] N ⊗[R] M :=
  LinearEquiv.ofLinear (lift (mk R N M).flip) (lift (mk R M N).flip) (ext' fun _ _ => rfl)
    (ext' fun _ _ => rfl)
#align tensor_product.comm TensorProduct.comm

@[simp]
theorem comm_tmul (m : M) (n : N) : (TensorProduct.comm R M N) (m ⊗ₜ n) = n ⊗ₜ m :=
  rfl
#align tensor_product.comm_tmul TensorProduct.comm_tmul

@[simp]
theorem comm_symm_tmul (m : M) (n : N) : (TensorProduct.comm R M N).symm (n ⊗ₜ m) = m ⊗ₜ n :=
  rfl
#align tensor_product.comm_symm_tmul TensorProduct.comm_symm_tmul

lemma lift_comp_comm_eq  (f : M →ₗ[R] N →ₗ[R] P) :
    lift f ∘ₗ TensorProduct.comm R N M = lift f.flip :=
  ext rfl
end

section

variable (R M)

/-- The base ring is a right identity for the tensor product of modules, up to linear equivalence.
-/
protected def rid : M ⊗[R] R ≃ₗ[R] M :=
  LinearEquiv.trans (TensorProduct.comm R M R) (TensorProduct.lid R M)
#align tensor_product.rid TensorProduct.rid

end

@[simp]
theorem rid_tmul (m : M) (r : R) : (TensorProduct.rid R M) (m ⊗ₜ r) = r • m :=
  rfl
#align tensor_product.rid_tmul TensorProduct.rid_tmul

@[simp]
theorem rid_symm_apply (m : M) : (TensorProduct.rid R M).symm m = m ⊗ₜ 1 :=
  rfl
#align tensor_product.rid_symm_apply TensorProduct.rid_symm_apply

open LinearMap

section

variable (R M N P)

/-- The associator for tensor product of R-modules, as a linear equivalence. -/
protected def assoc : (M ⊗[R] N) ⊗[R] P ≃ₗ[R] M ⊗[R] N ⊗[R] P := by
  refine
      LinearEquiv.ofLinear (lift <| lift <| comp (lcurry R _ _ _) <| mk _ _ _)
        (lift <| comp (uncurry R _ _ _) <| curry <| mk _ _ _)
        (ext <| LinearMap.ext fun m => ext' fun n p => ?_)
        (ext <| flip_inj <| LinearMap.ext fun p => ext' fun m n => ?_) <;>
    repeat'
      first
        |rw [lift.tmul]|rw [compr₂_apply]|rw [comp_apply]|rw [mk_apply]|rw [flip_apply]
        |rw [lcurry_apply]|rw [uncurry_apply]|rw [curry_apply]|rw [id_apply]
#align tensor_product.assoc TensorProduct.assoc

end

@[simp]
theorem assoc_tmul (m : M) (n : N) (p : P) :
    (TensorProduct.assoc R M N P) (m ⊗ₜ n ⊗ₜ p) = m ⊗ₜ (n ⊗ₜ p) :=
  rfl
#align tensor_product.assoc_tmul TensorProduct.assoc_tmul

@[simp]
theorem assoc_symm_tmul (m : M) (n : N) (p : P) :
    (TensorProduct.assoc R M N P).symm (m ⊗ₜ (n ⊗ₜ p)) = m ⊗ₜ n ⊗ₜ p :=
  rfl
#align tensor_product.assoc_symm_tmul TensorProduct.assoc_symm_tmul

/-- The tensor product of a pair of linear maps between modules. -/
def map (f : M →ₗ[R] P) (g : N →ₗ[R] Q) : M ⊗[R] N →ₗ[R] P ⊗[R] Q :=
  lift <| comp (compl₂ (mk _ _ _) g) f
#align tensor_product.map TensorProduct.map

@[simp]
theorem map_tmul (f : M →ₗ[R] P) (g : N →ₗ[R] Q) (m : M) (n : N) : map f g (m ⊗ₜ n) = f m ⊗ₜ g n :=
  rfl
#align tensor_product.map_tmul TensorProduct.map_tmul

lemma map_comp_comm_eq (f : M →ₗ[R] P) (g : N →ₗ[R] Q) :
    map f g ∘ₗ TensorProduct.comm R N M =
      TensorProduct.comm R Q P ∘ₗ map g f :=
  ext rfl

theorem map_range_eq_span_tmul (f : M →ₗ[R] P) (g : N →ₗ[R] Q) :
    range (map f g) = Submodule.span R { t | ∃ m n, f m ⊗ₜ g n = t } := by
  simp only [← Submodule.map_top, ← span_tmul_eq_top, Submodule.map_span, Set.mem_image,
    Set.mem_setOf_eq]
  congr; ext t
  constructor
  · rintro ⟨_, ⟨⟨m, n, rfl⟩, rfl⟩⟩
    use m, n
    simp only [map_tmul]
  · rintro ⟨m, n, rfl⟩
    refine ⟨_, ⟨⟨m, n, rfl⟩, ?_⟩⟩
    simp only [map_tmul]
#align tensor_product.map_range_eq_span_tmul TensorProduct.map_range_eq_span_tmul

/-- Given submodules `p ⊆ P` and `q ⊆ Q`, this is the natural map: `p ⊗ q → P ⊗ Q`. -/
@[simp]
def mapIncl (p : Submodule R P) (q : Submodule R Q) : p ⊗[R] q →ₗ[R] P ⊗[R] Q :=
  map p.subtype q.subtype
#align tensor_product.map_incl TensorProduct.mapIncl

section

variable {P' Q' : Type*}
variable [AddCommMonoid P'] [Module R P']
variable [AddCommMonoid Q'] [Module R Q']

theorem map_comp (f₂ : P →ₗ[R] P') (f₁ : M →ₗ[R] P) (g₂ : Q →ₗ[R] Q') (g₁ : N →ₗ[R] Q) :
    map (f₂.comp f₁) (g₂.comp g₁) = (map f₂ g₂).comp (map f₁ g₁) :=
  ext' fun _ _ => rfl
#align tensor_product.map_comp TensorProduct.map_comp

theorem lift_comp_map (i : P →ₗ[R] Q →ₗ[R] Q') (f : M →ₗ[R] P) (g : N →ₗ[R] Q) :
    (lift i).comp (map f g) = lift ((i.comp f).compl₂ g) :=
  ext' fun _ _ => rfl
#align tensor_product.lift_comp_map TensorProduct.lift_comp_map

attribute [local ext high] ext

@[simp]
theorem map_id : map (id : M →ₗ[R] M) (id : N →ₗ[R] N) = .id := by
  ext
  simp only [mk_apply, id_coe, compr₂_apply, id.def, map_tmul]
#align tensor_product.map_id TensorProduct.map_id

@[simp]
theorem map_one : map (1 : M →ₗ[R] M) (1 : N →ₗ[R] N) = 1 :=
  map_id
#align tensor_product.map_one TensorProduct.map_one

theorem map_mul (f₁ f₂ : M →ₗ[R] M) (g₁ g₂ : N →ₗ[R] N) :
    map (f₁ * f₂) (g₁ * g₂) = map f₁ g₁ * map f₂ g₂ :=
  map_comp f₁ f₂ g₁ g₂
#align tensor_product.map_mul TensorProduct.map_mul

@[simp]
protected theorem map_pow (f : M →ₗ[R] M) (g : N →ₗ[R] N) (n : ℕ) :
    map f g ^ n = map (f ^ n) (g ^ n) := by
  induction' n with n ih
  · simp only [Nat.zero_eq, pow_zero, map_one]
  · simp only [pow_succ', ih, map_mul]
#align tensor_product.map_pow TensorProduct.map_pow

theorem map_add_left (f₁ f₂ : M →ₗ[R] P) (g : N →ₗ[R] Q) :
    map (f₁ + f₂) g = map f₁ g + map f₂ g := by
  ext
  simp only [add_tmul, compr₂_apply, mk_apply, map_tmul, add_apply]
#align tensor_product.map_add_left TensorProduct.map_add_left

theorem map_add_right (f : M →ₗ[R] P) (g₁ g₂ : N →ₗ[R] Q) :
    map f (g₁ + g₂) = map f g₁ + map f g₂ := by
  ext
  simp only [tmul_add, compr₂_apply, mk_apply, map_tmul, add_apply]
#align tensor_product.map_add_right TensorProduct.map_add_right

theorem map_smul_left (r : R) (f : M →ₗ[R] P) (g : N →ₗ[R] Q) : map (r • f) g = r • map f g := by
  ext
  simp only [smul_tmul, compr₂_apply, mk_apply, map_tmul, smul_apply, tmul_smul]
#align tensor_product.map_smul_left TensorProduct.map_smul_left

theorem map_smul_right (r : R) (f : M →ₗ[R] P) (g : N →ₗ[R] Q) : map f (r • g) = r • map f g := by
  ext
  simp only [smul_tmul, compr₂_apply, mk_apply, map_tmul, smul_apply, tmul_smul]
#align tensor_product.map_smul_right TensorProduct.map_smul_right

variable (R M N P Q)

/-- The tensor product of a pair of linear maps between modules, bilinear in both maps. -/
def mapBilinear : (M →ₗ[R] P) →ₗ[R] (N →ₗ[R] Q) →ₗ[R] M ⊗[R] N →ₗ[R] P ⊗[R] Q :=
  LinearMap.mk₂ R map map_add_left map_smul_left map_add_right map_smul_right
#align tensor_product.map_bilinear TensorProduct.mapBilinear

/-- The canonical linear map from `P ⊗[R] (M →ₗ[R] Q)` to `(M →ₗ[R] P ⊗[R] Q)` -/
def lTensorHomToHomLTensor : P ⊗[R] (M →ₗ[R] Q) →ₗ[R] M →ₗ[R] P ⊗[R] Q :=
  TensorProduct.lift (llcomp R M Q _ ∘ₗ mk R P Q)
#align tensor_product.ltensor_hom_to_hom_ltensor TensorProduct.lTensorHomToHomLTensor

/-- The canonical linear map from `(M →ₗ[R] P) ⊗[R] Q` to `(M →ₗ[R] P ⊗[R] Q)` -/
def rTensorHomToHomRTensor : (M →ₗ[R] P) ⊗[R] Q →ₗ[R] M →ₗ[R] P ⊗[R] Q :=
  TensorProduct.lift (llcomp R M P _ ∘ₗ (mk R P Q).flip).flip
#align tensor_product.rtensor_hom_to_hom_rtensor TensorProduct.rTensorHomToHomRTensor

/-- The linear map from `(M →ₗ P) ⊗ (N →ₗ Q)` to `(M ⊗ N →ₗ P ⊗ Q)` sending `f ⊗ₜ g` to
the `TensorProduct.map f g`, the tensor product of the two maps. -/
def homTensorHomMap : (M →ₗ[R] P) ⊗[R] (N →ₗ[R] Q) →ₗ[R] M ⊗[R] N →ₗ[R] P ⊗[R] Q :=
  lift (mapBilinear R M N P Q)
#align tensor_product.hom_tensor_hom_map TensorProduct.homTensorHomMap

variable {R M N P Q}

@[simp]
theorem mapBilinear_apply (f : M →ₗ[R] P) (g : N →ₗ[R] Q) : mapBilinear R M N P Q f g = map f g :=
  rfl
#align tensor_product.map_bilinear_apply TensorProduct.mapBilinear_apply

@[simp]
theorem lTensorHomToHomLTensor_apply (p : P) (f : M →ₗ[R] Q) (m : M) :
    lTensorHomToHomLTensor R M P Q (p ⊗ₜ f) m = p ⊗ₜ f m :=
  rfl
#align tensor_product.ltensor_hom_to_hom_ltensor_apply TensorProduct.lTensorHomToHomLTensor_apply

@[simp]
theorem rTensorHomToHomRTensor_apply (f : M →ₗ[R] P) (q : Q) (m : M) :
    rTensorHomToHomRTensor R M P Q (f ⊗ₜ q) m = f m ⊗ₜ q :=
  rfl
#align tensor_product.rtensor_hom_to_hom_rtensor_apply TensorProduct.rTensorHomToHomRTensor_apply

@[simp]
theorem homTensorHomMap_apply (f : M →ₗ[R] P) (g : N →ₗ[R] Q) :
    homTensorHomMap R M N P Q (f ⊗ₜ g) = map f g :=
  rfl
#align tensor_product.hom_tensor_hom_map_apply TensorProduct.homTensorHomMap_apply

end

/-- If `M` and `P` are linearly equivalent and `N` and `Q` are linearly equivalent
then `M ⊗ N` and `P ⊗ Q` are linearly equivalent. -/
def congr (f : M ≃ₗ[R] P) (g : N ≃ₗ[R] Q) : M ⊗[R] N ≃ₗ[R] P ⊗[R] Q :=
  LinearEquiv.ofLinear (map f g) (map f.symm g.symm)
    (ext' fun m n => by simp)
    (ext' fun m n => by simp)
#align tensor_product.congr TensorProduct.congr

@[simp]
theorem congr_tmul (f : M ≃ₗ[R] P) (g : N ≃ₗ[R] Q) (m : M) (n : N) :
    congr f g (m ⊗ₜ n) = f m ⊗ₜ g n :=
  rfl
#align tensor_product.congr_tmul TensorProduct.congr_tmul

@[simp]
theorem congr_symm_tmul (f : M ≃ₗ[R] P) (g : N ≃ₗ[R] Q) (p : P) (q : Q) :
    (congr f g).symm (p ⊗ₜ q) = f.symm p ⊗ₜ g.symm q :=
  rfl
#align tensor_product.congr_symm_tmul TensorProduct.congr_symm_tmul

variable (R M N P Q)

/-- A tensor product analogue of `mul_left_comm`. -/
def leftComm : M ⊗[R] N ⊗[R] P ≃ₗ[R] N ⊗[R] M ⊗[R] P :=
  let e₁ := (TensorProduct.assoc R M N P).symm
  let e₂ := congr (TensorProduct.comm R M N) (1 : P ≃ₗ[R] P)
  let e₃ := TensorProduct.assoc R N M P
  e₁ ≪≫ₗ (e₂ ≪≫ₗ e₃)
#align tensor_product.left_comm TensorProduct.leftComm

variable {M N P Q}

@[simp]
theorem leftComm_tmul (m : M) (n : N) (p : P) : leftComm R M N P (m ⊗ₜ (n ⊗ₜ p)) = n ⊗ₜ (m ⊗ₜ p) :=
  rfl
#align tensor_product.left_comm_tmul TensorProduct.leftComm_tmul

@[simp]
theorem leftComm_symm_tmul (m : M) (n : N) (p : P) :
    (leftComm R M N P).symm (n ⊗ₜ (m ⊗ₜ p)) = m ⊗ₜ (n ⊗ₜ p) :=
  rfl
#align tensor_product.left_comm_symm_tmul TensorProduct.leftComm_symm_tmul

variable (M N P Q)

/-- This special case is worth defining explicitly since it is useful for defining multiplication
on tensor products of modules carrying multiplications (e.g., associative rings, Lie rings, ...).

E.g., suppose `M = P` and `N = Q` and that `M` and `N` carry bilinear multiplications:
`M ⊗ M → M` and `N ⊗ N → N`. Using `map`, we can define `(M ⊗ M) ⊗ (N ⊗ N) → M ⊗ N` which, when
combined with this definition, yields a bilinear multiplication on `M ⊗ N`:
`(M ⊗ N) ⊗ (M ⊗ N) → M ⊗ N`. In particular we could use this to define the multiplication in
the `TensorProduct.semiring` instance (currently defined "by hand" using `TensorProduct.mul`).

See also `mul_mul_mul_comm`. -/
def tensorTensorTensorComm : (M ⊗[R] N) ⊗[R] P ⊗[R] Q ≃ₗ[R] (M ⊗[R] P) ⊗[R] N ⊗[R] Q :=
  let e₁ := TensorProduct.assoc R M N (P ⊗[R] Q)
  let e₂ := congr (1 : M ≃ₗ[R] M) (leftComm R N P Q)
  let e₃ := (TensorProduct.assoc R M P (N ⊗[R] Q)).symm
  e₁ ≪≫ₗ (e₂ ≪≫ₗ e₃)
#align tensor_product.tensor_tensor_tensor_comm TensorProduct.tensorTensorTensorComm

variable {M N P Q}

@[simp]
theorem tensorTensorTensorComm_tmul (m : M) (n : N) (p : P) (q : Q) :
    tensorTensorTensorComm R M N P Q (m ⊗ₜ n ⊗ₜ (p ⊗ₜ q)) = m ⊗ₜ p ⊗ₜ (n ⊗ₜ q) :=
  rfl
#align tensor_product.tensor_tensor_tensor_comm_tmul TensorProduct.tensorTensorTensorComm_tmul

-- porting note: the proof here was `rfl` but that caused a timeout.
@[simp]
theorem tensorTensorTensorComm_symm :
    (tensorTensorTensorComm R M N P Q).symm = tensorTensorTensorComm R M P N Q :=
  by ext; rfl
#align tensor_product.tensor_tensor_tensor_comm_symm TensorProduct.tensorTensorTensorComm_symm

variable (M N P Q)

/-- This special case is useful for describing the interplay between `dualTensorHomEquiv` and
composition of linear maps.

E.g., composition of linear maps gives a map `(M → N) ⊗ (N → P) → (M → P)`, and applying
`dual_tensor_hom_equiv.symm` to the three hom-modules gives a map
`(M.dual ⊗ N) ⊗ (N.dual ⊗ P) → (M.dual ⊗ P)`, which agrees with the application of `contractRight`
on `N ⊗ N.dual` after the suitable rebracketting.
-/
def tensorTensorTensorAssoc : (M ⊗[R] N) ⊗[R] P ⊗[R] Q ≃ₗ[R] (M ⊗[R] N ⊗[R] P) ⊗[R] Q :=
  (TensorProduct.assoc R (M ⊗[R] N) P Q).symm ≪≫ₗ
    congr (TensorProduct.assoc R M N P) (1 : Q ≃ₗ[R] Q)
#align tensor_product.tensor_tensor_tensor_assoc TensorProduct.tensorTensorTensorAssoc

variable {M N P Q}

@[simp]
theorem tensorTensorTensorAssoc_tmul (m : M) (n : N) (p : P) (q : Q) :
    tensorTensorTensorAssoc R M N P Q (m ⊗ₜ n ⊗ₜ (p ⊗ₜ q)) = m ⊗ₜ (n ⊗ₜ p) ⊗ₜ q :=
  rfl
#align tensor_product.tensor_tensor_tensor_assoc_tmul TensorProduct.tensorTensorTensorAssoc_tmul

@[simp]
theorem tensorTensorTensorAssoc_symm_tmul (m : M) (n : N) (p : P) (q : Q) :
    (tensorTensorTensorAssoc R M N P Q).symm (m ⊗ₜ (n ⊗ₜ p) ⊗ₜ q) = m ⊗ₜ n ⊗ₜ (p ⊗ₜ q) :=
  rfl
#align tensor_product.tensor_tensor_tensor_assoc_symm_tmul TensorProduct.tensorTensorTensorAssoc_symm_tmul

end TensorProduct

open scoped TensorProduct
namespace LinearMap

variable {N}

/-- `lTensor M f : M ⊗ N →ₗ M ⊗ P` is the natural linear map induced by `f : N →ₗ P`. -/
def lTensor (f : N →ₗ[R] P) : M ⊗[R] N →ₗ[R] M ⊗[R] P :=
  TensorProduct.map id f
#align linear_map.ltensor LinearMap.lTensor

/-- `rTensor f M : N₁ ⊗ M →ₗ N₂ ⊗ M` is the natural linear map induced by `f : N₁ →ₗ N₂`. -/
def rTensor (f : N →ₗ[R] P) : N ⊗[R] M →ₗ[R] P ⊗[R] M :=
  TensorProduct.map f id
#align linear_map.rtensor LinearMap.rTensor

variable (g : P →ₗ[R] Q) (f : N →ₗ[R] P)

@[simp]
theorem lTensor_tmul (m : M) (n : N) : f.lTensor M (m ⊗ₜ n) = m ⊗ₜ f n :=
  rfl
#align linear_map.ltensor_tmul LinearMap.lTensor_tmul

@[simp]
theorem rTensor_tmul (m : M) (n : N) : f.rTensor M (n ⊗ₜ m) = f n ⊗ₜ m :=
  rfl
#align linear_map.rtensor_tmul LinearMap.rTensor_tmul

lemma comm_comp_rTensor_comp_comm_eq (g : N →ₗ[R] P) :
    TensorProduct.comm R P Q ∘ₗ rTensor Q g ∘ₗ TensorProduct.comm R Q N =
      lTensor Q g :=
  TensorProduct.ext rfl

lemma comm_comp_lTensor_comp_comm_eq (g : N →ₗ[R] P) :
    TensorProduct.comm R Q P ∘ₗ lTensor Q g ∘ₗ TensorProduct.comm R N Q =
      rTensor Q g :=
  TensorProduct.ext rfl

open TensorProduct

attribute [local ext high] TensorProduct.ext

/-- `lTensorHom M` is the natural linear map that sends a linear map `f : N →ₗ P` to `M ⊗ f`. -/
def lTensorHom : (N →ₗ[R] P) →ₗ[R] M ⊗[R] N →ₗ[R] M ⊗[R] P where
  toFun := lTensor M
  map_add' f g := by
    ext x y
    simp only [compr₂_apply, mk_apply, add_apply, lTensor_tmul, tmul_add]
  map_smul' r f := by
    dsimp
    ext x y
    simp only [compr₂_apply, mk_apply, tmul_smul, smul_apply, lTensor_tmul]
#align linear_map.ltensor_hom LinearMap.lTensorHom

/-- `rTensorHom M` is the natural linear map that sends a linear map `f : N →ₗ P` to `M ⊗ f`. -/
def rTensorHom : (N →ₗ[R] P) →ₗ[R] N ⊗[R] M →ₗ[R] P ⊗[R] M where
  toFun f := f.rTensor M
  map_add' f g := by
    ext x y
    simp only [compr₂_apply, mk_apply, add_apply, rTensor_tmul, add_tmul]
  map_smul' r f := by
    dsimp
    ext x y
    simp only [compr₂_apply, mk_apply, smul_tmul, tmul_smul, smul_apply, rTensor_tmul]
#align linear_map.rtensor_hom LinearMap.rTensorHom

@[simp]
theorem coe_lTensorHom : (lTensorHom M : (N →ₗ[R] P) → M ⊗[R] N →ₗ[R] M ⊗[R] P) = lTensor M :=
  rfl
#align linear_map.coe_ltensor_hom LinearMap.coe_lTensorHom

@[simp]
theorem coe_rTensorHom : (rTensorHom M : (N →ₗ[R] P) → N ⊗[R] M →ₗ[R] P ⊗[R] M) = rTensor M :=
  rfl
#align linear_map.coe_rtensor_hom LinearMap.coe_rTensorHom

@[simp]
theorem lTensor_add (f g : N →ₗ[R] P) : (f + g).lTensor M = f.lTensor M + g.lTensor M :=
  (lTensorHom M).map_add f g
#align linear_map.ltensor_add LinearMap.lTensor_add

@[simp]
theorem rTensor_add (f g : N →ₗ[R] P) : (f + g).rTensor M = f.rTensor M + g.rTensor M :=
  (rTensorHom M).map_add f g
#align linear_map.rtensor_add LinearMap.rTensor_add

@[simp]
theorem lTensor_zero : lTensor M (0 : N →ₗ[R] P) = 0 :=
  (lTensorHom M).map_zero
#align linear_map.ltensor_zero LinearMap.lTensor_zero

@[simp]
theorem rTensor_zero : rTensor M (0 : N →ₗ[R] P) = 0 :=
  (rTensorHom M).map_zero
#align linear_map.rtensor_zero LinearMap.rTensor_zero

@[simp]
theorem lTensor_smul (r : R) (f : N →ₗ[R] P) : (r • f).lTensor M = r • f.lTensor M :=
  (lTensorHom M).map_smul r f
#align linear_map.ltensor_smul LinearMap.lTensor_smul

@[simp]
theorem rTensor_smul (r : R) (f : N →ₗ[R] P) : (r • f).rTensor M = r • f.rTensor M :=
  (rTensorHom M).map_smul r f
#align linear_map.rtensor_smul LinearMap.rTensor_smul

theorem lTensor_comp : (g.comp f).lTensor M = (g.lTensor M).comp (f.lTensor M) := by
  ext m n
  simp only [compr₂_apply, mk_apply, comp_apply, lTensor_tmul]
#align linear_map.ltensor_comp LinearMap.lTensor_comp

theorem lTensor_comp_apply (x : M ⊗[R] N) :
    (g.comp f).lTensor M x = (g.lTensor M) ((f.lTensor M) x) := by rw [lTensor_comp, coe_comp]; rfl
#align linear_map.ltensor_comp_apply LinearMap.lTensor_comp_apply

theorem rTensor_comp : (g.comp f).rTensor M = (g.rTensor M).comp (f.rTensor M) := by
  ext m n
  simp only [compr₂_apply, mk_apply, comp_apply, rTensor_tmul]
#align linear_map.rtensor_comp LinearMap.rTensor_comp

theorem rTensor_comp_apply (x : N ⊗[R] M) :
    (g.comp f).rTensor M x = (g.rTensor M) ((f.rTensor M) x) := by rw [rTensor_comp, coe_comp]; rfl
#align linear_map.rtensor_comp_apply LinearMap.rTensor_comp_apply

theorem lTensor_mul (f g : Module.End R N) : (f * g).lTensor M = f.lTensor M * g.lTensor M :=
  lTensor_comp M f g
#align linear_map.ltensor_mul LinearMap.lTensor_mul

theorem rTensor_mul (f g : Module.End R N) : (f * g).rTensor M = f.rTensor M * g.rTensor M :=
  rTensor_comp M f g
#align linear_map.rtensor_mul LinearMap.rTensor_mul

variable (N)

@[simp]
theorem lTensor_id : (id : N →ₗ[R] N).lTensor M = id :=
  map_id
#align linear_map.ltensor_id LinearMap.lTensor_id

-- `simp` can prove this.
theorem lTensor_id_apply (x : M ⊗[R] N) : (LinearMap.id : N →ₗ[R] N).lTensor M x = x := by
  rw [lTensor_id, id_coe, id.def]
#align linear_map.ltensor_id_apply LinearMap.lTensor_id_apply

@[simp]
theorem rTensor_id : (id : N →ₗ[R] N).rTensor M = id :=
  map_id
#align linear_map.rtensor_id LinearMap.rTensor_id

-- `simp` can prove this.
theorem rTensor_id_apply (x : N ⊗[R] M) : (LinearMap.id : N →ₗ[R] N).rTensor M x = x := by
  rw [rTensor_id, id_coe, id.def]
#align linear_map.rtensor_id_apply LinearMap.rTensor_id_apply

variable {N}

@[simp]
theorem lTensor_comp_rTensor (f : M →ₗ[R] P) (g : N →ₗ[R] Q) :
    (g.lTensor P).comp (f.rTensor N) = map f g := by
  simp only [lTensor, rTensor, ← map_comp, id_comp, comp_id]
#align linear_map.ltensor_comp_rtensor LinearMap.lTensor_comp_rTensor

@[simp]
theorem rTensor_comp_lTensor (f : M →ₗ[R] P) (g : N →ₗ[R] Q) :
    (f.rTensor Q).comp (g.lTensor M) = map f g := by
  simp only [lTensor, rTensor, ← map_comp, id_comp, comp_id]
#align linear_map.rtensor_comp_ltensor LinearMap.rTensor_comp_lTensor

@[simp]
theorem map_comp_rTensor (f : M →ₗ[R] P) (g : N →ₗ[R] Q) (f' : S →ₗ[R] M) :
    (map f g).comp (f'.rTensor _) = map (f.comp f') g := by
  simp only [lTensor, rTensor, ← map_comp, id_comp, comp_id]
#align linear_map.map_comp_rtensor LinearMap.map_comp_rTensor

@[simp]
theorem map_comp_lTensor (f : M →ₗ[R] P) (g : N →ₗ[R] Q) (g' : S →ₗ[R] N) :
    (map f g).comp (g'.lTensor _) = map f (g.comp g') := by
  simp only [lTensor, rTensor, ← map_comp, id_comp, comp_id]
#align linear_map.map_comp_ltensor LinearMap.map_comp_lTensor

@[simp]
theorem rTensor_comp_map (f' : P →ₗ[R] S) (f : M →ₗ[R] P) (g : N →ₗ[R] Q) :
    (f'.rTensor _).comp (map f g) = map (f'.comp f) g := by
  simp only [lTensor, rTensor, ← map_comp, id_comp, comp_id]
#align linear_map.rtensor_comp_map LinearMap.rTensor_comp_map

@[simp]
theorem lTensor_comp_map (g' : Q →ₗ[R] S) (f : M →ₗ[R] P) (g : N →ₗ[R] Q) :
    (g'.lTensor _).comp (map f g) = map f (g'.comp g) := by
  simp only [lTensor, rTensor, ← map_comp, id_comp, comp_id]
#align linear_map.ltensor_comp_map LinearMap.lTensor_comp_map

variable {M}

@[simp]
theorem rTensor_pow (f : M →ₗ[R] M) (n : ℕ) : f.rTensor N ^ n = (f ^ n).rTensor N := by
  have h := TensorProduct.map_pow f (id : N →ₗ[R] N) n
  rwa [id_pow] at h
#align linear_map.rtensor_pow LinearMap.rTensor_pow

@[simp]
theorem lTensor_pow (f : N →ₗ[R] N) (n : ℕ) : f.lTensor M ^ n = (f ^ n).lTensor M := by
  have h := TensorProduct.map_pow (id : M →ₗ[R] M) f n
  rwa [id_pow] at h
#align linear_map.ltensor_pow LinearMap.lTensor_pow

end LinearMap

end Semiring

section Ring

variable {R : Type*} [CommSemiring R]
variable {M : Type*} {N : Type*} {P : Type*} {Q : Type*} {S : Type*}
variable [AddCommGroup M] [AddCommGroup N] [AddCommGroup P] [AddCommGroup Q] [AddCommGroup S]
variable [Module R M] [Module R N] [Module R P] [Module R Q] [Module R S]

namespace TensorProduct

open TensorProduct

open LinearMap

variable (R)

/-- Auxiliary function to defining negation multiplication on tensor product. -/
def Neg.aux : M ⊗[R] N →ₗ[R] M ⊗[R] N :=
  lift <| (mk R M N).comp (-LinearMap.id)
#noalign tensor_product.neg.aux

variable {R}

#noalign tensor_product.neg.aux_of

instance neg : Neg (M ⊗[R] N) where
  neg := Neg.aux R

protected theorem add_left_neg (x : M ⊗[R] N) : -x + x = 0 :=
  x.induction_on
    (by rw [add_zero]; apply (Neg.aux R).map_zero)
    (fun x y => by convert (add_tmul (R := R) (-x) x y).symm; rw [add_left_neg, zero_tmul])
    fun x y hx hy => by
    suffices : -x + x + (-y + y) = 0
    · rw [← this]
      unfold Neg.neg neg
      simp only
      rw [map_add]
      abel
    rw [hx, hy, add_zero]
#align tensor_product.add_left_neg TensorProduct.add_left_neg

instance addCommGroup : AddCommGroup (M ⊗[R] N) :=
  { TensorProduct.addCommMonoid with
    neg := Neg.neg
    sub := _
    sub_eq_add_neg := fun _ _ => rfl
    add_left_neg := fun x => TensorProduct.add_left_neg x
    zsmul := fun n v => n • v
    zsmul_zero' := by simp [TensorProduct.zero_smul]
    zsmul_succ' := by simp [Nat.succ_eq_one_add, TensorProduct.one_smul, TensorProduct.add_smul]
    zsmul_neg' := fun n x => by
      change (-n.succ : ℤ) • x = -(((n : ℤ) + 1) • x)
      rw [← zero_add (_ • x), ← TensorProduct.add_left_neg ((n.succ : ℤ) • x), add_assoc,
        ← add_smul, ← sub_eq_add_neg, sub_self, zero_smul, add_zero]
      rfl }

theorem neg_tmul (m : M) (n : N) : (-m) ⊗ₜ n = -m ⊗ₜ[R] n :=
  rfl
#align tensor_product.neg_tmul TensorProduct.neg_tmul

theorem tmul_neg (m : M) (n : N) : m ⊗ₜ (-n) = -m ⊗ₜ[R] n :=
  (mk R M N _).map_neg _
#align tensor_product.tmul_neg TensorProduct.tmul_neg

theorem tmul_sub (m : M) (n₁ n₂ : N) : m ⊗ₜ (n₁ - n₂) = m ⊗ₜ[R] n₁ - m ⊗ₜ[R] n₂ :=
  (mk R M N _).map_sub _ _
#align tensor_product.tmul_sub TensorProduct.tmul_sub

theorem sub_tmul (m₁ m₂ : M) (n : N) : (m₁ - m₂) ⊗ₜ n = m₁ ⊗ₜ[R] n - m₂ ⊗ₜ[R] n :=
  (mk R M N).map_sub₂ _ _ _
#align tensor_product.sub_tmul TensorProduct.sub_tmul

/-- While the tensor product will automatically inherit a ℤ-module structure from
`AddCommGroup.intModule`, that structure won't be compatible with lemmas like `tmul_smul` unless
we use a `ℤ-Module` instance provided by `TensorProduct.left_module`.

When `R` is a `Ring` we get the required `TensorProduct.compatible_smul` instance through
`IsScalarTower`, but when it is only a `Semiring` we need to build it from scratch.
The instance diamond in `compatible_smul` doesn't matter because it's in `Prop`.
-/
instance CompatibleSMul.int : CompatibleSMul R ℤ M N :=
  ⟨fun r m n =>
    Int.induction_on r (by simp) (fun r ih => by simpa [add_smul, tmul_add, add_tmul] using ih)
      fun r ih => by simpa [sub_smul, tmul_sub, sub_tmul] using ih⟩
#align tensor_product.compatible_smul.int TensorProduct.CompatibleSMul.int

instance CompatibleSMul.unit {S} [Monoid S] [DistribMulAction S M] [DistribMulAction S N]
    [CompatibleSMul R S M N] : CompatibleSMul R Sˣ M N :=
  ⟨fun s m n => (CompatibleSMul.smul_tmul (s : S) m n : _)⟩
#align tensor_product.compatible_smul.unit TensorProduct.CompatibleSMul.unit

end TensorProduct

namespace LinearMap

@[simp]
theorem lTensor_sub (f g : N →ₗ[R] P) : (f - g).lTensor M = f.lTensor M - g.lTensor M := by
  simp_rw [← coe_lTensorHom]
  exact (lTensorHom (R := R) (N := N) (P := P) M).map_sub f g
#align linear_map.ltensor_sub LinearMap.lTensor_sub

@[simp]
theorem rTensor_sub (f g : N →ₗ[R] P) : (f - g).rTensor M = f.rTensor M - g.rTensor M := by
  simp only [← coe_rTensorHom]
  exact (rTensorHom (R := R) (N := N) (P := P) M).map_sub f g
#align linear_map.rtensor_sub LinearMap.rTensor_sub

@[simp]
theorem lTensor_neg (f : N →ₗ[R] P) : (-f).lTensor M = -f.lTensor M := by
  simp only [← coe_lTensorHom]
  exact (lTensorHom (R := R) (N := N) (P := P) M).map_neg f
#align linear_map.ltensor_neg LinearMap.lTensor_neg

@[simp]
theorem rTensor_neg (f : N →ₗ[R] P) : (-f).rTensor M = -f.rTensor M := by
  simp only [← coe_rTensorHom]
  exact (rTensorHom (R := R) (N := N) (P := P) M).map_neg f
#align linear_map.rtensor_neg LinearMap.rTensor_neg

end LinearMap

end Ring<|MERGE_RESOLUTION|>--- conflicted
+++ resolved
@@ -262,7 +262,10 @@
   CompatibleSMul.smul_tmul _ _ _
 #align tensor_product.smul_tmul TensorProduct.smul_tmul
 
-<<<<<<< HEAD
+
+
+variable [SMulCommClass R R' M] [SMulCommClass R R'' M]
+
 /-- This has the wrong value for the `nsmul` field, but we need it in order to create the right
 value! -/
 private def addCommMonoidWithBadSMul : AddCommMonoid (M ⊗[R] N) where
@@ -270,24 +273,8 @@
   __ := addCommSemigroup M N
   toZero := (TensorProduct.addZeroClass _ _).toZero
   toAddSemigroup := addSemigroup _ _
-=======
--- porting note: This is added as a local instance for `SMul.aux`.
--- For some reason type-class inference in Lean 3 unfolded this definition.
-private def addMonoidWithWrongNSMul : AddMonoid (M ⊗[R] N) :=
-  { (addConGen (TensorProduct.Eqv R M N)).addMonoid with }
-
-attribute [local instance] addMonoidWithWrongNSMul in
-/-- Auxiliary function to defining scalar multiplication on tensor product. -/
-def SMul.aux {R' : Type*} [SMul R' M] (r : R') : FreeAddMonoid (M × N) →+ M ⊗[R] N :=
-  FreeAddMonoid.lift fun p : M × N => (r • p.1) ⊗ₜ p.2
-#align tensor_product.smul.aux TensorProduct.SMul.aux
->>>>>>> 80876c8e
-
-
-variable [SMulCommClass R R' M] [SMulCommClass R R'' M]
-
-attribute [local instance] addCommMonoidWithBadSMul
-
+
+attribute [local instance] addCommMonoidWithBadSMul in
 /-- Given two modules over a commutative semiring `R`, if one of the factors carries a
 (distributive) action of a second type of scalars `R'`, which commutes with the action of `R`, then
 the tensor product (over `R`) carries an action of `R'`.
@@ -305,7 +292,6 @@
     (by simp) (by simp) (by simp [add_tmul]) (by simp [tmul_add])
     (fun r' m n => by dsimp; rw [←smul_comm, smul_tmul])
 #align tensor_product.left_has_smul TensorProduct.leftHasSMul
-attribute [-instance] addCommMonoidWithBadSMul
 
 instance : SMul R (M ⊗[R] N) :=
   TensorProduct.leftHasSMul
