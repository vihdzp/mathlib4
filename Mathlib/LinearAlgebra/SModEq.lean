/-
Copyright (c) 2020 Kenny Lau. All rights reserved.
Released under Apache 2.0 license as described in the file LICENSE.
Authors: Kenny Lau
-/
import Mathlib.Algebra.Polynomial.Eval
import Mathlib.RingTheory.Ideal.Quotient

#align_import linear_algebra.smodeq from "leanprover-community/mathlib"@"146d3d1fa59c091fedaad8a4afa09d6802886d24"

/-!
# modular equivalence for submodule
-/


open Submodule

open Polynomial

variable {R : Type*} [Ring R]
variable {M : Type*} [AddCommGroup M] [Module R M] (U U₁ U₂ : Submodule R M)
variable {x x₁ x₂ y y₁ y₂ z z₁ z₂ : M}
variable {N : Type*} [AddCommGroup N] [Module R N] (V V₁ V₂ : Submodule R N)

/-- A predicate saying two elements of a module are equivalent modulo a submodule. -/
def SModEq (x y : M) : Prop :=
  (Submodule.Quotient.mk x : M ⧸ U) = Submodule.Quotient.mk y
#align smodeq SModEq

<<<<<<< HEAD
@[inherit_doc]
=======
>>>>>>> 8a48cc6b
notation:50 x " ≡ " y " [SMOD " N "]" => SModEq N x y

variable {U U₁ U₂}

protected theorem SModEq.def :
    x ≡ y [SMOD U] ↔ (Submodule.Quotient.mk x : M ⧸ U) = Submodule.Quotient.mk y :=
  Iff.rfl
#align smodeq.def SModEq.def

namespace SModEq

theorem sub_mem : x ≡ y [SMOD U] ↔ x - y ∈ U := by rw [SModEq.def, Submodule.Quotient.eq]
#align smodeq.sub_mem SModEq.sub_mem

@[simp]
theorem top : x ≡ y [SMOD (⊤ : Submodule R M)] :=
  (Submodule.Quotient.eq ⊤).2 mem_top
#align smodeq.top SModEq.top

@[simp]
theorem bot : x ≡ y [SMOD (⊥ : Submodule R M)] ↔ x = y := by
  rw [SModEq.def, Submodule.Quotient.eq, mem_bot, sub_eq_zero]
#align smodeq.bot SModEq.bot

@[mono]
theorem mono (HU : U₁ ≤ U₂) (hxy : x ≡ y [SMOD U₁]) : x ≡ y [SMOD U₂] :=
  (Submodule.Quotient.eq U₂).2 <| HU <| (Submodule.Quotient.eq U₁).1 hxy
#align smodeq.mono SModEq.mono

@[refl]
protected theorem refl (x : M) : x ≡ x [SMOD U] :=
  @rfl _ _
#align smodeq.refl SModEq.refl

protected theorem rfl : x ≡ x [SMOD U] :=
  SModEq.refl _
#align smodeq.rfl SModEq.rfl

instance : IsRefl _ (SModEq U) :=
  ⟨SModEq.refl⟩

@[symm]
nonrec theorem symm (hxy : x ≡ y [SMOD U]) : y ≡ x [SMOD U] :=
  hxy.symm
#align smodeq.symm SModEq.symm

@[trans]
nonrec theorem trans (hxy : x ≡ y [SMOD U]) (hyz : y ≡ z [SMOD U]) : x ≡ z [SMOD U] :=
  hxy.trans hyz
#align smodeq.trans SModEq.trans

instance instTrans : Trans (SModEq U) (SModEq U) (SModEq U) where
  trans := trans

theorem add (hxy₁ : x₁ ≡ y₁ [SMOD U]) (hxy₂ : x₂ ≡ y₂ [SMOD U]) : x₁ + x₂ ≡ y₁ + y₂ [SMOD U] := by
  rw [SModEq.def] at hxy₁ hxy₂ ⊢
  simp_rw [Quotient.mk_add, hxy₁, hxy₂]
#align smodeq.add SModEq.add

theorem smul (hxy : x ≡ y [SMOD U]) (c : R) : c • x ≡ c • y [SMOD U] := by
  rw [SModEq.def] at hxy ⊢
  simp_rw [Quotient.mk_smul, hxy]
#align smodeq.smul SModEq.smul

theorem zero : x ≡ 0 [SMOD U] ↔ x ∈ U := by rw [SModEq.def, Submodule.Quotient.eq, sub_zero]
#align smodeq.zero SModEq.zero

theorem map (hxy : x ≡ y [SMOD U]) (f : M →ₗ[R] N) : f x ≡ f y [SMOD U.map f] :=
  (Submodule.Quotient.eq _).2 <| f.map_sub x y ▸ mem_map_of_mem <| (Submodule.Quotient.eq _).1 hxy
#align smodeq.map SModEq.map

theorem comap {f : M →ₗ[R] N} (hxy : f x ≡ f y [SMOD V]) : x ≡ y [SMOD V.comap f] :=
  (Submodule.Quotient.eq _).2 <|
    show f (x - y) ∈ V from (f.map_sub x y).symm ▸ (Submodule.Quotient.eq _).1 hxy
#align smodeq.comap SModEq.comap

theorem eval {R : Type*} [CommRing R] {I : Ideal R} {x y : R} (h : x ≡ y [SMOD I]) (f : R[X]) :
    f.eval x ≡ f.eval y [SMOD I] := by
  rw [SModEq.def] at h ⊢
  show Ideal.Quotient.mk I (f.eval x) = Ideal.Quotient.mk I (f.eval y)
  replace h : Ideal.Quotient.mk I x = Ideal.Quotient.mk I y := h
  rw [← Polynomial.eval₂_at_apply, ← Polynomial.eval₂_at_apply, h]
#align smodeq.eval SModEq.eval

end SModEq<|MERGE_RESOLUTION|>--- conflicted
+++ resolved
@@ -27,10 +27,7 @@
   (Submodule.Quotient.mk x : M ⧸ U) = Submodule.Quotient.mk y
 #align smodeq SModEq
 
-<<<<<<< HEAD
 @[inherit_doc]
-=======
->>>>>>> 8a48cc6b
 notation:50 x " ≡ " y " [SMOD " N "]" => SModEq N x y
 
 variable {U U₁ U₂}
