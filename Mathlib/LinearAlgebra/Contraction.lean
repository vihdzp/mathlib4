--- conflicted
+++ resolved
@@ -201,11 +201,7 @@
 variable [CommRing R]
 variable [AddCommGroup M] [AddCommGroup N] [AddCommGroup P] [AddCommGroup Q]
 variable [Module R M] [Module R N] [Module R P] [Module R Q]
-<<<<<<< HEAD
-variable [Free R M] [Finite R M] [Free R N] [Finite R N]
-=======
 variable [Free R M] [Module.Finite R M] [Free R N] [Module.Finite R N]
->>>>>>> d0df76bd
 
 /-- When `M` is a finite free module, the map `lTensorHomToHomLTensor` is an equivalence. Note
 that `lTensorHomEquivHomLTensor` is not defined directly in terms of
