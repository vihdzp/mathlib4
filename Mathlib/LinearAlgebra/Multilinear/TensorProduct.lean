/-
Copyright (c) 2020 Eric Wieser. All rights reserved.
Released under Apache 2.0 license as described in the file LICENSE.
Authors: Eric Wieser
-/
import Mathlib.LinearAlgebra.TensorProduct.Basic
import Mathlib.LinearAlgebra.Multilinear.Basic

/-!
# Constructions relating multilinear maps and tensor products.
-/

suppress_compilation

namespace MultilinearMap

section DomCoprod

open TensorProduct

variable {R ι₁ ι₂ ι₃ ι₄ : Type*}
variable [CommSemiring R]
variable {N₁ : Type*} [AddCommMonoid N₁] [Module R N₁]
variable {N₂ : Type*} [AddCommMonoid N₂] [Module R N₂]

attribute [local simp] add_tmul tmul_add smul_tmul

section

variable {N : ι₁ ⊕ ι₂ → Type*} [∀ i, AddCommMonoid (N i)] [∀ i, Module R (N i)]

/-- Given a family of modules `N` indexed by a type `ι₁ ⊕ ι₂`,
a multilinear map from the modules `N (.inl i₁)` to `N₁` and
a multilinear map from the modules `N (.inr i₁)` to `N₂`, this
is the induced multilinear map from all the modules `N i` to `N₁ ⊗ N₂`. -/
@[simps apply]
def domCoprodDep (a : MultilinearMap R (fun i₁ ↦ N (.inl i₁)) N₁)
    (b : MultilinearMap R (fun i₂ ↦ N (.inr i₂)) N₂) :
    MultilinearMap R N (N₁ ⊗[R] N₂) where
  toFun v := a (fun i₁ ↦ v (.inl i₁)) ⊗ₜ b (fun i₂ ↦ v (.inr i₂))
  map_update_add' := by
    rintro _ _ (_ | _) _ _
    · letI := Classical.decEq ι₁; simp
    · letI := Classical.decEq ι₂; simp
  map_update_smul' := by
    rintro _ m (i₁ | i₂) p q
    · letI := Classical.decEq ι₁; simp
    · letI := Classical.decEq ι₂; simp

/-- A more bundled version of `MultilinearMap.domCoprodDep`, as a linear map
from the tensor product of spaces of multilinear maps. -/
def domCoprodDep' :
<<<<<<< HEAD
    MultilinearMap R (fun i₁ ↦ N (.inl i₁)) N₁ ⊗[R]
      MultilinearMap R (fun i₂ ↦ N (.inr i₂)) N₂ →ₗ[R]
=======
    MultilinearMap R (fun i₁ ↦ N (.inl i₁)) N₁ ⊗[R] MultilinearMap R (fun i₂ ↦ N (.inr i₂)) N₂ →ₗ[R]
>>>>>>> 2b3f5f11
        MultilinearMap R N (N₁ ⊗[R] N₂) :=
  TensorProduct.lift (LinearMap.mk₂ R domCoprodDep
    (by aesop) (by aesop) (by aesop) (by aesop))

<<<<<<< HEAD
=======
@[simp]
theorem domCoprodDep'_apply (a : MultilinearMap R (fun i₁ ↦ N (.inl i₁)) N₁)
    (b : MultilinearMap R (fun i₂ ↦ N (.inr i₂)) N₂) :
    domCoprodDep' (a ⊗ₜ b) = domCoprodDep a b := by
  rfl

>>>>>>> 2b3f5f11
end

variable {N : Type*} [AddCommMonoid N] [Module R N]

/-- Given two multilinear maps `(ι₁ → N) → N₁` and `(ι₂ → N) → N₂`, this produces the map
`(ι₁ ⊕ ι₂ → N) → N₁ ⊗ N₂` by taking the coproduct of the domain and the tensor product
of the codomain.

This can be thought of as combining `Equiv.sumArrowEquivProdArrow.symm` with
`TensorProduct.map`, noting that the two operations can't be separated as the intermediate result
is not a `MultilinearMap`.

While this can be generalized to work for dependent `Π i : ι₁, N'₁ i` instead of `ι₁ → N`, doing so
introduces `Sum.elim N'₁ N'₂` types in the result which are difficult to work with and not defeq
to the simple case defined here. See [this zulip thread](
https://leanprover.zulipchat.com/#narrow/stream/217875-Is-there.20code.20for.20X.3F/topic/Instances.20on.20.60sum.2Eelim.20A.20B.20i.60/near/218484619).
-/
@[simps! apply]
def domCoprod (a : MultilinearMap R (fun _ : ι₁ => N) N₁)
    (b : MultilinearMap R (fun _ : ι₂ => N) N₂) :
    MultilinearMap R (fun _ : ι₁ ⊕ ι₂ => N) (N₁ ⊗[R] N₂) :=
  domCoprodDep a b

/-- A more bundled version of `MultilinearMap.domCoprod` that maps
`((ι₁ → N) → N₁) ⊗ ((ι₂ → N) → N₂)` to `(ι₁ ⊕ ι₂ → N) → N₁ ⊗ N₂`. -/
def domCoprod' :
    MultilinearMap R (fun _ : ι₁ => N) N₁ ⊗[R] MultilinearMap R (fun _ : ι₂ => N) N₂ →ₗ[R]
      MultilinearMap R (fun _ : ι₁ ⊕ ι₂ => N) (N₁ ⊗[R] N₂) :=
<<<<<<< HEAD
  TensorProduct.lift <|
    LinearMap.mk₂ R domCoprod (by aesop) (by aesop) (by aesop) (by aesop)
=======
  domCoprodDep' (R := R) (N := fun (_ : ι₁ ⊕ ι₂) ↦ N)
>>>>>>> 2b3f5f11

@[simp]
theorem domCoprod'_apply (a : MultilinearMap R (fun _ : ι₁ => N) N₁)
    (b : MultilinearMap R (fun _ : ι₂ => N) N₂) : domCoprod' (a ⊗ₜ[R] b) = domCoprod a b :=
  rfl

/-- When passed an `Equiv.sumCongr`, `MultilinearMap.domDomCongr` distributes over
`MultilinearMap.domCoprod`. -/
theorem domCoprod_domDomCongr_sumCongr (a : MultilinearMap R (fun _ : ι₁ => N) N₁)
    (b : MultilinearMap R (fun _ : ι₂ => N) N₂) (σa : ι₁ ≃ ι₃) (σb : ι₂ ≃ ι₄) :
    (a.domCoprod b).domDomCongr (σa.sumCongr σb) =
      (a.domDomCongr σa).domCoprod (b.domDomCongr σb) :=
  rfl

end DomCoprod

end MultilinearMap<|MERGE_RESOLUTION|>--- conflicted
+++ resolved
@@ -50,25 +50,17 @@
 /-- A more bundled version of `MultilinearMap.domCoprodDep`, as a linear map
 from the tensor product of spaces of multilinear maps. -/
 def domCoprodDep' :
-<<<<<<< HEAD
-    MultilinearMap R (fun i₁ ↦ N (.inl i₁)) N₁ ⊗[R]
-      MultilinearMap R (fun i₂ ↦ N (.inr i₂)) N₂ →ₗ[R]
-=======
     MultilinearMap R (fun i₁ ↦ N (.inl i₁)) N₁ ⊗[R] MultilinearMap R (fun i₂ ↦ N (.inr i₂)) N₂ →ₗ[R]
->>>>>>> 2b3f5f11
         MultilinearMap R N (N₁ ⊗[R] N₂) :=
   TensorProduct.lift (LinearMap.mk₂ R domCoprodDep
     (by aesop) (by aesop) (by aesop) (by aesop))
 
-<<<<<<< HEAD
-=======
 @[simp]
 theorem domCoprodDep'_apply (a : MultilinearMap R (fun i₁ ↦ N (.inl i₁)) N₁)
     (b : MultilinearMap R (fun i₂ ↦ N (.inr i₂)) N₂) :
     domCoprodDep' (a ⊗ₜ b) = domCoprodDep a b := by
   rfl
 
->>>>>>> 2b3f5f11
 end
 
 variable {N : Type*} [AddCommMonoid N] [Module R N]
@@ -97,12 +89,7 @@
 def domCoprod' :
     MultilinearMap R (fun _ : ι₁ => N) N₁ ⊗[R] MultilinearMap R (fun _ : ι₂ => N) N₂ →ₗ[R]
       MultilinearMap R (fun _ : ι₁ ⊕ ι₂ => N) (N₁ ⊗[R] N₂) :=
-<<<<<<< HEAD
-  TensorProduct.lift <|
-    LinearMap.mk₂ R domCoprod (by aesop) (by aesop) (by aesop) (by aesop)
-=======
   domCoprodDep' (R := R) (N := fun (_ : ι₁ ⊕ ι₂) ↦ N)
->>>>>>> 2b3f5f11
 
 @[simp]
 theorem domCoprod'_apply (a : MultilinearMap R (fun _ : ι₁ => N) N₁)
