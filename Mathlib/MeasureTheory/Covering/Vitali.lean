--- conflicted
+++ resolved
@@ -169,20 +169,12 @@
   · exact ⟨∅, Subset.refl _, pairwiseDisjoint_empty, by simp⟩
   by_cases ht : ∀ a ∈ t, r a < 0
   · exact ⟨t, Subset.rfl, fun a ha b _ _ => by
-<<<<<<< HEAD
-      -- FIXME nightly-testing
-      -- simp not working?
-      sorry
-      -- simp only [Function.onFun, closedBall_eq_empty.2 (ht a ha), empty_disjoint]
-      ,
-=======
       -- Adaptation note: nightly-2024-03-16
       -- Previously `Function.onFun` unfolded in the following `simp only`,
       -- but now needs a separate `rw`.
       -- This may be a bug: a no import minimization may be required.
       rw [Function.onFun]
       simp only [Function.onFun, closedBall_eq_empty.2 (ht a ha), empty_disjoint],
->>>>>>> e29a972b
       fun a ha => ⟨a, ha, by simp only [closedBall_eq_empty.2 (ht a ha), empty_subset]⟩⟩
   push_neg at ht
   let t' := { a ∈ t | 0 ≤ r a }
