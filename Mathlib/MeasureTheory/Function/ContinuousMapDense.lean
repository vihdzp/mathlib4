/-
Copyright (c) 2021 Heather Macbeth. All rights reserved.
Released under Apache 2.0 license as described in the file LICENSE.
Authors: Heather Macbeth
-/
import Mathlib.MeasureTheory.Measure.Regular
import Mathlib.MeasureTheory.Function.SimpleFuncDenseLp
import Mathlib.Topology.UrysohnsLemma
import Mathlib.MeasureTheory.Integral.Bochner

#align_import measure_theory.function.continuous_map_dense from "leanprover-community/mathlib"@"e0736bb5b48bdadbca19dbd857e12bee38ccfbb8"

/-!
# Approximation in Lᵖ by continuous functions

This file proves that bounded continuous functions are dense in `Lp E p μ`, for `p < ∞`, if the
domain `α` of the functions is a normal topological space and the measure `μ` is weakly regular.
It also proves the same results for approximation by continuous functions with compact support
when the space is locally compact and `μ` is regular.

The result is presented in several versions. First concrete versions giving an approximation
up to `ε` in these various contexts, and then abstract versions stating that the topological
closure of the relevant subgroups of `Lp` are the whole space.

* `MeasureTheory.Memℒp.exists_hasCompactSupport_snorm_sub_le` states that, in a locally compact
  space, an `ℒp` function can be approximated by continuous functions with compact support,
  in the sense that `snorm (f - g) p μ` is small.
* `MeasureTheory.Memℒp.exists_hasCompactSupport_integral_rpow_sub_le`: same result, but expressed in
  terms of `∫ ‖f - g‖^p`.

Versions with `Integrable` instead of `Memℒp` are specialized to the case `p = 1`.
Versions with `boundedContinuous` instead of `HasCompactSupport` drop the locally
compact assumption and give only approximation by a bounded continuous function.

* `MeasureTheory.Lp.boundedContinuousFunction_dense`: The subgroup
  `MeasureTheory.Lp.boundedContinuousFunction` of `Lp E p μ`, the additive subgroup of
  `Lp E p μ` consisting of equivalence classes containing a continuous representative, is dense in
  `Lp E p μ`.
* `BoundedContinuousFunction.toLp_denseRange`: For finite-measure `μ`, the continuous linear
  map `BoundedContinuousFunction.toLp p μ 𝕜` from `α →ᵇ E` to `Lp E p μ` has dense range.
* `ContinuousMap.toLp_denseRange`: For compact `α` and finite-measure `μ`, the continuous linear
  map `ContinuousMap.toLp p μ 𝕜` from `C(α, E)` to `Lp E p μ` has dense range.

Note that for `p = ∞` this result is not true:  the characteristic function of the set `[0, ∞)` in
`ℝ` cannot be continuously approximated in `L∞`.

The proof is in three steps.  First, since simple functions are dense in `Lp`, it suffices to prove
the result for a scalar multiple of a characteristic function of a measurable set `s`. Secondly,
since the measure `μ` is weakly regular, the set `s` can be approximated above by an open set and
below by a closed set.  Finally, since the domain `α` is normal, we use Urysohn's lemma to find a
continuous function interpolating between these two sets.

## Related results

Are you looking for a result on "directional" approximation (above or below with respect to an
order) of functions whose codomain is `ℝ≥0∞` or `ℝ`, by semicontinuous functions?  See the
Vitali-Carathéodory theorem, in the file `Mathlib/MeasureTheory/Integral/VitaliCaratheodory.lean`.

-/


open scoped ENNReal NNReal Topology BoundedContinuousFunction

open MeasureTheory TopologicalSpace ContinuousMap Set Bornology

variable {α : Type*} [MeasurableSpace α] [TopologicalSpace α] [T4Space α] [BorelSpace α]
variable {E : Type*} [NormedAddCommGroup E] {μ : Measure α} {p : ℝ≥0∞}

namespace MeasureTheory

variable [NormedSpace ℝ E]

/-- A variant of Urysohn's lemma, `ℒ^p` version, for an outer regular measure `μ`:
consider two sets `s ⊆ u` which are respectively closed and open with `μ s < ∞`, and a vector `c`.
Then one may find a continuous function `f` equal to `c` on `s` and to `0` outside of `u`,
bounded by `‖c‖` everywhere, and such that the `ℒ^p` norm of `f - s.indicator (fun y ↦ c)` is
arbitrarily small. Additionally, this function `f` belongs to `ℒ^p`. -/
theorem exists_continuous_snorm_sub_le_of_closed [μ.OuterRegular] (hp : p ≠ ∞) {s u : Set α}
    (s_closed : IsClosed s) (u_open : IsOpen u) (hsu : s ⊆ u) (hs : μ s ≠ ∞) (c : E) {ε : ℝ≥0∞}
    (hε : ε ≠ 0) :
    ∃ f : α → E,
      Continuous f ∧
        snorm (fun x => f x - s.indicator (fun _y => c) x) p μ ≤ ε ∧
          (∀ x, ‖f x‖ ≤ ‖c‖) ∧ Function.support f ⊆ u ∧ Memℒp f p μ := by
  obtain ⟨η, η_pos, hη⟩ :
      ∃ η : ℝ≥0, 0 < η ∧ ∀ s : Set α, μ s ≤ η → snorm (s.indicator fun _x => c) p μ ≤ ε :=
    exists_snorm_indicator_le hp c hε
  have ηpos : (0 : ℝ≥0∞) < η := ENNReal.coe_lt_coe.2 η_pos
  obtain ⟨V, sV, V_open, h'V, hV⟩ : ∃ (V : Set α), V ⊇ s ∧ IsOpen V ∧ μ V < ∞ ∧ μ (V \ s) < η :=
    s_closed.measurableSet.exists_isOpen_diff_lt hs ηpos.ne'
  let v := u ∩ V
  have hsv : s ⊆ v := subset_inter hsu sV
  have hμv : μ v < ∞ := (measure_mono (inter_subset_right _ _)).trans_lt h'V
  obtain ⟨g, hgv, hgs, hg_range⟩ :=
    exists_continuous_zero_one_of_isClosed (u_open.inter V_open).isClosed_compl s_closed
      (disjoint_compl_left_iff.2 hsv)
  -- Multiply this by `c` to get a continuous approximation to the function `f`; the key point is
  -- that this is pointwise bounded by the indicator of the set `v \ s`, which has small measure.
  have g_norm : ∀ x, ‖g x‖ = g x := fun x => by rw [Real.norm_eq_abs, abs_of_nonneg (hg_range x).1]
  have gc_bd0 : ∀ x, ‖g x • c‖ ≤ ‖c‖ := by
    intro x
    simp only [norm_smul, g_norm x]
    apply mul_le_of_le_one_left (norm_nonneg _)
    exact (hg_range x).2
  have gc_bd :
      ∀ x, ‖g x • c - s.indicator (fun _x => c) x‖ ≤ ‖(v \ s).indicator (fun _x => c) x‖ := by
    intro x
    by_cases hv : x ∈ v
    · rw [← Set.diff_union_of_subset hsv] at hv
      cases' hv with hsv hs
      · simpa only [hsv.2, Set.indicator_of_not_mem, not_false_iff, sub_zero, hsv,
          Set.indicator_of_mem] using gc_bd0 x
      · simp [hgs hs, hs]
    · simp [hgv hv, show x ∉ s from fun h => hv (hsv h)]
  have gc_support : (Function.support fun x : α => g x • c) ⊆ v := by
    refine Function.support_subset_iff'.2 fun x hx => ?_
    simp only [hgv hx, Pi.zero_apply, zero_smul]
  have gc_mem : Memℒp (fun x => g x • c) p μ := by
<<<<<<< HEAD
    refine' Memℒp.smul_of_top_left (memℒp_top_const _) _
=======
    refine Memℒp.smul_of_top_left (memℒp_top_const _) ?_
>>>>>>> 20c42930
    refine ⟨g.continuous.aestronglyMeasurable, ?_⟩
    have : snorm (v.indicator fun _x => (1 : ℝ)) p μ < ⊤ := by
      refine (snorm_indicator_const_le _ _).trans_lt ?_
      simp only [lt_top_iff_ne_top, hμv.ne, nnnorm_one, ENNReal.coe_one, one_div, one_mul, Ne,
        ENNReal.rpow_eq_top_iff, inv_lt_zero, false_and_iff, or_false_iff, not_and, not_lt,
        ENNReal.toReal_nonneg, imp_true_iff]
    refine (snorm_mono fun x => ?_).trans_lt this
    by_cases hx : x ∈ v
    · simp only [hx, abs_of_nonneg (hg_range x).1, (hg_range x).2, Real.norm_eq_abs,
        indicator_of_mem, CstarRing.norm_one]
    · simp only [hgv hx, Pi.zero_apply, Real.norm_eq_abs, abs_zero, abs_nonneg]
  refine
    ⟨fun x => g x • c, g.continuous.smul continuous_const, (snorm_mono gc_bd).trans ?_, gc_bd0,
      gc_support.trans (inter_subset_left _ _), gc_mem⟩
  exact hη _ ((measure_mono (diff_subset_diff (inter_subset_right _ _) Subset.rfl)).trans hV.le)
#align measure_theory.exists_continuous_snorm_sub_le_of_closed MeasureTheory.exists_continuous_snorm_sub_le_of_closed

/-- In a locally compact space, any function in `ℒp` can be approximated by compactly supported
continuous functions when `p < ∞`, version in terms of `snorm`. -/
theorem Memℒp.exists_hasCompactSupport_snorm_sub_le [WeaklyLocallyCompactSpace α] [μ.Regular]
    (hp : p ≠ ∞) {f : α → E} (hf : Memℒp f p μ) {ε : ℝ≥0∞} (hε : ε ≠ 0) :
    ∃ g : α → E, HasCompactSupport g ∧ snorm (f - g) p μ ≤ ε ∧ Continuous g ∧ Memℒp g p μ := by
  suffices H :
      ∃ g : α → E, snorm (f - g) p μ ≤ ε ∧ Continuous g ∧ Memℒp g p μ ∧ HasCompactSupport g by
    rcases H with ⟨g, hg, g_cont, g_mem, g_support⟩
    exact ⟨g, g_support, hg, g_cont, g_mem⟩
  -- It suffices to check that the set of functions we consider approximates characteristic
  -- functions, is stable under addition and consists of ae strongly measurable functions.
  -- First check the latter easy facts.
  apply hf.induction_dense hp _ _ _ _ hε
  rotate_left
  -- stability under addition
  · rintro f g ⟨f_cont, f_mem, hf⟩ ⟨g_cont, g_mem, hg⟩
    exact ⟨f_cont.add g_cont, f_mem.add g_mem, hf.add hg⟩
  -- ae strong measurability
  · rintro f ⟨_f_cont, f_mem, _hf⟩
    exact f_mem.aestronglyMeasurable
  -- We are left with approximating characteristic functions.
  -- This follows from `exists_continuous_snorm_sub_le_of_closed`.
  intro c t ht htμ ε hε
  rcases exists_Lp_half E μ p hε with ⟨δ, δpos, hδ⟩
  obtain ⟨η, ηpos, hη⟩ :
      ∃ η : ℝ≥0, 0 < η ∧ ∀ s : Set α, μ s ≤ η → snorm (s.indicator fun _x => c) p μ ≤ δ :=
    exists_snorm_indicator_le hp c δpos.ne'
  have hη_pos' : (0 : ℝ≥0∞) < η := ENNReal.coe_pos.2 ηpos
  obtain ⟨s, st, s_compact, μs⟩ : ∃ s, s ⊆ t ∧ IsCompact s ∧ μ (t \ s) < η :=
    ht.exists_isCompact_diff_lt htμ.ne hη_pos'.ne'
  have hsμ : μ s < ∞ := (measure_mono st).trans_lt htμ
  have I1 : snorm ((s.indicator fun _y => c) - t.indicator fun _y => c) p μ ≤ δ := by
    rw [← snorm_neg, neg_sub, ← indicator_diff st]
    exact hη _ μs.le
  obtain ⟨k, k_compact, sk⟩ : ∃ k : Set α, IsCompact k ∧ s ⊆ interior k :=
    exists_compact_superset s_compact
  rcases exists_continuous_snorm_sub_le_of_closed hp s_compact.isClosed isOpen_interior sk hsμ.ne c
      δpos.ne' with
    ⟨f, f_cont, I2, _f_bound, f_support, f_mem⟩
  have I3 : snorm (f - t.indicator fun _y => c) p μ ≤ ε := by
    convert
      (hδ _ _
          (f_mem.aestronglyMeasurable.sub
            (aestronglyMeasurable_const.indicator s_compact.measurableSet))
          ((aestronglyMeasurable_const.indicator s_compact.measurableSet).sub
            (aestronglyMeasurable_const.indicator ht))
          I2 I1).le using 2
    simp only [sub_add_sub_cancel]
  refine ⟨f, I3, f_cont, f_mem, HasCompactSupport.intro k_compact fun x hx => ?_⟩
  rw [← Function.nmem_support]
  contrapose! hx
  exact interior_subset (f_support hx)
#align measure_theory.mem_ℒp.exists_has_compact_support_snorm_sub_le MeasureTheory.Memℒp.exists_hasCompactSupport_snorm_sub_le

/-- In a locally compact space, any function in `ℒp` can be approximated by compactly supported
continuous functions when `0 < p < ∞`, version in terms of `∫`. -/
theorem Memℒp.exists_hasCompactSupport_integral_rpow_sub_le
    [WeaklyLocallyCompactSpace α] [μ.Regular]
    {p : ℝ} (hp : 0 < p) {f : α → E} (hf : Memℒp f (ENNReal.ofReal p) μ) {ε : ℝ} (hε : 0 < ε) :
    ∃ g : α → E,
      HasCompactSupport g ∧
        (∫ x, ‖f x - g x‖ ^ p ∂μ) ≤ ε ∧ Continuous g ∧ Memℒp g (ENNReal.ofReal p) μ := by
  have I : 0 < ε ^ (1 / p) := Real.rpow_pos_of_pos hε _
  have A : ENNReal.ofReal (ε ^ (1 / p)) ≠ 0 := by
    simp only [Ne, ENNReal.ofReal_eq_zero, not_le, I]
  have B : ENNReal.ofReal p ≠ 0 := by simpa only [Ne, ENNReal.ofReal_eq_zero, not_le] using hp
  rcases hf.exists_hasCompactSupport_snorm_sub_le ENNReal.coe_ne_top A with
    ⟨g, g_support, hg, g_cont, g_mem⟩
  change snorm _ (ENNReal.ofReal p) _ ≤ _ at hg
  refine ⟨g, g_support, ?_, g_cont, g_mem⟩
  rwa [(hf.sub g_mem).snorm_eq_integral_rpow_norm B ENNReal.coe_ne_top,
    ENNReal.ofReal_le_ofReal_iff I.le, one_div, ENNReal.toReal_ofReal hp.le,
    Real.rpow_le_rpow_iff _ hε.le (inv_pos.2 hp)] at hg
  positivity
#align measure_theory.mem_ℒp.exists_has_compact_support_integral_rpow_sub_le MeasureTheory.Memℒp.exists_hasCompactSupport_integral_rpow_sub_le

/-- In a locally compact space, any integrable function can be approximated by compactly supported
continuous functions, version in terms of `∫⁻`. -/
theorem Integrable.exists_hasCompactSupport_lintegral_sub_le
    [WeaklyLocallyCompactSpace α] [μ.Regular]
    {f : α → E} (hf : Integrable f μ) {ε : ℝ≥0∞} (hε : ε ≠ 0) :
    ∃ g : α → E,
      HasCompactSupport g ∧ (∫⁻ x, ‖f x - g x‖₊ ∂μ) ≤ ε ∧ Continuous g ∧ Integrable g μ := by
  simp only [← memℒp_one_iff_integrable, ← snorm_one_eq_lintegral_nnnorm] at hf ⊢
  exact hf.exists_hasCompactSupport_snorm_sub_le ENNReal.one_ne_top hε
#align measure_theory.integrable.exists_has_compact_support_lintegral_sub_le MeasureTheory.Integrable.exists_hasCompactSupport_lintegral_sub_le

/-- In a locally compact space, any integrable function can be approximated by compactly supported
continuous functions, version in terms of `∫`. -/
theorem Integrable.exists_hasCompactSupport_integral_sub_le
    [WeaklyLocallyCompactSpace α] [μ.Regular]
    {f : α → E} (hf : Integrable f μ) {ε : ℝ} (hε : 0 < ε) :
    ∃ g : α → E, HasCompactSupport g ∧ (∫ x, ‖f x - g x‖ ∂μ) ≤ ε ∧
      Continuous g ∧ Integrable g μ := by
  simp only [← memℒp_one_iff_integrable, ← snorm_one_eq_lintegral_nnnorm, ← ENNReal.ofReal_one]
    at hf ⊢
  simpa using hf.exists_hasCompactSupport_integral_rpow_sub_le zero_lt_one hε
#align measure_theory.integrable.exists_has_compact_support_integral_sub_le MeasureTheory.Integrable.exists_hasCompactSupport_integral_sub_le

/-- Any function in `ℒp` can be approximated by bounded continuous functions when `p < ∞`,
version in terms of `snorm`. -/
theorem Memℒp.exists_boundedContinuous_snorm_sub_le [μ.WeaklyRegular] (hp : p ≠ ∞) {f : α → E}
    (hf : Memℒp f p μ) {ε : ℝ≥0∞} (hε : ε ≠ 0) :
    ∃ g : α →ᵇ E, snorm (f - (g : α → E)) p μ ≤ ε ∧ Memℒp g p μ := by
  suffices H :
      ∃ g : α → E, snorm (f - g) p μ ≤ ε ∧ Continuous g ∧ Memℒp g p μ ∧ IsBounded (range g) by
    rcases H with ⟨g, hg, g_cont, g_mem, g_bd⟩
    exact ⟨⟨⟨g, g_cont⟩, Metric.isBounded_range_iff.1 g_bd⟩, hg, g_mem⟩
  -- It suffices to check that the set of functions we consider approximates characteristic
  -- functions, is stable under addition and made of ae strongly measurable functions.
  -- First check the latter easy facts.
  apply hf.induction_dense hp _ _ _ _ hε
  rotate_left
  -- stability under addition
  · rintro f g ⟨f_cont, f_mem, f_bd⟩ ⟨g_cont, g_mem, g_bd⟩
    refine ⟨f_cont.add g_cont, f_mem.add g_mem, ?_⟩
    let f' : α →ᵇ E := ⟨⟨f, f_cont⟩, Metric.isBounded_range_iff.1 f_bd⟩
    let g' : α →ᵇ E := ⟨⟨g, g_cont⟩, Metric.isBounded_range_iff.1 g_bd⟩
    exact (f' + g').isBounded_range
  -- ae strong measurability
  · exact fun f ⟨_, h, _⟩ => h.aestronglyMeasurable
  -- We are left with approximating characteristic functions.
  -- This follows from `exists_continuous_snorm_sub_le_of_closed`.
  intro c t ht htμ ε hε
  rcases exists_Lp_half E μ p hε with ⟨δ, δpos, hδ⟩
  obtain ⟨η, ηpos, hη⟩ :
      ∃ η : ℝ≥0, 0 < η ∧ ∀ s : Set α, μ s ≤ η → snorm (s.indicator fun _x => c) p μ ≤ δ :=
    exists_snorm_indicator_le hp c δpos.ne'
  have hη_pos' : (0 : ℝ≥0∞) < η := ENNReal.coe_pos.2 ηpos
  obtain ⟨s, st, s_closed, μs⟩ : ∃ s, s ⊆ t ∧ IsClosed s ∧ μ (t \ s) < η :=
    ht.exists_isClosed_diff_lt htμ.ne hη_pos'.ne'
  have hsμ : μ s < ∞ := (measure_mono st).trans_lt htμ
  have I1 : snorm ((s.indicator fun _y => c) - t.indicator fun _y => c) p μ ≤ δ := by
    rw [← snorm_neg, neg_sub, ← indicator_diff st]
    exact hη _ μs.le
  rcases exists_continuous_snorm_sub_le_of_closed hp s_closed isOpen_univ (subset_univ _) hsμ.ne c
      δpos.ne' with
    ⟨f, f_cont, I2, f_bound, -, f_mem⟩
  have I3 : snorm (f - t.indicator fun _y => c) p μ ≤ ε := by
    convert
      (hδ _ _
          (f_mem.aestronglyMeasurable.sub
            (aestronglyMeasurable_const.indicator s_closed.measurableSet))
          ((aestronglyMeasurable_const.indicator s_closed.measurableSet).sub
            (aestronglyMeasurable_const.indicator ht))
          I2 I1).le using 2
    simp only [sub_add_sub_cancel]
  refine ⟨f, I3, f_cont, f_mem, ?_⟩
  exact (BoundedContinuousFunction.ofNormedAddCommGroup f f_cont _ f_bound).isBounded_range
#align measure_theory.mem_ℒp.exists_bounded_continuous_snorm_sub_le MeasureTheory.Memℒp.exists_boundedContinuous_snorm_sub_le

/-- Any function in `ℒp` can be approximated by bounded continuous functions when `0 < p < ∞`,
version in terms of `∫`. -/
theorem Memℒp.exists_boundedContinuous_integral_rpow_sub_le [μ.WeaklyRegular] {p : ℝ} (hp : 0 < p)
    {f : α → E} (hf : Memℒp f (ENNReal.ofReal p) μ) {ε : ℝ} (hε : 0 < ε) :
    ∃ g : α →ᵇ E, (∫ x, ‖f x - g x‖ ^ p ∂μ) ≤ ε ∧ Memℒp g (ENNReal.ofReal p) μ := by
  have I : 0 < ε ^ (1 / p) := Real.rpow_pos_of_pos hε _
  have A : ENNReal.ofReal (ε ^ (1 / p)) ≠ 0 := by
    simp only [Ne, ENNReal.ofReal_eq_zero, not_le, I]
  have B : ENNReal.ofReal p ≠ 0 := by simpa only [Ne, ENNReal.ofReal_eq_zero, not_le] using hp
  rcases hf.exists_boundedContinuous_snorm_sub_le ENNReal.coe_ne_top A with ⟨g, hg, g_mem⟩
  change snorm _ (ENNReal.ofReal p) _ ≤ _ at hg
  refine ⟨g, ?_, g_mem⟩
  rwa [(hf.sub g_mem).snorm_eq_integral_rpow_norm B ENNReal.coe_ne_top,
    ENNReal.ofReal_le_ofReal_iff I.le, one_div, ENNReal.toReal_ofReal hp.le,
    Real.rpow_le_rpow_iff _ hε.le (inv_pos.2 hp)] at hg
  positivity
#align measure_theory.mem_ℒp.exists_bounded_continuous_integral_rpow_sub_le MeasureTheory.Memℒp.exists_boundedContinuous_integral_rpow_sub_le

/-- Any integrable function can be approximated by bounded continuous functions,
version in terms of `∫⁻`. -/
theorem Integrable.exists_boundedContinuous_lintegral_sub_le [μ.WeaklyRegular] {f : α → E}
    (hf : Integrable f μ) {ε : ℝ≥0∞} (hε : ε ≠ 0) :
    ∃ g : α →ᵇ E, (∫⁻ x, ‖f x - g x‖₊ ∂μ) ≤ ε ∧ Integrable g μ := by
  simp only [← memℒp_one_iff_integrable, ← snorm_one_eq_lintegral_nnnorm] at hf ⊢
  exact hf.exists_boundedContinuous_snorm_sub_le ENNReal.one_ne_top hε
#align measure_theory.integrable.exists_bounded_continuous_lintegral_sub_le MeasureTheory.Integrable.exists_boundedContinuous_lintegral_sub_le

/-- Any integrable function can be approximated by bounded continuous functions,
version in terms of `∫`. -/
theorem Integrable.exists_boundedContinuous_integral_sub_le [μ.WeaklyRegular] {f : α → E}
    (hf : Integrable f μ) {ε : ℝ} (hε : 0 < ε) :
    ∃ g : α →ᵇ E, (∫ x, ‖f x - g x‖ ∂μ) ≤ ε ∧ Integrable g μ := by
  simp only [← memℒp_one_iff_integrable, ← snorm_one_eq_lintegral_nnnorm, ← ENNReal.ofReal_one]
    at hf ⊢
  simpa using hf.exists_boundedContinuous_integral_rpow_sub_le zero_lt_one hε
#align measure_theory.integrable.exists_bounded_continuous_integral_sub_le MeasureTheory.Integrable.exists_boundedContinuous_integral_sub_le

namespace Lp

variable (E)

/-- A function in `Lp` can be approximated in `Lp` by continuous functions. -/
theorem boundedContinuousFunction_dense [SecondCountableTopologyEither α E] [_i : Fact (1 ≤ p)]
    (hp : p ≠ ∞) [μ.WeaklyRegular] : (boundedContinuousFunction E p μ).topologicalClosure = ⊤ := by
  rw [AddSubgroup.eq_top_iff']
  intro f
  refine mem_closure_iff_frequently.mpr ?_
  rw [Metric.nhds_basis_closedBall.frequently_iff]
  intro ε hε
  have A : ENNReal.ofReal ε ≠ 0 := by simp only [Ne, ENNReal.ofReal_eq_zero, not_le, hε]
  obtain ⟨g, hg, g_mem⟩ :
      ∃ g : α →ᵇ E, snorm ((f : α → E) - (g : α → E)) p μ ≤ ENNReal.ofReal ε ∧ Memℒp g p μ :=
    (Lp.memℒp f).exists_boundedContinuous_snorm_sub_le hp A
  refine ⟨g_mem.toLp _, ?_, ⟨g, rfl⟩⟩
  simp only [dist_eq_norm, Metric.mem_closedBall']
  rw [Lp.norm_def]
  -- Porting note: original proof started with:
  -- convert ENNReal.toReal_le_of_le_ofReal hε.le hg using 2
  -- the `convert` was completely borked and timed out
  have key : snorm ((f : α → E) - (g : α → E)) p μ = snorm (f - Memℒp.toLp (↑g) g_mem) p μ := by
    apply snorm_congr_ae
    filter_upwards [coeFn_sub f (g_mem.toLp g), g_mem.coeFn_toLp] with x hx h'x
    simp only [hx, Pi.sub_apply, sub_right_inj, h'x]
  simpa only [key] using ENNReal.toReal_le_of_le_ofReal hε.le hg
set_option linter.uppercaseLean3 false in
#align measure_theory.Lp.bounded_continuous_function_dense MeasureTheory.Lp.boundedContinuousFunction_dense

end Lp

end MeasureTheory

variable [SecondCountableTopologyEither α E] [_i : Fact (1 ≤ p)] (hp : p ≠ ∞)
variable (𝕜 : Type*) [NormedField 𝕜] [NormedAlgebra ℝ 𝕜] [NormedSpace 𝕜 E]
variable (E) (μ)

namespace BoundedContinuousFunction

theorem toLp_denseRange [μ.WeaklyRegular] [IsFiniteMeasure μ] :
    DenseRange (toLp p μ 𝕜 : (α →ᵇ E) →L[𝕜] Lp E p μ) := by
  haveI : NormedSpace ℝ E := RestrictScalars.normedSpace ℝ 𝕜 E
  rw [denseRange_iff_closure_range]
  suffices (LinearMap.range (toLp p μ 𝕜 : _ →L[𝕜] Lp E p μ)).toAddSubgroup.topologicalClosure = ⊤
    by exact congr_arg ((↑) : AddSubgroup (Lp E p μ) → Set (Lp E p μ)) this
  simpa [range_toLp p μ] using MeasureTheory.Lp.boundedContinuousFunction_dense E hp
set_option linter.uppercaseLean3 false in
#align bounded_continuous_function.to_Lp_dense_range BoundedContinuousFunction.toLp_denseRange

end BoundedContinuousFunction

namespace ContinuousMap

/-- Continuous functions are dense in `MeasureTheory.Lp`, `1 ≤ p < ∞`. This theorem assumes that
the domain is a compact space because otherwise `ContinuousMap.toLp` is undefined. Use
`BoundedContinuousFunction.toLp_denseRange` if the domain is not a compact space.  -/
theorem toLp_denseRange [CompactSpace α] [μ.WeaklyRegular] [IsFiniteMeasure μ] :
    DenseRange (toLp p μ 𝕜 : C(α, E) →L[𝕜] Lp E p μ) := by
  refine (BoundedContinuousFunction.toLp_denseRange _ _ hp 𝕜).mono ?_
  refine range_subset_iff.2 fun f ↦ ?_
  exact ⟨f.toContinuousMap, rfl⟩
set_option linter.uppercaseLean3 false in
#align continuous_map.to_Lp_dense_range ContinuousMap.toLp_denseRange

end ContinuousMap<|MERGE_RESOLUTION|>--- conflicted
+++ resolved
@@ -116,11 +116,7 @@
     refine Function.support_subset_iff'.2 fun x hx => ?_
     simp only [hgv hx, Pi.zero_apply, zero_smul]
   have gc_mem : Memℒp (fun x => g x • c) p μ := by
-<<<<<<< HEAD
-    refine' Memℒp.smul_of_top_left (memℒp_top_const _) _
-=======
     refine Memℒp.smul_of_top_left (memℒp_top_const _) ?_
->>>>>>> 20c42930
     refine ⟨g.continuous.aestronglyMeasurable, ?_⟩
     have : snorm (v.indicator fun _x => (1 : ℝ)) p μ < ⊤ := by
       refine (snorm_indicator_const_le _ _).trans_lt ?_
