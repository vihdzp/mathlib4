/-
Copyright (c) 2022 Rémy Degenne. All rights reserved.
Released under Apache 2.0 license as described in the file LICENSE.
Authors: Rémy Degenne, Kexing Ying
-/
import Mathlib.MeasureTheory.Function.ConditionalExpectation.Indicator
import Mathlib.MeasureTheory.Function.UniformIntegrable
import Mathlib.MeasureTheory.Decomposition.RadonNikodym

#align_import measure_theory.function.conditional_expectation.real from "leanprover-community/mathlib"@"b2ff9a3d7a15fd5b0f060b135421d6a89a999c2f"

/-!

# Conditional expectation of real-valued functions

This file proves some results regarding the conditional expectation of real-valued functions.

## Main results

* `MeasureTheory.rnDeriv_ae_eq_condexp`: the conditional expectation `μ[f | m]` is equal to the
  Radon-Nikodym derivative of `fμ` restricted on `m` with respect to `μ` restricted on `m`.
* `MeasureTheory.Integrable.uniformIntegrable_condexp`: the conditional expectation of a function
  form a uniformly integrable class.
* `MeasureTheory.condexp_stronglyMeasurable_mul`: the pull-out property of the conditional
  expectation.

-/


noncomputable section

open TopologicalSpace MeasureTheory.Lp Filter ContinuousLinearMap

open scoped NNReal ENNReal Topology BigOperators MeasureTheory

namespace MeasureTheory

variable {α : Type*} {m m0 : MeasurableSpace α} {μ : Measure α}

theorem rnDeriv_ae_eq_condexp {hm : m ≤ m0} [hμm : SigmaFinite (μ.trim hm)] {f : α → ℝ}
    (hf : Integrable f μ) :
    SignedMeasure.rnDeriv ((μ.withDensityᵥ f).trim hm) (μ.trim hm) =ᵐ[μ] μ[f|m] := by
  refine' ae_eq_condexp_of_forall_setIntegral_eq hm hf _ _ _
  · exact fun _ _ _ => (integrable_of_integrable_trim hm
      (SignedMeasure.integrable_rnDeriv ((μ.withDensityᵥ f).trim hm) (μ.trim hm))).integrableOn
  · intro s hs _
    conv_rhs => rw [← hf.withDensityᵥ_trim_eq_integral hm hs,
      ← SignedMeasure.withDensityᵥ_rnDeriv_eq ((μ.withDensityᵥ f).trim hm) (μ.trim hm)
        (hf.withDensityᵥ_trim_absolutelyContinuous hm)]
    rw [withDensityᵥ_apply
      (SignedMeasure.integrable_rnDeriv ((μ.withDensityᵥ f).trim hm) (μ.trim hm)) hs,
      ← setIntegral_trim hm _ hs]
    exact (SignedMeasure.measurable_rnDeriv _ _).stronglyMeasurable
  · exact (SignedMeasure.measurable_rnDeriv _ _).stronglyMeasurable.aeStronglyMeasurable'
#align measure_theory.rn_deriv_ae_eq_condexp MeasureTheory.rnDeriv_ae_eq_condexp

-- TODO: the following couple of lemmas should be generalized and proved using Jensen's inequality
-- for the conditional expectation (not in mathlib yet) .
theorem snorm_one_condexp_le_snorm (f : α → ℝ) : snorm (μ[f|m]) 1 μ ≤ snorm f 1 μ := by
  by_cases hf : Integrable f μ
  swap; · rw [condexp_undef hf, snorm_zero]; exact zero_le _
  by_cases hm : m ≤ m0
  swap; · rw [condexp_of_not_le hm, snorm_zero]; exact zero_le _
  by_cases hsig : SigmaFinite (μ.trim hm)
  swap; · rw [condexp_of_not_sigmaFinite hm hsig, snorm_zero]; exact zero_le _
  calc
    snorm (μ[f|m]) 1 μ ≤ snorm (μ[(|f|)|m]) 1 μ := by
      refine' snorm_mono_ae _
      filter_upwards [condexp_mono hf hf.abs
        (ae_of_all μ (fun x => le_abs_self (f x) : ∀ x, f x ≤ |f x|)),
        EventuallyLE.trans (condexp_neg f).symm.le
          (condexp_mono hf.neg hf.abs
          (ae_of_all μ (fun x => neg_le_abs (f x): ∀ x, -f x ≤ |f x|)))] with x hx₁ hx₂
      exact abs_le_abs hx₁ hx₂
    _ = snorm f 1 μ := by
      rw [snorm_one_eq_lintegral_nnnorm, snorm_one_eq_lintegral_nnnorm, ←
        ENNReal.toReal_eq_toReal (ne_of_lt integrable_condexp.2) (ne_of_lt hf.2), ←
        integral_norm_eq_lintegral_nnnorm
          (stronglyMeasurable_condexp.mono hm).aestronglyMeasurable,
        ← integral_norm_eq_lintegral_nnnorm hf.1]
      simp_rw [Real.norm_eq_abs]
      rw [← integral_condexp hm hf.abs]
      refine' integral_congr_ae _
      have : 0 ≤ᵐ[μ] μ[(|f|)|m] := by
        rw [← condexp_zero]
        exact condexp_mono (integrable_zero _ _ _) hf.abs
          (ae_of_all μ (fun x => abs_nonneg (f x) : ∀ x, 0 ≤ |f x|))
      filter_upwards [this] with x hx
      exact abs_eq_self.2 hx
#align measure_theory.snorm_one_condexp_le_snorm MeasureTheory.snorm_one_condexp_le_snorm

theorem integral_abs_condexp_le (f : α → ℝ) : ∫ x, |(μ[f|m]) x| ∂μ ≤ ∫ x, |f x| ∂μ := by
  by_cases hm : m ≤ m0
  swap
  · simp_rw [condexp_of_not_le hm, Pi.zero_apply, abs_zero, integral_zero]
    positivity
  by_cases hfint : Integrable f μ
  swap
  · simp only [condexp_undef hfint, Pi.zero_apply, abs_zero, integral_const, Algebra.id.smul_eq_mul,
      mul_zero]
    positivity
  rw [integral_eq_lintegral_of_nonneg_ae, integral_eq_lintegral_of_nonneg_ae]
  · rw [ENNReal.toReal_le_toReal] <;> simp_rw [← Real.norm_eq_abs, ofReal_norm_eq_coe_nnnorm]
    · rw [← snorm_one_eq_lintegral_nnnorm, ← snorm_one_eq_lintegral_nnnorm]
      exact snorm_one_condexp_le_snorm _
    · exact integrable_condexp.2.ne
    · exact hfint.2.ne
  · filter_upwards with x using abs_nonneg _
  · simp_rw [← Real.norm_eq_abs]
    exact hfint.1.norm
  · filter_upwards with x using abs_nonneg _
  · simp_rw [← Real.norm_eq_abs]
    exact (stronglyMeasurable_condexp.mono hm).aestronglyMeasurable.norm
#align measure_theory.integral_abs_condexp_le MeasureTheory.integral_abs_condexp_le

theorem setIntegral_abs_condexp_le {s : Set α} (hs : MeasurableSet[m] s) (f : α → ℝ) :
    ∫ x in s, |(μ[f|m]) x| ∂μ ≤ ∫ x in s, |f x| ∂μ := by
  by_cases hnm : m ≤ m0
  swap
  · simp_rw [condexp_of_not_le hnm, Pi.zero_apply, abs_zero, integral_zero]
    positivity
  by_cases hfint : Integrable f μ
  swap
  · simp only [condexp_undef hfint, Pi.zero_apply, abs_zero, integral_const, Algebra.id.smul_eq_mul,
      mul_zero]
    positivity
  have : ∫ x in s, |(μ[f|m]) x| ∂μ = ∫ x, |(μ[s.indicator f|m]) x| ∂μ := by
    rw [← integral_indicator (hnm _ hs)]
    refine' integral_congr_ae _
    have : (fun x => |(μ[s.indicator f|m]) x|) =ᵐ[μ] fun x => |s.indicator (μ[f|m]) x| :=
      (condexp_indicator hfint hs).fun_comp abs
    refine' EventuallyEq.trans (eventually_of_forall fun x => _) this.symm
    rw [← Real.norm_eq_abs, norm_indicator_eq_indicator_norm]
    simp only [Real.norm_eq_abs]
  rw [this, ← integral_indicator (hnm _ hs)]
  refine' (integral_abs_condexp_le _).trans
    (le_of_eq <| integral_congr_ae <| eventually_of_forall fun x => _)
  simp_rw [← Real.norm_eq_abs, norm_indicator_eq_indicator_norm]
#align measure_theory.set_integral_abs_condexp_le MeasureTheory.setIntegral_abs_condexp_le

@[deprecated]
alias set_integral_abs_condexp_le :=
  setIntegral_abs_condexp_le -- deprecated on 2024-04-17

/-- If the real valued function `f` is bounded almost everywhere by `R`, then so is its conditional
expectation. -/
theorem ae_bdd_condexp_of_ae_bdd {R : ℝ≥0} {f : α → ℝ} (hbdd : ∀ᵐ x ∂μ, |f x| ≤ R) :
    ∀ᵐ x ∂μ, |(μ[f|m]) x| ≤ R := by
  by_cases hnm : m ≤ m0
  swap
  · simp_rw [condexp_of_not_le hnm, Pi.zero_apply, abs_zero]
    exact eventually_of_forall fun _ => R.coe_nonneg
  by_cases hfint : Integrable f μ
  swap
  · simp_rw [condexp_undef hfint]
    filter_upwards [hbdd] with x hx
    rw [Pi.zero_apply, abs_zero]
    exact (abs_nonneg _).trans hx
  by_contra h
  change μ _ ≠ 0 at h
  simp only [← zero_lt_iff, Set.compl_def, Set.mem_setOf_eq, not_le] at h
  suffices (μ {x | ↑R < |(μ[f|m]) x|}).toReal * ↑R < (μ {x | ↑R < |(μ[f|m]) x|}).toReal * ↑R by
    exact this.ne rfl
  refine' lt_of_lt_of_le (setIntegral_gt_gt R.coe_nonneg _ _ h.ne.symm) _
  · simp_rw [← Real.norm_eq_abs]
    exact (stronglyMeasurable_condexp.mono hnm).measurable.norm
  · exact integrable_condexp.abs.integrableOn
  refine' (setIntegral_abs_condexp_le _ _).trans _
  · simp_rw [← Real.norm_eq_abs]
    exact @measurableSet_lt _ _ _ _ _ m _ _ _ _ _ measurable_const
      stronglyMeasurable_condexp.norm.measurable
<<<<<<< HEAD
  simp only [← smul_eq_mul, ← set_integral_const, NNReal.val_eq_coe, RCLike.ofReal_real_eq_id,
    _root_.id]
  refine' set_integral_mono_ae hfint.abs.integrableOn _ hbdd
=======
  simp only [← smul_eq_mul, ← setIntegral_const, NNReal.val_eq_coe, RCLike.ofReal_real_eq_id,
    _root_.id]
  refine' setIntegral_mono_ae hfint.abs.integrableOn _ hbdd
>>>>>>> 2eed8869
  refine' ⟨aestronglyMeasurable_const, lt_of_le_of_lt _
    (integrable_condexp.integrableOn : IntegrableOn (μ[f|m]) {x | ↑R < |(μ[f|m]) x|} μ).2⟩
  refine' set_lintegral_mono measurable_const.nnnorm.coe_nnreal_ennreal
    (stronglyMeasurable_condexp.mono hnm).measurable.nnnorm.coe_nnreal_ennreal fun x hx => _
  rw [ENNReal.coe_le_coe, Real.nnnorm_of_nonneg R.coe_nonneg]
  exact Subtype.mk_le_mk.2 (le_of_lt hx)
#align measure_theory.ae_bdd_condexp_of_ae_bdd MeasureTheory.ae_bdd_condexp_of_ae_bdd

/-- Given an integrable function `g`, the conditional expectations of `g` with respect to
a sequence of sub-σ-algebras is uniformly integrable. -/
theorem Integrable.uniformIntegrable_condexp {ι : Type*} [IsFiniteMeasure μ] {g : α → ℝ}
    (hint : Integrable g μ) {ℱ : ι → MeasurableSpace α} (hℱ : ∀ i, ℱ i ≤ m0) :
    UniformIntegrable (fun i => μ[g|ℱ i]) 1 μ := by
  have hmeas : ∀ n, ∀ C, MeasurableSet {x | C ≤ ‖(μ[g|ℱ n]) x‖₊} := fun n C =>
    measurableSet_le measurable_const (stronglyMeasurable_condexp.mono (hℱ n)).measurable.nnnorm
  have hg : Memℒp g 1 μ := memℒp_one_iff_integrable.2 hint
  refine' uniformIntegrable_of le_rfl ENNReal.one_ne_top
    (fun n => (stronglyMeasurable_condexp.mono (hℱ n)).aestronglyMeasurable) fun ε hε => _
  by_cases hne : snorm g 1 μ = 0
  · rw [snorm_eq_zero_iff hg.1 one_ne_zero] at hne
    refine' ⟨0, fun n => (le_of_eq <|
      (snorm_eq_zero_iff ((stronglyMeasurable_condexp.mono (hℱ n)).aestronglyMeasurable.indicator
        (hmeas n 0)) one_ne_zero).2 _).trans (zero_le _)⟩
    filter_upwards [condexp_congr_ae (m := ℱ n) hne] with x hx
    simp only [zero_le', Set.setOf_true, Set.indicator_univ, Pi.zero_apply, hx, condexp_zero]
  obtain ⟨δ, hδ, h⟩ := hg.snorm_indicator_le le_rfl ENNReal.one_ne_top hε
  set C : ℝ≥0 := ⟨δ, hδ.le⟩⁻¹ * (snorm g 1 μ).toNNReal with hC
  have hCpos : 0 < C := mul_pos (inv_pos.2 hδ) (ENNReal.toNNReal_pos hne hg.snorm_lt_top.ne)
  have : ∀ n, μ {x : α | C ≤ ‖(μ[g|ℱ n]) x‖₊} ≤ ENNReal.ofReal δ := by
    intro n
    have := mul_meas_ge_le_pow_snorm' μ one_ne_zero ENNReal.one_ne_top
      ((stronglyMeasurable_condexp (m := ℱ n) (μ := μ) (f := g)).mono (hℱ n)).aestronglyMeasurable C
    rw [ENNReal.one_toReal, ENNReal.rpow_one, ENNReal.rpow_one, mul_comm, ←
      ENNReal.le_div_iff_mul_le (Or.inl (ENNReal.coe_ne_zero.2 hCpos.ne.symm))
        (Or.inl ENNReal.coe_lt_top.ne)] at this
    simp_rw [ENNReal.coe_le_coe] at this
    refine' this.trans _
    rw [ENNReal.div_le_iff_le_mul (Or.inl (ENNReal.coe_ne_zero.2 hCpos.ne.symm))
        (Or.inl ENNReal.coe_lt_top.ne),
      hC, Nonneg.inv_mk, ENNReal.coe_mul, ENNReal.coe_toNNReal hg.snorm_lt_top.ne, ← mul_assoc, ←
      ENNReal.ofReal_eq_coe_nnreal, ← ENNReal.ofReal_mul hδ.le, mul_inv_cancel hδ.ne.symm,
      ENNReal.ofReal_one, one_mul]
    exact snorm_one_condexp_le_snorm _
  refine' ⟨C, fun n => le_trans _ (h {x : α | C ≤ ‖(μ[g|ℱ n]) x‖₊} (hmeas n C) (this n))⟩
  have hmeasℱ : MeasurableSet[ℱ n] {x : α | C ≤ ‖(μ[g|ℱ n]) x‖₊} :=
    @measurableSet_le _ _ _ _ _ (ℱ n) _ _ _ _ _ measurable_const
      (@Measurable.nnnorm _ _ _ _ _ (ℱ n) _ stronglyMeasurable_condexp.measurable)
  rw [← snorm_congr_ae (condexp_indicator hint hmeasℱ)]
  exact snorm_one_condexp_le_snorm _
#align measure_theory.integrable.uniform_integrable_condexp MeasureTheory.Integrable.uniformIntegrable_condexp

section PullOut

-- TODO: this section could be generalized beyond multiplication, to any bounded bilinear map.
/-- Auxiliary lemma for `condexp_stronglyMeasurable_mul`. -/
theorem condexp_stronglyMeasurable_simpleFunc_mul (hm : m ≤ m0) (f : @SimpleFunc α m ℝ) {g : α → ℝ}
    (hg : Integrable g μ) : μ[(f * g : α → ℝ)|m] =ᵐ[μ] f * μ[g|m] := by
  have : ∀ (s c) (f : α → ℝ), Set.indicator s (Function.const α c) * f = s.indicator (c • f) := by
    intro s c f
    ext1 x
    by_cases hx : x ∈ s
    · simp only [hx, Pi.mul_apply, Set.indicator_of_mem, Pi.smul_apply, Algebra.id.smul_eq_mul,
        Function.const_apply]
    · simp only [hx, Pi.mul_apply, Set.indicator_of_not_mem, not_false_iff, zero_mul]
  apply @SimpleFunc.induction _ _ m _ (fun f => _)
    (fun c s hs => ?_) (fun g₁ g₂ _ h_eq₁ h_eq₂ => ?_) f
  · -- Porting note: if not classical, `DecidablePred fun x ↦ x ∈ s` cannot be synthesised
    -- for `Set.piecewise_eq_indicator`
    classical simp only [@SimpleFunc.const_zero _ _ m, @SimpleFunc.coe_piecewise _ _ m,
      @SimpleFunc.coe_const _ _ m, @SimpleFunc.coe_zero _ _ m, Set.piecewise_eq_indicator]
    rw [this, this]
    refine' (condexp_indicator (hg.smul c) hs).trans _
    filter_upwards [condexp_smul (m := m) (m0 := m0) c g] with x hx
    classical simp_rw [Set.indicator_apply, hx]
  · have h_add := @SimpleFunc.coe_add _ _ m _ g₁ g₂
    calc
      μ[⇑(g₁ + g₂) * g|m] =ᵐ[μ] μ[(⇑g₁ + ⇑g₂) * g|m] := by
        refine' condexp_congr_ae (EventuallyEq.mul _ EventuallyEq.rfl); rw [h_add]
      _ =ᵐ[μ] μ[⇑g₁ * g|m] + μ[⇑g₂ * g|m] := by
        rw [add_mul]; exact condexp_add (hg.simpleFunc_mul' hm _) (hg.simpleFunc_mul' hm _)
      _ =ᵐ[μ] ⇑g₁ * μ[g|m] + ⇑g₂ * μ[g|m] := EventuallyEq.add h_eq₁ h_eq₂
      _ =ᵐ[μ] ⇑(g₁ + g₂) * μ[g|m] := by rw [h_add, add_mul]
#align measure_theory.condexp_strongly_measurable_simple_func_mul MeasureTheory.condexp_stronglyMeasurable_simpleFunc_mul

theorem condexp_stronglyMeasurable_mul_of_bound (hm : m ≤ m0) [IsFiniteMeasure μ] {f g : α → ℝ}
    (hf : StronglyMeasurable[m] f) (hg : Integrable g μ) (c : ℝ) (hf_bound : ∀ᵐ x ∂μ, ‖f x‖ ≤ c) :
    μ[f * g|m] =ᵐ[μ] f * μ[g|m] := by
  let fs := hf.approxBounded c
  have hfs_tendsto : ∀ᵐ x ∂μ, Tendsto (fs · x) atTop (𝓝 (f x)) :=
    hf.tendsto_approxBounded_ae hf_bound
  by_cases hμ : μ = 0
  · simp only [hμ, ae_zero]; norm_cast
  have : μ.ae.NeBot := by simp only [hμ, ae_neBot, Ne, not_false_iff]
  have hc : 0 ≤ c := by
    rcases hf_bound.exists with ⟨_x, hx⟩
    exact (norm_nonneg _).trans hx
  have hfs_bound : ∀ n x, ‖fs n x‖ ≤ c := hf.norm_approxBounded_le hc
  have : μ[f * μ[g|m]|m] = f * μ[g|m] := by
    refine' condexp_of_stronglyMeasurable hm (hf.mul stronglyMeasurable_condexp) _
    exact integrable_condexp.bdd_mul' (hf.mono hm).aestronglyMeasurable hf_bound
  rw [← this]
  refine' tendsto_condexp_unique (fun n x => fs n x * g x) (fun n x => fs n x * (μ[g|m]) x) (f * g)
    (f * μ[g|m]) _ _ _ _ (c * ‖g ·‖) _ (c * ‖(μ[g|m]) ·‖) _ _ _ _
  · exact fun n => hg.bdd_mul' ((SimpleFunc.stronglyMeasurable (fs n)).mono hm).aestronglyMeasurable
      (eventually_of_forall (hfs_bound n))
  · exact fun n => integrable_condexp.bdd_mul'
      ((SimpleFunc.stronglyMeasurable (fs n)).mono hm).aestronglyMeasurable
      (eventually_of_forall (hfs_bound n))
  · filter_upwards [hfs_tendsto] with x hx
    exact hx.mul tendsto_const_nhds
  · filter_upwards [hfs_tendsto] with x hx
    exact hx.mul tendsto_const_nhds
  · exact hg.norm.const_mul c
  · exact integrable_condexp.norm.const_mul c
  · refine' fun n => eventually_of_forall fun x => _
    exact (norm_mul_le _ _).trans (mul_le_mul_of_nonneg_right (hfs_bound n x) (norm_nonneg _))
  · refine' fun n => eventually_of_forall fun x => _
    exact (norm_mul_le _ _).trans (mul_le_mul_of_nonneg_right (hfs_bound n x) (norm_nonneg _))
  · intro n
    simp_rw [← Pi.mul_apply]
    refine' (condexp_stronglyMeasurable_simpleFunc_mul hm _ hg).trans _
    rw [condexp_of_stronglyMeasurable hm
      ((SimpleFunc.stronglyMeasurable _).mul stronglyMeasurable_condexp) _]
    exact integrable_condexp.bdd_mul'
      ((SimpleFunc.stronglyMeasurable (fs n)).mono hm).aestronglyMeasurable
      (eventually_of_forall (hfs_bound n))
#align measure_theory.condexp_strongly_measurable_mul_of_bound MeasureTheory.condexp_stronglyMeasurable_mul_of_bound

theorem condexp_stronglyMeasurable_mul_of_bound₀ (hm : m ≤ m0) [IsFiniteMeasure μ] {f g : α → ℝ}
    (hf : AEStronglyMeasurable' m f μ) (hg : Integrable g μ) (c : ℝ)
    (hf_bound : ∀ᵐ x ∂μ, ‖f x‖ ≤ c) : μ[f * g|m] =ᵐ[μ] f * μ[g|m] := by
  have : μ[f * g|m] =ᵐ[μ] μ[hf.mk f * g|m] :=
    condexp_congr_ae (EventuallyEq.mul hf.ae_eq_mk EventuallyEq.rfl)
  refine' this.trans _
  have : f * μ[g|m] =ᵐ[μ] hf.mk f * μ[g|m] := EventuallyEq.mul hf.ae_eq_mk EventuallyEq.rfl
  refine' EventuallyEq.trans _ this.symm
  refine' condexp_stronglyMeasurable_mul_of_bound hm hf.stronglyMeasurable_mk hg c _
  filter_upwards [hf_bound, hf.ae_eq_mk] with x hxc hx_eq
  rwa [← hx_eq]
#align measure_theory.condexp_strongly_measurable_mul_of_bound₀ MeasureTheory.condexp_stronglyMeasurable_mul_of_bound₀

/-- Pull-out property of the conditional expectation. -/
theorem condexp_stronglyMeasurable_mul {f g : α → ℝ} (hf : StronglyMeasurable[m] f)
    (hfg : Integrable (f * g) μ) (hg : Integrable g μ) : μ[f * g|m] =ᵐ[μ] f * μ[g|m] := by
  by_cases hm : m ≤ m0; swap; · simp_rw [condexp_of_not_le hm]; rw [mul_zero]
  by_cases hμm : SigmaFinite (μ.trim hm)
  swap; · simp_rw [condexp_of_not_sigmaFinite hm hμm]; rw [mul_zero]
  haveI : SigmaFinite (μ.trim hm) := hμm
  obtain ⟨sets, sets_prop, h_univ⟩ := hf.exists_spanning_measurableSet_norm_le hm μ
  simp_rw [forall_and] at sets_prop
  obtain ⟨h_meas, h_finite, h_norm⟩ := sets_prop
  suffices ∀ n, ∀ᵐ x ∂μ, x ∈ sets n → (μ[f * g|m]) x = f x * (μ[g|m]) x by
    rw [← ae_all_iff] at this
    filter_upwards [this] with x hx
    obtain ⟨i, hi⟩ : ∃ i, x ∈ sets i := by
      have h_mem : x ∈ ⋃ i, sets i := by rw [h_univ]; exact Set.mem_univ _
      simpa using h_mem
    exact hx i hi
  refine' fun n => ae_imp_of_ae_restrict _
  suffices (μ.restrict (sets n))[f * g|m] =ᵐ[μ.restrict (sets n)] f * (μ.restrict (sets n))[g|m] by
    refine' (condexp_restrict_ae_eq_restrict hm (h_meas n) hfg).symm.trans _
    exact this.trans (EventuallyEq.rfl.mul (condexp_restrict_ae_eq_restrict hm (h_meas n) hg))
  suffices (μ.restrict (sets n))[(sets n).indicator f * g|m] =ᵐ[μ.restrict (sets n)]
      (sets n).indicator f * (μ.restrict (sets n))[g|m] by
    refine' EventuallyEq.trans _ (this.trans _)
    · exact
        condexp_congr_ae ((indicator_ae_eq_restrict <| hm _ <| h_meas n).symm.mul EventuallyEq.rfl)
    · exact (indicator_ae_eq_restrict <| hm _ <| h_meas n).mul EventuallyEq.rfl
  have : IsFiniteMeasure (μ.restrict (sets n)) := by
    constructor
    rw [Measure.restrict_apply_univ]
    exact h_finite n
  refine' condexp_stronglyMeasurable_mul_of_bound hm (hf.indicator (h_meas n)) hg.integrableOn n _
  filter_upwards with x
  by_cases hxs : x ∈ sets n
  · simpa only [hxs, Set.indicator_of_mem] using h_norm n x hxs
  · simp only [hxs, Set.indicator_of_not_mem, not_false_iff, _root_.norm_zero, Nat.cast_nonneg]
#align measure_theory.condexp_strongly_measurable_mul MeasureTheory.condexp_stronglyMeasurable_mul

/-- Pull-out property of the conditional expectation. -/
theorem condexp_stronglyMeasurable_mul₀ {f g : α → ℝ} (hf : AEStronglyMeasurable' m f μ)
    (hfg : Integrable (f * g) μ) (hg : Integrable g μ) : μ[f * g|m] =ᵐ[μ] f * μ[g|m] := by
  have : μ[f * g|m] =ᵐ[μ] μ[hf.mk f * g|m] :=
    condexp_congr_ae (hf.ae_eq_mk.mul EventuallyEq.rfl)
  refine' this.trans _
  have : f * μ[g|m] =ᵐ[μ] hf.mk f * μ[g|m] := hf.ae_eq_mk.mul EventuallyEq.rfl
  refine' (condexp_stronglyMeasurable_mul hf.stronglyMeasurable_mk _ hg).trans this.symm
  refine' (integrable_congr _).mp hfg
  exact hf.ae_eq_mk.mul EventuallyEq.rfl
#align measure_theory.condexp_strongly_measurable_mul₀ MeasureTheory.condexp_stronglyMeasurable_mul₀

end PullOut

end MeasureTheory<|MERGE_RESOLUTION|>--- conflicted
+++ resolved
@@ -169,15 +169,9 @@
   · simp_rw [← Real.norm_eq_abs]
     exact @measurableSet_lt _ _ _ _ _ m _ _ _ _ _ measurable_const
       stronglyMeasurable_condexp.norm.measurable
-<<<<<<< HEAD
-  simp only [← smul_eq_mul, ← set_integral_const, NNReal.val_eq_coe, RCLike.ofReal_real_eq_id,
-    _root_.id]
-  refine' set_integral_mono_ae hfint.abs.integrableOn _ hbdd
-=======
   simp only [← smul_eq_mul, ← setIntegral_const, NNReal.val_eq_coe, RCLike.ofReal_real_eq_id,
     _root_.id]
   refine' setIntegral_mono_ae hfint.abs.integrableOn _ hbdd
->>>>>>> 2eed8869
   refine' ⟨aestronglyMeasurable_const, lt_of_le_of_lt _
     (integrable_condexp.integrableOn : IntegrableOn (μ[f|m]) {x | ↑R < |(μ[f|m]) x|} μ).2⟩
   refine' set_lintegral_mono measurable_const.nnnorm.coe_nnreal_ennreal
