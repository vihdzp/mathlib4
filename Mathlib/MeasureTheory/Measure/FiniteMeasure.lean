/-
Copyright (c) 2021 Kalle Kytölä. All rights reserved.
Released under Apache 2.0 license as described in the file LICENSE.
Authors: Kalle Kytölä
-/
import Mathlib.Topology.Algebra.Module.WeakDual
import Mathlib.MeasureTheory.Integral.BoundedContinuousFunction

#align_import measure_theory.measure.finite_measure from "leanprover-community/mathlib"@"f2ce6086713c78a7f880485f7917ea547a215982"

/-!
# Finite measures

This file defines the type of finite measures on a given measurable space. When the underlying
space has a topology and the measurable space structure (sigma algebra) is finer than the Borel
sigma algebra, then the type of finite measures is equipped with the topology of weak convergence
of measures. The topology of weak convergence is the coarsest topology w.r.t. which
for every bounded continuous `ℝ≥0`-valued function `f`, the integration of `f` against the
measure is continuous.

## Main definitions

The main definitions are
 * `MeasureTheory.FiniteMeasure Ω`: The type of finite measures on `Ω` with the topology of weak
   convergence of measures.
 * `MeasureTheory.FiniteMeasure.toWeakDualBCNN : FiniteMeasure Ω → (WeakDual ℝ≥0 (Ω →ᵇ ℝ≥0))`:
   Interpret a finite measure as a continuous linear functional on the space of
   bounded continuous nonnegative functions on `Ω`. This is used for the definition of the
   topology of weak convergence.
 * `MeasureTheory.FiniteMeasure.map`: The push-forward `f* μ` of a finite measure `μ` on `Ω`
   along a measurable function `f : Ω → Ω'`.
 * `MeasureTheory.FiniteMeasure.mapClm`: The push-forward along a given continuous `f : Ω → Ω'`
   as a continuous linear map `f* : FiniteMeasure Ω →L[ℝ≥0] FiniteMeasure Ω'`.

## Main results

 * Finite measures `μ` on `Ω` give rise to continuous linear functionals on the space of
   bounded continuous nonnegative functions on `Ω` via integration:
   `MeasureTheory.FiniteMeasure.toWeakDualBCNN : FiniteMeasure Ω → (WeakDual ℝ≥0 (Ω →ᵇ ℝ≥0))`
 * `MeasureTheory.FiniteMeasure.tendsto_iff_forall_integral_tendsto`: Convergence of finite
   measures is characterized by the convergence of integrals of all bounded continuous functions.
   This shows that the chosen definition of topology coincides with the common textbook definition
   of weak convergence of measures. A similar characterization by the convergence of integrals (in
   the `MeasureTheory.lintegral` sense) of all bounded continuous nonnegative functions is
   `MeasureTheory.FiniteMeasure.tendsto_iff_forall_lintegral_tendsto`.
 * `MeasureTheory.FiniteMeasure.continuous_map`: For a continuous function `f : Ω → Ω'`, the
   push-forward of finite measures `f* : FiniteMeasure Ω → FiniteMeasure Ω'` is continuous.

## Implementation notes

The topology of weak convergence of finite Borel measures is defined using a mapping from
`MeasureTheory.FiniteMeasure Ω` to `WeakDual ℝ≥0 (Ω →ᵇ ℝ≥0)`, inheriting the topology from the
latter.

The implementation of `MeasureTheory.FiniteMeasure Ω` and is directly as a subtype of
`MeasureTheory.Measure Ω`, and the coercion to a function is the composition `ENNReal.toNNReal`
and the coercion to function of `MeasureTheory.Measure Ω`. Another alternative would have been to
use a bijection with `MeasureTheory.VectorMeasure Ω ℝ≥0` as an intermediate step. Some
considerations:
 * Potential advantages of using the `NNReal`-valued vector measure alternative:
   * The coercion to function would avoid need to compose with `ENNReal.toNNReal`, the
     `NNReal`-valued API could be more directly available.
 * Potential drawbacks of the vector measure alternative:
   * The coercion to function would lose monotonicity, as non-measurable sets would be defined to
     have measure 0.
   * No integration theory directly. E.g., the topology definition requires
     `MeasureTheory.lintegral` w.r.t. a coercion to `MeasureTheory.Measure Ω` in any case.

## References

* [Billingsley, *Convergence of probability measures*][billingsley1999]

## Tags

weak convergence of measures, finite measure

-/


noncomputable section

open MeasureTheory

open Set

open Filter

open BoundedContinuousFunction

open scoped Topology ENNReal NNReal BoundedContinuousFunction

namespace MeasureTheory

namespace FiniteMeasure

section FiniteMeasure

/-! ### Finite measures

In this section we define the `Type` of `MeasureTheory.FiniteMeasure Ω`, when `Ω` is a measurable
space. Finite measures on `Ω` are a module over `ℝ≥0`.

If `Ω` is moreover a topological space and the sigma algebra on `Ω` is finer than the Borel sigma
algebra (i.e. `[OpensMeasurableSpace Ω]`), then `MeasureTheory.FiniteMeasure Ω` is equipped with
the topology of weak convergence of measures. This is implemented by defining a pairing of finite
measures `μ` on `Ω` with continuous bounded nonnegative functions `f : Ω →ᵇ ℝ≥0` via integration,
and using the associated weak topology (essentially the weak-star topology on the dual of
`Ω →ᵇ ℝ≥0`).
-/


variable {Ω : Type*} [MeasurableSpace Ω]

/-- Finite measures are defined as the subtype of measures that have the property of being finite
measures (i.e., their total mass is finite). -/
def _root_.MeasureTheory.FiniteMeasure (Ω : Type*) [MeasurableSpace Ω] : Type _ :=
  { μ : Measure Ω // IsFiniteMeasure μ }
#align measure_theory.finite_measure MeasureTheory.FiniteMeasure

-- porting note: as with other subtype synonyms (e.g., `ℝ≥0`, we need a new function for the
-- coercion instead of relying on `Subtype.val`.
/-- Coercion from `MeasureTheory.FiniteMeasure Ω` to `MeasureTheory.Measure Ω`. -/
@[coe]
def toMeasure : FiniteMeasure Ω → Measure Ω := Subtype.val

/-- A finite measure can be interpreted as a measure. -/
instance instCoe : Coe (FiniteMeasure Ω) (MeasureTheory.Measure Ω) where
  coe := toMeasure

instance isFiniteMeasure (μ : FiniteMeasure Ω) : IsFiniteMeasure (μ : Measure Ω) :=
  μ.prop
#align measure_theory.finite_measure.is_finite_measure MeasureTheory.FiniteMeasure.isFiniteMeasure

instance instCoeFun : CoeFun (FiniteMeasure Ω) fun _ => Set Ω → ℝ≥0 :=
  ⟨fun μ s => ((μ : Measure Ω) s).toNNReal⟩

-- porting note: now a syntactic tautology because of the way coercions work in Lean 4
#noalign measure_theory.finite_measure.coe_fn_eq_to_nnreal_coe_fn_to_measure

@[simp]
theorem ennreal_coeFn_eq_coeFn_toMeasure (ν : FiniteMeasure Ω) (s : Set Ω) :
    (ν s : ℝ≥0∞) = (ν : Measure Ω) s :=
  ENNReal.coe_toNNReal (measure_lt_top (↑ν) s).ne
#align measure_theory.finite_measure.ennreal_coe_fn_eq_coe_fn_to_measure MeasureTheory.FiniteMeasure.ennreal_coeFn_eq_coeFn_toMeasure

@[simp]
theorem val_eq_toMeasure (ν : FiniteMeasure Ω) : ν.val = (ν : Measure Ω) :=
  rfl
#align measure_theory.finite_measure.val_eq_to_measure MeasureTheory.FiniteMeasure.val_eq_toMeasure

theorem toMeasure_injective : Function.Injective ((↑) : FiniteMeasure Ω → Measure Ω) :=
  Subtype.coe_injective
#align measure_theory.finite_measure.coe_injective MeasureTheory.FiniteMeasure.toMeasure_injective

theorem apply_mono (μ : FiniteMeasure Ω) {s₁ s₂ : Set Ω} (h : s₁ ⊆ s₂) : μ s₁ ≤ μ s₂ := by
  change ((μ : Measure Ω) s₁).toNNReal ≤ ((μ : Measure Ω) s₂).toNNReal
  have key : (μ : Measure Ω) s₁ ≤ (μ : Measure Ω) s₂ := (μ : Measure Ω).mono h
  apply (ENNReal.toNNReal_le_toNNReal (measure_ne_top _ s₁) (measure_ne_top _ s₂)).mpr key
#align measure_theory.finite_measure.apply_mono MeasureTheory.FiniteMeasure.apply_mono

/-- The (total) mass of a finite measure `μ` is `μ univ`, i.e., the cast to `NNReal` of
`(μ : measure Ω) univ`. -/
def mass (μ : FiniteMeasure Ω) : ℝ≥0 :=
  μ univ
#align measure_theory.finite_measure.mass MeasureTheory.FiniteMeasure.mass

@[simp] theorem apply_le_mass (μ : FiniteMeasure Ω) (s : Set Ω) : μ s ≤ μ.mass := by
  simpa using apply_mono μ (subset_univ s)

@[simp]
theorem ennreal_mass {μ : FiniteMeasure Ω} : (μ.mass : ℝ≥0∞) = (μ : Measure Ω) univ :=
  ennreal_coeFn_eq_coeFn_toMeasure μ Set.univ
#align measure_theory.finite_measure.ennreal_mass MeasureTheory.FiniteMeasure.ennreal_mass

instance instZero : Zero (FiniteMeasure Ω) where zero := ⟨0, MeasureTheory.isFiniteMeasureZero⟩
#align measure_theory.finite_measure.has_zero MeasureTheory.FiniteMeasure.instZero

@[simp]
theorem zero_mass : (0 : FiniteMeasure Ω).mass = 0 :=
  rfl
#align measure_theory.finite_measure.zero.mass MeasureTheory.FiniteMeasure.zero_mass

@[simp]
theorem mass_zero_iff (μ : FiniteMeasure Ω) : μ.mass = 0 ↔ μ = 0 := by
  refine' ⟨fun μ_mass => _, fun hμ => by simp only [hμ, zero_mass]⟩
  apply toMeasure_injective
  apply Measure.measure_univ_eq_zero.mp
  rwa [← ennreal_mass, ENNReal.coe_eq_zero]
#align measure_theory.finite_measure.mass_zero_iff MeasureTheory.FiniteMeasure.mass_zero_iff

theorem mass_nonzero_iff (μ : FiniteMeasure Ω) : μ.mass ≠ 0 ↔ μ ≠ 0 := by
  rw [not_iff_not]
  exact FiniteMeasure.mass_zero_iff μ
#align measure_theory.finite_measure.mass_nonzero_iff MeasureTheory.FiniteMeasure.mass_nonzero_iff

@[ext]
theorem eq_of_forall_toMeasure_apply_eq (μ ν : FiniteMeasure Ω)
    (h : ∀ s : Set Ω, MeasurableSet s → (μ : Measure Ω) s = (ν : Measure Ω) s) : μ = ν := by
  apply Subtype.ext
  ext1 s s_mble
  exact h s s_mble
#align measure_theory.finite_measure.eq_of_forall_measure_apply_eq MeasureTheory.FiniteMeasure.eq_of_forall_toMeasure_apply_eq

theorem eq_of_forall_apply_eq (μ ν : FiniteMeasure Ω)
    (h : ∀ s : Set Ω, MeasurableSet s → μ s = ν s) : μ = ν := by
  ext1 s s_mble
  simpa [ennreal_coeFn_eq_coeFn_toMeasure] using congr_arg ((↑) : ℝ≥0 → ℝ≥0∞) (h s s_mble)
#align measure_theory.finite_measure.eq_of_forall_apply_eq MeasureTheory.FiniteMeasure.eq_of_forall_apply_eq

instance instInhabited : Inhabited (FiniteMeasure Ω) :=
  ⟨0⟩

instance instAdd : Add (FiniteMeasure Ω) where add μ ν := ⟨μ + ν, MeasureTheory.isFiniteMeasureAdd⟩

variable {R : Type*} [SMul R ℝ≥0] [SMul R ℝ≥0∞] [IsScalarTower R ℝ≥0 ℝ≥0∞]
  [IsScalarTower R ℝ≥0∞ ℝ≥0∞]

instance instSMul : SMul R (FiniteMeasure Ω) where
  smul (c : R) μ := ⟨c • (μ : Measure Ω), MeasureTheory.isFiniteMeasureSMulOfNNRealTower⟩

-- porting note: with `simp` here the `coeFn` lemmas below fall prey to `simpNF`: the LHS simplifies
@[norm_cast]
theorem toMeasure_zero : ((↑) : FiniteMeasure Ω → Measure Ω) 0 = 0 :=
  rfl
#align measure_theory.finite_measure.coe_zero MeasureTheory.FiniteMeasure.toMeasure_zero

-- porting note: with `simp` here the `coeFn` lemmas below fall prey to `simpNF`: the LHS simplifies
@[norm_cast]
theorem toMeasure_add (μ ν : FiniteMeasure Ω) : ↑(μ + ν) = (↑μ + ↑ν : Measure Ω) :=
  rfl
#align measure_theory.finite_measure.coe_add MeasureTheory.FiniteMeasure.toMeasure_add

-- porting note: with `simp` here the `coeFn` lemmas below fall prey to `simpNF`: the LHS simplifies
@[norm_cast]
theorem toMeasure_smul (c : R) (μ : FiniteMeasure Ω) : ↑(c • μ) = c • (μ : Measure Ω) :=
  rfl
#align measure_theory.finite_measure.coe_smul MeasureTheory.FiniteMeasure.toMeasure_smul

@[simp, norm_cast]
theorem coeFn_zero : (⇑(0 : FiniteMeasure Ω) : Set Ω → ℝ≥0) = (0 : Set Ω → ℝ≥0) := by
  funext; rfl
#align measure_theory.finite_measure.coe_fn_zero MeasureTheory.FiniteMeasure.coeFn_zero

@[simp, norm_cast]
theorem coeFn_add (μ ν : FiniteMeasure Ω) : (⇑(μ + ν) : Set Ω → ℝ≥0) = (⇑μ + ⇑ν : Set Ω → ℝ≥0) := by
  funext
  simp only [Pi.add_apply, ← ENNReal.coe_eq_coe, ne_eq, ennreal_coeFn_eq_coeFn_toMeasure,
    ENNReal.coe_add]
  norm_cast
#align measure_theory.finite_measure.coe_fn_add MeasureTheory.FiniteMeasure.coeFn_add

@[simp, norm_cast]
theorem coeFn_smul [IsScalarTower R ℝ≥0 ℝ≥0] (c : R) (μ : FiniteMeasure Ω) :
    (⇑(c • μ) : Set Ω → ℝ≥0) = c • (⇑μ : Set Ω → ℝ≥0) := by
  funext
  simp only [Pi.smul_apply, ← ENNReal.coe_eq_coe, ne_eq, ennreal_coeFn_eq_coeFn_toMeasure,
    ENNReal.coe_smul]
  norm_cast
#align measure_theory.finite_measure.coe_fn_smul MeasureTheory.FiniteMeasure.coeFn_smul

instance instAddCommMonoid : AddCommMonoid (FiniteMeasure Ω) :=
  toMeasure_injective.addCommMonoid (↑) toMeasure_zero toMeasure_add fun _ _ => toMeasure_smul _ _

/-- Coercion is an `AddMonoidHom`. -/
@[simps]
def toMeasureAddMonoidHom : FiniteMeasure Ω →+ Measure Ω where
  toFun := (↑)
  map_zero' := toMeasure_zero
  map_add' := toMeasure_add
#align measure_theory.finite_measure.coe_add_monoid_hom MeasureTheory.FiniteMeasure.toMeasureAddMonoidHom

<<<<<<< HEAD
set_option synthInstance.maxHeartbeats 28000 in
instance {Ω : Type _} [MeasurableSpace Ω] : Module ℝ≥0 (FiniteMeasure Ω) :=
=======
instance {Ω : Type*} [MeasurableSpace Ω] : Module ℝ≥0 (FiniteMeasure Ω) :=
>>>>>>> 08a8af0b
  Function.Injective.module _ toMeasureAddMonoidHom toMeasure_injective toMeasure_smul

-- porting note: `@[simp]` breaks the LHS of `coeFn_smul`
theorem coeFn_smul_apply [IsScalarTower R ℝ≥0 ℝ≥0] (c : R) (μ : FiniteMeasure Ω) (s : Set Ω) :
    (c • μ) s = c • μ s := by
  rw [coeFn_smul, Pi.smul_apply]
  -- porting note: why doesn't `simp only` work in place of `rw` here?
#align measure_theory.finite_measure.coe_fn_smul_apply MeasureTheory.FiniteMeasure.coeFn_smul_apply

/-- Restrict a finite measure μ to a set A. -/
def restrict (μ : FiniteMeasure Ω) (A : Set Ω) : FiniteMeasure Ω where
  val := (μ : Measure Ω).restrict A
  property := MeasureTheory.isFiniteMeasureRestrict (μ : Measure Ω) A
#align measure_theory.finite_measure.restrict MeasureTheory.FiniteMeasure.restrict

theorem restrict_measure_eq (μ : FiniteMeasure Ω) (A : Set Ω) :
    (μ.restrict A : Measure Ω) = (μ : Measure Ω).restrict A :=
  rfl
#align measure_theory.finite_measure.restrict_measure_eq MeasureTheory.FiniteMeasure.restrict_measure_eq

theorem restrict_apply_measure (μ : FiniteMeasure Ω) (A : Set Ω) {s : Set Ω}
    (s_mble : MeasurableSet s) : (μ.restrict A : Measure Ω) s = (μ : Measure Ω) (s ∩ A) :=
  Measure.restrict_apply s_mble
#align measure_theory.finite_measure.restrict_apply_measure MeasureTheory.FiniteMeasure.restrict_apply_measure

theorem restrict_apply (μ : FiniteMeasure Ω) (A : Set Ω) {s : Set Ω} (s_mble : MeasurableSet s) :
    (μ.restrict A) s = μ (s ∩ A) := by
  apply congr_arg ENNReal.toNNReal
  exact Measure.restrict_apply s_mble
#align measure_theory.finite_measure.restrict_apply MeasureTheory.FiniteMeasure.restrict_apply

theorem restrict_mass (μ : FiniteMeasure Ω) (A : Set Ω) : (μ.restrict A).mass = μ A := by
  simp only [mass, restrict_apply μ A MeasurableSet.univ, univ_inter]
#align measure_theory.finite_measure.restrict_mass MeasureTheory.FiniteMeasure.restrict_mass

theorem restrict_eq_zero_iff (μ : FiniteMeasure Ω) (A : Set Ω) : μ.restrict A = 0 ↔ μ A = 0 := by
  rw [← mass_zero_iff, restrict_mass]
#align measure_theory.finite_measure.restrict_eq_zero_iff MeasureTheory.FiniteMeasure.restrict_eq_zero_iff

theorem restrict_nonzero_iff (μ : FiniteMeasure Ω) (A : Set Ω) : μ.restrict A ≠ 0 ↔ μ A ≠ 0 := by
  rw [← mass_nonzero_iff, restrict_mass]
#align measure_theory.finite_measure.restrict_nonzero_iff MeasureTheory.FiniteMeasure.restrict_nonzero_iff

variable [TopologicalSpace Ω]

/-- The pairing of a finite (Borel) measure `μ` with a nonnegative bounded continuous
function is obtained by (Lebesgue) integrating the (test) function against the measure.
This is `MeasureTheory.FiniteMeasure.testAgainstNN`. -/
def testAgainstNN (μ : FiniteMeasure Ω) (f : Ω →ᵇ ℝ≥0) : ℝ≥0 :=
  (∫⁻ ω, f ω ∂(μ : Measure Ω)).toNNReal
#align measure_theory.finite_measure.test_against_nn MeasureTheory.FiniteMeasure.testAgainstNN

@[simp]
theorem testAgainstNN_coe_eq {μ : FiniteMeasure Ω} {f : Ω →ᵇ ℝ≥0} :
    (μ.testAgainstNN f : ℝ≥0∞) = ∫⁻ ω, f ω ∂(μ : Measure Ω) :=
  ENNReal.coe_toNNReal (f.lintegral_lt_top_of_nnreal _).ne
#align measure_theory.finite_measure.test_against_nn_coe_eq MeasureTheory.FiniteMeasure.testAgainstNN_coe_eq

theorem testAgainstNN_const (μ : FiniteMeasure Ω) (c : ℝ≥0) :
    μ.testAgainstNN (BoundedContinuousFunction.const Ω c) = c * μ.mass := by
  simp [← ENNReal.coe_eq_coe]
#align measure_theory.finite_measure.test_against_nn_const MeasureTheory.FiniteMeasure.testAgainstNN_const

theorem testAgainstNN_mono (μ : FiniteMeasure Ω) {f g : Ω →ᵇ ℝ≥0} (f_le_g : (f : Ω → ℝ≥0) ≤ g) :
    μ.testAgainstNN f ≤ μ.testAgainstNN g := by
  simp only [← ENNReal.coe_le_coe, testAgainstNN_coe_eq]
  exact lintegral_mono fun ω => ENNReal.coe_mono (f_le_g ω)
#align measure_theory.finite_measure.test_against_nn_mono MeasureTheory.FiniteMeasure.testAgainstNN_mono

@[simp]
theorem testAgainstNN_zero (μ : FiniteMeasure Ω) : μ.testAgainstNN 0 = 0 := by
  simpa only [zero_mul] using μ.testAgainstNN_const 0
#align measure_theory.finite_measure.test_against_nn_zero MeasureTheory.FiniteMeasure.testAgainstNN_zero

@[simp]
theorem testAgainstNN_one (μ : FiniteMeasure Ω) : μ.testAgainstNN 1 = μ.mass := by
  simp only [testAgainstNN, coe_one, Pi.one_apply, ENNReal.coe_one, lintegral_one]
  rfl
#align measure_theory.finite_measure.test_against_nn_one MeasureTheory.FiniteMeasure.testAgainstNN_one

@[simp]
theorem zero_testAgainstNN_apply (f : Ω →ᵇ ℝ≥0) : (0 : FiniteMeasure Ω).testAgainstNN f = 0 := by
  simp only [testAgainstNN, toMeasure_zero, lintegral_zero_measure, ENNReal.zero_toNNReal]
#align measure_theory.finite_measure.zero.test_against_nn_apply MeasureTheory.FiniteMeasure.zero_testAgainstNN_apply

theorem zero_testAgainstNN : (0 : FiniteMeasure Ω).testAgainstNN = 0 := by
  funext;
  simp only [zero_testAgainstNN_apply, Pi.zero_apply]
#align measure_theory.finite_measure.zero.test_against_nn MeasureTheory.FiniteMeasure.zero_testAgainstNN

set_option synthInstance.maxHeartbeats 25000 in
@[simp]
theorem smul_testAgainstNN_apply (c : ℝ≥0) (μ : FiniteMeasure Ω) (f : Ω →ᵇ ℝ≥0) :
    (c • μ).testAgainstNN f = c • μ.testAgainstNN f := by
  simp only [testAgainstNN, toMeasure_smul, smul_eq_mul, ← ENNReal.smul_toNNReal, ENNReal.smul_def,
    lintegral_smul_measure]
#align measure_theory.finite_measure.smul_test_against_nn_apply MeasureTheory.FiniteMeasure.smul_testAgainstNN_apply

variable [OpensMeasurableSpace Ω]

theorem testAgainstNN_add (μ : FiniteMeasure Ω) (f₁ f₂ : Ω →ᵇ ℝ≥0) :
    μ.testAgainstNN (f₁ + f₂) = μ.testAgainstNN f₁ + μ.testAgainstNN f₂ := by
  simp only [← ENNReal.coe_eq_coe, BoundedContinuousFunction.coe_add, ENNReal.coe_add, Pi.add_apply,
    testAgainstNN_coe_eq]
  exact lintegral_add_left (BoundedContinuousFunction.measurable_coe_ennreal_comp _) _
#align measure_theory.finite_measure.test_against_nn_add MeasureTheory.FiniteMeasure.testAgainstNN_add

theorem testAgainstNN_smul [IsScalarTower R ℝ≥0 ℝ≥0] [PseudoMetricSpace R] [Zero R]
    [BoundedSMul R ℝ≥0] (μ : FiniteMeasure Ω) (c : R) (f : Ω →ᵇ ℝ≥0) :
    μ.testAgainstNN (c • f) = c • μ.testAgainstNN f := by
  simp only [← ENNReal.coe_eq_coe, BoundedContinuousFunction.coe_smul, testAgainstNN_coe_eq,
    ENNReal.coe_smul]
  simp_rw [← smul_one_smul ℝ≥0∞ c (f _ : ℝ≥0∞), ← smul_one_smul ℝ≥0∞ c (lintegral _ _ : ℝ≥0∞),
    smul_eq_mul]
  exact
    @lintegral_const_mul _ _ (μ : Measure Ω) (c • (1 : ℝ≥0∞)) _ f.measurable_coe_ennreal_comp
#align measure_theory.finite_measure.test_against_nn_smul MeasureTheory.FiniteMeasure.testAgainstNN_smul

theorem testAgainstNN_lipschitz_estimate (μ : FiniteMeasure Ω) (f g : Ω →ᵇ ℝ≥0) :
    μ.testAgainstNN f ≤ μ.testAgainstNN g + nndist f g * μ.mass := by
  simp only [← μ.testAgainstNN_const (nndist f g), ← testAgainstNN_add, ← ENNReal.coe_le_coe,
    BoundedContinuousFunction.coe_add, const_apply, ENNReal.coe_add, Pi.add_apply,
    coe_nnreal_ennreal_nndist, testAgainstNN_coe_eq]
  apply lintegral_mono
  have le_dist : ∀ ω, dist (f ω) (g ω) ≤ nndist f g := BoundedContinuousFunction.dist_coe_le_dist
  intro ω
  have le' : f ω ≤ g ω + nndist f g := by
    apply (NNReal.le_add_nndist (f ω) (g ω)).trans
    rw [add_le_add_iff_left]
    exact dist_le_coe.mp (le_dist ω)
  have le : (f ω : ℝ≥0∞) ≤ (g ω : ℝ≥0∞) + nndist f g := by
    rw [← ENNReal.coe_add];
    exact ENNReal.coe_mono le'
  rwa [coe_nnreal_ennreal_nndist] at le
#align measure_theory.finite_measure.test_against_nn_lipschitz_estimate MeasureTheory.FiniteMeasure.testAgainstNN_lipschitz_estimate

theorem testAgainstNN_lipschitz (μ : FiniteMeasure Ω) :
    LipschitzWith μ.mass fun f : Ω →ᵇ ℝ≥0 => μ.testAgainstNN f := by
  rw [lipschitzWith_iff_dist_le_mul]
  intro f₁ f₂
  suffices abs (μ.testAgainstNN f₁ - μ.testAgainstNN f₂ : ℝ) ≤ μ.mass * dist f₁ f₂ by
    rwa [NNReal.dist_eq]
  apply abs_le.mpr
  constructor
  · have key' := μ.testAgainstNN_lipschitz_estimate f₂ f₁
    rw [mul_comm] at key'
    suffices ↑(μ.testAgainstNN f₂) ≤ ↑(μ.testAgainstNN f₁) + ↑μ.mass * dist f₁ f₂ by linarith
    have key := NNReal.coe_mono key'
    rwa [NNReal.coe_add, NNReal.coe_mul, nndist_comm] at key
  · have key' := μ.testAgainstNN_lipschitz_estimate f₁ f₂
    rw [mul_comm] at key'
    suffices ↑(μ.testAgainstNN f₁) ≤ ↑(μ.testAgainstNN f₂) + ↑μ.mass * dist f₁ f₂ by linarith
    have key := NNReal.coe_mono key'
    rwa [NNReal.coe_add, NNReal.coe_mul] at key
#align measure_theory.finite_measure.test_against_nn_lipschitz MeasureTheory.FiniteMeasure.testAgainstNN_lipschitz

/-- Finite measures yield elements of the `WeakDual` of bounded continuous nonnegative
functions via `MeasureTheory.FiniteMeasure.testAgainstNN`, i.e., integration. -/
def toWeakDualBCNN (μ : FiniteMeasure Ω) : WeakDual ℝ≥0 (Ω →ᵇ ℝ≥0) where
  toFun f := μ.testAgainstNN f
  map_add' := testAgainstNN_add μ
  map_smul' := testAgainstNN_smul μ
  cont := μ.testAgainstNN_lipschitz.continuous
#align measure_theory.finite_measure.to_weak_dual_bcnn MeasureTheory.FiniteMeasure.toWeakDualBCNN

@[simp]
theorem coe_toWeakDualBCNN (μ : FiniteMeasure Ω) : ⇑μ.toWeakDualBCNN = μ.testAgainstNN :=
  rfl
#align measure_theory.finite_measure.coe_to_weak_dual_bcnn MeasureTheory.FiniteMeasure.coe_toWeakDualBCNN

@[simp]
theorem toWeakDualBCNN_apply (μ : FiniteMeasure Ω) (f : Ω →ᵇ ℝ≥0) :
    μ.toWeakDualBCNN f = (∫⁻ x, f x ∂(μ : Measure Ω)).toNNReal :=
  rfl
#align measure_theory.finite_measure.to_weak_dual_bcnn_apply MeasureTheory.FiniteMeasure.toWeakDualBCNN_apply

/-- The topology of weak convergence on `MeasureTheory.FiniteMeasure Ω` is inherited (induced)
from the weak-* topology on `WeakDual ℝ≥0 (Ω →ᵇ ℝ≥0)` via the function
`MeasureTheory.FiniteMeasure.toWeakDualBCNN`. -/
instance instTopologicalSpace : TopologicalSpace (FiniteMeasure Ω) :=
  TopologicalSpace.induced toWeakDualBCNN inferInstance

theorem toWeakDualBCNN_continuous : Continuous (@toWeakDualBCNN Ω _ _ _) :=
  continuous_induced_dom
#align measure_theory.finite_measure.to_weak_dual_bcnn_continuous MeasureTheory.FiniteMeasure.toWeakDualBCNN_continuous

/- Integration of (nonnegative bounded continuous) test functions against finite Borel measures
depends continuously on the measure. -/
theorem continuous_testAgainstNN_eval (f : Ω →ᵇ ℝ≥0) :
    Continuous fun μ : FiniteMeasure Ω => μ.testAgainstNN f := by
  show Continuous ((fun φ : WeakDual ℝ≥0 (Ω →ᵇ ℝ≥0) => φ f) ∘ toWeakDualBCNN)
  refine Continuous.comp ?_ (toWeakDualBCNN_continuous (Ω := Ω))
  exact @WeakBilin.eval_continuous _ _ _ _ _ _ ContinuousLinearMap.module _ _ _ _
  /- porting note: without explicitly providing `ContinuousLinearMap.module`, TC synthesis times
  out trying to find `Module ℝ≥0 ((Ω →ᵇ ℝ≥0) →L[ℝ≥0] ℝ≥0)`, but it can find it with enough time:
  `set_option synthInstance.maxHeartbeats 47000` was sufficient. -/
#align measure_theory.finite_measure.continuous_test_against_nn_eval MeasureTheory.FiniteMeasure.continuous_testAgainstNN_eval

/-- The total mass of a finite measure depends continuously on the measure. -/
theorem continuous_mass : Continuous fun μ : FiniteMeasure Ω => μ.mass := by
  simp_rw [← testAgainstNN_one]; exact continuous_testAgainstNN_eval 1
#align measure_theory.finite_measure.continuous_mass MeasureTheory.FiniteMeasure.continuous_mass

/-- Convergence of finite measures implies the convergence of their total masses. -/
theorem _root_.Filter.Tendsto.mass {γ : Type*} {F : Filter γ} {μs : γ → FiniteMeasure Ω}
    {μ : FiniteMeasure Ω} (h : Tendsto μs F (𝓝 μ)) : Tendsto (fun i => (μs i).mass) F (𝓝 μ.mass) :=
  (continuous_mass.tendsto μ).comp h
#align filter.tendsto.mass Filter.Tendsto.mass

theorem tendsto_iff_weak_star_tendsto {γ : Type*} {F : Filter γ} {μs : γ → FiniteMeasure Ω}
    {μ : FiniteMeasure Ω} :
    Tendsto μs F (𝓝 μ) ↔ Tendsto (fun i => (μs i).toWeakDualBCNN) F (𝓝 μ.toWeakDualBCNN) :=
  Inducing.tendsto_nhds_iff ⟨rfl⟩
#align measure_theory.finite_measure.tendsto_iff_weak_star_tendsto MeasureTheory.FiniteMeasure.tendsto_iff_weak_star_tendsto

<<<<<<< HEAD
set_option synthInstance.maxHeartbeats 40000 in
theorem tendsto_iff_forall_toWeakDualBCNN_tendsto {γ : Type _} {F : Filter γ}
=======
theorem tendsto_iff_forall_toWeakDualBCNN_tendsto {γ : Type*} {F : Filter γ}
>>>>>>> 08a8af0b
    {μs : γ → FiniteMeasure Ω} {μ : FiniteMeasure Ω} :
    Tendsto μs F (𝓝 μ) ↔
      ∀ f : Ω →ᵇ ℝ≥0, Tendsto (fun i => (μs i).toWeakDualBCNN f) F (𝓝 (μ.toWeakDualBCNN f)) :=
  by rw [tendsto_iff_weak_star_tendsto, tendsto_iff_forall_eval_tendsto_topDualPairing]; rfl
#align measure_theory.finite_measure.tendsto_iff_forall_to_weak_dual_bcnn_tendsto MeasureTheory.FiniteMeasure.tendsto_iff_forall_toWeakDualBCNN_tendsto

theorem tendsto_iff_forall_testAgainstNN_tendsto {γ : Type*} {F : Filter γ}
    {μs : γ → FiniteMeasure Ω} {μ : FiniteMeasure Ω} :
    Tendsto μs F (𝓝 μ) ↔
      ∀ f : Ω →ᵇ ℝ≥0, Tendsto (fun i => (μs i).testAgainstNN f) F (𝓝 (μ.testAgainstNN f)) :=
  by rw [FiniteMeasure.tendsto_iff_forall_toWeakDualBCNN_tendsto]; rfl
#align measure_theory.finite_measure.tendsto_iff_forall_test_against_nn_tendsto MeasureTheory.FiniteMeasure.tendsto_iff_forall_testAgainstNN_tendsto

/-- If the total masses of finite measures tend to zero, then the measures tend to
zero. This formulation concerns the associated functionals on bounded continuous
nonnegative test functions. See `MeasureTheory.FiniteMeasure.tendsto_zero_of_tendsto_zero_mass` for
a formulation stating the weak convergence of measures. -/
theorem tendsto_zero_testAgainstNN_of_tendsto_zero_mass {γ : Type*} {F : Filter γ}
    {μs : γ → FiniteMeasure Ω} (mass_lim : Tendsto (fun i => (μs i).mass) F (𝓝 0)) (f : Ω →ᵇ ℝ≥0) :
    Tendsto (fun i => (μs i).testAgainstNN f) F (𝓝 0) := by
  apply tendsto_iff_dist_tendsto_zero.mpr
  have obs := fun i => (μs i).testAgainstNN_lipschitz_estimate f 0
  simp_rw [testAgainstNN_zero, zero_add] at obs
  simp_rw [show ∀ i, dist ((μs i).testAgainstNN f) 0 = (μs i).testAgainstNN f by
      simp only [dist_nndist, NNReal.nndist_zero_eq_val', eq_self_iff_true, imp_true_iff]]
  refine' squeeze_zero (fun i => NNReal.coe_nonneg _) obs _
  have lim_pair : Tendsto (fun i => (⟨nndist f 0, (μs i).mass⟩ : ℝ × ℝ)) F (𝓝 ⟨nndist f 0, 0⟩) := by
    refine' (Prod.tendsto_iff _ _).mpr ⟨tendsto_const_nhds, _⟩
    exact (NNReal.continuous_coe.tendsto 0).comp mass_lim
  have key := tendsto_mul.comp lim_pair
  rwa [mul_zero] at key
#align measure_theory.finite_measure.tendsto_zero_test_against_nn_of_tendsto_zero_mass MeasureTheory.FiniteMeasure.tendsto_zero_testAgainstNN_of_tendsto_zero_mass

/-- If the total masses of finite measures tend to zero, then the measures tend to zero. -/
theorem tendsto_zero_of_tendsto_zero_mass {γ : Type*} {F : Filter γ} {μs : γ → FiniteMeasure Ω}
    (mass_lim : Tendsto (fun i => (μs i).mass) F (𝓝 0)) : Tendsto μs F (𝓝 0) := by
  rw [tendsto_iff_forall_testAgainstNN_tendsto]
  intro f
  convert tendsto_zero_testAgainstNN_of_tendsto_zero_mass mass_lim f
  rw [zero_testAgainstNN_apply]
#align measure_theory.finite_measure.tendsto_zero_of_tendsto_zero_mass MeasureTheory.FiniteMeasure.tendsto_zero_of_tendsto_zero_mass

/-- A characterization of weak convergence in terms of integrals of bounded continuous
nonnegative functions. -/
theorem tendsto_iff_forall_lintegral_tendsto {γ : Type*} {F : Filter γ} {μs : γ → FiniteMeasure Ω}
    {μ : FiniteMeasure Ω} :
    Tendsto μs F (𝓝 μ) ↔
      ∀ f : Ω →ᵇ ℝ≥0,
        Tendsto (fun i => ∫⁻ x, f x ∂(μs i : Measure Ω)) F (𝓝 (∫⁻ x, f x ∂(μ : Measure Ω))) := by
  rw [tendsto_iff_forall_toWeakDualBCNN_tendsto]
  simp_rw [toWeakDualBCNN_apply _ _, ← testAgainstNN_coe_eq, ENNReal.tendsto_coe,
    ENNReal.toNNReal_coe]
#align measure_theory.finite_measure.tendsto_iff_forall_lintegral_tendsto MeasureTheory.FiniteMeasure.tendsto_iff_forall_lintegral_tendsto

end FiniteMeasure

-- section
section FiniteMeasureBoundedConvergence

/-! ### Bounded convergence results for finite measures

This section is about bounded convergence theorems for finite measures.
-/


variable {Ω : Type*} [MeasurableSpace Ω] [TopologicalSpace Ω] [OpensMeasurableSpace Ω]

/-- A bounded convergence theorem for a finite measure:
If bounded continuous non-negative functions are uniformly bounded by a constant and tend to a
limit, then their integrals against the finite measure tend to the integral of the limit.
This formulation assumes:
 * the functions tend to a limit along a countably generated filter;
 * the limit is in the almost everywhere sense;
 * boundedness holds almost everywhere;
 * integration is `MeasureTheory.lintegral`, i.e., the functions and their integrals are
   `ℝ≥0∞`-valued.
-/
theorem tendsto_lintegral_nn_filter_of_le_const {ι : Type*} {L : Filter ι} [L.IsCountablyGenerated]
    (μ : Measure Ω) [IsFiniteMeasure μ] {fs : ι → Ω →ᵇ ℝ≥0} {c : ℝ≥0}
    (fs_le_const : ∀ᶠ i in L, ∀ᵐ ω : Ω ∂μ, fs i ω ≤ c) {f : Ω → ℝ≥0}
    (fs_lim : ∀ᵐ ω : Ω ∂μ, Tendsto (fun i => fs i ω) L (𝓝 (f ω))) :
    Tendsto (fun i => ∫⁻ ω, fs i ω ∂μ) L (𝓝 (∫⁻ ω, f ω ∂μ)) := by
  refine tendsto_lintegral_filter_of_dominated_convergence (fun _ => c)
    (eventually_of_forall fun i => (ENNReal.continuous_coe.comp (fs i).continuous).measurable) ?_
    (@lintegral_const_lt_top _ _ μ _ _ (@ENNReal.coe_ne_top c)).ne ?_
  · simpa only [Function.comp_apply, ENNReal.coe_le_coe] using fs_le_const
  · simpa only [Function.comp_apply, ENNReal.tendsto_coe] using fs_lim
#align measure_theory.finite_measure.tendsto_lintegral_nn_filter_of_le_const MeasureTheory.FiniteMeasure.tendsto_lintegral_nn_filter_of_le_const

/-- A bounded convergence theorem for a finite measure:
If a sequence of bounded continuous non-negative functions are uniformly bounded by a constant
and tend pointwise to a limit, then their integrals (`MeasureTheory.lintegral`) against the finite
measure tend to the integral of the limit.

A related result with more general assumptions is
`MeasureTheory.FiniteMeasure.tendsto_lintegral_nn_filter_of_le_const`.
-/
theorem tendsto_lintegral_nn_of_le_const (μ : FiniteMeasure Ω) {fs : ℕ → Ω →ᵇ ℝ≥0} {c : ℝ≥0}
    (fs_le_const : ∀ n ω, fs n ω ≤ c) {f : Ω → ℝ≥0}
    (fs_lim : ∀ ω, Tendsto (fun n => fs n ω) atTop (𝓝 (f ω))) :
    Tendsto (fun n => ∫⁻ ω, fs n ω ∂(μ : Measure Ω)) atTop (𝓝 (∫⁻ ω, f ω ∂(μ : Measure Ω))) :=
  tendsto_lintegral_nn_filter_of_le_const μ
    (eventually_of_forall fun n => eventually_of_forall (fs_le_const n))
    (eventually_of_forall fs_lim)
#align measure_theory.finite_measure.tendsto_lintegral_nn_of_le_const MeasureTheory.FiniteMeasure.tendsto_lintegral_nn_of_le_const

/-- A bounded convergence theorem for a finite measure:
If bounded continuous non-negative functions are uniformly bounded by a constant and tend to a
limit, then their integrals against the finite measure tend to the integral of the limit.
This formulation assumes:
 * the functions tend to a limit along a countably generated filter;
 * the limit is in the almost everywhere sense;
 * boundedness holds almost everywhere;
 * integration is the pairing against non-negative continuous test functions
   (`MeasureTheory.FiniteMeasure.testAgainstNN`).

A related result using `MeasureTheory.lintegral` for integration is
`MeasureTheory.FiniteMeasure.tendsto_lintegral_nn_filter_of_le_const`.
-/
theorem tendsto_testAgainstNN_filter_of_le_const {ι : Type*} {L : Filter ι}
    [L.IsCountablyGenerated] {μ : FiniteMeasure Ω} {fs : ι → Ω →ᵇ ℝ≥0} {c : ℝ≥0}
    (fs_le_const : ∀ᶠ i in L, ∀ᵐ ω : Ω ∂(μ : Measure Ω), fs i ω ≤ c) {f : Ω →ᵇ ℝ≥0}
    (fs_lim : ∀ᵐ ω : Ω ∂(μ : Measure Ω), Tendsto (fun i => fs i ω) L (𝓝 (f ω))) :
    Tendsto (fun i => μ.testAgainstNN (fs i)) L (𝓝 (μ.testAgainstNN f)) := by
  apply (ENNReal.tendsto_toNNReal (f.lintegral_lt_top_of_nnreal (μ : Measure Ω)).ne).comp
  exact tendsto_lintegral_nn_filter_of_le_const μ fs_le_const fs_lim
#align measure_theory.finite_measure.tendsto_test_against_nn_filter_of_le_const MeasureTheory.FiniteMeasure.tendsto_testAgainstNN_filter_of_le_const

/-- A bounded convergence theorem for a finite measure:
If a sequence of bounded continuous non-negative functions are uniformly bounded by a constant and
tend pointwise to a limit, then their integrals (`MeasureTheory.FiniteMeasure.testAgainstNN`)
against the finite measure tend to the integral of the limit.

Related results:
 * `MeasureTheory.FiniteMeasure.tendsto_testAgainstNN_filter_of_le_const`:
   more general assumptions
 * `MeasureTheory.FiniteMeasure.tendsto_lintegral_nn_of_le_const`:
   using `MeasureTheory.lintegral` for integration.
-/
theorem tendsto_testAgainstNN_of_le_const {μ : FiniteMeasure Ω} {fs : ℕ → Ω →ᵇ ℝ≥0} {c : ℝ≥0}
    (fs_le_const : ∀ n ω, fs n ω ≤ c) {f : Ω →ᵇ ℝ≥0}
    (fs_lim : ∀ ω, Tendsto (fun n => fs n ω) atTop (𝓝 (f ω))) :
    Tendsto (fun n => μ.testAgainstNN (fs n)) atTop (𝓝 (μ.testAgainstNN f)) :=
  tendsto_testAgainstNN_filter_of_le_const
    (eventually_of_forall fun n => eventually_of_forall (fs_le_const n))
    (eventually_of_forall fs_lim)
#align measure_theory.finite_measure.tendsto_test_against_nn_of_le_const MeasureTheory.FiniteMeasure.tendsto_testAgainstNN_of_le_const

end FiniteMeasureBoundedConvergence

-- section
section FiniteMeasureConvergenceByBoundedContinuousFunctions

/-! ### Weak convergence of finite measures with bounded continuous real-valued functions

In this section we characterize the weak convergence of finite measures by the usual (defining)
condition that the integrals of all bounded continuous real-valued functions converge.
-/


variable {Ω : Type*} [MeasurableSpace Ω] [TopologicalSpace Ω] [OpensMeasurableSpace Ω]

theorem tendsto_of_forall_integral_tendsto {γ : Type*} {F : Filter γ} {μs : γ → FiniteMeasure Ω}
    {μ : FiniteMeasure Ω}
    (h :
      ∀ f : Ω →ᵇ ℝ,
        Tendsto (fun i => ∫ x, f x ∂(μs i : Measure Ω)) F (𝓝 (∫ x, f x ∂(μ : Measure Ω)))) :
    Tendsto μs F (𝓝 μ) := by
  apply (@tendsto_iff_forall_lintegral_tendsto Ω _ _ _ γ F μs μ).mpr
  intro f
  have key :=
    @ENNReal.tendsto_toReal_iff _ F _
      (fun i => (f.lintegral_lt_top_of_nnreal (μs i)).ne) _ (f.lintegral_lt_top_of_nnreal μ).ne
  simp only [ENNReal.ofReal_coe_nnreal] at key
  apply key.mp
  have lip : LipschitzWith 1 ((↑) : ℝ≥0 → ℝ) := isometry_subtype_coe.lipschitz
  set f₀ := BoundedContinuousFunction.comp _ lip f with _def_f₀
  have f₀_eq : ⇑f₀ = ((↑) : ℝ≥0 → ℝ) ∘ ⇑f := rfl
  have f₀_nn : 0 ≤ ⇑f₀ := fun _ => by
    simp only [f₀_eq, Pi.zero_apply, Function.comp_apply, NNReal.zero_le_coe]
  have f₀_ae_nn : 0 ≤ᵐ[(μ : Measure Ω)] ⇑f₀ := eventually_of_forall f₀_nn
  have f₀_ae_nns : ∀ i, 0 ≤ᵐ[(μs i : Measure Ω)] ⇑f₀ := fun i => eventually_of_forall f₀_nn
  have aux :=
    integral_eq_lintegral_of_nonneg_ae f₀_ae_nn f₀.continuous.measurable.aestronglyMeasurable
  have auxs := fun i =>
    integral_eq_lintegral_of_nonneg_ae (f₀_ae_nns i) f₀.continuous.measurable.aestronglyMeasurable
  simp_rw [f₀_eq, Function.comp_apply, ENNReal.ofReal_coe_nnreal] at aux auxs
  simpa only [← aux, ← auxs] using h f₀
#align measure_theory.finite_measure.tendsto_of_forall_integral_tendsto MeasureTheory.FiniteMeasure.tendsto_of_forall_integral_tendsto

/-- A characterization of weak convergence in terms of integrals of bounded continuous
real-valued functions. -/
theorem tendsto_iff_forall_integral_tendsto {γ : Type*} {F : Filter γ} {μs : γ → FiniteMeasure Ω}
    {μ : FiniteMeasure Ω} :
    Tendsto μs F (𝓝 μ) ↔
      ∀ f : Ω →ᵇ ℝ,
        Tendsto (fun i => ∫ x, f x ∂(μs i : Measure Ω)) F (𝓝 (∫ x, f x ∂(μ : Measure Ω))) := by
  refine' ⟨_, tendsto_of_forall_integral_tendsto⟩
  rw [tendsto_iff_forall_lintegral_tendsto]
  intro h f
  simp_rw [BoundedContinuousFunction.integral_eq_integral_nnrealPart_sub]
  set f_pos := f.nnrealPart with _def_f_pos
  set f_neg := (-f).nnrealPart with _def_f_neg
  have tends_pos := (ENNReal.tendsto_toReal (f_pos.lintegral_lt_top_of_nnreal μ).ne).comp (h f_pos)
  have tends_neg := (ENNReal.tendsto_toReal (f_neg.lintegral_lt_top_of_nnreal μ).ne).comp (h f_neg)
  have aux :
    ∀ g : Ω →ᵇ ℝ≥0,
      (ENNReal.toReal ∘ fun i : γ => ∫⁻ x : Ω, ↑(g x) ∂(μs i : Measure Ω)) = fun i : γ =>
        (∫⁻ x : Ω, ↑(g x) ∂(μs i : Measure Ω)).toReal :=
    fun _ => rfl
  simp_rw [aux, BoundedContinuousFunction.toReal_lintegral_coe_eq_integral] at tends_pos tends_neg
  exact Tendsto.sub tends_pos tends_neg
#align measure_theory.finite_measure.tendsto_iff_forall_integral_tendsto MeasureTheory.FiniteMeasure.tendsto_iff_forall_integral_tendsto

end FiniteMeasureConvergenceByBoundedContinuousFunctions -- section

section map

variable {Ω Ω' : Type*} [MeasurableSpace Ω] [MeasurableSpace Ω']

/-- The push-forward of a finite measure by a function between measurable spaces. -/
noncomputable def map (ν : FiniteMeasure Ω) (f : Ω → Ω') : FiniteMeasure Ω' :=
  ⟨(ν : Measure Ω).map f, by
    constructor
    by_cases f_aemble : AEMeasurable f ν
    · rw [Measure.map_apply_of_aemeasurable f_aemble MeasurableSet.univ]
      exact measure_lt_top (↑ν) (f ⁻¹' univ)
    · simp [Measure.map, f_aemble]⟩

/-- Note that this is an equality of elements of `ℝ≥0∞`. See also
`MeasureTheory.FiniteMeasure.map_apply` for the corresponding equality as elements of `ℝ≥0`. -/
lemma map_apply' (ν : FiniteMeasure Ω) {f : Ω → Ω'} (f_aemble : AEMeasurable f ν)
    {A : Set Ω'} (A_mble : MeasurableSet A) :
    (ν.map f : Measure Ω') A = (ν : Measure Ω) (f ⁻¹' A) :=
  Measure.map_apply_of_aemeasurable f_aemble A_mble

lemma map_apply_of_aemeasurable (ν : FiniteMeasure Ω) {f : Ω → Ω'} (f_aemble : AEMeasurable f ν)
    {A : Set Ω'} (A_mble : MeasurableSet A) :
    ν.map f A = ν (f ⁻¹' A) := by
  have := ν.map_apply' f_aemble A_mble
  exact (ENNReal.toNNReal_eq_toNNReal_iff' (measure_ne_top _ _) (measure_ne_top _ _)).mpr this

@[simp] lemma map_apply (ν : FiniteMeasure Ω) {f : Ω → Ω'} (f_mble : Measurable f)
    {A : Set Ω'} (A_mble : MeasurableSet A) :
    ν.map f A = ν (f ⁻¹' A) :=
  map_apply_of_aemeasurable ν f_mble.aemeasurable A_mble

@[simp] lemma map_add {f : Ω → Ω'} (f_mble : Measurable f) (ν₁ ν₂ : FiniteMeasure Ω)  :
    (ν₁ + ν₂).map f = ν₁.map f + ν₂.map f := by
  ext s s_mble
  simp [map_apply' _ f_mble.aemeasurable s_mble, toMeasure_add]

@[simp] lemma map_smul {f : Ω → Ω'} (f_mble : Measurable f) (c : ℝ≥0) (ν : FiniteMeasure Ω)  :
    (c • ν).map f = c • (ν.map f) := by
  ext s s_mble
  simp [map_apply' _ f_mble.aemeasurable s_mble, toMeasure_smul]

/-- The push-forward of a finite measure by a function between measurable spaces as a linear map. -/
noncomputable def mapHom {f : Ω → Ω'} (f_mble : Measurable f) :
    FiniteMeasure Ω →ₗ[ℝ≥0] FiniteMeasure Ω' where
  toFun := fun ν ↦ ν.map f
  map_add' := map_add f_mble
  map_smul' := map_smul f_mble

variable [TopologicalSpace Ω] [OpensMeasurableSpace Ω]
variable [TopologicalSpace Ω'] [BorelSpace Ω']

/-- If `f : X → Y` is continuous and `Y` is equipped with the Borel sigma algebra, then
(weak) convergence of `FiniteMeasure`s on `X` implies (weak) convergence of the push-forwards
of these measures by `f`. -/
lemma tendsto_map_of_tendsto_of_continuous {ι : Type*} {L : Filter ι}
    (νs : ι → FiniteMeasure Ω) (ν : FiniteMeasure Ω) (lim : Tendsto νs L (𝓝 ν))
    {f : Ω → Ω'} (f_cont : Continuous f) :
    Tendsto (fun i ↦ (νs i).map f) L (𝓝 (ν.map f)) := by
  rw [FiniteMeasure.tendsto_iff_forall_lintegral_tendsto] at lim ⊢
  intro g
  convert lim (g.compContinuous ⟨f, f_cont⟩) <;>
  · simp only [map, compContinuous_apply, ContinuousMap.coe_mk]
    refine lintegral_map ?_ f_cont.measurable
    exact (ENNReal.continuous_coe.comp g.continuous).measurable

/-- If `f : X → Y` is continuous and `Y` is equipped with the Borel sigma algebra, then
the push-forward of finite measures `f* : FiniteMeasure X → FiniteMeasure Y` is continuous
(in the topologies of weak convergence of measures). -/
lemma continuous_map {f : Ω → Ω'} (f_cont : Continuous f) :
    Continuous (fun ν ↦ FiniteMeasure.map ν f) := by
  rw [continuous_iff_continuousAt]
  exact fun _ ↦ tendsto_map_of_tendsto_of_continuous _ _ continuous_id.continuousAt f_cont

/-- The push-forward of a finite measure by a continuous function between Borel spaces as
a continuous linear map. -/
noncomputable def mapClm {f : Ω → Ω'} (f_cont : Continuous f) :
    FiniteMeasure Ω →L[ℝ≥0] FiniteMeasure Ω' where
  toFun := fun ν ↦ ν.map f
  map_add' := map_add f_cont.measurable
  map_smul' := map_smul f_cont.measurable
  cont := continuous_map f_cont

end map -- section

end FiniteMeasure -- namespace

end MeasureTheory -- namespace<|MERGE_RESOLUTION|>--- conflicted
+++ resolved
@@ -269,12 +269,7 @@
   map_add' := toMeasure_add
 #align measure_theory.finite_measure.coe_add_monoid_hom MeasureTheory.FiniteMeasure.toMeasureAddMonoidHom
 
-<<<<<<< HEAD
-set_option synthInstance.maxHeartbeats 28000 in
-instance {Ω : Type _} [MeasurableSpace Ω] : Module ℝ≥0 (FiniteMeasure Ω) :=
-=======
 instance {Ω : Type*} [MeasurableSpace Ω] : Module ℝ≥0 (FiniteMeasure Ω) :=
->>>>>>> 08a8af0b
   Function.Injective.module _ toMeasureAddMonoidHom toMeasure_injective toMeasure_smul
 
 -- porting note: `@[simp]` breaks the LHS of `coeFn_smul`
@@ -490,12 +485,7 @@
   Inducing.tendsto_nhds_iff ⟨rfl⟩
 #align measure_theory.finite_measure.tendsto_iff_weak_star_tendsto MeasureTheory.FiniteMeasure.tendsto_iff_weak_star_tendsto
 
-<<<<<<< HEAD
-set_option synthInstance.maxHeartbeats 40000 in
-theorem tendsto_iff_forall_toWeakDualBCNN_tendsto {γ : Type _} {F : Filter γ}
-=======
 theorem tendsto_iff_forall_toWeakDualBCNN_tendsto {γ : Type*} {F : Filter γ}
->>>>>>> 08a8af0b
     {μs : γ → FiniteMeasure Ω} {μ : FiniteMeasure Ω} :
     Tendsto μs F (𝓝 μ) ↔
       ∀ f : Ω →ᵇ ℝ≥0, Tendsto (fun i => (μs i).toWeakDualBCNN f) F (𝓝 (μ.toWeakDualBCNN f)) :=
