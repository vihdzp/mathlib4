/-
Copyright (c) 2023 Xavier Roblot. All rights reserved.
Released under Apache 2.0 license as described in the file LICENSE.
Authors: Xavier Roblot
-/
import Mathlib.Data.Complex.FiniteDimensional
import Mathlib.MeasureTheory.Constructions.HaarToSphere
import Mathlib.MeasureTheory.Integral.Gamma
import Mathlib.MeasureTheory.Integral.Pi
import Mathlib.Analysis.SpecialFunctions.Gaussian.GaussianIntegral

/-!
# Volume of balls

Let `E` be a finite dimensional normed `ℝ`-vector space equipped with a Haar measure `μ`. We
prove that
`μ (Metric.ball 0 1) = (∫ (x : E), Real.exp (- ‖x‖ ^ p) ∂μ) / Real.Gamma (finrank ℝ E / p + 1)`
for any real number `p` with `0 < p`, see `MeasureTheorymeasure_unitBall_eq_integral_div_gamma`. We
also prove the corresponding result to compute `μ {x : E | g x < 1}` where `g : E → ℝ` is a function
defining a norm on `E`, see `MeasureTheory.measure_lt_one_eq_integral_div_gamma`.

Using these formulas, we compute the volume of the unit balls in several cases.

* `MeasureTheory.volume_sum_rpow_lt` / `MeasureTheory.volume_sum_rpow_le`: volume of the open and
  closed balls for the norm `Lp` over a real finite dimensional vector space with `1 ≤ p`. These
  are computed as `volume {x : ι → ℝ | (∑ i, |x i| ^ p) ^ (1 / p) < r}` and
  `volume {x : ι → ℝ | (∑ i, |x i| ^ p) ^ (1 / p) ≤ r}` since the spaces `PiLp` do not have a
  `MeasureSpace` instance.

* `Complex.volume_sum_rpow_lt_one` / `Complex.volume_sum_rpow_lt`: same as above but for complex
  finite dimensional vector space.

* `EuclideanSpace.volume_ball` / `EuclideanSpace.volume_closedBall` : volume of open and closed
  balls in a finite dimensional Euclidean space.

* `InnerProductSpace.volume_ball` / `InnerProductSpace.volume_closedBall`: volume of open and closed
  balls in a finite dimensional real inner product space.

* `Complex.volume_ball` / `Complex.volume_closedBall`: volume of open and closed balls in `ℂ`.
-/

section general_case

open MeasureTheory MeasureTheory.Measure Module ENNReal

theorem MeasureTheory.measure_unitBall_eq_integral_div_gamma {E : Type*} {p : ℝ}
    [NormedAddCommGroup E] [NormedSpace ℝ E] [FiniteDimensional ℝ E] [MeasurableSpace E]
    [BorelSpace E] (μ : Measure E) [IsAddHaarMeasure μ] (hp : 0 < p) :
    μ (Metric.ball 0 1) =
      .ofReal ((∫ (x : E), Real.exp (- ‖x‖ ^ p) ∂μ) / Real.Gamma (finrank ℝ E / p + 1)) := by
  obtain hE | hE := subsingleton_or_nontrivial E
  · rw [(Metric.nonempty_ball.mpr zero_lt_one).eq_zero, ← setIntegral_univ,
      Set.univ_nonempty.eq_zero, integral_singleton, finrank_zero_of_subsingleton, Nat.cast_zero,
      zero_div, zero_add, Real.Gamma_one, div_one, norm_zero, Real.zero_rpow hp.ne', neg_zero,
      Real.exp_zero, smul_eq_mul, mul_one, measureReal_def, ofReal_toReal (measure_ne_top μ {0})]
  · have : (0 : ℝ) < finrank ℝ E := Nat.cast_pos.mpr finrank_pos
    have : ((∫ y in Set.Ioi (0 : ℝ), y ^ (finrank ℝ E - 1) • Real.exp (-y ^ p)) /
        Real.Gamma ((finrank ℝ E) / p + 1)) * (finrank ℝ E) = 1 := by
      simp_rw [← Real.rpow_natCast _ (finrank ℝ E - 1), smul_eq_mul, Nat.cast_sub finrank_pos,
        Nat.cast_one]
      rw [integral_rpow_mul_exp_neg_rpow hp (by linarith), sub_add_cancel,
        Real.Gamma_add_one (ne_of_gt (by positivity))]
      field_simp; ring
    rw [integral_fun_norm_addHaar μ (fun x => Real.exp (- x ^ p)), nsmul_eq_mul, smul_eq_mul,
      mul_div_assoc, mul_div_assoc, mul_comm, mul_assoc, this, mul_one, ofReal_measureReal _]
    exact ne_of_lt measure_ball_lt_top

variable {E : Type*} [AddCommGroup E] [Module ℝ E] [FiniteDimensional ℝ E] [mE : MeasurableSpace E]
  [tE : TopologicalSpace E] [IsTopologicalAddGroup E] [BorelSpace E] [T2Space E]
  [ContinuousSMul ℝ E] (μ : Measure E) [IsAddHaarMeasure μ] {g : E → ℝ} (h1 : g 0 = 0)
  (h2 : ∀ x, g (-x) = g x) (h3 : ∀ x y, g (x + y) ≤ g x + g y) (h4 : ∀ {x}, g x = 0 → x = 0)
  (h5 : ∀ r x, g (r • x) ≤ |r| * (g x))
include h1 h2 h3 h4 h5

theorem MeasureTheory.measure_lt_one_eq_integral_div_gamma {p : ℝ} (hp : 0 < p) :
    μ {x : E | g x < 1} =
      .ofReal ((∫ (x : E), Real.exp (- (g x) ^ p) ∂μ) / Real.Gamma (finrank ℝ E / p + 1)) := by
  -- We copy `E` to a new type `F` on which we will put the norm defined by `g`
  letI F : Type _ := E
  letI : NormedAddCommGroup F :=
  { norm := g
    dist := fun x y => g (x - y)
    dist_self := by simp only [_root_.sub_self, h1, forall_const]
    dist_comm := fun _ _ => by rw [← h2, neg_sub]
    dist_triangle := fun x y z => by convert h3 (x - y) (y - z) using 1; simp [F]
    edist := fun x y => .ofReal (g (x - y))
    edist_dist := fun _ _ => rfl
    eq_of_dist_eq_zero := by convert fun _ _ h => eq_of_sub_eq_zero (h4 h) }
  letI : NormedSpace ℝ F :=
  { norm_smul_le := fun _ _ ↦ h5 _ _ }
  -- We put the new topology on F
  letI : TopologicalSpace F := UniformSpace.toTopologicalSpace
  letI : MeasurableSpace F := borel F
  have : BorelSpace F := { measurable_eq := rfl }
  -- The map between `E` and `F` as a continuous linear equivalence
  let φ := @LinearEquiv.toContinuousLinearEquiv ℝ _ E _ _ tE _ _ F _ _ _ _ _ _ _ _ _
    (LinearEquiv.refl ℝ E : E ≃ₗ[ℝ] F)
  -- The measure `ν` is the measure on `F` defined by `μ`
  -- Since we have two different topologies, it is necessary to specify the topology of E
  let ν : Measure F := @Measure.map E F mE _ φ μ
  have : IsAddHaarMeasure ν :=
    @ContinuousLinearEquiv.isAddHaarMeasure_map E F ℝ ℝ _ _ _ _ _ _ tE _ _ _ _ _ _ _ mE _ _ _ φ μ _
  convert (measure_unitBall_eq_integral_div_gamma ν hp) using 1
  · rw [@Measure.map_apply E F mE _ μ φ _ _ measurableSet_ball]
    · congr!
      simp_rw [Metric.ball, dist_zero_right]
      rfl
    · refine @Continuous.measurable E F tE mE _ _ _ _ φ ?_
      exact @ContinuousLinearEquiv.continuous ℝ ℝ _ _ _ _ _ _ E tE _ F _ _ _ _ φ
  · -- The map between `E` and `F` as a measurable equivalence
    let ψ := @Homeomorph.toMeasurableEquiv E F tE mE _ _ _ _
      (@ContinuousLinearEquiv.toHomeomorph ℝ ℝ _ _ _ _ _ _ E tE _ F _ _ _ _ φ)
    -- The map `ψ` is measure preserving by construction
    have : @MeasurePreserving E F mE _ ψ μ ν :=
      @Measurable.measurePreserving E F mE _ ψ (@MeasurableEquiv.measurable E F mE _ ψ) _
    rw [← this.integral_comp']
    rfl

theorem MeasureTheory.measure_le_eq_lt [Nontrivial E] (r : ℝ) :
    μ {x : E | g x ≤ r} = μ {x : E | g x < r} := by
  -- We copy `E` to a new type `F` on which we will put the norm defined by `g`
  letI F : Type _ := E
  letI : NormedAddCommGroup F :=
  { norm := g
    dist := fun x y => g (x - y)
    dist_self := by simp only [_root_.sub_self, h1, forall_const]
    dist_comm := fun _ _ => by rw [← h2, neg_sub]
    dist_triangle := fun x y z => by convert h3 (x - y) (y - z) using 1; simp [F]
    edist := fun x y => .ofReal (g (x - y))
    edist_dist := fun _ _ => rfl
    eq_of_dist_eq_zero := by convert fun _ _ h => eq_of_sub_eq_zero (h4 h) }
  letI : NormedSpace ℝ F :=
  { norm_smul_le := fun _ _ ↦ h5 _ _ }
  -- We put the new topology on F
  letI : TopologicalSpace F := UniformSpace.toTopologicalSpace
  letI : MeasurableSpace F := borel F
  have : BorelSpace F := { measurable_eq := rfl }
  -- The map between `E` and `F` as a continuous linear equivalence
  let φ := @LinearEquiv.toContinuousLinearEquiv ℝ _ E _ _ tE _ _ F _ _ _ _ _ _ _ _ _
    (LinearEquiv.refl ℝ E : E ≃ₗ[ℝ] F)
  -- The measure `ν` is the measure on `F` defined by `μ`
  -- Since we have two different topologies, it is necessary to specify the topology of E
  let ν : Measure F := @Measure.map E F mE _ φ μ
  have : IsAddHaarMeasure ν :=
    @ContinuousLinearEquiv.isAddHaarMeasure_map E F ℝ ℝ _ _ _ _ _ _ tE _ _ _ _ _ _ _ mE _ _ _ φ μ _
  convert addHaar_closedBall_eq_addHaar_ball ν 0 r using 1
  · rw [@Measure.map_apply E F mE _ μ φ _ _ measurableSet_closedBall]
    · congr!
      simp_rw [Metric.closedBall, dist_zero_right]
      rfl
    · refine @Continuous.measurable E F tE mE _ _ _ _ φ ?_
      exact @ContinuousLinearEquiv.continuous ℝ ℝ _ _ _ _ _ _ E tE _ F _ _ _ _ φ
  · rw [@Measure.map_apply E F mE _ μ φ _ _ measurableSet_ball]
    · congr!
      simp_rw [Metric.ball, dist_zero_right]
      rfl
    · refine @Continuous.measurable E F tE mE _ _ _ _ φ ?_
      exact @ContinuousLinearEquiv.continuous ℝ ℝ _ _ _ _ _ _ E tE _ F _ _ _ _ φ

end general_case

section LpSpace

open Real Fintype ENNReal Module MeasureTheory MeasureTheory.Measure

variable (ι : Type*) [Fintype ι] {p : ℝ}

theorem MeasureTheory.volume_sum_rpow_lt_one (hp : 1 ≤ p) :
    volume {x : ι → ℝ | ∑ i, |x i| ^ p < 1} =
      .ofReal ((2 * Gamma (1 / p + 1)) ^ card ι / Gamma (card ι / p + 1)) := by
  have h₁ : 0 < p := by linarith
  have h₂ : ∀ x : ι → ℝ, 0 ≤ ∑ i, |x i| ^ p := by
    refine fun _ => Finset.sum_nonneg' ?_
    exact fun i => (fun _ => rpow_nonneg (abs_nonneg _) _) _
  -- We collect facts about `Lp` norms that will be used in `measure_lt_one_eq_integral_div_gamma`
  have eq_norm := fun x : ι → ℝ => (PiLp.norm_eq_sum (p := .ofReal p) (f := x)
    ((toReal_ofReal (le_of_lt h₁)).symm ▸ h₁))
  simp_rw [toReal_ofReal (le_of_lt h₁), Real.norm_eq_abs] at eq_norm
  have : Fact (1 ≤ ENNReal.ofReal p) := fact_iff.mpr (ofReal_one ▸ (ofReal_le_ofReal hp))
  have nm_zero := norm_zero (E := PiLp (.ofReal p) (fun _ : ι => ℝ))
  have eq_zero := fun x : ι → ℝ => norm_eq_zero (E := PiLp (.ofReal p) (fun _ : ι => ℝ)) (a := x)
  have nm_neg := fun x : ι → ℝ => norm_neg (E := PiLp (.ofReal p) (fun _ : ι => ℝ)) x
  have nm_add := fun x y : ι → ℝ => norm_add_le (E := PiLp (.ofReal p) (fun _ : ι => ℝ)) x y
  simp_rw [eq_norm] at eq_zero nm_zero nm_neg nm_add
  have nm_smul := fun (r : ℝ) (x : ι → ℝ) =>
    norm_smul_le (β := PiLp (.ofReal p) (fun _ : ι => ℝ)) r x
  simp_rw [eq_norm, norm_eq_abs] at nm_smul
  -- We use `measure_lt_one_eq_integral_div_gamma` with `g` equals to the norm `L_p`
  convert (measure_lt_one_eq_integral_div_gamma (volume : Measure (ι → ℝ))
    (g := fun x => (∑ i, |x i| ^ p) ^ (1 / p)) nm_zero nm_neg nm_add (eq_zero _).mp
    (fun r x => nm_smul r x) (by linarith : 0 < p)) using 4
  · rw [rpow_lt_one_iff' _ (one_div_pos.mpr h₁)]
    exact Finset.sum_nonneg' (fun _ => rpow_nonneg (abs_nonneg _) _)
  · simp_rw [← rpow_mul (h₂ _), div_mul_cancel₀ _ (ne_of_gt h₁), Real.rpow_one,
      ← Finset.sum_neg_distrib, exp_sum]
    rw [integral_fintype_prod_volume_eq_pow ι fun x : ℝ => exp (- |x| ^ p), integral_comp_abs
      (f := fun x => exp (- x ^ p)), integral_exp_neg_rpow h₁]
  · rw [finrank_fintype_fun_eq_card]

theorem MeasureTheory.volume_sum_rpow_lt [Nonempty ι] {p : ℝ} (hp : 1 ≤ p) (r : ℝ) :
    volume {x : ι → ℝ | (∑ i, |x i| ^ p) ^ (1 / p) < r} = (.ofReal r) ^ card ι *
      .ofReal ((2 * Gamma (1 / p + 1)) ^ card ι / Gamma (card ι / p + 1)) := by
  have h₁ (x : ι → ℝ) : 0 ≤ ∑ i, |x i| ^ p := by positivity
  have h₂ : ∀ x : ι → ℝ, 0 ≤ (∑ i, |x i| ^ p) ^ (1 / p) := fun x => rpow_nonneg (h₁ x) _
  obtain hr | hr := le_or_gt r 0
  · have : {x : ι → ℝ | (∑ i, |x i| ^ p) ^ (1 / p) < r} = ∅ := by
      ext x
      refine ⟨fun hx => ?_, fun hx => hx.elim⟩
      exact not_le.mpr (lt_of_lt_of_le (Set.mem_setOf.mp hx) hr) (h₂ x)
    rw [this, measure_empty, ← zero_eq_ofReal.mpr hr, zero_pow Fin.pos'.ne', zero_mul]
  · rw [← volume_sum_rpow_lt_one _ hp, ← ofReal_pow (le_of_lt hr), ← finrank_pi ℝ]
    convert addHaar_smul_of_nonneg volume (le_of_lt hr) {x : ι → ℝ | ∑ i, |x i| ^ p < 1} using 2
    simp_rw [← Set.preimage_smul_inv₀ (ne_of_gt hr), Set.preimage_setOf_eq, Pi.smul_apply,
      smul_eq_mul, abs_mul, mul_rpow (abs_nonneg _) (abs_nonneg _), abs_inv,
      inv_rpow (abs_nonneg _), ← Finset.mul_sum, abs_eq_self.mpr (le_of_lt hr),
      inv_mul_lt_iff₀ (rpow_pos_of_pos hr _), mul_one, ← rpow_lt_rpow_iff
      (rpow_nonneg (h₁ _) _) (le_of_lt hr) (by linarith : 0 < p), ← rpow_mul
      (h₁ _), div_mul_cancel₀ _ (ne_of_gt (by linarith) : p ≠ 0), Real.rpow_one]

theorem MeasureTheory.volume_sum_rpow_le [Nonempty ι] {p : ℝ} (hp : 1 ≤ p) (r : ℝ) :
    volume {x : ι → ℝ | (∑ i, |x i| ^ p) ^ (1 / p) ≤ r} = (.ofReal r) ^ card ι *
      .ofReal ((2 * Gamma (1 / p + 1)) ^ card ι / Gamma (card ι / p + 1)) := by
  have h₁ : 0 < p := by linarith
  -- We collect facts about `Lp` norms that will be used in `measure_le_one_eq_lt_one`
  have eq_norm := fun x : ι → ℝ => (PiLp.norm_eq_sum (p := .ofReal p) (f := x)
    ((toReal_ofReal (le_of_lt h₁)).symm ▸ h₁))
  simp_rw [toReal_ofReal (le_of_lt h₁), Real.norm_eq_abs] at eq_norm
  have : Fact (1 ≤ ENNReal.ofReal p) := fact_iff.mpr (ofReal_one ▸ (ofReal_le_ofReal hp))
  have nm_zero := norm_zero (E := PiLp (.ofReal p) (fun _ : ι => ℝ))
  have eq_zero := fun x : ι → ℝ => norm_eq_zero (E := PiLp (.ofReal p) (fun _ : ι => ℝ)) (a := x)
  have nm_neg := fun x : ι → ℝ => norm_neg (E := PiLp (.ofReal p) (fun _ : ι => ℝ)) x
  have nm_add := fun x y : ι → ℝ => norm_add_le (E := PiLp (.ofReal p) (fun _ : ι => ℝ)) x y
  simp_rw [eq_norm] at eq_zero nm_zero nm_neg nm_add
  have nm_smul := fun (r : ℝ) (x : ι → ℝ) =>
    norm_smul_le (β := PiLp (.ofReal p) (fun _ : ι => ℝ)) r x
  simp_rw [eq_norm, norm_eq_abs] at nm_smul
  rw [measure_le_eq_lt _ nm_zero (fun x ↦ nm_neg x) (fun x y ↦ nm_add x y) (eq_zero _).mp
    (fun r x => nm_smul r x), volume_sum_rpow_lt _ hp]

theorem Complex.volume_sum_rpow_lt_one {p : ℝ} (hp : 1 ≤ p) :
    volume {x : ι → ℂ | ∑ i, ‖x i‖ ^ p < 1} =
      .ofReal ((π * Real.Gamma (2 / p + 1)) ^ card ι / Real.Gamma (2 * card ι / p + 1)) := by
  have h₁ : 0 < p := by linarith
  have h₂ : ∀ x : ι → ℂ, 0 ≤ ∑ i, ‖x i‖ ^ p := by
    refine fun _ => Finset.sum_nonneg' ?_
    exact fun i => (fun _ => rpow_nonneg (norm_nonneg _) _) _
  -- We collect facts about `Lp` norms that will be used in `measure_lt_one_eq_integral_div_gamma`
  have eq_norm := fun x : ι → ℂ => (PiLp.norm_eq_sum (p := .ofReal p) (f := x)
    ((toReal_ofReal (le_of_lt h₁)).symm ▸ h₁))
  simp_rw [toReal_ofReal (le_of_lt h₁)] at eq_norm
  have : Fact (1 ≤ ENNReal.ofReal p) := fact_iff.mpr (ENNReal.ofReal_one ▸ (ofReal_le_ofReal hp))
  have nm_zero := norm_zero (E := PiLp (.ofReal p) (fun _ : ι => ℂ))
  have eq_zero := fun x : ι → ℂ => norm_eq_zero (E := PiLp (.ofReal p) (fun _ : ι => ℂ)) (a := x)
  have nm_neg := fun x : ι → ℂ => norm_neg (E := PiLp (.ofReal p) (fun _ : ι => ℂ)) x
  have nm_add := fun x y : ι → ℂ => norm_add_le (E := PiLp (.ofReal p) (fun _ : ι => ℂ)) x y
  simp_rw [eq_norm] at eq_zero nm_zero nm_neg nm_add
  have nm_smul := fun (r : ℝ) (x : ι → ℂ) =>
    norm_smul_le (β := PiLp (.ofReal p) (fun _ : ι => ℂ)) r x
  simp_rw [eq_norm] at nm_smul
  -- We use `measure_lt_one_eq_integral_div_gamma` with `g` equals to the norm `L_p`
  convert measure_lt_one_eq_integral_div_gamma (volume : Measure (ι → ℂ))
    (g := fun x => (∑ i, ‖x i‖ ^ p) ^ (1 / p)) nm_zero nm_neg nm_add (eq_zero _).mp
    (fun r x => nm_smul r x) (by linarith : 0 < p) using 4
  · rw [rpow_lt_one_iff' _ (one_div_pos.mpr h₁)]
    exact Finset.sum_nonneg' (fun _ => rpow_nonneg (norm_nonneg _) _)
  · simp_rw [← rpow_mul (h₂ _), div_mul_cancel₀ _ (ne_of_gt h₁), Real.rpow_one,
      ← Finset.sum_neg_distrib, Real.exp_sum]
    rw [integral_fintype_prod_volume_eq_pow ι fun x : ℂ => Real.exp (- ‖x‖ ^ p),
      Complex.integral_exp_neg_rpow hp]
  · rw [finrank_pi_fintype, Complex.finrank_real_complex, Finset.sum_const, smul_eq_mul,
      Nat.cast_mul, Nat.cast_ofNat, Fintype.card, mul_comm]

theorem Complex.volume_sum_rpow_lt [Nonempty ι] {p : ℝ} (hp : 1 ≤ p) (r : ℝ) :
    volume {x : ι → ℂ | (∑ i, ‖x i‖ ^ p) ^ (1 / p) < r} = (.ofReal r) ^ (2 * card ι) *
      .ofReal ((π * Real.Gamma (2 / p + 1)) ^ card ι / Real.Gamma (2 * card ι / p + 1)) := by
  have h₁ (x : ι → ℂ) : 0 ≤ ∑ i, ‖x i‖ ^ p := by positivity
  have h₂ : ∀ x : ι → ℂ, 0 ≤ (∑ i, ‖x i‖ ^ p) ^ (1 / p) := fun x => rpow_nonneg (h₁ x) _
  obtain hr | hr := le_or_gt r 0
  · have : {x : ι → ℂ | (∑ i, ‖x i‖ ^ p) ^ (1 / p) < r} = ∅ := by
      ext x
      refine ⟨fun hx => ?_, fun hx => hx.elim⟩
      exact not_le.mpr (lt_of_lt_of_le (Set.mem_setOf.mp hx) hr) (h₂ x)
    rw [this, measure_empty, ← zero_eq_ofReal.mpr hr, zero_pow Fin.pos'.ne', zero_mul]
  · rw [← Complex.volume_sum_rpow_lt_one _ hp, ← ENNReal.ofReal_pow (le_of_lt hr)]
    convert addHaar_smul_of_nonneg volume (le_of_lt hr) {x : ι → ℂ |  ∑ i, ‖x i‖ ^ p < 1} using 2
    · simp_rw [← Set.preimage_smul_inv₀ (ne_of_gt hr), Set.preimage_setOf_eq, Pi.smul_apply,
        norm_smul, mul_rpow (norm_nonneg _) (norm_nonneg _), Real.norm_eq_abs, abs_inv, inv_rpow
        (abs_nonneg _), ← Finset.mul_sum, abs_eq_self.mpr (le_of_lt hr), inv_mul_lt_iff₀
        (rpow_pos_of_pos hr _), mul_one, ← rpow_lt_rpow_iff (rpow_nonneg (h₁ _) _)
        (le_of_lt hr) (by linarith : 0 < p), ← rpow_mul (h₁ _), div_mul_cancel₀ _
        (ne_of_gt (by linarith) : p ≠ 0), Real.rpow_one]
    · simp_rw [finrank_pi_fintype ℝ, Complex.finrank_real_complex, Finset.sum_const, smul_eq_mul,
        mul_comm, Fintype.card]

theorem Complex.volume_sum_rpow_le [Nonempty ι] {p : ℝ} (hp : 1 ≤ p) (r : ℝ) :
    volume {x : ι → ℂ | (∑ i, ‖x i‖ ^ p) ^ (1 / p) ≤ r} = (.ofReal r) ^ (2 * card ι) *
      .ofReal ((π * Real.Gamma (2 / p + 1)) ^ card ι / Real.Gamma (2 * card ι / p + 1)) := by
  have h₁ : 0 < p := by linarith
  -- We collect facts about `Lp` norms that will be used in `measure_lt_one_eq_integral_div_gamma`
  have eq_norm := fun x : ι → ℂ => (PiLp.norm_eq_sum (p := .ofReal p) (f := x)
    ((toReal_ofReal (le_of_lt h₁)).symm ▸ h₁))
  simp_rw [toReal_ofReal (le_of_lt h₁)] at eq_norm
  have : Fact (1 ≤ ENNReal.ofReal p) := fact_iff.mpr (ENNReal.ofReal_one ▸ (ofReal_le_ofReal hp))
  have nm_zero := norm_zero (E := PiLp (.ofReal p) (fun _ : ι => ℂ))
  have eq_zero := fun x : ι → ℂ => norm_eq_zero (E := PiLp (.ofReal p) (fun _ : ι => ℂ)) (a := x)
  have nm_neg := fun x : ι → ℂ => norm_neg (E := PiLp (.ofReal p) (fun _ : ι => ℂ)) x
  have nm_add := fun x y : ι → ℂ => norm_add_le (E := PiLp (.ofReal p) (fun _ : ι => ℂ)) x y
  simp_rw [eq_norm] at eq_zero nm_zero nm_neg nm_add
  have nm_smul := fun (r : ℝ) (x : ι → ℂ) =>
    norm_smul_le (β := PiLp (.ofReal p) (fun _ : ι => ℂ)) r x
  simp_rw [eq_norm] at nm_smul
  rw [measure_le_eq_lt _ nm_zero (fun x ↦ nm_neg x) (fun x y ↦ nm_add x y) (eq_zero _).mp
    (fun r x => nm_smul r x), Complex.volume_sum_rpow_lt _ hp]

end LpSpace

namespace EuclideanSpace

variable (ι : Type*) [Nonempty ι] [Fintype ι]

open Fintype Real MeasureTheory MeasureTheory.Measure ENNReal

theorem volume_ball (x : EuclideanSpace ℝ ι) (r : ℝ) :
    volume (Metric.ball x r) = (.ofReal r) ^ card ι *
      .ofReal (√π ^ card ι / Gamma (card ι / 2 + 1)) := by
  obtain hr | hr := le_total r 0
  · rw [Metric.ball_eq_empty.mpr hr, measure_empty, ← zero_eq_ofReal.mpr hr, zero_pow card_ne_zero,
      zero_mul]
  · suffices volume (Metric.ball (0 : EuclideanSpace ℝ ι) 1) =
        .ofReal (√π ^ card ι / Gamma (card ι / 2 + 1)) by
      rw [Measure.addHaar_ball _ _ hr, this, ofReal_pow hr, finrank_euclideanSpace]
    rw [← (measurePreserving_measurableOfLp _).symm.measure_preimage
      measurableSet_ball.nullMeasurableSet]
    simp only [Set.preimage, ball_zero_eq _ zero_le_one, one_pow, Set.mem_setOf_eq]
    convert volume_sum_rpow_lt_one ι one_le_two using 4
<<<<<<< HEAD
    · simp [one_pow, Real.rpow_two, sq_abs, EuclideanSpace.measurableOfLp]
=======
    · simp [Real.rpow_two, sq_abs, EuclideanSpace.measurableEquiv]
>>>>>>> 508c1928
    · rw [Gamma_add_one (by norm_num), Gamma_one_half_eq, ← mul_assoc, mul_div_cancel₀ _
        two_ne_zero, one_mul]

theorem volume_closedBall (x : EuclideanSpace ℝ ι) (r : ℝ) :
    volume (Metric.closedBall x r) = (.ofReal r) ^ card ι *
      .ofReal (√π ^ card ι / Gamma (card ι / 2 + 1)) := by
  rw [addHaar_closedBall_eq_addHaar_ball, EuclideanSpace.volume_ball]

end EuclideanSpace

namespace InnerProductSpace

open scoped Nat
open MeasureTheory MeasureTheory.Measure ENNReal Real Module Metric

variable {E : Type*} [NormedAddCommGroup E] [InnerProductSpace ℝ E] [FiniteDimensional ℝ E]
  [MeasurableSpace E] [BorelSpace E]

section Nontrivial

variable [Nontrivial E]

theorem volume_ball (x : E) (r : ℝ) :
    volume (Metric.ball x r) = (.ofReal r) ^ finrank ℝ E *
      .ofReal (√π ^ finrank ℝ E / Gamma (finrank ℝ E / 2 + 1)) := by
  rw [← ((stdOrthonormalBasis ℝ E).measurePreserving_repr_symm).measure_preimage
      measurableSet_ball.nullMeasurableSet]
  have : Nonempty (Fin (finrank ℝ E)) := Fin.pos_iff_nonempty.mp finrank_pos
  have := EuclideanSpace.volume_ball (Fin (finrank ℝ E)) ((stdOrthonormalBasis ℝ E).repr x) r
  simp_rw [Fintype.card_fin] at this
  convert this
  simp only [LinearIsometryEquiv.preimage_ball, LinearIsometryEquiv.symm_symm]

theorem volume_closedBall (x : E) (r : ℝ) :
    volume (Metric.closedBall x r) = (.ofReal r) ^ finrank ℝ E *
      .ofReal (√π ^ finrank ℝ E / Gamma (finrank ℝ E / 2 + 1)) := by
  rw [addHaar_closedBall_eq_addHaar_ball, InnerProductSpace.volume_ball _]

lemma volume_ball_of_dim_even {k : ℕ} (hk : finrank ℝ E = 2 * k) (x : E) (r : ℝ) :
    volume (ball x r) = .ofReal r ^ finrank ℝ E * .ofReal (π ^ k / (k : ℕ)!) := by
  rw [volume_ball, hk, pow_mul, pow_mul, sq_sqrt pi_nonneg]
  congr
  simp [Gamma_nat_eq_factorial]

lemma volume_closedBall_of_dim_even {k : ℕ} (hk : finrank ℝ E = 2 * k) (x : E) (r : ℝ) :
    volume (closedBall x r) = .ofReal r ^ finrank ℝ E * .ofReal (π ^ k / (k : ℕ)!) := by
  rw [addHaar_closedBall_eq_addHaar_ball, volume_ball_of_dim_even hk x]

end Nontrivial

lemma volume_ball_of_dim_odd {k : ℕ} (hk : finrank ℝ E = 2 * k + 1) (x : E) (r : ℝ) :
    volume (ball x r) =
      .ofReal r ^ finrank ℝ E * .ofReal (π ^ k * 2 ^ (k + 1) / (finrank ℝ E : ℕ)‼) := by
  have : Nontrivial E := Module.nontrivial_of_finrank_pos (R := ℝ) (hk ▸ (2 * k).succ_pos)
  rw [volume_ball, hk, pow_succ (√π), pow_mul, sq_sqrt pi_nonneg, mul_div_assoc, mul_div_assoc]
  congr 3
  simp? [add_div, add_right_comm, -one_div, Gamma_nat_add_one_add_half] says
    simp only [Nat.cast_add, Nat.cast_mul, Nat.cast_ofNat, Nat.cast_one, add_div, ne_eq,
      OfNat.ofNat_ne_zero, not_false_eq_true, mul_div_cancel_left₀, add_right_comm,
      Gamma_nat_add_one_add_half]
  field_simp
  ring

lemma volume_closedBall_of_dim_odd {k : ℕ} (hk : finrank ℝ E = 2 * k + 1) (x : E) (r : ℝ) :
    volume (closedBall x r) =
      .ofReal r ^ finrank ℝ E * .ofReal (π ^ k * 2 ^ (k + 1) / (finrank ℝ E : ℕ)‼) := by
  have : Nontrivial E := Module.nontrivial_of_finrank_pos (R := ℝ) (hk ▸ (2 * k).succ_pos)
  rw [addHaar_closedBall_eq_addHaar_ball, volume_ball_of_dim_odd hk x r]

end InnerProductSpace

namespace EuclideanSpace

open Real MeasureTheory MeasureTheory.Measure ENNReal Metric

@[simp]
lemma volume_ball_fin_two (x : EuclideanSpace ℝ (Fin 2)) (r : ℝ) :
    volume (ball x r) = .ofReal r ^ 2 * .ofReal π := by
  norm_num [InnerProductSpace.volume_ball_of_dim_even (k := 1) (by simp) x]

@[simp]
lemma volume_closedBall_fin_two (x : EuclideanSpace ℝ (Fin 2)) (r : ℝ) :
    volume (closedBall x r) = .ofReal r ^ 2 * .ofReal π := by
  rw [addHaar_closedBall_eq_addHaar_ball, volume_ball_fin_two x r]

@[simp]
lemma volume_ball_fin_three (x : EuclideanSpace ℝ (Fin 3)) (r : ℝ) :
    volume (ball x r) = .ofReal r ^ 3 * .ofReal (π * 4 / 3) := by
  norm_num [InnerProductSpace.volume_ball_of_dim_odd (k := 1) (by simp) x]

@[simp]
lemma volume_closedBall_fin_three (x : EuclideanSpace ℝ (Fin 3)) (r : ℝ) :
    volume (closedBall x r) = .ofReal r ^ 3 * .ofReal (π * 4 / 3) := by
  rw [addHaar_closedBall_eq_addHaar_ball, volume_ball_fin_three x]

end EuclideanSpace

section Complex

open MeasureTheory MeasureTheory.Measure ENNReal

@[simp]
theorem Complex.volume_ball (a : ℂ) (r : ℝ) :
    volume (Metric.ball a r) = .ofReal r ^ 2 * NNReal.pi := by
  simp [InnerProductSpace.volume_ball_of_dim_even (k := 1) (by simp) a,
    ← NNReal.coe_real_pi, ofReal_coe_nnreal]

@[simp]
theorem Complex.volume_closedBall (a : ℂ) (r : ℝ) :
    volume (Metric.closedBall a r) = .ofReal r ^ 2 * NNReal.pi := by
  rw [addHaar_closedBall_eq_addHaar_ball, Complex.volume_ball]

end Complex<|MERGE_RESOLUTION|>--- conflicted
+++ resolved
@@ -333,11 +333,7 @@
       measurableSet_ball.nullMeasurableSet]
     simp only [Set.preimage, ball_zero_eq _ zero_le_one, one_pow, Set.mem_setOf_eq]
     convert volume_sum_rpow_lt_one ι one_le_two using 4
-<<<<<<< HEAD
-    · simp [one_pow, Real.rpow_two, sq_abs, EuclideanSpace.measurableOfLp]
-=======
-    · simp [Real.rpow_two, sq_abs, EuclideanSpace.measurableEquiv]
->>>>>>> 508c1928
+    · simp [Real.rpow_two, sq_abs, EuclideanSpace.measurableOfLp]
     · rw [Gamma_add_one (by norm_num), Gamma_one_half_eq, ← mul_assoc, mul_div_cancel₀ _
         two_ne_zero, one_mul]
 
