--- conflicted
+++ resolved
@@ -405,20 +405,14 @@
   exact stabilizer_of_subMul.submonoid m
 
 /-- SubMulAction on the complement of an invariant subset -/
-<<<<<<< HEAD
-=======
-@[to_additive]
->>>>>>> e86ad54f
+@[to_additive]
 instance : HasCompl (SubMulAction R M) where
   compl := fun s ↦ {
     carrier := sᶜ
     smul_mem' := fun g x ↦ by
       simp only [SetLike.mem_coe, Set.mem_compl_iff, SubMulAction.smul_mem_iff', imp_self] }
 
-<<<<<<< HEAD
-=======
-@[to_additive]
->>>>>>> e86ad54f
+@[to_additive]
 theorem compl_def (s : SubMulAction R M) :
   sᶜ.carrier = (s : Set M)ᶜ := rfl
 
