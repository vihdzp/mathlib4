--- conflicted
+++ resolved
@@ -51,12 +51,7 @@
     | zero => exact subset_closure (Set.mem_insert_of_mem _ (Set.mem_singleton _))
     | succ n ih =>
       convert H.mul_mem (H.mul_mem h3 ih) (H.inv_mem h3)
-<<<<<<< HEAD
-      simp_rw [mul_swap_eq_swap_mul, mul_inv_cancel_right, pow_succ']
-      rfl
-=======
       simp_rw [mul_swap_eq_swap_mul, mul_inv_cancel_right, pow_succ', coe_mul, comp_apply]
->>>>>>> d0df76bd
   have step2 : ∀ n : ℕ, swap x ((σ ^ n) x) ∈ H := by
     intro n
     induction n with
