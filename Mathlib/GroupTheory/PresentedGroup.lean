/-
Copyright (c) 2019 Michael Howes. All rights reserved.
Released under Apache 2.0 license as described in the file LICENSE.
Authors: Michael Howes, Newell Jensen
-/
import Mathlib.GroupTheory.FreeGroup.Basic
<<<<<<< HEAD
import Mathlib.GroupTheory.QuotientGroup.Basic
=======
import Mathlib.GroupTheory.QuotientGroup.Defs
>>>>>>> d0df76bd

/-!
# Defining a group given by generators and relations

Given a subset `rels` of relations of the free group on a type `α`, this file constructs the group
given by generators `x : α` and relations `r ∈ rels`.

## Main definitions

* `PresentedGroup rels`: the quotient group of the free group on a type `α` by a subset `rels` of
  relations of the free group on `α`.
* `of`: The canonical map from `α` to a presented group with generators `α`.
* `toGroup f`: the canonical group homomorphism `PresentedGroup rels → G`, given a function
  `f : α → G` from a type `α` to a group `G` which satisfies the relations `rels`.

## Tags

generators, relations, group presentations
-/


variable {α : Type*}

/-- Given a set of relations, `rels`, over a type `α`, `PresentedGroup` constructs the group with
generators `x : α` and relations `rels` as a quotient of `FreeGroup α`. -/
def PresentedGroup (rels : Set (FreeGroup α)) :=
  FreeGroup α ⧸ Subgroup.normalClosure rels

namespace PresentedGroup

instance (rels : Set (FreeGroup α)) : Group (PresentedGroup rels) :=
  QuotientGroup.Quotient.group _

/-- The canonical map from the free group on `α` to a presented group with generators `x : α`,
where `x` is mapped to its equivalence class under the given set of relations `rels`-/
def mk (rels : Set (FreeGroup α)) : FreeGroup α →* PresentedGroup rels :=
  ⟨⟨QuotientGroup.mk, rfl⟩, fun _ _ => rfl⟩

theorem mk_surjective (rels : Set (FreeGroup α)) : Function.Surjective <| mk rels :=
  QuotientGroup.mk_surjective

/-- `of` is the canonical map from `α` to a presented group with generators `x : α`. The term `x` is
mapped to the equivalence class of the image of `x` in `FreeGroup α`. -/
def of {rels : Set (FreeGroup α)} (x : α) : PresentedGroup rels :=
  mk rels (FreeGroup.of x)

/-- The generators of a presented group generate the presented group. That is, the subgroup closure
of the set of generators equals `⊤`. -/
@[simp]
theorem closure_range_of (rels : Set (FreeGroup α)) :
    Subgroup.closure (Set.range (PresentedGroup.of : α → PresentedGroup rels)) = ⊤ := by
  have : (PresentedGroup.of : α → PresentedGroup rels) = QuotientGroup.mk' _ ∘ FreeGroup.of := rfl
  rw [this, Set.range_comp, ← MonoidHom.map_closure (QuotientGroup.mk' _),
    FreeGroup.closure_range_of, ← MonoidHom.range_eq_map]
  exact MonoidHom.range_eq_top.2 (QuotientGroup.mk'_surjective _)

@[induction_eliminator]
theorem induction_on {rels : Set (FreeGroup α)} {C : PresentedGroup rels → Prop}
    (x : PresentedGroup rels) (H : ∀ z, C (mk rels z)) : C x :=
  Quotient.inductionOn' x H

theorem generated_by (rels : Set (FreeGroup α)) (H : Subgroup (PresentedGroup rels))
    (h : ∀ j : α, PresentedGroup.of j ∈ H) (x : PresentedGroup rels) : x ∈ H := by
  induction' x with z
  induction z
  · exact one_mem H
  · exact h _
  · exact (Subgroup.inv_mem_iff H).mpr (by assumption)
  rename_i h1 h2
  change QuotientGroup.mk _ ∈ H.carrier
  rw [QuotientGroup.mk_mul]
  exact Subgroup.mul_mem _ h1 h2

section ToGroup

/-
Presented groups satisfy a universal property. If `G` is a group and `f : α → G` is a map such that
the images of `f` satisfy all the given relations, then `f` extends uniquely to a group homomorphism
from `PresentedGroup rels` to `G`.
-/
variable {G : Type*} [Group G] {f : α → G} {rels : Set (FreeGroup α)}

local notation "F" => FreeGroup.lift f

theorem closure_rels_subset_ker (h : ∀ r ∈ rels, FreeGroup.lift f r = 1) :
    Subgroup.normalClosure rels ≤ MonoidHom.ker F :=
<<<<<<< HEAD
  Subgroup.normalClosure_le_normal fun x w ↦ (MonoidHom.mem_ker _).2 (h x w)

theorem to_group_eq_one_of_mem_closure (h : ∀ r ∈ rels, FreeGroup.lift f r = 1) :
    ∀ x ∈ Subgroup.normalClosure rels, F x = 1 :=
  fun _ w ↦ (MonoidHom.mem_ker _).1 <| closure_rels_subset_ker h w
=======
  Subgroup.normalClosure_le_normal fun x w ↦ MonoidHom.mem_ker.2 (h x w)

theorem to_group_eq_one_of_mem_closure (h : ∀ r ∈ rels, FreeGroup.lift f r = 1) :
    ∀ x ∈ Subgroup.normalClosure rels, F x = 1 :=
  fun _ w ↦ MonoidHom.mem_ker.1 <| closure_rels_subset_ker h w
>>>>>>> d0df76bd

/-- The extension of a map `f : α → G` that satisfies the given relations to a group homomorphism
from `PresentedGroup rels → G`. -/
def toGroup (h : ∀ r ∈ rels, FreeGroup.lift f r = 1) : PresentedGroup rels →* G :=
  QuotientGroup.lift (Subgroup.normalClosure rels) F (to_group_eq_one_of_mem_closure h)

@[simp]
theorem toGroup.of (h : ∀ r ∈ rels, FreeGroup.lift f r = 1) {x : α} : toGroup h (of x) = f x :=
  FreeGroup.lift.of

theorem toGroup.unique (h : ∀ r ∈ rels, FreeGroup.lift f r = 1) (g : PresentedGroup rels →* G)
    (hg : ∀ x : α, g (PresentedGroup.of x) = f x) : ∀ {x}, g x = toGroup h x := by
  intro x
  refine QuotientGroup.induction_on x ?_
  exact fun _ ↦ FreeGroup.lift.unique (g.comp (QuotientGroup.mk' _)) hg

@[ext]
theorem ext {φ ψ : PresentedGroup rels →* G} (hx : ∀ (x : α), φ (.of x) = ψ (.of x)) : φ = ψ := by
  unfold PresentedGroup
  ext
  apply hx

variable {β : Type*}

/-- Presented groups of isomorphic types are isomorphic. -/
def equivPresentedGroup (rels : Set (FreeGroup α)) (e : α ≃ β) :
    PresentedGroup rels ≃* PresentedGroup (FreeGroup.freeGroupCongr e '' rels) :=
  QuotientGroup.congr (Subgroup.normalClosure rels)
    (Subgroup.normalClosure ((FreeGroup.freeGroupCongr e) '' rels)) (FreeGroup.freeGroupCongr e)
    (Subgroup.map_normalClosure rels (FreeGroup.freeGroupCongr e).toMonoidHom
      (FreeGroup.freeGroupCongr e).surjective)

theorem equivPresentedGroup_apply_of (x : α) (rels : Set (FreeGroup α)) (e : α ≃ β) :
    equivPresentedGroup rels e (PresentedGroup.of x) =
      PresentedGroup.of (rels := FreeGroup.freeGroupCongr e '' rels) (e x) := rfl

theorem equivPresentedGroup_symm_apply_of (x : β) (rels : Set (FreeGroup α)) (e : α ≃ β) :
    (equivPresentedGroup rels e).symm (PresentedGroup.of x) =
      PresentedGroup.of (rels := rels) (e.symm x) := rfl

end ToGroup

instance (rels : Set (FreeGroup α)) : Inhabited (PresentedGroup rels) :=
  ⟨1⟩

end PresentedGroup<|MERGE_RESOLUTION|>--- conflicted
+++ resolved
@@ -4,11 +4,7 @@
 Authors: Michael Howes, Newell Jensen
 -/
 import Mathlib.GroupTheory.FreeGroup.Basic
-<<<<<<< HEAD
-import Mathlib.GroupTheory.QuotientGroup.Basic
-=======
 import Mathlib.GroupTheory.QuotientGroup.Defs
->>>>>>> d0df76bd
 
 /-!
 # Defining a group given by generators and relations
@@ -95,19 +91,11 @@
 
 theorem closure_rels_subset_ker (h : ∀ r ∈ rels, FreeGroup.lift f r = 1) :
     Subgroup.normalClosure rels ≤ MonoidHom.ker F :=
-<<<<<<< HEAD
-  Subgroup.normalClosure_le_normal fun x w ↦ (MonoidHom.mem_ker _).2 (h x w)
-
-theorem to_group_eq_one_of_mem_closure (h : ∀ r ∈ rels, FreeGroup.lift f r = 1) :
-    ∀ x ∈ Subgroup.normalClosure rels, F x = 1 :=
-  fun _ w ↦ (MonoidHom.mem_ker _).1 <| closure_rels_subset_ker h w
-=======
   Subgroup.normalClosure_le_normal fun x w ↦ MonoidHom.mem_ker.2 (h x w)
 
 theorem to_group_eq_one_of_mem_closure (h : ∀ r ∈ rels, FreeGroup.lift f r = 1) :
     ∀ x ∈ Subgroup.normalClosure rels, F x = 1 :=
   fun _ w ↦ MonoidHom.mem_ker.1 <| closure_rels_subset_ker h w
->>>>>>> d0df76bd
 
 /-- The extension of a map `f : α → G` that satisfies the given relations to a group homomorphism
 from `PresentedGroup rels → G`. -/
