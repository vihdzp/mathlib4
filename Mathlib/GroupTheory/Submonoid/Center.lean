--- conflicted
+++ resolved
@@ -131,43 +131,6 @@
 
 variable {M} {N : Type*}
 
-<<<<<<< HEAD
-/-- The center of isomorphic magmas are isomorphic. -/
-@[to_additive (attr := simps)]
-def Subsemigroup.centerCongr [Mul M] [Mul N] (e : M ≃* N) : center M ≃* center N where
-  toFun r := by refine ⟨e r, ?_, ?_, ?_, ?_⟩ <;>
-    (intros; apply e.symm.injective;
-      simp only [map_mul, e.symm_apply_apply, (isMulCentral_iff _).mp r.2])
-  invFun s := by refine ⟨e.symm s, ?_, ?_, ?_, ?_⟩ <;>
-    (intros; apply e.injective;
-      simp only [map_mul, e.apply_symm_apply, (isMulCentral_iff _).mp s.2])
-  left_inv r := Subtype.ext (e.left_inv _)
-  right_inv s := Subtype.ext (e.right_inv _)
-  map_mul' _ _ := Subtype.ext (map_mul ..)
-
-/-- The center of isomorphic monoids are isomorphic. -/
-@[to_additive (attr := simps!)]
-def Submonoid.centerCongr [MulOneClass M] [MulOneClass N] (e : M ≃* N) : center M ≃* center N :=
-  Subsemigroup.centerCongr e
-
-/-- The center of a magma is isomorphic to the center of its opposite. -/
-@[to_additive (attr := simps)]
-def Subsemigroup.centerMulOppositeEquiv [Mul M] : center Mᵐᵒᵖ ≃* center M where
-  toFun r := by refine ⟨r.1.unop, ?_, ?_, ?_, ?_⟩ <;>
-    (intros; apply MulOpposite.op_injective;
-      simp only [MulOpposite.op_mul, MulOpposite.op_unop, (isMulCentral_iff _).mp r.2])
-  invFun r := by refine ⟨.op r.1, ?_, ?_, ?_, ?_⟩ <;>
-    (intros; apply MulOpposite.unop_injective;
-      simp only [MulOpposite.unop_mul, MulOpposite.unop_op, (isMulCentral_iff _).mp r.2])
-  left_inv _ := rfl
-  right_inv _ := rfl
-  map_mul' r _ := Subtype.ext (congr_arg MulOpposite.unop <| r.2.1 _)
-
-/-- The center of a monoid is isomorphic to the center of its opposite. -/
-@[to_additive (attr := simps!)]
-def Submonoid.centerMulOppositeEquiv [MulOneClass M] : center Mᵐᵒᵖ ≃* center M :=
-  Subsemigroup.centerMulOppositeEquiv
-=======
 @[to_additive] theorem _root_.MulEquivClass.apply_mem_center {F} [EquivLike F M N] [Mul M] [Mul N]
     [MulEquivClass F M N] (e : F) {x : M} (hx : x ∈ Set.center M) : e x ∈ Set.center N := by
   let e := MulEquivClass.toMulEquiv e
@@ -219,6 +182,5 @@
 "The center of an additive monoid is isomorphic to the center of its opposite. "]
 def Submonoid.centerToMulOpposite [MulOneClass M] : center M ≃* center Mᵐᵒᵖ :=
   Subsemigroup.centerToMulOpposite
->>>>>>> b9c7233c
 
 end congr