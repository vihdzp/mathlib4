--- conflicted
+++ resolved
@@ -430,17 +430,7 @@
 open TestResult
 
 /-- Execute `cmd` and repeat every time the result is `gave_up` (at most `n` times). -/
-<<<<<<< HEAD
 def retry (cmd : Rand MetaM (TestResult p)) : Nat → Rand MetaM (TestResult p)
-| 0 => pure $ TestResult.gaveUp 1
-| n+1 => do
-  let r ← cmd
-  match r with
-  | success hp => pure $ success hp
-  | TestResult.failure h xs n => pure $ failure h xs n
-  | gaveUp _ => retry cmd n
-=======
-def retry (cmd : Rand (TestResult p)) : Nat → Rand (TestResult p)
   | 0 => pure $ TestResult.gaveUp 1
   | n+1 => do
     let r ← cmd
@@ -448,7 +438,6 @@
     | success hp => pure $ success hp
     | TestResult.failure h xs n => pure $ failure h xs n
     | gaveUp _ => retry cmd n
->>>>>>> 591ade4a
 
 /-- Count the number of times the test procedure gave up. -/
 def giveUp (x : Nat) : TestResult p → TestResult p
