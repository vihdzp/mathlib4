/-
Copyright (c) 2022 Henrik Böving. All rights reserved.
Released under Apache 2.0 license as described in the file LICENSE.
Authors: Henrik Böving, Simon Hudon
-/
import Mathlib.Testing.SlimCheck.Sampleable
import Lean

#align_import testing.slim_check.testable from "leanprover-community/mathlib"@"fdc286cc6967a012f41b87f76dcd2797b53152af"

/-!
# `Testable` Class

Testable propositions have a procedure that can generate counter-examples
together with a proof that they invalidate the proposition.

This is a port of the Haskell QuickCheck library.

## Creating Customized Instances

The type classes `Testable`, `SampleableExt` and `Shrinkable` are the
means by which `SlimCheck` creates samples and tests them. For instance,
the proposition `∀ i j : ℕ, i ≤ j` has a `Testable` instance because `ℕ`
is sampleable and `i ≤ j` is decidable. Once `SlimCheck` finds the `Testable`
instance, it can start using the instance to repeatedly creating samples
and checking whether they satisfy the property. Once it has found a
counter-example it will then use a `Shrinkable` instance to reduce the
example. This allows the user to create new instances and apply
`SlimCheck` to new situations.

### What do I do if I'm testing a property about my newly defined type?

Let us consider a type made for a new formalization:

```lean
structure MyType where
  x : ℕ
  y : ℕ
  h : x ≤ y
  deriving Repr
```

How do we test a property about `MyType`? For instance, let us consider
`Testable.check $ ∀ a b : MyType, a.y ≤ b.x → a.x ≤ b.y`. Writing this
property as is will give us an error because we do not have an instance
of `Shrinkable MyType` and `SampleableExt MyType`. We can define one as follows:

```lean
instance : Shrinkable MyType where
  shrink := λ ⟨x,y,h⟩ =>
    let proxy := Shrinkable.shrink (x, y - x)
    proxy.map (λ ⟨⟨fst, snd⟩, ha⟩ => ⟨⟨fst, fst + snd, sorry⟩, sorry⟩)

instance : SampleableExt MyType :=
  SampleableExt.mkSelfContained do
    let x ← SampleableExt.interpSample Nat
    let xyDiff ← SampleableExt.interpSample Nat
    pure $ ⟨x, x + xyDiff, sorry⟩
```

Again, we take advantage of the fact that other types have useful
`Shrinkable` implementations, in this case `Prod`. Note that the second
proof is heavily based on `WellFoundedRelation` since it's used for termination so
the first step you want to take is almost always to `simp_wf` in order to
get through the `WellFoundedRelation`.

## Main definitions

* `Testable` class
* `Testable.check`: a way to test a proposition using random examples

## Tags

random testing

## References

* https://hackage.haskell.org/package/QuickCheck

-/

<<<<<<< HEAD
open Lean
=======
set_option autoImplicit true
>>>>>>> e368f2a5

namespace SlimCheck

/-- Result of trying to disprove `p`
The constructors are:
* `success : (PSum Unit p) → TestResult p`
  succeed when we find another example satisfying `p`
  In `success h`, `h` is an optional proof of the proposition.
  Without the proof, all we know is that we found one example
  where `p` holds. With a proof, the one test was sufficient to
  prove that `p` holds and we do not need to keep finding examples.
* `gaveUp : ℕ → TestResult p`
  give up when a well-formed example cannot be generated.
  `gaveUp n` tells us that `n` invalid examples were tried.
  Above 100, we give up on the proposition and report that we
  did not find a way to properly test it.
* `failure : ¬ p → (List String) → ℕ → TestResult p`
  a counter-example to `p`; the strings specify values for the relevant variables.
  `failure h vs n` also carries a proof that `p` does not hold. This way, we can
  guarantee that there will be no false positive. The last component, `n`,
  is the number of times that the counter-example was shrunk.
-/
inductive TestResult (p : Prop) where
  | success : PSum Unit p → TestResult p
  | gaveUp : Nat → TestResult p
  | failure : ¬ p → List String → Nat → TestResult p
  deriving Inhabited

/-- Configuration for testing a property. -/
structure Configuration where
  numInst : Nat := 100
  maxSize : Nat := 100
  numRetries : Nat := 10
  traceDiscarded : Bool := false
  traceSuccesses : Bool := false
  traceShrink : Bool := false
  traceShrinkCandidates : Bool := false
  randomSeed : Option Nat := none
  quiet : Bool := false
  deriving Inhabited

open Lean in
instance : ToExpr Configuration where
  toTypeExpr := mkConst `Configuration
  toExpr cfg := mkApp9 (mkConst ``Configuration.mk)
    (toExpr cfg.numInst) (toExpr cfg.maxSize) (toExpr cfg.numRetries) (toExpr cfg.traceDiscarded)
    (toExpr cfg.traceSuccesses) (toExpr cfg.traceShrink) (toExpr cfg.traceShrinkCandidates)
    (toExpr cfg.randomSeed) (toExpr cfg.quiet)

/--
Allow elaboration of `Configuration` arguments to tactics.
-/
declare_config_elab elabConfig Configuration

/--
`PrintableProp p` allows one to print a proposition so that
`SlimCheck` can indicate how values relate to each other.
It's basically a poor man's delaborator.
-/
class PrintableProp (p : Prop) where
  printProp : String

export PrintableProp (printProp)

instance (priority := low) : PrintableProp p where
  printProp := "⋯"

/-- `Testable p` uses random examples to try to disprove `p`. -/
class Testable (p : Prop) where
  run (cfg : Configuration) (minimize : Bool) : Gen MetaM (TestResult p)

@[nolint unusedArguments]
def NamedBinder (_n : String) (p : Prop) : Prop := p

namespace TestResult

def toString : TestResult p → String
  | success (PSum.inl _) => "success (no proof)"
  | success (PSum.inr _) => "success (proof)"
  | gaveUp n => s!"gave {n} times"
  | failure _ counters _ => s!"failed {counters}"

instance : ToString (TestResult p) := ⟨toString⟩

/-- Applicative combinator proof carrying test results. -/
def combine {p q : Prop} : PSum Unit (p → q) → PSum Unit p → PSum Unit q
  | PSum.inr f, PSum.inr proof => PSum.inr $ f proof
  | _, _ => PSum.inl ()

/-- Combine the test result for properties `p` and `q` to create a test for their conjunction. -/
def and : TestResult p → TestResult q → TestResult (p ∧ q)
  | failure h xs n, _ => failure (λ h2 => h h2.left) xs n
  | _, failure h xs n => failure (λ h2 => h h2.right) xs n
  | success h1, success h2 => success $ combine (combine (PSum.inr And.intro) h1) h2
  | gaveUp n, gaveUp m => gaveUp $ n + m
  | gaveUp n, _ => gaveUp n
  | _, gaveUp n => gaveUp n

/-- Combine the test result for properties `p` and `q` to create a test for their disjunction. -/
def or : TestResult p → TestResult q → TestResult (p ∨ q)
  | failure h1 xs n, failure h2 ys m =>
    let h3 := λ h =>
      match h with
      | Or.inl h3 => h1 h3
      | Or.inr h3 => h2 h3
    failure h3 (xs ++ ys) (n + m)
  | success h, _ => success $ combine (PSum.inr Or.inl) h
  | _, success h => success $ combine (PSum.inr Or.inr) h
  | gaveUp n, gaveUp m => gaveUp $ n + m
  | gaveUp n, _ => gaveUp n
  | _, gaveUp n => gaveUp n

/-- If `q → p`, then `¬ p → ¬ q` which means that testing `p` can allow us
to find counter-examples to `q`. -/
def imp (h : q → p) (r : TestResult p)
    (p : PSum Unit (p → q) := PSum.inl ()) : TestResult q :=
  match r with
  | failure h2 xs n => failure (mt h h2) xs n
  | success h2 => success $ combine p h2
  | gaveUp n => gaveUp n

/-- Test `q` by testing `p` and proving the equivalence between the two. -/
def iff (h : q ↔ p) (r : TestResult p) : TestResult q :=
  imp h.mp r (PSum.inr h.mpr)

/-- When we assign a value to a universally quantified variable,
we record that value using this function so that our counter-examples
can be informative. -/
def addInfo (x : String) (h : q → p) (r : TestResult p)
    (p : PSum Unit (p → q) := PSum.inl ()) : TestResult q :=
  if let failure h2 xs n := r then
    failure (mt h h2) (x :: xs) n
  else
    imp h r p

/-- Add some formatting to the information recorded by `addInfo`. -/
def addVarInfo [Repr γ] (var : String) (x : γ) (h : q → p) (r : TestResult p)
    (p : PSum Unit (p → q) := PSum.inl ()) : TestResult q :=
  addInfo s!"{var} := {repr x}" h r p

def isFailure : TestResult p → Bool
  | failure _ _ _ => true
  | _ => false

end TestResult

namespace Configuration

/-- A configuration with all the trace options enabled, useful for debugging. -/
def verbose : Configuration where
  traceDiscarded := true
  traceSuccesses := true
  traceShrink := true
  traceShrinkCandidates := true

end Configuration

namespace Testable

open TestResult

def runProp (p : Prop) [Testable p] : Configuration → Bool → Gen MetaM (TestResult p) :=
  Testable.run

/-- A `dbgTrace` with special formatting -/
def slimTrace [Pure m] (s : String) : m PUnit := dbgTrace s!"[SlimCheck: {s}]" (λ _ => pure ())

instance andTestable [Testable p] [Testable q] : Testable (p ∧ q) where
  run := λ cfg min => do
    let xp ← runProp p cfg min
    let xq ← runProp q cfg min
    pure $ and xp xq

instance orTestable [Testable p] [Testable q] : Testable (p ∨ q) where
  run := λ cfg min => do
    let xp ← runProp p cfg min
    -- As a little performance optimization we can just not run the second
    -- test if the first succeeds
    match xp with
    | success (PSum.inl h) => pure $ success (PSum.inl h)
    | success (PSum.inr h) => pure $ success (PSum.inr $ Or.inl h)
    | _ =>
      let xq ← runProp q cfg min
      pure $ or xp xq

instance iffTestable [Testable ((p ∧ q) ∨ (¬ p ∧ ¬ q))] : Testable (p ↔ q) where
  run := λ cfg min => do
    let h ← runProp ((p ∧ q) ∨ (¬ p ∧ ¬ q)) cfg min
    pure $ iff iff_iff_and_or_not_and_not h

variable {var : String}

instance decGuardTestable [PrintableProp p] [Decidable p] {β : p → Prop} [∀ h, Testable (β h)] :
    Testable (NamedBinder var $ ∀ h, β h) where
  run := λ cfg min => do
    if h : p then
      let res := (runProp (β h) cfg min)
      let s := printProp p
      (λ r => addInfo s!"guard: {s}" (· $ h) r (PSum.inr $ λ q _ => q)) <$> res
    else if cfg.traceDiscarded || cfg.traceSuccesses then
      let res := (λ _ => pure $ gaveUp 1)
      let s := printProp p
      slimTrace s!"discard: Guard {s} does not hold"; res
    else
      pure $ gaveUp 1

instance forallTypesTestable {f : Type → Prop} [Testable (f Int)] :
    Testable (NamedBinder var $ ∀ x, f x) where
  run := λ cfg min => do
    let r ← runProp (f Int) cfg min
    pure $ addVarInfo var "ℤ" (· $ Int) r

/--
Format the counter-examples found in a test failure.
-/
def formatFailure (s : String) (xs : List String) (n : Nat) : String :=
  let counter := String.intercalate "\n" xs
  let parts := [
    "\n===================",
    s,
    counter,
    s!"({n} shrinks)",
    "-------------------"
  ]
  String.intercalate "\n" parts

/--
Increase the number of shrinking steps in a test result.
-/
def addShrinks (n : Nat) : TestResult p → TestResult p
  | TestResult.failure p xs m => TestResult.failure p xs (m + n)
  | p => p

instance [Pure m] : Inhabited (OptionT m α) := ⟨(pure none : m (Option α))⟩

/-- Shrink a counter-example `x` by using `Shrinkable.shrink x`, picking the first
candidate that falsifies a property and recursively shrinking that one.
The process is guaranteed to terminate because `shrink x` produces
a proof that all the values it produces are smaller (according to `SizeOf`)
than `x`. -/
partial def minimizeAux [SampleableExt m α] {β : α → Prop} [∀ x, Testable (β x)]
    (cfg : Configuration) (var : String) (x : SampleableExt.proxy m α) (n : Nat) :
    OptionT (Gen MetaM) (Σ x, TestResult (β (@SampleableExt.interp m _ _ x))) := do
  let candidates := SampleableExt.shrink.shrink x
  if cfg.traceShrinkCandidates then
    slimTrace s!"Candidates for {var} := {repr x}:\n  {repr candidates}"
  for candidate in candidates do
    if cfg.traceShrinkCandidates then
      slimTrace s!"Trying {var} := {repr candidate}"
    let res ← OptionT.lift $ Testable.runProp (β (SampleableExt.interp candidate)) cfg true
    if res.isFailure then
      if cfg.traceShrink then
        slimTrace s!"{var} shrunk to {repr candidate} from {repr x}"
      let currentStep := OptionT.lift $ pure $ Sigma.mk candidate (addShrinks (n + 1) res)
      let nextStep := minimizeAux cfg var candidate (n + 1)
      return ←(nextStep <|> currentStep)
  if cfg.traceShrink then
    slimTrace s!"No shrinking possible for {var} := {repr x}"
  failure

/-- Once a property fails to hold on an example, look for smaller counter-examples
to show the user. -/
def minimize [SampleableExt m α] {β : α → Prop} [∀ x, Testable (β x)] (cfg : Configuration)
    (var : String) (x : SampleableExt.proxy m α) (r : TestResult (β $ SampleableExt.interp x)) :
    Gen MetaM (Σ x, TestResult (β $ @SampleableExt.interp m _ _ x)) := do
  if cfg.traceShrink then
     slimTrace "Shrink"
     slimTrace s!"Attempting to shrink {var} := {repr x}"
  let res ← OptionT.run $ minimizeAux cfg var x 0
  pure $ res.getD ⟨x, r⟩

/-- Test a universal property by creating a sample of the right type and instantiating the
bound variable with it. -/
instance varTestable [SampleableExt MetaM α] {β : α → Prop} [∀ x, Testable (β x)] :
    Testable (NamedBinder var $ ∀ x : α, β x) where
  run := λ cfg min => do
    let x ← SampleableExt.sample
    if cfg.traceSuccesses || cfg.traceDiscarded then
      slimTrace s!"{var} := {repr x}"
    let r ← Testable.runProp (β $ SampleableExt.interp x) cfg false
    let ⟨finalX, finalR⟩ ←
      if isFailure r then
        if cfg.traceSuccesses then
          slimTrace s!"{var} := {repr x} is a failure"
        if min then
          minimize cfg var x r
        else
          pure $ ⟨x, r⟩
      else
        pure $ ⟨x, r⟩
    pure $ addVarInfo var finalX (· $ SampleableExt.interp finalX) finalR

/-- Test a universal property about propositions -/
instance propVarTestable {β : Prop → Prop} [∀ b : Bool, Testable (β b)] :
  Testable (NamedBinder var $ ∀ p : Prop, β p)
where
  run := λ cfg min =>
    imp (λ h (b : Bool) => h b) <$> Testable.runProp (NamedBinder var $ ∀ b : Bool, β b) cfg min

instance (priority := high) unusedVarTestable [Nonempty α] [Testable β] :
  Testable (NamedBinder var $ ∀ _x : α, β)
where
  run := λ cfg min => do
    if cfg.traceDiscarded || cfg.traceSuccesses then
      slimTrace s!"{var} is unused"
    let r ← Testable.runProp β cfg min
    let finalR := addInfo s!"{var} is irrelevant (unused)" id r
    pure $ imp (· $ Classical.ofNonempty) finalR (PSum.inr $ λ x _ => x)

instance (priority := low) decidableTestable {p : Prop} [PrintableProp p] [Decidable p] :
    Testable p where
  run := λ _ _ =>
    if h : p then
      pure $ success (PSum.inr h)
    else
      let s := printProp p
      pure $ failure h [s!"issue: {s} does not hold"] 0

end Testable

section PrintableProp

instance Eq.printableProp [Repr α] {x y : α} : PrintableProp (x = y) where
  printProp := s!"{repr x} = {repr y}"

instance Ne.printableProp [Repr α] {x y : α} : PrintableProp (x ≠ y) where
  printProp := s!"{repr x} ≠ {repr y}"

instance LE.printableProp [Repr α] [LE α] {x y : α} : PrintableProp (x ≤ y) where
  printProp := s!"{repr x} ≤ {repr y}"

instance LT.printableProp [Repr α] [LT α] {x y : α} : PrintableProp (x < y) where
  printProp := s!"{repr x} < {repr y}"

instance And.printableProp [PrintableProp x] [PrintableProp y] : PrintableProp (x ∧ y) where
  printProp := s!"{printProp x} ∧ {printProp y}"

instance Or.printableProp [PrintableProp x] [PrintableProp y] : PrintableProp (x ∨ y) where
  printProp := s!"{printProp x} ∨ {printProp y}"

instance Iff.printableProp [PrintableProp x] [PrintableProp y] : PrintableProp (x ↔ y) where
  printProp := s!"{printProp x} ↔ {printProp y}"

instance Imp.printableProp [PrintableProp x] [PrintableProp y] : PrintableProp (x → y) where
  printProp := s!"{printProp x} → {printProp y}"

instance Not.printableProp [PrintableProp x] : PrintableProp (¬x) where
  printProp := s!"¬{printProp x}"

instance True.printableProp : PrintableProp True where
  printProp := "True"

instance False.printableProp : PrintableProp False where
  printProp := "False"

instance Bool.printableProp {b : Bool} : PrintableProp b where
  printProp := if b then "true" else "false"

end PrintableProp

section IO
open TestResult

/-- Execute `cmd` and repeat every time the result is `gave_up` (at most `n` times). -/
def retry (cmd : Rand MetaM (TestResult p)) : Nat → Rand MetaM (TestResult p)
  | 0 => pure $ TestResult.gaveUp 1
  | n+1 => do
    let r ← cmd
    match r with
    | success hp => pure $ success hp
    | TestResult.failure h xs n => pure $ failure h xs n
    | gaveUp _ => retry cmd n

/-- Count the number of times the test procedure gave up. -/
def giveUp (x : Nat) : TestResult p → TestResult p
  | success (PSum.inl ()) => gaveUp x
  | success (PSum.inr p) => success $ (PSum.inr p)
  | gaveUp n => gaveUp $ n + x
  | TestResult.failure h xs n => failure h xs n

/-- Try `n` times to find a counter-example for `p`. -/
def Testable.runSuiteAux (p : Prop) [Testable p] (cfg : Configuration) :
<<<<<<< HEAD
  TestResult p → Nat → Rand MetaM (TestResult p)
=======
    TestResult p → Nat → Rand (TestResult p)
>>>>>>> e368f2a5
| r, 0 => pure r
| r, n+1 => do
  let size := (cfg.numInst - n - 1) * cfg.maxSize / cfg.numInst
  if cfg.traceSuccesses then
    slimTrace s!"New sample"
    slimTrace s!"Retrying up to {cfg.numRetries} times until guards hold"
  let x ← retry (ReaderT.run (Testable.runProp p cfg true) ⟨size⟩) cfg.numRetries
  match x with
  | (success (PSum.inl ())) => runSuiteAux p cfg r n
  | (gaveUp g) => runSuiteAux p cfg (giveUp g r) n
  | _ => pure $ x

/-- Try to find a counter-example of `p`. -/
def Testable.runSuite (p : Prop) [Testable p] (cfg : Configuration := {}) :
    Rand MetaM (TestResult p) :=
  Testable.runSuiteAux p cfg (success $ PSum.inl ()) cfg.numInst

/-- Run a test suite for `p` in `MetaM` using the global RNG in `stdGenRef`. -/
def Testable.checkMetaM (p : Prop) [Testable p] (cfg : Configuration := {}) :
    MetaM (TestResult p) :=
  match cfg.randomSeed with
  | none => runRand (Testable.runSuite p cfg)
  | some seed => runRandWith seed (Testable.runSuite p cfg)

end IO

namespace Decorations

open Lean

/-- Traverse the syntax of a proposition to find universal quantifiers
quantifiers and add `NamedBinder` annotations next to them. -/
partial def addDecorations (e : Expr) : Expr :=
  e.replace $ λ expr =>
    match expr with
    | Expr.forallE name type body data =>
      let n := name.toString
      let newType := addDecorations type
      let newBody := addDecorations body
      let rest := Expr.forallE name newType newBody data
      some $ mkApp2 (mkConst `SlimCheck.NamedBinder) (mkStrLit n) rest
    | _ => none

/-- `DecorationsOf p` is used as a hint to `mk_decorations` to specify
that the goal should be satisfied with a proposition equivalent to `p`
with added annotations. -/
@[nolint unusedArguments]
abbrev DecorationsOf (_p : Prop) := Prop

open Elab.Tactic
open Meta

/-- In a goal of the shape `⊢ DecorationsOf p`, `mk_decoration` examines
the syntax of `p` and adds `NamedBinder` around universal quantifications
to improve error messages. This tool can be used in the declaration of a
function as follows:
```lean
def foo (p : Prop) (p' : Decorations.DecorationsOf p := by mk_decorations) [Testable p'] : ...
```
`p` is the parameter given by the user, `p'` is a definitionally equivalent
proposition where the quantifiers are annotated with `NamedBinder`.
-/
scoped elab "mk_decorations" : tactic => do
  let goal ← getMainGoal
  let goalType ← goal.getType
  if let .app (.const ``Decorations.DecorationsOf _) body := goalType then
    closeMainGoal (addDecorations body)

end Decorations

open Decorations in
/-- Run a test suite for `p` and throw an exception if `p` does not hold. -/
def Testable.check (p : Prop) (cfg : Configuration := {})
    (p' : Decorations.DecorationsOf p := by mk_decorations) [Testable p'] : MetaM PUnit := do
  match ← Testable.checkMetaM p' cfg with
  | TestResult.success _ => if !cfg.quiet then IO.println "Success"
  | TestResult.gaveUp n => if !cfg.quiet then IO.println s!"Gave up {n} times"
  | TestResult.failure _ xs n => throwError formatFailure "Found problems!" xs n

-- #eval Testable.check (∀ (x y z a : Nat) (h1 : 3 < x) (h2 : 3 < y), x - y = y - x)
--   Configuration.verbose
-- #eval Testable.check (∀ x : Nat, ∀ y : Nat, x + y = y + x) Configuration.verbose
-- #eval Testable.check (∀ (x : (Nat × Nat)), x.fst - x.snd - 10 = x.snd - x.fst - 10)
--   Configuration.verbose
-- #eval Testable.check (∀ (x : Nat) (h : 10 < x), 5 < x) Configuration.verbose

macro tk:"#test " e:term : command => `(command| #eval%$tk Testable.check $e)

-- #test ∀ (x : Nat) (h : 5 < x), 10 < x
-- #test ∀ (x : Nat) (h : 10 < x), 5 < x

end SlimCheck<|MERGE_RESOLUTION|>--- conflicted
+++ resolved
@@ -79,11 +79,8 @@
 
 -/
 
-<<<<<<< HEAD
 open Lean
-=======
 set_option autoImplicit true
->>>>>>> e368f2a5
 
 namespace SlimCheck
 
@@ -466,11 +463,7 @@
 
 /-- Try `n` times to find a counter-example for `p`. -/
 def Testable.runSuiteAux (p : Prop) [Testable p] (cfg : Configuration) :
-<<<<<<< HEAD
   TestResult p → Nat → Rand MetaM (TestResult p)
-=======
-    TestResult p → Nat → Rand (TestResult p)
->>>>>>> e368f2a5
 | r, 0 => pure r
 | r, n+1 => do
   let size := (cfg.numInst - n - 1) * cfg.maxSize / cfg.numInst
