/-
Copyright (c) 2021 Aaron Anderson, Jesse Michael Han, Floris van Doorn. All rights reserved.
Released under Apache 2.0 license as described in the file LICENSE.
Authors: Aaron Anderson, Jesse Michael Han, Floris van Doorn
-/
import Mathlib.Data.Set.Prod
import Mathlib.Logic.Equiv.Fin
import Mathlib.ModelTheory.LanguageMap
import Mathlib.Algebra.Order.Ring.Nat

/-!
# Basics on First-Order Syntax

This file defines first-order terms, formulas, sentences, and theories in a style inspired by the
[Flypitch project](https://flypitch.github.io/).

## Main Definitions

- A `FirstOrder.Language.Term` is defined so that `L.Term α` is the type of `L`-terms with free
  variables indexed by `α`.
- A `FirstOrder.Language.Formula` is defined so that `L.Formula α` is the type of `L`-formulas with
  free variables indexed by `α`.
- A `FirstOrder.Language.Sentence` is a formula with no free variables.
- A `FirstOrder.Language.Theory` is a set of sentences.
- The variables of terms and formulas can be relabelled with `FirstOrder.Language.Term.relabel`,
  `FirstOrder.Language.BoundedFormula.relabel`, and `FirstOrder.Language.Formula.relabel`.
- Given an operation on terms and an operation on relations,
  `FirstOrder.Language.BoundedFormula.mapTermRel` gives an operation on formulas.
- `FirstOrder.Language.BoundedFormula.castLE` adds more `Fin`-indexed variables.
- `FirstOrder.Language.BoundedFormula.liftAt` raises the indexes of the `Fin`-indexed variables
  above a particular index.
- `FirstOrder.Language.Term.subst` and `FirstOrder.Language.BoundedFormula.subst` substitute
  variables with given terms.
- Language maps can act on syntactic objects with functions such as
  `FirstOrder.Language.LHom.onFormula`.
- `FirstOrder.Language.Term.constantsVarsEquiv` and
  `FirstOrder.Language.BoundedFormula.constantsVarsEquiv` switch terms and formulas between having
  constants in the language and having extra variables indexed by the same type.

## Implementation Notes

- Formulas use a modified version of de Bruijn variables. Specifically, a `L.BoundedFormula α n`
  is a formula with some variables indexed by a type `α`, which cannot be quantified over, and some
  indexed by `Fin n`, which can. For any `φ : L.BoundedFormula α (n + 1)`, we define the formula
  `∀' φ : L.BoundedFormula α n` by universally quantifying over the variable indexed by
  `n : Fin (n + 1)`.

## References

For the Flypitch project:
- [J. Han, F. van Doorn, *A formal proof of the independence of the continuum hypothesis*]
  [flypitch_cpp]
- [J. Han, F. van Doorn, *A formalization of forcing and the unprovability of
  the continuum hypothesis*][flypitch_itp]
-/


universe u v w u' v'

namespace FirstOrder

namespace Language

variable (L : Language.{u, v}) {L' : Language}
variable {M : Type w} {α : Type u'} {β : Type v'} {γ : Type*}

open FirstOrder

open Structure Fin

/-- A term on `α` is either a variable indexed by an element of `α`
  or a function symbol applied to simpler terms. -/
inductive Term (α : Type u') : Type max u u'
  | var : α → Term α
  | func : ∀ {l : ℕ} (_f : L.Functions l) (_ts : Fin l → Term α), Term α
export Term (var func)

variable {L}

namespace Term

instance instDecidableEq [DecidableEq α] [∀ n, DecidableEq (L.Functions n)] : DecidableEq (L.Term α)
  | .var a, .var b => decidable_of_iff (a = b) <| by simp
  | @Term.func _ _ m f xs, @Term.func _ _ n g ys =>
      if h : m = n then
        letI : DecidableEq (L.Term α) := instDecidableEq
        decidable_of_iff (f = h ▸ g ∧ ∀ i : Fin m, xs i = ys (Fin.cast h i)) <| by
          subst h
          simp [funext_iff]
      else
        .isFalse <| by simp [h]
  | .var _, .func _ _ | .func _ _, .var _ => .isFalse <| by simp

open Finset

/-- The `Finset` of variables used in a given term. -/
@[simp]
def varFinset [DecidableEq α] : L.Term α → Finset α
  | var i => {i}
  | func _f ts => univ.biUnion fun i => (ts i).varFinset

-- Porting note: universes in different order
/-- The `Finset` of variables from the left side of a sum used in a given term. -/
@[simp]
def varFinsetLeft [DecidableEq α] : L.Term (α ⊕ β) → Finset α
  | var (Sum.inl i) => {i}
  | var (Sum.inr _i) => ∅
  | func _f ts => univ.biUnion fun i => (ts i).varFinsetLeft

-- Porting note: universes in different order
@[simp]
def relabel (g : α → β) : L.Term α → L.Term β
  | var i => var (g i)
  | func f ts => func f fun {i} => (ts i).relabel g

theorem relabel_id (t : L.Term α) : t.relabel id = t := by
  induction t with
  | var => rfl
  | func _ _ ih => simp [ih]

@[simp]
theorem relabel_id_eq_id : (Term.relabel id : L.Term α → L.Term α) = id :=
  funext relabel_id

@[simp]
theorem relabel_relabel (f : α → β) (g : β → γ) (t : L.Term α) :
    (t.relabel f).relabel g = t.relabel (g ∘ f) := by
  induction t with
  | var => rfl
  | func _ _ ih => simp [ih]

@[simp]
theorem relabel_comp_relabel (f : α → β) (g : β → γ) :
    (Term.relabel g ∘ Term.relabel f : L.Term α → L.Term γ) = Term.relabel (g ∘ f) :=
  funext (relabel_relabel f g)

/-- Relabels a term's variables along a bijection. -/
@[simps]
def relabelEquiv (g : α ≃ β) : L.Term α ≃ L.Term β :=
  ⟨relabel g, relabel g.symm, fun t => by simp, fun t => by simp⟩

-- Porting note: universes in different order
/-- Restricts a term to use only a set of the given variables. -/
def restrictVar [DecidableEq α] : ∀ (t : L.Term α) (_f : t.varFinset → β), L.Term β
  | var a, f => var (f ⟨a, mem_singleton_self a⟩)
  | func F ts, f =>
    func F fun i => (ts i).restrictVar (f ∘ Set.inclusion
      (subset_biUnion_of_mem (fun i => varFinset (ts i)) (mem_univ i)))

-- Porting note: universes in different order
/-- Restricts a term to use only a set of the given variables on the left side of a sum. -/
def restrictVarLeft [DecidableEq α] {γ : Type*} :
    ∀ (t : L.Term (α ⊕ γ)) (_f : t.varFinsetLeft → β), L.Term (β ⊕ γ)
  | var (Sum.inl a), f => var (Sum.inl (f ⟨a, mem_singleton_self a⟩))
  | var (Sum.inr a), _f => var (Sum.inr a)
  | func F ts, f =>
    func F fun i =>
      (ts i).restrictVarLeft (f ∘ Set.inclusion (subset_biUnion_of_mem
        (fun i => varFinsetLeft (ts i)) (mem_univ i)))

end Term

/-- The representation of a constant symbol as a term. -/
def Constants.term (c : L.Constants) : L.Term α :=
  func c default

/-- Applies a unary function to a term. -/
def Functions.apply₁ (f : L.Functions 1) (t : L.Term α) : L.Term α :=
  func f ![t]

/-- Applies a binary function to two terms. -/
def Functions.apply₂ (f : L.Functions 2) (t₁ t₂ : L.Term α) : L.Term α :=
  func f ![t₁, t₂]

namespace Term

-- Porting note: universes in different order
/-- Sends a term with constants to a term with extra variables. -/
@[simp]
def constantsToVars : L[[γ]].Term α → L.Term (γ ⊕ α)
  | var a => var (Sum.inr a)
  | @func _ _ 0 f ts =>
    Sum.casesOn f (fun f => func f fun i => (ts i).constantsToVars) fun c => var (Sum.inl c)
  | @func _ _ (_n + 1) f ts =>
    Sum.casesOn f (fun f => func f fun i => (ts i).constantsToVars) fun c => isEmptyElim c

-- Porting note: universes in different order
/-- Sends a term with extra variables to a term with constants. -/
@[simp]
def varsToConstants : L.Term (γ ⊕ α) → L[[γ]].Term α
  | var (Sum.inr a) => var a
  | var (Sum.inl c) => Constants.term (Sum.inr c)
  | func f ts => func (Sum.inl f) fun i => (ts i).varsToConstants

/-- A bijection between terms with constants and terms with extra variables. -/
@[simps]
def constantsVarsEquiv : L[[γ]].Term α ≃ L.Term (γ ⊕ α) :=
  ⟨constantsToVars, varsToConstants, by
    intro t
    induction t with
    | var => rfl
    | @func n f _ ih =>
      cases n
      · cases f
        · simp [constantsToVars, varsToConstants, ih]
        · simp [constantsToVars, varsToConstants, Constants.term, eq_iff_true_of_subsingleton]
      · cases' f with f f
        · simp [constantsToVars, varsToConstants, ih]
        · exact isEmptyElim f, by
    intro t
    induction' t with x n f _ ih
    · cases x <;> rfl
    · cases n <;> · simp [varsToConstants, constantsToVars, ih]⟩

/-- A bijection between terms with constants and terms with extra variables. -/
def constantsVarsEquivLeft : L[[γ]].Term (α ⊕ β) ≃ L.Term ((γ ⊕ α) ⊕ β) :=
  constantsVarsEquiv.trans (relabelEquiv (Equiv.sumAssoc _ _ _)).symm

@[simp]
theorem constantsVarsEquivLeft_apply (t : L[[γ]].Term (α ⊕ β)) :
    constantsVarsEquivLeft t = (constantsToVars t).relabel (Equiv.sumAssoc _ _ _).symm :=
  rfl

@[simp]
theorem constantsVarsEquivLeft_symm_apply (t : L.Term ((γ ⊕ α) ⊕ β)) :
    constantsVarsEquivLeft.symm t = varsToConstants (t.relabel (Equiv.sumAssoc _ _ _)) :=
  rfl

instance inhabitedOfVar [Inhabited α] : Inhabited (L.Term α) :=
  ⟨var default⟩

instance inhabitedOfConstant [Inhabited L.Constants] : Inhabited (L.Term α) :=
  ⟨(default : L.Constants).term⟩

/-- Raises all of the `Fin`-indexed variables of a term greater than or equal to `m` by `n'`. -/
def liftAt {n : ℕ} (n' m : ℕ) : L.Term (α ⊕ (Fin n)) → L.Term (α ⊕ (Fin (n + n'))) :=
  relabel (Sum.map id fun i => if ↑i < m then Fin.castAdd n' i else Fin.addNat i n')

-- Porting note: universes in different order
/-- Substitutes the variables in a given term with terms. -/
@[simp]
def subst : L.Term α → (α → L.Term β) → L.Term β
  | var a, tf => tf a
  | func f ts, tf => func f fun i => (ts i).subst tf

end Term

scoped[FirstOrder] prefix:arg "&" => FirstOrder.Language.Term.var ∘ Sum.inr

namespace LHom

open Term

-- Porting note: universes in different order
/-- Maps a term's symbols along a language map. -/
@[simp]
def onTerm (φ : L →ᴸ L') : L.Term α → L'.Term α
  | var i => var i
  | func f ts => func (φ.onFunction f) fun i => onTerm φ (ts i)

@[simp]
theorem id_onTerm : ((LHom.id L).onTerm : L.Term α → L.Term α) = id := by
  ext t
  induction t with
  | var => rfl
  | func _ _ ih => simp_rw [onTerm, ih]; rfl

@[simp]
theorem comp_onTerm {L'' : Language} (φ : L' →ᴸ L'') (ψ : L →ᴸ L') :
    ((φ.comp ψ).onTerm : L.Term α → L''.Term α) = φ.onTerm ∘ ψ.onTerm := by
  ext t
  induction t with
  | var => rfl
  | func _ _ ih => simp_rw [onTerm, ih]; rfl

end LHom

/-- Maps a term's symbols along a language equivalence. -/
@[simps]
def Lequiv.onTerm (φ : L ≃ᴸ L') : L.Term α ≃ L'.Term α where
  toFun := φ.toLHom.onTerm
  invFun := φ.invLHom.onTerm
  left_inv := by
    rw [Function.leftInverse_iff_comp, ← LHom.comp_onTerm, φ.left_inv, LHom.id_onTerm]
  right_inv := by
    rw [Function.rightInverse_iff_comp, ← LHom.comp_onTerm, φ.right_inv, LHom.id_onTerm]

variable (L) (α)

/-- `BoundedFormula α n` is the type of formulas with free variables indexed by `α` and up to `n`
  additional free variables. -/
inductive BoundedFormula : ℕ → Type max u v u'
  | falsum {n} : BoundedFormula n
  | equal {n} (t₁ t₂ : L.Term (α ⊕ (Fin n))) : BoundedFormula n
  | rel {n l : ℕ} (R : L.Relations l) (ts : Fin l → L.Term (α ⊕ (Fin n))) : BoundedFormula n
  | imp {n} (f₁ f₂ : BoundedFormula n) : BoundedFormula n
  | all {n} (f : BoundedFormula (n + 1)) : BoundedFormula n

/-- `Formula α` is the type of formulas with all free variables indexed by `α`. -/
abbrev Formula :=
  L.BoundedFormula α 0

/-- A sentence is a formula with no free variables. -/
abbrev Sentence :=
  L.Formula Empty

/-- A theory is a set of sentences. -/
abbrev Theory :=
  Set L.Sentence

variable {L} {α} {n : ℕ}

/-- Applies a relation to terms as a bounded formula. -/
def Relations.boundedFormula {l : ℕ} (R : L.Relations n) (ts : Fin n → L.Term (α ⊕ (Fin l))) :
    L.BoundedFormula α l :=
  BoundedFormula.rel R ts

/-- Applies a unary relation to a term as a bounded formula. -/
def Relations.boundedFormula₁ (r : L.Relations 1) (t : L.Term (α ⊕ (Fin n))) :
    L.BoundedFormula α n :=
  r.boundedFormula ![t]

/-- Applies a binary relation to two terms as a bounded formula. -/
def Relations.boundedFormula₂ (r : L.Relations 2) (t₁ t₂ : L.Term (α ⊕ (Fin n))) :
    L.BoundedFormula α n :=
  r.boundedFormula ![t₁, t₂]

/-- The equality of two terms as a bounded formula. -/
def Term.bdEqual (t₁ t₂ : L.Term (α ⊕ (Fin n))) : L.BoundedFormula α n :=
  BoundedFormula.equal t₁ t₂

/-- Applies a relation to terms as a bounded formula. -/
def Relations.formula (R : L.Relations n) (ts : Fin n → L.Term α) : L.Formula α :=
  R.boundedFormula fun i => (ts i).relabel Sum.inl

/-- Applies a unary relation to a term as a formula. -/
def Relations.formula₁ (r : L.Relations 1) (t : L.Term α) : L.Formula α :=
  r.formula ![t]

/-- Applies a binary relation to two terms as a formula. -/
def Relations.formula₂ (r : L.Relations 2) (t₁ t₂ : L.Term α) : L.Formula α :=
  r.formula ![t₁, t₂]

/-- The equality of two terms as a first-order formula. -/
def Term.equal (t₁ t₂ : L.Term α) : L.Formula α :=
  (t₁.relabel Sum.inl).bdEqual (t₂.relabel Sum.inl)

namespace BoundedFormula

instance : Inhabited (L.BoundedFormula α n) :=
  ⟨falsum⟩

instance : Bot (L.BoundedFormula α n) :=
  ⟨falsum⟩

/-- The negation of a bounded formula is also a bounded formula. -/
@[match_pattern]
protected def not (φ : L.BoundedFormula α n) : L.BoundedFormula α n :=
  φ.imp ⊥

/-- Puts an `∃` quantifier on a bounded formula. -/
@[match_pattern]
protected def ex (φ : L.BoundedFormula α (n + 1)) : L.BoundedFormula α n :=
  φ.not.all.not

instance : Top (L.BoundedFormula α n) :=
  ⟨BoundedFormula.not ⊥⟩

instance : Min (L.BoundedFormula α n) :=
  ⟨fun f g => (f.imp g.not).not⟩

instance : Max (L.BoundedFormula α n) :=
  ⟨fun f g => f.not.imp g⟩

/-- The biimplication between two bounded formulas. -/
protected def iff (φ ψ : L.BoundedFormula α n) :=
  φ.imp ψ ⊓ ψ.imp φ

open Finset

-- Porting note: universes in different order
/-- The `Finset` of variables used in a given formula. -/
@[simp]
def freeVarFinset [DecidableEq α] : ∀ {n}, L.BoundedFormula α n → Finset α
  | _n, falsum => ∅
  | _n, equal t₁ t₂ => t₁.varFinsetLeft ∪ t₂.varFinsetLeft
  | _n, rel _R ts => univ.biUnion fun i => (ts i).varFinsetLeft
  | _n, imp f₁ f₂ => f₁.freeVarFinset ∪ f₂.freeVarFinset
  | _n, all f => f.freeVarFinset

-- Porting note: universes in different order
/-- Casts `L.BoundedFormula α m` as `L.BoundedFormula α n`, where `m ≤ n`. -/
@[simp]
def castLE : ∀ {m n : ℕ} (_h : m ≤ n), L.BoundedFormula α m → L.BoundedFormula α n
  | _m, _n, _h, falsum => falsum
  | _m, _n, h, equal t₁ t₂ =>
    equal (t₁.relabel (Sum.map id (Fin.castLE h))) (t₂.relabel (Sum.map id (Fin.castLE h)))
  | _m, _n, h, rel R ts => rel R (Term.relabel (Sum.map id (Fin.castLE h)) ∘ ts)
  | _m, _n, h, imp f₁ f₂ => (f₁.castLE h).imp (f₂.castLE h)
  | _m, _n, h, all f => (f.castLE (add_le_add_right h 1)).all

@[simp]
theorem castLE_rfl {n} (h : n ≤ n) (φ : L.BoundedFormula α n) : φ.castLE h = φ := by
  induction φ with
  | falsum => rfl
  | equal => simp [Fin.castLE_of_eq]
  | rel => simp [Fin.castLE_of_eq]
  | imp _ _ ih1 ih2 => simp [Fin.castLE_of_eq, ih1, ih2]
  | all _ ih3 => simp [Fin.castLE_of_eq, ih3]

@[simp]
theorem castLE_castLE {k m n} (km : k ≤ m) (mn : m ≤ n) (φ : L.BoundedFormula α k) :
    (φ.castLE km).castLE mn = φ.castLE (km.trans mn) := by
  revert m n
  induction φ with
  | falsum => intros; rfl
  | equal => simp
  | rel =>
    intros
    simp only [castLE, eq_self_iff_true, heq_iff_eq]
    rw [← Function.comp_assoc, Term.relabel_comp_relabel]
    simp
  | imp _ _ ih1 ih2 => simp [ih1, ih2]
  | all _ ih3 => intros; simp only [castLE, ih3]

@[simp]
theorem castLE_comp_castLE {k m n} (km : k ≤ m) (mn : m ≤ n) :
    (BoundedFormula.castLE mn ∘ BoundedFormula.castLE km :
        L.BoundedFormula α k → L.BoundedFormula α n) =
      BoundedFormula.castLE (km.trans mn) :=
  funext (castLE_castLE km mn)

-- Porting note: universes in different order
/-- Restricts a bounded formula to only use a particular set of free variables. -/
def restrictFreeVar [DecidableEq α] :
    ∀ {n : ℕ} (φ : L.BoundedFormula α n) (_f : φ.freeVarFinset → β), L.BoundedFormula β n
  | _n, falsum, _f => falsum
  | _n, equal t₁ t₂, f =>
    equal (t₁.restrictVarLeft (f ∘ Set.inclusion subset_union_left))
      (t₂.restrictVarLeft (f ∘ Set.inclusion subset_union_right))
  | _n, rel R ts, f =>
    rel R fun i => (ts i).restrictVarLeft (f ∘ Set.inclusion
      (subset_biUnion_of_mem (fun i => Term.varFinsetLeft (ts i)) (mem_univ i)))
  | _n, imp φ₁ φ₂, f =>
    (φ₁.restrictFreeVar (f ∘ Set.inclusion subset_union_left)).imp
      (φ₂.restrictFreeVar (f ∘ Set.inclusion subset_union_right))
  | _n, all φ, f => (φ.restrictFreeVar f).all

-- Porting note: universes in different order
/-- Places universal quantifiers on all extra variables of a bounded formula. -/
def alls : ∀ {n}, L.BoundedFormula α n → L.Formula α
  | 0, φ => φ
  | _n + 1, φ => φ.all.alls

-- Porting note: universes in different order
/-- Places existential quantifiers on all extra variables of a bounded formula. -/
def exs : ∀ {n}, L.BoundedFormula α n → L.Formula α
  | 0, φ => φ
  | _n + 1, φ => φ.ex.exs

-- Porting note: universes in different order
/-- Maps bounded formulas along a map of terms and a map of relations. -/
def mapTermRel {g : ℕ → ℕ} (ft : ∀ n, L.Term (α ⊕ (Fin n)) → L'.Term (β ⊕ (Fin (g n))))
    (fr : ∀ n, L.Relations n → L'.Relations n)
    (h : ∀ n, L'.BoundedFormula β (g (n + 1)) → L'.BoundedFormula β (g n + 1)) :
    ∀ {n}, L.BoundedFormula α n → L'.BoundedFormula β (g n)
  | _n, falsum => falsum
  | _n, equal t₁ t₂ => equal (ft _ t₁) (ft _ t₂)
  | _n, rel R ts => rel (fr _ R) fun i => ft _ (ts i)
  | _n, imp φ₁ φ₂ => (φ₁.mapTermRel ft fr h).imp (φ₂.mapTermRel ft fr h)
  | n, all φ => (h n (φ.mapTermRel ft fr h)).all

/-- Raises all of the `Fin`-indexed variables of a formula greater than or equal to `m` by `n'`. -/
def liftAt : ∀ {n : ℕ} (n' _m : ℕ), L.BoundedFormula α n → L.BoundedFormula α (n + n') :=
  fun {_} n' m φ =>
  φ.mapTermRel (fun _ t => t.liftAt n' m) (fun _ => id) fun _ =>
    castLE (by rw [add_assoc, add_comm 1, add_assoc])

@[simp]
theorem mapTermRel_mapTermRel {L'' : Language}
    (ft : ∀ n, L.Term (α ⊕ (Fin n)) → L'.Term (β ⊕ (Fin n)))
    (fr : ∀ n, L.Relations n → L'.Relations n)
    (ft' : ∀ n, L'.Term (β ⊕ Fin n) → L''.Term (γ ⊕ (Fin n)))
    (fr' : ∀ n, L'.Relations n → L''.Relations n) {n} (φ : L.BoundedFormula α n) :
    ((φ.mapTermRel ft fr fun _ => id).mapTermRel ft' fr' fun _ => id) =
      φ.mapTermRel (fun _ => ft' _ ∘ ft _) (fun _ => fr' _ ∘ fr _) fun _ => id := by
  induction φ with
  | falsum => rfl
  | equal => simp [mapTermRel]
  | rel => simp [mapTermRel]
  | imp _ _ ih1 ih2 => simp [mapTermRel, ih1, ih2]
  | all _ ih3 => simp [mapTermRel, ih3]

@[simp]
theorem mapTermRel_id_id_id {n} (φ : L.BoundedFormula α n) :
    (φ.mapTermRel (fun _ => id) (fun _ => id) fun _ => id) = φ := by
  induction φ with
  | falsum => rfl
  | equal => simp [mapTermRel]
  | rel => simp [mapTermRel]
  | imp _ _ ih1 ih2 => simp [mapTermRel, ih1, ih2]
  | all _ ih3 => simp [mapTermRel, ih3]

/-- An equivalence of bounded formulas given by an equivalence of terms and an equivalence of
relations. -/
@[simps]
def mapTermRelEquiv (ft : ∀ n, L.Term (α ⊕ (Fin n)) ≃ L'.Term (β ⊕ (Fin n)))
    (fr : ∀ n, L.Relations n ≃ L'.Relations n) {n} : L.BoundedFormula α n ≃ L'.BoundedFormula β n :=
  ⟨mapTermRel (fun n => ft n) (fun n => fr n) fun _ => id,
    mapTermRel (fun n => (ft n).symm) (fun n => (fr n).symm) fun _ => id, fun φ => by simp, fun φ =>
    by simp⟩

/-- A function to help relabel the variables in bounded formulas. -/
def relabelAux (g : α → β ⊕ (Fin n)) (k : ℕ) : α ⊕ (Fin k) → β ⊕ (Fin (n + k)) :=
  Sum.map id finSumFinEquiv ∘ Equiv.sumAssoc _ _ _ ∘ Sum.map g id

@[simp]
theorem sum_elim_comp_relabelAux {m : ℕ} {g : α → β ⊕ (Fin n)} {v : β → M}
    {xs : Fin (n + m) → M} : Sum.elim v xs ∘ relabelAux g m =
    Sum.elim (Sum.elim v (xs ∘ castAdd m) ∘ g) (xs ∘ natAdd n) := by
  ext x
  cases' x with x x
  · simp only [BoundedFormula.relabelAux, Function.comp_apply, Sum.map_inl, Sum.elim_inl]
    cases' g x with l r <;> simp
  · simp [BoundedFormula.relabelAux]

@[simp]
theorem relabelAux_sum_inl (k : ℕ) :
    relabelAux (Sum.inl : α → α ⊕ (Fin n)) k = Sum.map id (natAdd n) := by
  ext x
  cases x <;> · simp [relabelAux]

/-- Relabels a bounded formula's variables along a particular function. -/
def relabel (g : α → β ⊕ (Fin n)) {k} (φ : L.BoundedFormula α k) : L.BoundedFormula β (n + k) :=
  φ.mapTermRel (fun _ t => t.relabel (relabelAux g _)) (fun _ => id) fun _ =>
    castLE (ge_of_eq (add_assoc _ _ _))

/-- Relabels a bounded formula's free variables along a bijection. -/
def relabelEquiv (g : α ≃ β) {k} : L.BoundedFormula α k ≃ L.BoundedFormula β k :=
  mapTermRelEquiv (fun _n => Term.relabelEquiv (g.sumCongr (_root_.Equiv.refl _)))
    fun _n => _root_.Equiv.refl _

@[simp]
theorem relabel_falsum (g : α → β ⊕ (Fin n)) {k} :
    (falsum : L.BoundedFormula α k).relabel g = falsum :=
  rfl

@[simp]
theorem relabel_bot (g : α → β ⊕ (Fin n)) {k} : (⊥ : L.BoundedFormula α k).relabel g = ⊥ :=
  rfl

@[simp]
theorem relabel_imp (g : α → β ⊕ (Fin n)) {k} (φ ψ : L.BoundedFormula α k) :
    (φ.imp ψ).relabel g = (φ.relabel g).imp (ψ.relabel g) :=
  rfl

@[simp]
theorem relabel_not (g : α → β ⊕ (Fin n)) {k} (φ : L.BoundedFormula α k) :
    φ.not.relabel g = (φ.relabel g).not := by simp [BoundedFormula.not]

@[simp]
theorem relabel_all (g : α → β ⊕ (Fin n)) {k} (φ : L.BoundedFormula α (k + 1)) :
    φ.all.relabel g = (φ.relabel g).all := by
  rw [relabel, mapTermRel, relabel]
  simp

@[simp]
theorem relabel_ex (g : α → β ⊕ (Fin n)) {k} (φ : L.BoundedFormula α (k + 1)) :
    φ.ex.relabel g = (φ.relabel g).ex := by simp [BoundedFormula.ex]

@[simp]
theorem relabel_sum_inl (φ : L.BoundedFormula α n) :
    (φ.relabel Sum.inl : L.BoundedFormula α (0 + n)) = φ.castLE (ge_of_eq (zero_add n)) := by
  simp only [relabel, relabelAux_sum_inl]
  induction φ with
  | falsum => rfl
  | equal => simp [Fin.natAdd_zero, castLE_of_eq, mapTermRel]
  | rel => simp [Fin.natAdd_zero, castLE_of_eq, mapTermRel]; rfl
  | imp _ _ ih1 ih2 => simp_all [mapTermRel]
  | all _ ih3 => simp_all [mapTermRel]

/-- Substitutes the variables in a given formula with terms. -/
def subst {n : ℕ} (φ : L.BoundedFormula α n) (f : α → L.Term β) : L.BoundedFormula β n :=
  φ.mapTermRel (fun _ t => t.subst (Sum.elim (Term.relabel Sum.inl ∘ f) (var ∘ Sum.inr)))
    (fun _ => id) fun _ => id

/-- A bijection sending formulas with constants to formulas with extra variables. -/
def constantsVarsEquiv : L[[γ]].BoundedFormula α n ≃ L.BoundedFormula (γ ⊕ α) n :=
  mapTermRelEquiv (fun _ => Term.constantsVarsEquivLeft) fun _ => Equiv.sumEmpty _ _

-- Porting note: universes in different order
/-- Turns the extra variables of a bounded formula into free variables. -/
@[simp]
def toFormula : ∀ {n : ℕ}, L.BoundedFormula α n → L.Formula (α ⊕ (Fin n))
  | _n, falsum => falsum
  | _n, equal t₁ t₂ => t₁.equal t₂
  | _n, rel R ts => R.formula ts
  | _n, imp φ₁ φ₂ => φ₁.toFormula.imp φ₂.toFormula
  | _n, all φ =>
    (φ.toFormula.relabel
        (Sum.elim (Sum.inl ∘ Sum.inl) (Sum.map Sum.inr id ∘ finSumFinEquiv.symm))).all

/-- take the disjunction of a finite set of formulas -/
noncomputable def iSup [Finite β] (f : β → L.BoundedFormula α n) : L.BoundedFormula α n :=
  let _ := Fintype.ofFinite β
  ((Finset.univ : Finset β).toList.map f).foldr (· ⊔ ·) ⊥

/-- take the conjunction of a finite set of formulas -/
noncomputable def iInf [Finite β] (f : β → L.BoundedFormula α n) : L.BoundedFormula α n :=
  let _ := Fintype.ofFinite β
  ((Finset.univ : Finset β).toList.map f).foldr (· ⊓ ·) ⊤

end BoundedFormula

namespace LHom

open BoundedFormula

-- Porting note: universes in different order
/-- Maps a bounded formula's symbols along a language map. -/
@[simp]
def onBoundedFormula (g : L →ᴸ L') : ∀ {k : ℕ}, L.BoundedFormula α k → L'.BoundedFormula α k
  | _k, falsum => falsum
  | _k, equal t₁ t₂ => (g.onTerm t₁).bdEqual (g.onTerm t₂)
  | _k, rel R ts => (g.onRelation R).boundedFormula (g.onTerm ∘ ts)
  | _k, imp f₁ f₂ => (onBoundedFormula g f₁).imp (onBoundedFormula g f₂)
  | _k, all f => (onBoundedFormula g f).all

@[simp]
theorem id_onBoundedFormula :
    ((LHom.id L).onBoundedFormula : L.BoundedFormula α n → L.BoundedFormula α n) = id := by
  ext f
  induction f with
  | falsum => rfl
  | equal => rw [onBoundedFormula, LHom.id_onTerm, id, id, id, Term.bdEqual]
  | rel => rw [onBoundedFormula, LHom.id_onTerm]; rfl
  | imp _ _ ih1 ih2 => rw [onBoundedFormula, ih1, ih2, id, id, id]
  | all _ ih3 => rw [onBoundedFormula, ih3, id, id]

@[simp]
theorem comp_onBoundedFormula {L'' : Language} (φ : L' →ᴸ L'') (ψ : L →ᴸ L') :
    ((φ.comp ψ).onBoundedFormula : L.BoundedFormula α n → L''.BoundedFormula α n) =
      φ.onBoundedFormula ∘ ψ.onBoundedFormula := by
  ext f
  induction f with
  | falsum => rfl
  | equal => simp [Term.bdEqual]
  | rel => simp only [onBoundedFormula, comp_onRelation, comp_onTerm, Function.comp_apply]; rfl
  | imp _ _ ih1 ih2 =>
    simp only [onBoundedFormula, Function.comp_apply, ih1, ih2, eq_self_iff_true, and_self_iff]
  | all _ ih3 => simp only [ih3, onBoundedFormula, Function.comp_apply]

/-- Maps a formula's symbols along a language map. -/
def onFormula (g : L →ᴸ L') : L.Formula α → L'.Formula α :=
  g.onBoundedFormula

/-- Maps a sentence's symbols along a language map. -/
def onSentence (g : L →ᴸ L') : L.Sentence → L'.Sentence :=
  g.onFormula

/-- Maps a theory's symbols along a language map. -/
def onTheory (g : L →ᴸ L') (T : L.Theory) : L'.Theory :=
  g.onSentence '' T

@[simp]
theorem mem_onTheory {g : L →ᴸ L'} {T : L.Theory} {φ : L'.Sentence} :
    φ ∈ g.onTheory T ↔ ∃ φ₀, φ₀ ∈ T ∧ g.onSentence φ₀ = φ :=
  Set.mem_image _ _ _

end LHom

namespace LEquiv

/-- Maps a bounded formula's symbols along a language equivalence. -/
@[simps]
def onBoundedFormula (φ : L ≃ᴸ L') : L.BoundedFormula α n ≃ L'.BoundedFormula α n where
  toFun := φ.toLHom.onBoundedFormula
  invFun := φ.invLHom.onBoundedFormula
  left_inv := by
    rw [Function.leftInverse_iff_comp, ← LHom.comp_onBoundedFormula, φ.left_inv,
      LHom.id_onBoundedFormula]
  right_inv := by
    rw [Function.rightInverse_iff_comp, ← LHom.comp_onBoundedFormula, φ.right_inv,
      LHom.id_onBoundedFormula]

theorem onBoundedFormula_symm (φ : L ≃ᴸ L') :
    (φ.onBoundedFormula.symm : L'.BoundedFormula α n ≃ L.BoundedFormula α n) =
      φ.symm.onBoundedFormula :=
  rfl

/-- Maps a formula's symbols along a language equivalence. -/
def onFormula (φ : L ≃ᴸ L') : L.Formula α ≃ L'.Formula α :=
  φ.onBoundedFormula

@[simp]
theorem onFormula_apply (φ : L ≃ᴸ L') :
    (φ.onFormula : L.Formula α → L'.Formula α) = φ.toLHom.onFormula :=
  rfl

@[simp]
theorem onFormula_symm (φ : L ≃ᴸ L') :
    (φ.onFormula.symm : L'.Formula α ≃ L.Formula α) = φ.symm.onFormula :=
  rfl

/-- Maps a sentence's symbols along a language equivalence. -/
@[simps!] -- Porting note: add `!` to `simps`
def onSentence (φ : L ≃ᴸ L') : L.Sentence ≃ L'.Sentence :=
  φ.onFormula

end LEquiv

scoped[FirstOrder] infixl:88 " =' " => FirstOrder.Language.Term.bdEqual
-- input \~- or \simeq

scoped[FirstOrder] infixr:62 " ⟹ " => FirstOrder.Language.BoundedFormula.imp
-- input \==>

scoped[FirstOrder] prefix:110 "∀'" => FirstOrder.Language.BoundedFormula.all

scoped[FirstOrder] prefix:arg "∼" => FirstOrder.Language.BoundedFormula.not
-- input \~, the ASCII character ~ has too low precedence

scoped[FirstOrder] infixl:61 " ⇔ " => FirstOrder.Language.BoundedFormula.iff
-- input \<=>

scoped[FirstOrder] prefix:110 "∃'" => FirstOrder.Language.BoundedFormula.ex
-- input \ex

namespace Formula

/-- Relabels a formula's variables along a particular function. -/
def relabel (g : α → β) : L.Formula α → L.Formula β :=
  @BoundedFormula.relabel _ _ _ 0 (Sum.inl ∘ g) 0

/-- The graph of a function as a first-order formula. -/
def graph (f : L.Functions n) : L.Formula (Fin (n + 1)) :=
  Term.equal (var 0) (func f fun i => var i.succ)

/-- The negation of a formula. -/
protected nonrec abbrev not (φ : L.Formula α) : L.Formula α :=
  φ.not

/-- The implication between formulas, as a formula. -/
protected abbrev imp : L.Formula α → L.Formula α → L.Formula α :=
  BoundedFormula.imp

<<<<<<< HEAD
variable (β)
=======

variable (β) in
>>>>>>> e0a3be5c
/-- `iAlls f φ` transforms a `L.Formula (α ⊕ β)` into a `L.Formula β` by universally
quantifying over all variables `Sum.inr _`. -/
noncomputable def iAlls [Finite β] (φ : L.Formula (α ⊕ β)) : L.Formula α :=
  let e := Classical.choice (Classical.choose_spec (Finite.exists_equiv_fin β))
  (BoundedFormula.relabel (fun a => Sum.map id e a) φ).alls

<<<<<<< HEAD
=======
variable (β) in
>>>>>>> e0a3be5c
/-- `iExs f φ` transforms a `L.Formula (α ⊕ β)` into a `L.Formula β` by existentially
quantifying over all variables `Sum.inr _`. -/
noncomputable def iExs [Finite β] (φ : L.Formula (α ⊕ β)) : L.Formula α :=
  let e := Classical.choice (Classical.choose_spec (Finite.exists_equiv_fin β))
  (BoundedFormula.relabel (fun a => Sum.map id e a) φ).exs

/-- `iExsUnique f φ` transforms a `L.Formula (α ⊕ β)` into a `L.Formula β` by existentially
quantifying over all variables `Sum.inr _` and asserting that the solution should be unique  -/
noncomputable def iExsUnique [Finite β] (φ : L.Formula (α ⊕ β)) : L.Formula α :=
  let _ := Fintype.ofFinite β
  iExs β (φ ⊓ iAlls β
    ((φ.relabel (fun a => Sum.elim (Sum.inl ∘ Sum.inl) Sum.inr a)).imp
    (BoundedFormula.iInf
      (fun g => Term.equal (var (Sum.inr g)) (var (Sum.inl (Sum.inr g)))))))

variable {β}
/-- The biimplication between formulas, as a formula. -/
protected nonrec abbrev iff (φ ψ : L.Formula α) : L.Formula α :=
  φ.iff ψ

/-- take the disjunction of finitely many formulas -/
noncomputable def iSup [Finite α] (f : α → L.Formula β) : L.Formula β :=
  BoundedFormula.iSup f

/-- take the conjunction of finitely many formulas -/
noncomputable def iInf [Finite α] (f : α → L.Formula β) : L.Formula β :=
  BoundedFormula.iInf f

/-- A bijection sending formulas to sentences with constants. -/
def equivSentence : L.Formula α ≃ L[[α]].Sentence :=
  (BoundedFormula.constantsVarsEquiv.trans (BoundedFormula.relabelEquiv (Equiv.sumEmpty _ _))).symm

theorem equivSentence_not (φ : L.Formula α) : equivSentence φ.not = (equivSentence φ).not :=
  rfl

theorem equivSentence_inf (φ ψ : L.Formula α) :
    equivSentence (φ ⊓ ψ) = equivSentence φ ⊓ equivSentence ψ :=
  rfl

end Formula

namespace Relations

variable (r : L.Relations 2)

/-- The sentence indicating that a basic relation symbol is reflexive. -/
protected def reflexive : L.Sentence :=
  ∀'r.boundedFormula₂ (&0) &0

/-- The sentence indicating that a basic relation symbol is irreflexive. -/
protected def irreflexive : L.Sentence :=
  ∀'∼(r.boundedFormula₂ (&0) &0)

/-- The sentence indicating that a basic relation symbol is symmetric. -/
protected def symmetric : L.Sentence :=
  ∀'∀'(r.boundedFormula₂ (&0) &1 ⟹ r.boundedFormula₂ (&1) &0)

/-- The sentence indicating that a basic relation symbol is antisymmetric. -/
protected def antisymmetric : L.Sentence :=
  ∀'∀'(r.boundedFormula₂ (&0) &1 ⟹ r.boundedFormula₂ (&1) &0 ⟹ Term.bdEqual (&0) &1)

/-- The sentence indicating that a basic relation symbol is transitive. -/
protected def transitive : L.Sentence :=
  ∀'∀'∀'(r.boundedFormula₂ (&0) &1 ⟹ r.boundedFormula₂ (&1) &2 ⟹ r.boundedFormula₂ (&0) &2)

/-- The sentence indicating that a basic relation symbol is total. -/
protected def total : L.Sentence :=
  ∀'∀'(r.boundedFormula₂ (&0) &1 ⊔ r.boundedFormula₂ (&1) &0)

end Relations

section Cardinality

variable (L)

/-- A sentence indicating that a structure has `n` distinct elements. -/
protected def Sentence.cardGe (n : ℕ) : L.Sentence :=
  ((((List.finRange n ×ˢ List.finRange n).filter fun ij : _ × _ => ij.1 ≠ ij.2).map
          fun ij : _ × _ => ∼((&ij.1).bdEqual &ij.2)).foldr
      (· ⊓ ·) ⊤).exs

/-- A theory indicating that a structure is infinite. -/
def infiniteTheory : L.Theory :=
  Set.range (Sentence.cardGe L)

/-- A theory that indicates a structure is nonempty. -/
def nonemptyTheory : L.Theory :=
  {Sentence.cardGe L 1}

/-- A theory indicating that each of a set of constants is distinct. -/
def distinctConstantsTheory (s : Set α) : L[[α]].Theory :=
  (fun ab : α × α => ((L.con ab.1).term.equal (L.con ab.2).term).not) ''
  (s ×ˢ s ∩ (Set.diagonal α)ᶜ)

variable {L}

open Set

theorem distinctConstantsTheory_mono {s t : Set α} (h : s ⊆ t) :
    L.distinctConstantsTheory s ⊆ L.distinctConstantsTheory t := by
  unfold distinctConstantsTheory; gcongr

theorem monotone_distinctConstantsTheory :
    Monotone (L.distinctConstantsTheory : Set α → L[[α]].Theory) := fun _s _t st =>
  L.distinctConstantsTheory_mono st

theorem directed_distinctConstantsTheory :
    Directed (· ⊆ ·) (L.distinctConstantsTheory : Set α → L[[α]].Theory) :=
  Monotone.directed_le monotone_distinctConstantsTheory

theorem distinctConstantsTheory_eq_iUnion (s : Set α) :
    L.distinctConstantsTheory s =
      ⋃ t : Finset s,
        L.distinctConstantsTheory (t.map (Function.Embedding.subtype fun x => x ∈ s)) := by
  classical
    simp only [distinctConstantsTheory]
    rw [← image_iUnion, ← iUnion_inter]
    refine congr(_ '' ($(?_) ∩ _))
    ext ⟨i, j⟩
    simp only [prod_mk_mem_set_prod_eq, Finset.coe_map, Function.Embedding.coe_subtype, mem_iUnion,
      mem_image, Finset.mem_coe, Subtype.exists, Subtype.coe_mk, exists_and_right, exists_eq_right]
    refine ⟨fun h => ⟨{⟨i, h.1⟩, ⟨j, h.2⟩}, ⟨h.1, ?_⟩, ⟨h.2, ?_⟩⟩, ?_⟩
    · simp
    · simp
    · rintro ⟨t, ⟨is, _⟩, ⟨js, _⟩⟩
      exact ⟨is, js⟩

end Cardinality

end Language

end FirstOrder<|MERGE_RESOLUTION|>--- conflicted
+++ resolved
@@ -744,28 +744,21 @@
 protected abbrev imp : L.Formula α → L.Formula α → L.Formula α :=
   BoundedFormula.imp
 
-<<<<<<< HEAD
-variable (β)
-=======
-
 variable (β) in
->>>>>>> e0a3be5c
 /-- `iAlls f φ` transforms a `L.Formula (α ⊕ β)` into a `L.Formula β` by universally
 quantifying over all variables `Sum.inr _`. -/
 noncomputable def iAlls [Finite β] (φ : L.Formula (α ⊕ β)) : L.Formula α :=
   let e := Classical.choice (Classical.choose_spec (Finite.exists_equiv_fin β))
   (BoundedFormula.relabel (fun a => Sum.map id e a) φ).alls
 
-<<<<<<< HEAD
-=======
 variable (β) in
->>>>>>> e0a3be5c
 /-- `iExs f φ` transforms a `L.Formula (α ⊕ β)` into a `L.Formula β` by existentially
 quantifying over all variables `Sum.inr _`. -/
 noncomputable def iExs [Finite β] (φ : L.Formula (α ⊕ β)) : L.Formula α :=
   let e := Classical.choice (Classical.choose_spec (Finite.exists_equiv_fin β))
   (BoundedFormula.relabel (fun a => Sum.map id e a) φ).exs
 
+variable (β) in
 /-- `iExsUnique f φ` transforms a `L.Formula (α ⊕ β)` into a `L.Formula β` by existentially
 quantifying over all variables `Sum.inr _` and asserting that the solution should be unique  -/
 noncomputable def iExsUnique [Finite β] (φ : L.Formula (α ⊕ β)) : L.Formula α :=
