/-
Copyright (c) 2020 Thomas Browning. All rights reserved.
Released under Apache 2.0 license as described in the file LICENSE.
Authors: Thomas Browning
-/
import Mathlib.FieldTheory.Adjoin

/-!
# Extension of field embeddings

`IntermediateField.exists_algHom_of_adjoin_splits'` is the main result: if E/L/F is a tower of
field extensions, K is another extension of F, and `f` is an embedding of L/F into K/F, such
that the minimal polynomials of a set of generators of E/L splits in K (via `f`), then `f`
extends to an embedding of E/F into K/F.
-/

open Polynomial

namespace IntermediateField

variable (F E K : Type*) [Field F] [Field E] [Field K] [Algebra F E] [Algebra F K] {S : Set E}

/-- Lifts `L → K` of `F → K` -/
structure Lifts where
  /-- The domain of a lift. -/
  carrier : IntermediateField F E
  /-- The lifted RingHom, expressed as an AlgHom. -/
  emb : carrier →ₐ[F] K

variable {F E K}

instance : PartialOrder (Lifts F E K) where
  le L₁ L₂ := ∃ h : L₁.carrier ≤ L₂.carrier, ∀ x, L₂.emb (inclusion h x) = L₁.emb x
  le_refl L := ⟨le_rfl, by simp⟩
  le_trans L₁ L₂ L₃ := by
    rintro ⟨h₁₂, h₁₂'⟩ ⟨h₂₃, h₂₃'⟩
    refine ⟨h₁₂.trans h₂₃, fun _ ↦ ?_⟩
    rw [← inclusion_inclusion h₁₂ h₂₃, h₂₃', h₁₂']
  le_antisymm := by
    rintro ⟨L₁, e₁⟩ ⟨L₂, e₂⟩ ⟨h₁₂, h₁₂'⟩ ⟨h₂₁, h₂₁'⟩
    obtain rfl : L₁ = L₂ := h₁₂.antisymm h₂₁
    congr
    exact AlgHom.ext h₂₁'

noncomputable instance : OrderBot (Lifts F E K) where
  bot := ⟨⊥, (Algebra.ofId F K).comp (botEquiv F E)⟩
  bot_le L := ⟨bot_le, fun x ↦ by
    obtain ⟨x, rfl⟩ := (botEquiv F E).symm.surjective x
    simp_rw [AlgHom.comp_apply, AlgHom.coe_coe, AlgEquiv.apply_symm_apply]
    exact L.emb.commutes x⟩

noncomputable instance : Inhabited (Lifts F E K) :=
  ⟨⊥⟩

/-- A chain of lifts has an upper bound. -/
theorem Lifts.exists_upper_bound (c : Set (Lifts F E K)) (hc : IsChain (· ≤ ·) c) :
    ∃ ub, ∀ a ∈ c, a ≤ ub := by
  let t (i : ↑(insert ⊥ c)) := i.val.carrier
  let t' (i) := (t i).toSubalgebra
  have hc := hc.insert fun _ _ _ ↦ .inl bot_le
  have dir : Directed (· ≤ ·) t := hc.directedOn.directed_val.mono_comp _ fun _ _ h ↦ h.1
  refine ⟨⟨iSup t, (Subalgebra.iSupLift t' dir (fun i ↦ i.val.emb) (fun i j h ↦ ?_) _ rfl).comp
      (Subalgebra.equivOfEq _ _ <| toSubalgebra_iSup_of_directed dir)⟩,
    fun L hL ↦ have hL := Set.mem_insert_of_mem ⊥ hL; ⟨le_iSup t ⟨L, hL⟩, fun x ↦ ?_⟩⟩
  · refine AlgHom.ext fun x ↦ (hc.total i.2 j.2).elim (fun hij ↦ (hij.snd x).symm) fun hji ↦ ?_
    erw [AlgHom.comp_apply, ← hji.snd (Subalgebra.inclusion h x),
         inclusion_inclusion, inclusion_self, AlgHom.id_apply x]
  · dsimp only [AlgHom.comp_apply]
    exact Subalgebra.iSupLift_inclusion (K := t') (i := ⟨L, hL⟩) x (le_iSup t' ⟨L, hL⟩)

/-- Given a lift `x` and an integral element `s : E` over `x.carrier` whose conjugates over
`x.carrier` are all in `K`, we can extend the lift to a lift whose carrier contains `s`. -/
theorem Lifts.exists_lift_of_splits' (x : Lifts F E K) {s : E} (h1 : IsIntegral x.carrier s)
    (h2 : (minpoly x.carrier s).Splits x.emb.toRingHom) : ∃ y, x ≤ y ∧ s ∈ y.carrier :=
  have I2 := (minpoly.degree_pos h1).ne'
  letI : Algebra x.carrier K := x.emb.toRingHom.toAlgebra
  let carrier := x.carrier⟮s⟯.restrictScalars F
  letI : Algebra x.carrier carrier := x.carrier⟮s⟯.toSubalgebra.algebra
  let φ : carrier →ₐ[x.carrier] K := ((algHomAdjoinIntegralEquiv x.carrier h1).symm
    ⟨rootOfSplits x.emb.toRingHom h2 I2, by
      rw [mem_aroots, and_iff_right (minpoly.ne_zero h1)]
      exact map_rootOfSplits x.emb.toRingHom h2 I2⟩)
  ⟨⟨carrier, (@algHomEquivSigma F x.carrier carrier K _ _ _ _ _ _ _ _
      (IsScalarTower.of_algebraMap_eq fun _ ↦ rfl)).symm ⟨x.emb, φ⟩⟩,
    ⟨fun z hz ↦ algebraMap_mem x.carrier⟮s⟯ ⟨z, hz⟩, φ.commutes⟩,
    mem_adjoin_simple_self x.carrier s⟩

/-- Given an integral element `s : E` over `F` whose `F`-conjugates are all in `K`,
any lift can be extended to one whose carrier contains `s`. -/
theorem Lifts.exists_lift_of_splits (x : Lifts F E K) {s : E} (h1 : IsIntegral F s)
    (h2 : (minpoly F s).Splits (algebraMap F K)) : ∃ y, x ≤ y ∧ s ∈ y.carrier :=
  Lifts.exists_lift_of_splits' x h1.tower_top <| h1.minpoly_splits_tower_top' <| by
    rwa [← x.emb.comp_algebraMap] at h2

section

private theorem exists_algHom_adjoin_of_splits'' {L : IntermediateField F E}
    (f : L →ₐ[F] K) (hK : ∀ s ∈ S, IsIntegral L s ∧ (minpoly L s).Splits f.toRingHom) :
<<<<<<< HEAD
    ∃ φ : adjoin L S →ₐ[F] K, φ.comp (IsScalarTower.toAlgHom F L _) = f := by
=======
    ∃ φ : adjoin L S →ₐ[F] K, φ.restrictDomain L = f := by
>>>>>>> d0df76bd
  obtain ⟨φ, hfφ, hφ⟩ := zorn_le_nonempty_Ici₀ _
    (fun c _ hc _ _ ↦ Lifts.exists_upper_bound c hc) ⟨L, f⟩ le_rfl
  refine ⟨φ.emb.comp (inclusion <| (le_extendScalars_iff hfφ.1 <| adjoin L S).mp <|
    adjoin_le_iff.mpr fun s h ↦ ?_), AlgHom.ext hfφ.2⟩
  letI := (inclusion hfφ.1).toAlgebra
  letI : SMul L φ.carrier := Algebra.toSMul
  have : IsScalarTower L φ.carrier E := ⟨(smul_assoc · (· : E))⟩
  have := φ.exists_lift_of_splits' (hK s h).1.tower_top ((hK s h).1.minpoly_splits_tower_top' ?_)
  · obtain ⟨y, h1, h2⟩ := this
    exact (hφ h1).1 h2
  · convert (hK s h).2; ext; apply hfφ.2

variable {L : Type*} [Field L] [Algebra F L] [Algebra L E] [IsScalarTower F L E]
  (f : L →ₐ[F] K) (hK : ∀ s ∈ S, IsIntegral L s ∧ (minpoly L s).Splits f.toRingHom)

include hK in
theorem exists_algHom_adjoin_of_splits' :
    ∃ φ : adjoin L S →ₐ[F] K, φ.restrictDomain L = f := by
  let L' := (IsScalarTower.toAlgHom F L E).fieldRange
  let f' : L' →ₐ[F] K := f.comp (AlgEquiv.ofInjectiveField _).symm.toAlgHom
  have := exists_algHom_adjoin_of_splits'' f' (S := S) fun s hs ↦ ?_
  · obtain ⟨φ, hφ⟩ := this; refine ⟨φ.comp <|
      inclusion (?_ : (adjoin L S).restrictScalars F ≤ (adjoin L' S).restrictScalars F), ?_⟩
    · simp_rw [← SetLike.coe_subset_coe, coe_restrictScalars, adjoin_subset_adjoin_iff]
      exact ⟨subset_adjoin_of_subset_left S (F := L'.toSubfield) le_rfl, subset_adjoin _ _⟩
    · ext x
      exact congr($hφ _).trans (congr_arg f <| AlgEquiv.symm_apply_apply _ _)
  letI : Algebra L L' := (AlgEquiv.ofInjectiveField _).toRingHom.toAlgebra
  have : IsScalarTower L L' E := IsScalarTower.of_algebraMap_eq' rfl
  refine ⟨(hK s hs).1.tower_top, (hK s hs).1.minpoly_splits_tower_top' ?_⟩
  convert (hK s hs).2; ext; exact congr_arg f (AlgEquiv.symm_apply_apply _ _)

include hK in
theorem exists_algHom_of_adjoin_splits' (hS : adjoin L S = ⊤) :
    ∃ φ : E →ₐ[F] K, φ.restrictDomain L = f :=
  have ⟨φ, hφ⟩ := exists_algHom_adjoin_of_splits' f hK
  ⟨φ.comp (((equivOfEq hS).trans topEquiv).symm.toAlgHom.restrictScalars F), hφ⟩

theorem exists_algHom_of_splits' (hK : ∀ s : E, IsIntegral L s ∧ (minpoly L s).Splits f.toRingHom) :
    ∃ φ : E →ₐ[F] K, φ.restrictDomain L = f :=
  exists_algHom_of_adjoin_splits' f (fun x _ ↦ hK x) (adjoin_univ L E)

end

variable (hK : ∀ s ∈ S, IsIntegral F s ∧ (minpoly F s).Splits (algebraMap F K))
  (hK' : ∀ s : E, IsIntegral F s ∧ (minpoly F s).Splits (algebraMap F K))
  {L : IntermediateField F E} (f : L →ₐ[F] K) (hL : L ≤ adjoin F S) {x : E} {y : K}

section
include hK

theorem exists_algHom_adjoin_of_splits : ∃ φ : adjoin F S →ₐ[F] K, φ.comp (inclusion hL) = f := by
  obtain ⟨φ, hfφ, hφ⟩ := zorn_le_nonempty_Ici₀ _
    (fun c _ hc _ _ ↦ Lifts.exists_upper_bound c hc) ⟨L, f⟩ le_rfl
  refine ⟨φ.emb.comp (inclusion <| adjoin_le_iff.mpr fun s hs ↦ ?_), ?_⟩
  · rcases φ.exists_lift_of_splits (hK s hs).1 (hK s hs).2 with ⟨y, h1, h2⟩
    exact (hφ h1).1 h2
  · ext; apply hfφ.2

theorem nonempty_algHom_adjoin_of_splits : Nonempty (adjoin F S →ₐ[F] K) :=
  have ⟨φ, _⟩ := exists_algHom_adjoin_of_splits hK (⊥ : Lifts F E K).emb bot_le; ⟨φ⟩

variable (hS : adjoin F S = ⊤)

include hS in
theorem exists_algHom_of_adjoin_splits : ∃ φ : E →ₐ[F] K, φ.comp L.val = f :=
  have ⟨φ, hφ⟩ := exists_algHom_adjoin_of_splits hK f (hS.symm ▸ le_top)
  ⟨φ.comp ((equivOfEq hS).trans topEquiv).symm.toAlgHom, hφ⟩

include hS in
theorem nonempty_algHom_of_adjoin_splits : Nonempty (E →ₐ[F] K) :=
  have ⟨φ, _⟩ := exists_algHom_of_adjoin_splits hK (⊥ : Lifts F E K).emb hS; ⟨φ⟩

variable (hx : x ∈ adjoin F S) (hy : aeval y (minpoly F x) = 0)
include hy

theorem exists_algHom_adjoin_of_splits_of_aeval : ∃ φ : adjoin F S →ₐ[F] K, φ ⟨x, hx⟩ = y := by
  have := isAlgebraic_adjoin (fun s hs ↦ (hK s hs).1)
  have ix : IsAlgebraic F _ := Algebra.IsAlgebraic.isAlgebraic (⟨x, hx⟩ : adjoin F S)
  rw [isAlgebraic_iff_isIntegral, isIntegral_iff] at ix
  obtain ⟨φ, hφ⟩ := exists_algHom_adjoin_of_splits hK ((algHomAdjoinIntegralEquiv F ix).symm
    ⟨y, mem_aroots.mpr ⟨minpoly.ne_zero ix, hy⟩⟩) (adjoin_simple_le_iff.mpr hx)
  exact ⟨φ, (DFunLike.congr_fun hφ <| AdjoinSimple.gen F x).trans <|
    algHomAdjoinIntegralEquiv_symm_apply_gen F ix _⟩

include hS in
theorem exists_algHom_of_adjoin_splits_of_aeval : ∃ φ : E →ₐ[F] K, φ x = y :=
  have ⟨φ, hφ⟩ := exists_algHom_adjoin_of_splits_of_aeval hK (hS ▸ mem_top) hy
  ⟨φ.comp ((equivOfEq hS).trans topEquiv).symm.toAlgHom, hφ⟩


include hK'

end

section
include hK'

theorem exists_algHom_of_splits : ∃ φ : E →ₐ[F] K, φ.comp L.val = f :=
  exists_algHom_of_adjoin_splits (fun x _ ↦ hK' x) f (adjoin_univ F E)

theorem nonempty_algHom_of_splits : Nonempty (E →ₐ[F] K) :=
  nonempty_algHom_of_adjoin_splits (fun x _ ↦ hK' x) (adjoin_univ F E)

theorem exists_algHom_of_splits_of_aeval (hy : aeval y (minpoly F x) = 0) :
    ∃ φ : E →ₐ[F] K, φ x = y :=
  exists_algHom_of_adjoin_splits_of_aeval (fun x _ ↦ hK' x) (adjoin_univ F E) hy

end

end IntermediateField

section Algebra.IsAlgebraic

/-- Let `K/F` be an algebraic extension of fields and `L` a field in which all the minimal
polynomial over `F` of elements of `K` splits. Then, for `x ∈ K`, the images of `x` by the
`F`-algebra morphisms from `K` to `L` are exactly the roots in `L` of the minimal polynomial
of `x` over `F`. -/
theorem Algebra.IsAlgebraic.range_eval_eq_rootSet_minpoly_of_splits {F K : Type*} (L : Type*)
    [Field F] [Field K] [Field L] [Algebra F L] [Algebra F K]
    (hA : ∀ x : K, (minpoly F x).Splits (algebraMap F L))
    [Algebra.IsAlgebraic F K] (x : K) :
    (Set.range fun (ψ : K →ₐ[F] L) => ψ x) = (minpoly F x).rootSet L := by
  ext a
  rw [mem_rootSet_of_ne (minpoly.ne_zero (Algebra.IsIntegral.isIntegral x))]
  refine ⟨fun ⟨ψ, hψ⟩ ↦ ?_, fun ha ↦ IntermediateField.exists_algHom_of_splits_of_aeval
    (fun x ↦ ⟨Algebra.IsIntegral.isIntegral x, hA x⟩) ha⟩
  rw [← hψ, Polynomial.aeval_algHom_apply ψ x, minpoly.aeval, map_zero]

end Algebra.IsAlgebraic<|MERGE_RESOLUTION|>--- conflicted
+++ resolved
@@ -96,11 +96,7 @@
 
 private theorem exists_algHom_adjoin_of_splits'' {L : IntermediateField F E}
     (f : L →ₐ[F] K) (hK : ∀ s ∈ S, IsIntegral L s ∧ (minpoly L s).Splits f.toRingHom) :
-<<<<<<< HEAD
-    ∃ φ : adjoin L S →ₐ[F] K, φ.comp (IsScalarTower.toAlgHom F L _) = f := by
-=======
     ∃ φ : adjoin L S →ₐ[F] K, φ.restrictDomain L = f := by
->>>>>>> d0df76bd
   obtain ⟨φ, hfφ, hφ⟩ := zorn_le_nonempty_Ici₀ _
     (fun c _ hc _ _ ↦ Lifts.exists_upper_bound c hc) ⟨L, f⟩ le_rfl
   refine ⟨φ.emb.comp (inclusion <| (le_extendScalars_iff hfφ.1 <| adjoin L S).mp <|
