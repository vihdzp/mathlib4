--- conflicted
+++ resolved
@@ -492,13 +492,8 @@
   rfl
 
 include hα in
-<<<<<<< HEAD
-lemma autEquivRootsOfUnity_smul (σ : L ≃ₐ[K] L) :
-    autEquivRootsOfUnity hζ hn H L σ • α = σ α := by
-=======
 lemma autEquivRootsOfUnity_smul [NeZero n] (σ : L ≃ₐ[K] L) :
     autEquivRootsOfUnity hζ H L σ • α = σ α := by
->>>>>>> d0df76bd
   have ⟨ζ, hζ'⟩ := hζ
   have hn := NeZero.pos n
   rw [mem_primitiveRoots hn] at hζ'
@@ -522,31 +517,19 @@
         (hζ.isUnit_unit' hn).zmodEquivZPowers.symm))
 
 include hα in
-<<<<<<< HEAD
-lemma autEquivZmod_symm_apply_intCast {ζ : K} (hζ : IsPrimitiveRoot ζ n) (m : ℤ) :
-=======
 lemma autEquivZmod_symm_apply_intCast [NeZero n] {ζ : K} (hζ : IsPrimitiveRoot ζ n) (m : ℤ) :
->>>>>>> d0df76bd
     (autEquivZmod H L hζ).symm (Multiplicative.ofAdd (m : ZMod n)) α = ζ ^ m • α := by
   have hn := Nat.pos_iff_ne_zero.mpr (ne_zero_of_irreducible_X_pow_sub_C H)
   rw [← autEquivRootsOfUnity_smul ⟨ζ, (mem_primitiveRoots hn).mpr hζ⟩ H L hα]
   simp [MulEquiv.subgroupCongr_symm_apply, Subgroup.smul_def, Units.smul_def, autEquivZmod]
 
 include hα in
-<<<<<<< HEAD
-lemma autEquivZmod_symm_apply_natCast {ζ : K} (hζ : IsPrimitiveRoot ζ n) (m : ℕ) :
-=======
 lemma autEquivZmod_symm_apply_natCast [NeZero n] {ζ : K} (hζ : IsPrimitiveRoot ζ n) (m : ℕ) :
->>>>>>> d0df76bd
     (autEquivZmod H L hζ).symm (Multiplicative.ofAdd (m : ZMod n)) α = ζ ^ m • α := by
   simpa only [Int.cast_natCast, zpow_natCast] using autEquivZmod_symm_apply_intCast H L hα hζ m
 
 include hζ H in
-<<<<<<< HEAD
-lemma isCyclic_of_isSplittingField_X_pow_sub_C : IsCyclic (L ≃ₐ[K] L) :=
-=======
 lemma isCyclic_of_isSplittingField_X_pow_sub_C [NeZero n] : IsCyclic (L ≃ₐ[K] L) :=
->>>>>>> d0df76bd
   have hn := Nat.pos_iff_ne_zero.mpr (ne_zero_of_irreducible_X_pow_sub_C H)
   isCyclic_of_surjective _
     (autEquivZmod H _ <| (mem_primitiveRoots hn).mp hζ.choose_spec).symm.surjective
@@ -556,11 +539,7 @@
   IsGalois.of_separable_splitting_field (separable_X_pow_sub_C_of_irreducible hζ a H)
 
 include hζ H in
-<<<<<<< HEAD
-lemma finrank_of_isSplittingField_X_pow_sub_C : FiniteDimensional.finrank K L = n := by
-=======
 lemma finrank_of_isSplittingField_X_pow_sub_C : Module.finrank K L = n := by
->>>>>>> d0df76bd
   have := Polynomial.IsSplittingField.finiteDimensional L (X ^ n - C a)
   have := isGalois_of_isSplittingField_X_pow_sub_C hζ H L
   have hn := Nat.pos_iff_ne_zero.mpr (ne_zero_of_irreducible_X_pow_sub_C H)
@@ -575,11 +554,7 @@
 section IsCyclic
 
 variable {L} [Field L] [Algebra K L] [FiniteDimensional K L]
-<<<<<<< HEAD
-variable (hK : (primitiveRoots (FiniteDimensional.finrank K L) K).Nonempty)
-=======
 variable (hK : (primitiveRoots (Module.finrank K L) K).Nonempty)
->>>>>>> d0df76bd
 
 open Module
 variable (K L)
