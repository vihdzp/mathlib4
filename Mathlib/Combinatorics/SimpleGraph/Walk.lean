/-
Copyright (c) 2021 Kyle Miller. All rights reserved.
Released under Apache 2.0 license as described in the file LICENSE.
Authors: Kyle Miller
-/
import Mathlib.Combinatorics.SimpleGraph.Maps

/-!

# Walk

In a simple graph, a *walk* is a finite sequence of adjacent vertices, and can be
thought of equally well as a sequence of directed edges.

**Warning:** graph theorists mean something different by "path" than
do homotopy theorists.  A "walk" in graph theory is a "path" in
homotopy theory.  Another warning: some graph theorists use "path" and
"simple path" for "walk" and "path."

Some definitions and theorems have inspiration from multigraph
counterparts in [Chou1994].

## Main definitions

* `SimpleGraph.Walk` (with accompanying pattern definitions
  `SimpleGraph.Walk.nil'` and `SimpleGraph.Walk.cons'`)

* `SimpleGraph.Walk.map` for the induced map on walks,
  given an (injective) graph homomorphism.

## Tags
walks

-/

open Function

universe u v w

namespace SimpleGraph

variable {V : Type u} {V' : Type v} {V'' : Type w}
variable (G : SimpleGraph V) (G' : SimpleGraph V') (G'' : SimpleGraph V'')

/-- A walk is a sequence of adjacent vertices.  For vertices `u v : V`,
the type `walk u v` consists of all walks starting at `u` and ending at `v`.

We say that a walk *visits* the vertices it contains.  The set of vertices a
walk visits is `SimpleGraph.Walk.support`.

See `SimpleGraph.Walk.nil'` and `SimpleGraph.Walk.cons'` for patterns that
can be useful in definitions since they make the vertices explicit. -/
inductive Walk : V → V → Type u
  | nil {u : V} : Walk u u
  | cons {u v w : V} (h : G.Adj u v) (p : Walk v w) : Walk u w
  deriving DecidableEq

attribute [refl] Walk.nil

@[simps]
instance Walk.instInhabited (v : V) : Inhabited (G.Walk v v) := ⟨Walk.nil⟩

/-- The one-edge walk associated to a pair of adjacent vertices. -/
@[match_pattern, reducible]
def Adj.toWalk {G : SimpleGraph V} {u v : V} (h : G.Adj u v) : G.Walk u v :=
  Walk.cons h Walk.nil

namespace Walk

variable {G}

/-- Pattern to get `Walk.nil` with the vertex as an explicit argument. -/
@[match_pattern]
abbrev nil' (u : V) : G.Walk u u := Walk.nil

/-- Pattern to get `Walk.cons` with the vertices as explicit arguments. -/
@[match_pattern]
abbrev cons' (u v w : V) (h : G.Adj u v) (p : G.Walk v w) : G.Walk u w := Walk.cons h p

/-- Change the endpoints of a walk using equalities. This is helpful for relaxing
definitional equality constraints and to be able to state otherwise difficult-to-state
lemmas. While this is a simple wrapper around `Eq.rec`, it gives a canonical way to write it.

The simp-normal form is for the `copy` to be pushed outward. That way calculations can
occur within the "copy context." -/
protected def copy {u v u' v'} (p : G.Walk u v) (hu : u = u') (hv : v = v') : G.Walk u' v' :=
  hu ▸ hv ▸ p

@[simp]
theorem copy_rfl_rfl {u v} (p : G.Walk u v) : p.copy rfl rfl = p := rfl

@[simp]
theorem copy_copy {u v u' v' u'' v''} (p : G.Walk u v)
    (hu : u = u') (hv : v = v') (hu' : u' = u'') (hv' : v' = v'') :
    (p.copy hu hv).copy hu' hv' = p.copy (hu.trans hu') (hv.trans hv') := by
  subst_vars
  rfl

@[simp]
theorem copy_nil {u u'} (hu : u = u') : (Walk.nil : G.Walk u u).copy hu hu = Walk.nil := by
  subst_vars
  rfl

theorem copy_cons {u v w u' w'} (h : G.Adj u v) (p : G.Walk v w) (hu : u = u') (hw : w = w') :
    (Walk.cons h p).copy hu hw = Walk.cons (hu ▸ h) (p.copy rfl hw) := by
  subst_vars
  rfl

@[simp]
theorem cons_copy {u v w v' w'} (h : G.Adj u v) (p : G.Walk v' w') (hv : v' = v) (hw : w' = w) :
    Walk.cons h (p.copy hv hw) = (Walk.cons (hv ▸ h) p).copy rfl hw := by
  subst_vars
  rfl

theorem exists_eq_cons_of_ne {u v : V} (hne : u ≠ v) :
    ∀ (p : G.Walk u v), ∃ (w : V) (h : G.Adj u w) (p' : G.Walk w v), p = cons h p'
  | nil => (hne rfl).elim
  | cons h p' => ⟨_, h, p', rfl⟩

/-- The length of a walk is the number of edges/darts along it. -/
def length {u v : V} : G.Walk u v → ℕ
  | nil => 0
  | cons _ q => q.length.succ

/-- The concatenation of two compatible walks. -/
@[trans]
def append {u v w : V} : G.Walk u v → G.Walk v w → G.Walk u w
  | nil, q => q
  | cons h p, q => cons h (p.append q)

/-- The reversed version of `SimpleGraph.Walk.cons`, concatenating an edge to
the end of a walk. -/
def concat {u v w : V} (p : G.Walk u v) (h : G.Adj v w) : G.Walk u w := p.append (cons h nil)

theorem concat_eq_append {u v w : V} (p : G.Walk u v) (h : G.Adj v w) :
    p.concat h = p.append (cons h nil) := rfl

/-- The concatenation of the reverse of the first walk with the second walk. -/
protected def reverseAux {u v w : V} : G.Walk u v → G.Walk u w → G.Walk v w
  | nil, q => q
  | cons h p, q => Walk.reverseAux p (cons (G.symm h) q)

/-- The walk in reverse. -/
@[symm]
def reverse {u v : V} (w : G.Walk u v) : G.Walk v u := w.reverseAux nil

/-- Get the `n`th vertex from a walk, where `n` is generally expected to be
between `0` and `p.length`, inclusive.
If `n` is greater than or equal to `p.length`, the result is the path's endpoint. -/
def getVert {u v : V} : G.Walk u v → ℕ → V
  | nil, _ => u
  | cons _ _, 0 => u
  | cons _ q, n + 1 => q.getVert n

@[simp]
theorem getVert_zero {u v} (w : G.Walk u v) : w.getVert 0 = u := by cases w <;> rfl

theorem getVert_of_length_le {u v} (w : G.Walk u v) {i : ℕ} (hi : w.length ≤ i) :
    w.getVert i = v := by
  induction w generalizing i with
  | nil => rfl
  | cons _ _ ih =>
    cases i
    · cases hi
    · exact ih (Nat.succ_le_succ_iff.1 hi)

@[simp]
theorem getVert_length {u v} (w : G.Walk u v) : w.getVert w.length = v :=
  w.getVert_of_length_le rfl.le

theorem adj_getVert_succ {u v} (w : G.Walk u v) {i : ℕ} (hi : i < w.length) :
    G.Adj (w.getVert i) (w.getVert (i + 1)) := by
  induction w generalizing i with
  | nil => cases hi
  | cons hxy _ ih =>
    cases i
    · simp [getVert, hxy]
    · exact ih (Nat.succ_lt_succ_iff.1 hi)

@[simp]
theorem cons_append {u v w x : V} (h : G.Adj u v) (p : G.Walk v w) (q : G.Walk w x) :
    (cons h p).append q = cons h (p.append q) := rfl

@[simp]
theorem cons_nil_append {u v w : V} (h : G.Adj u v) (p : G.Walk v w) :
    (cons h nil).append p = cons h p := rfl

@[simp]
theorem append_nil {u v : V} (p : G.Walk u v) : p.append nil = p := by
  induction p with
  | nil => rfl
  | cons _ _ ih => rw [cons_append, ih]

@[simp]
theorem nil_append {u v : V} (p : G.Walk u v) : nil.append p = p :=
  rfl

theorem append_assoc {u v w x : V} (p : G.Walk u v) (q : G.Walk v w) (r : G.Walk w x) :
    p.append (q.append r) = (p.append q).append r := by
  induction p with
  | nil => rfl
  | cons h p' ih =>
    dsimp only [append]
    rw [ih]

@[simp]
theorem append_copy_copy {u v w u' v' w'} (p : G.Walk u v) (q : G.Walk v w)
    (hu : u = u') (hv : v = v') (hw : w = w') :
    (p.copy hu hv).append (q.copy hv hw) = (p.append q).copy hu hw := by
  subst_vars
  rfl

theorem concat_nil {u v : V} (h : G.Adj u v) : nil.concat h = cons h nil := rfl

@[simp]
theorem concat_cons {u v w x : V} (h : G.Adj u v) (p : G.Walk v w) (h' : G.Adj w x) :
    (cons h p).concat h' = cons h (p.concat h') := rfl

theorem append_concat {u v w x : V} (p : G.Walk u v) (q : G.Walk v w) (h : G.Adj w x) :
    p.append (q.concat h) = (p.append q).concat h := append_assoc _ _ _

theorem concat_append {u v w x : V} (p : G.Walk u v) (h : G.Adj v w) (q : G.Walk w x) :
    (p.concat h).append q = p.append (cons h q) := by
  rw [concat_eq_append, ← append_assoc, cons_nil_append]

/-- A non-trivial `cons` walk is representable as a `concat` walk. -/
theorem exists_cons_eq_concat {u v w : V} (h : G.Adj u v) (p : G.Walk v w) :
    ∃ (x : V) (q : G.Walk u x) (h' : G.Adj x w), cons h p = q.concat h' := by
  induction p generalizing u with
  | nil => exact ⟨_, nil, h, rfl⟩
  | cons h' p ih =>
    obtain ⟨y, q, h'', hc⟩ := ih h'
    refine ⟨y, cons h q, h'', ?_⟩
    rw [concat_cons, hc]

/-- A non-trivial `concat` walk is representable as a `cons` walk. -/
theorem exists_concat_eq_cons {u v w : V} :
    ∀ (p : G.Walk u v) (h : G.Adj v w),
      ∃ (x : V) (h' : G.Adj u x) (q : G.Walk x w), p.concat h = cons h' q
  | nil, h => ⟨_, h, nil, rfl⟩
  | cons h' p, h => ⟨_, h', Walk.concat p h, concat_cons _ _ _⟩

@[simp]
theorem reverse_nil {u : V} : (nil : G.Walk u u).reverse = nil := rfl

theorem reverse_singleton {u v : V} (h : G.Adj u v) : (cons h nil).reverse = cons (G.symm h) nil :=
  rfl

@[simp]
theorem cons_reverseAux {u v w x : V} (p : G.Walk u v) (q : G.Walk w x) (h : G.Adj w u) :
    (cons h p).reverseAux q = p.reverseAux (cons (G.symm h) q) := rfl

@[simp]
protected theorem append_reverseAux {u v w x : V}
    (p : G.Walk u v) (q : G.Walk v w) (r : G.Walk u x) :
    (p.append q).reverseAux r = q.reverseAux (p.reverseAux r) := by
  induction p with
  | nil => rfl
  | cons h _ ih => exact ih q (cons (G.symm h) r)

@[simp]
protected theorem reverseAux_append {u v w x : V}
    (p : G.Walk u v) (q : G.Walk u w) (r : G.Walk w x) :
    (p.reverseAux q).append r = p.reverseAux (q.append r) := by
  induction p with
  | nil => rfl
  | cons h _ ih => simp [ih (cons (G.symm h) q)]

protected theorem reverseAux_eq_reverse_append {u v w : V} (p : G.Walk u v) (q : G.Walk u w) :
    p.reverseAux q = p.reverse.append q := by simp [reverse]

@[simp]
theorem reverse_cons {u v w : V} (h : G.Adj u v) (p : G.Walk v w) :
    (cons h p).reverse = p.reverse.append (cons (G.symm h) nil) := by simp [reverse]

@[simp]
theorem reverse_copy {u v u' v'} (p : G.Walk u v) (hu : u = u') (hv : v = v') :
    (p.copy hu hv).reverse = p.reverse.copy hv hu := by
  subst_vars
  rfl

@[simp]
theorem reverse_append {u v w : V} (p : G.Walk u v) (q : G.Walk v w) :
    (p.append q).reverse = q.reverse.append p.reverse := by simp [reverse]

@[simp]
theorem reverse_concat {u v w : V} (p : G.Walk u v) (h : G.Adj v w) :
    (p.concat h).reverse = cons (G.symm h) p.reverse := by simp [concat_eq_append]

@[simp]
theorem reverse_reverse {u v : V} (p : G.Walk u v) : p.reverse.reverse = p := by
  induction p with
  | nil => rfl
  | cons _ _ ih => simp [ih]

theorem reverse_surjective {u v : V} : Function.Surjective (reverse : G.Walk u v → _) :=
  RightInverse.surjective reverse_reverse

theorem reverse_injective {u v : V} : Function.Injective (reverse : G.Walk u v → _) :=
  RightInverse.injective reverse_reverse

theorem reverse_bijective {u v : V} : Function.Bijective (reverse : G.Walk u v → _) :=
  And.intro reverse_injective reverse_surjective

@[simp]
theorem length_nil {u : V} : (nil : G.Walk u u).length = 0 := rfl

@[simp]
theorem length_cons {u v w : V} (h : G.Adj u v) (p : G.Walk v w) :
    (cons h p).length = p.length + 1 := rfl

@[simp]
theorem length_copy {u v u' v'} (p : G.Walk u v) (hu : u = u') (hv : v = v') :
    (p.copy hu hv).length = p.length := by
  subst_vars
  rfl

@[simp]
theorem length_append {u v w : V} (p : G.Walk u v) (q : G.Walk v w) :
    (p.append q).length = p.length + q.length := by
  induction p with
  | nil => simp
  | cons _ _ ih => simp [ih, add_comm, add_left_comm, add_assoc]

@[simp]
theorem length_concat {u v w : V} (p : G.Walk u v) (h : G.Adj v w) :
    (p.concat h).length = p.length + 1 := length_append _ _

@[simp]
protected theorem length_reverseAux {u v w : V} (p : G.Walk u v) (q : G.Walk u w) :
    (p.reverseAux q).length = p.length + q.length := by
  induction p with
  | nil => simp!
  | cons _ _ ih => simp [ih, Nat.succ_add, Nat.add_assoc]

@[simp]
theorem length_reverse {u v : V} (p : G.Walk u v) : p.reverse.length = p.length := by simp [reverse]

theorem eq_of_length_eq_zero {u v : V} : ∀ {p : G.Walk u v}, p.length = 0 → u = v
  | nil, _ => rfl

theorem adj_of_length_eq_one {u v : V} : ∀ {p : G.Walk u v}, p.length = 1 → G.Adj u v
  | cons h nil, _ => h

@[simp]
theorem exists_length_eq_zero_iff {u v : V} : (∃ p : G.Walk u v, p.length = 0) ↔ u = v := by
  constructor
  · rintro ⟨p, hp⟩
    exact eq_of_length_eq_zero hp
  · rintro rfl
    exact ⟨nil, rfl⟩

@[simp]
theorem length_eq_zero_iff {u : V} {p : G.Walk u u} : p.length = 0 ↔ p = nil := by cases p <;> simp

theorem getVert_append {u v w : V} (p : G.Walk u v) (q : G.Walk v w) (i : ℕ) :
    (p.append q).getVert i = if i < p.length then p.getVert i else q.getVert (i - p.length) := by
  induction p generalizing i with
  | nil => simp
  | cons h p ih => cases i <;> simp [getVert, ih, Nat.succ_lt_succ_iff]

theorem getVert_reverse {u v : V} (p : G.Walk u v) (i : ℕ) :
    p.reverse.getVert i = p.getVert (p.length - i) := by
  induction p with
  | nil => rfl
  | cons h p ih =>
    simp only [reverse_cons, getVert_append, length_reverse, ih, length_cons]
    split_ifs
    next hi =>
      rw [Nat.succ_sub hi.le]
      simp [getVert]
    next hi =>
      obtain rfl | hi' := Nat.eq_or_lt_of_not_lt hi
      · simp [getVert]
      · rw [Nat.eq_add_of_sub_eq (Nat.sub_pos_of_lt hi') rfl, Nat.sub_eq_zero_of_le hi']
        simp [getVert]

section ConcatRec

variable {motive : ∀ u v : V, G.Walk u v → Sort*} (Hnil : ∀ {u : V}, motive u u nil)
  (Hconcat : ∀ {u v w : V} (p : G.Walk u v) (h : G.Adj v w), motive u v p → motive u w (p.concat h))

/-- Auxiliary definition for `SimpleGraph.Walk.concatRec` -/
def concatRecAux {u v : V} : (p : G.Walk u v) → motive v u p.reverse
  | nil => Hnil
  | cons h p => reverse_cons h p ▸ Hconcat p.reverse h.symm (concatRecAux p)

/-- Recursor on walks by inducting on `SimpleGraph.Walk.concat`.

This is inducting from the opposite end of the walk compared
to `SimpleGraph.Walk.rec`, which inducts on `SimpleGraph.Walk.cons`. -/
@[elab_as_elim]
def concatRec {u v : V} (p : G.Walk u v) : motive u v p :=
  reverse_reverse p ▸ concatRecAux @Hnil @Hconcat p.reverse

@[simp]
theorem concatRec_nil (u : V) :
    @concatRec _ _ motive @Hnil @Hconcat _ _ (nil : G.Walk u u) = Hnil := rfl

@[simp]
theorem concatRec_concat {u v w : V} (p : G.Walk u v) (h : G.Adj v w) :
    @concatRec _ _ motive @Hnil @Hconcat _ _ (p.concat h) =
      Hconcat p h (concatRec @Hnil @Hconcat p) := by
  simp only [concatRec]
  apply eq_of_heq
  apply rec_heq_of_heq
  trans concatRecAux @Hnil @Hconcat (cons h.symm p.reverse)
  · congr
    simp
  · rw [concatRecAux, rec_heq_iff_heq]
    congr <;> simp [heq_rec_iff_heq]

end ConcatRec

theorem concat_ne_nil {u v : V} (p : G.Walk u v) (h : G.Adj v u) : p.concat h ≠ nil := by
  cases p <;> simp [concat]

theorem concat_inj {u v v' w : V} {p : G.Walk u v} {h : G.Adj v w} {p' : G.Walk u v'}
    {h' : G.Adj v' w} (he : p.concat h = p'.concat h') : ∃ hv : v = v', p.copy rfl hv = p' := by
  induction p with
  | nil =>
    cases p'
    · exact ⟨rfl, rfl⟩
    · exfalso
      simp only [concat_nil, concat_cons, cons.injEq] at he
      obtain ⟨rfl, he⟩ := he
      simp only [heq_iff_eq] at he
      exact concat_ne_nil _ _ he.symm
  | cons _ _ ih =>
    rw [concat_cons] at he
    cases p'
    · exfalso
      simp only [concat_nil, cons.injEq] at he
      obtain ⟨rfl, he⟩ := he
      rw [heq_iff_eq] at he
      exact concat_ne_nil _ _ he
    · rw [concat_cons, cons.injEq] at he
      obtain ⟨rfl, he⟩ := he
      rw [heq_iff_eq] at he
      obtain ⟨rfl, rfl⟩ := ih he
      exact ⟨rfl, rfl⟩

/-- The `support` of a walk is the list of vertices it visits in order. -/
def support {u v : V} : G.Walk u v → List V
  | nil => [u]
  | cons _ p => u :: p.support

/-- The `darts` of a walk is the list of darts it visits in order. -/
def darts {u v : V} : G.Walk u v → List G.Dart
  | nil => []
  | cons h p => ⟨(u, _), h⟩ :: p.darts

/-- The `edges` of a walk is the list of edges it visits in order.
This is defined to be the list of edges underlying `SimpleGraph.Walk.darts`. -/
def edges {u v : V} (p : G.Walk u v) : List (Sym2 V) := p.darts.map Dart.edge

@[simp]
theorem support_nil {u : V} : (nil : G.Walk u u).support = [u] := rfl

@[simp]
theorem support_cons {u v w : V} (h : G.Adj u v) (p : G.Walk v w) :
    (cons h p).support = u :: p.support := rfl

@[simp]
theorem support_concat {u v w : V} (p : G.Walk u v) (h : G.Adj v w) :
    (p.concat h).support = p.support.concat w := by
  induction p <;> simp [*, concat_nil]

@[simp]
theorem support_copy {u v u' v'} (p : G.Walk u v) (hu : u = u') (hv : v = v') :
    (p.copy hu hv).support = p.support := by
  subst_vars
  rfl

theorem support_append {u v w : V} (p : G.Walk u v) (p' : G.Walk v w) :
    (p.append p').support = p.support ++ p'.support.tail := by
  induction p <;> cases p' <;> simp [*]

@[simp]
theorem support_reverse {u v : V} (p : G.Walk u v) : p.reverse.support = p.support.reverse := by
  induction p <;> simp [support_append, *]

@[simp]
theorem support_ne_nil {u v : V} (p : G.Walk u v) : p.support ≠ [] := by cases p <;> simp

theorem tail_support_append {u v w : V} (p : G.Walk u v) (p' : G.Walk v w) :
    (p.append p').support.tail = p.support.tail ++ p'.support.tail := by
  rw [support_append, List.tail_append_of_ne_nil _ _ (support_ne_nil _)]

theorem support_eq_cons {u v : V} (p : G.Walk u v) : p.support = u :: p.support.tail := by
  cases p <;> simp

@[simp]
theorem start_mem_support {u v : V} (p : G.Walk u v) : u ∈ p.support := by cases p <;> simp

@[simp]
theorem end_mem_support {u v : V} (p : G.Walk u v) : v ∈ p.support := by induction p <;> simp [*]

@[simp]
theorem support_nonempty {u v : V} (p : G.Walk u v) : { w | w ∈ p.support }.Nonempty :=
  ⟨u, by simp⟩

theorem mem_support_iff {u v w : V} (p : G.Walk u v) :
    w ∈ p.support ↔ w = u ∨ w ∈ p.support.tail := by cases p <;> simp

theorem mem_support_nil_iff {u v : V} : u ∈ (nil : G.Walk v v).support ↔ u = v := by simp

@[simp]
theorem mem_tail_support_append_iff {t u v w : V} (p : G.Walk u v) (p' : G.Walk v w) :
    t ∈ (p.append p').support.tail ↔ t ∈ p.support.tail ∨ t ∈ p'.support.tail := by
  rw [tail_support_append, List.mem_append]

@[simp]
theorem end_mem_tail_support_of_ne {u v : V} (h : u ≠ v) (p : G.Walk u v) : v ∈ p.support.tail := by
  obtain ⟨_, _, _, rfl⟩ := exists_eq_cons_of_ne h p
  simp

@[simp, nolint unusedHavesSuffices]
theorem mem_support_append_iff {t u v w : V} (p : G.Walk u v) (p' : G.Walk v w) :
    t ∈ (p.append p').support ↔ t ∈ p.support ∨ t ∈ p'.support := by
  simp only [mem_support_iff, mem_tail_support_append_iff]
  obtain rfl | h := eq_or_ne t v <;> obtain rfl | h' := eq_or_ne t u <;>
    -- this `have` triggers the unusedHavesSuffices linter:
    (try have := h'.symm) <;> simp [*]

@[simp]
theorem subset_support_append_left {V : Type u} {G : SimpleGraph V} {u v w : V}
    (p : G.Walk u v) (q : G.Walk v w) : p.support ⊆ (p.append q).support := by
  simp only [Walk.support_append, List.subset_append_left]

@[simp]
theorem subset_support_append_right {V : Type u} {G : SimpleGraph V} {u v w : V}
    (p : G.Walk u v) (q : G.Walk v w) : q.support ⊆ (p.append q).support := by
  intro h
  simp (config := { contextual := true }) only [mem_support_append_iff, or_true_iff, imp_true_iff]

theorem coe_support {u v : V} (p : G.Walk u v) :
    (p.support : Multiset V) = {u} + p.support.tail := by cases p <;> rfl

theorem coe_support_append {u v w : V} (p : G.Walk u v) (p' : G.Walk v w) :
    ((p.append p').support : Multiset V) = {u} + p.support.tail + p'.support.tail := by
  rw [support_append, ← Multiset.coe_add, coe_support]

theorem coe_support_append' [DecidableEq V] {u v w : V} (p : G.Walk u v) (p' : G.Walk v w) :
    ((p.append p').support : Multiset V) = p.support + p'.support - {v} := by
  rw [support_append, ← Multiset.coe_add]
  simp only [coe_support]
  rw [add_comm ({v} : Multiset V)]
  simp only [← add_assoc, add_tsub_cancel_right]

theorem chain_adj_support {u v w : V} (h : G.Adj u v) :
    ∀ (p : G.Walk v w), List.Chain G.Adj u p.support
  | nil => List.Chain.cons h List.Chain.nil
  | cons h' p => List.Chain.cons h (chain_adj_support h' p)

theorem chain'_adj_support {u v : V} : ∀ (p : G.Walk u v), List.Chain' G.Adj p.support
  | nil => List.Chain.nil
  | cons h p => chain_adj_support h p

theorem chain_dartAdj_darts {d : G.Dart} {v w : V} (h : d.snd = v) (p : G.Walk v w) :
    List.Chain G.DartAdj d p.darts := by
  induction p generalizing d with
  | nil => exact List.Chain.nil
  -- Porting note: needed to defer `h` and `rfl` to help elaboration
  | cons h' p ih => exact List.Chain.cons (by exact h) (ih (by rfl))

theorem chain'_dartAdj_darts {u v : V} : ∀ (p : G.Walk u v), List.Chain' G.DartAdj p.darts
  | nil => trivial
  -- Porting note: needed to defer `rfl` to help elaboration
  | cons h p => chain_dartAdj_darts (by rfl) p

/-- Every edge in a walk's edge list is an edge of the graph.
It is written in this form (rather than using `⊆`) to avoid unsightly coercions. -/
theorem edges_subset_edgeSet {u v : V} :
    ∀ (p : G.Walk u v) ⦃e : Sym2 V⦄, e ∈ p.edges → e ∈ G.edgeSet
  | cons h' p', e, h => by
    cases h
    · exact h'
    next h' => exact edges_subset_edgeSet p' h'

theorem adj_of_mem_edges {u v x y : V} (p : G.Walk u v) (h : s(x, y) ∈ p.edges) : G.Adj x y :=
  edges_subset_edgeSet p h

@[simp]
theorem darts_nil {u : V} : (nil : G.Walk u u).darts = [] := rfl

@[simp]
theorem darts_cons {u v w : V} (h : G.Adj u v) (p : G.Walk v w) :
    (cons h p).darts = ⟨(u, v), h⟩ :: p.darts := rfl

@[simp]
theorem darts_concat {u v w : V} (p : G.Walk u v) (h : G.Adj v w) :
    (p.concat h).darts = p.darts.concat ⟨(v, w), h⟩ := by
  induction p <;> simp [*, concat_nil]

@[simp]
theorem darts_copy {u v u' v'} (p : G.Walk u v) (hu : u = u') (hv : v = v') :
    (p.copy hu hv).darts = p.darts := by
  subst_vars
  rfl

@[simp]
theorem darts_append {u v w : V} (p : G.Walk u v) (p' : G.Walk v w) :
    (p.append p').darts = p.darts ++ p'.darts := by
  induction p <;> simp [*]

@[simp]
theorem darts_reverse {u v : V} (p : G.Walk u v) :
    p.reverse.darts = (p.darts.map Dart.symm).reverse := by
  induction p <;> simp [*, Sym2.eq_swap]

theorem mem_darts_reverse {u v : V} {d : G.Dart} {p : G.Walk u v} :
    d ∈ p.reverse.darts ↔ d.symm ∈ p.darts := by simp

theorem cons_map_snd_darts {u v : V} (p : G.Walk u v) : (u :: p.darts.map (·.snd)) = p.support := by
  induction p <;> simp! [*]

theorem map_snd_darts {u v : V} (p : G.Walk u v) : p.darts.map (·.snd) = p.support.tail := by
  simpa using congr_arg List.tail (cons_map_snd_darts p)

theorem map_fst_darts_append {u v : V} (p : G.Walk u v) :
    p.darts.map (·.fst) ++ [v] = p.support := by
  induction p <;> simp! [*]

theorem map_fst_darts {u v : V} (p : G.Walk u v) : p.darts.map (·.fst) = p.support.dropLast := by
  simpa! using congr_arg List.dropLast (map_fst_darts_append p)

@[simp]
theorem edges_nil {u : V} : (nil : G.Walk u u).edges = [] := rfl

@[simp]
theorem edges_cons {u v w : V} (h : G.Adj u v) (p : G.Walk v w) :
    (cons h p).edges = s(u, v) :: p.edges := rfl

@[simp]
theorem edges_concat {u v w : V} (p : G.Walk u v) (h : G.Adj v w) :
    (p.concat h).edges = p.edges.concat s(v, w) := by simp [edges]

@[simp]
theorem edges_copy {u v u' v'} (p : G.Walk u v) (hu : u = u') (hv : v = v') :
    (p.copy hu hv).edges = p.edges := by
  subst_vars
  rfl

@[simp]
theorem edges_append {u v w : V} (p : G.Walk u v) (p' : G.Walk v w) :
    (p.append p').edges = p.edges ++ p'.edges := by simp [edges]

@[simp]
theorem edges_reverse {u v : V} (p : G.Walk u v) : p.reverse.edges = p.edges.reverse := by
  simp [edges, List.map_reverse]

@[simp]
theorem length_support {u v : V} (p : G.Walk u v) : p.support.length = p.length + 1 := by
  induction p <;> simp [*]

@[simp]
theorem length_darts {u v : V} (p : G.Walk u v) : p.darts.length = p.length := by
  induction p <;> simp [*]

@[simp]
theorem length_edges {u v : V} (p : G.Walk u v) : p.edges.length = p.length := by simp [edges]

theorem dart_fst_mem_support_of_mem_darts {u v : V} :
    ∀ (p : G.Walk u v) {d : G.Dart}, d ∈ p.darts → d.fst ∈ p.support
  | cons h p', d, hd => by
    simp only [support_cons, darts_cons, List.mem_cons] at hd ⊢
    rcases hd with (rfl | hd)
    · exact Or.inl rfl
    · exact Or.inr (dart_fst_mem_support_of_mem_darts _ hd)

theorem dart_snd_mem_support_of_mem_darts {u v : V} (p : G.Walk u v) {d : G.Dart}
    (h : d ∈ p.darts) : d.snd ∈ p.support := by
  simpa using p.reverse.dart_fst_mem_support_of_mem_darts (by simp [h] : d.symm ∈ p.reverse.darts)

theorem fst_mem_support_of_mem_edges {t u v w : V} (p : G.Walk v w) (he : s(t, u) ∈ p.edges) :
    t ∈ p.support := by
  obtain ⟨d, hd, he⟩ := List.mem_map.mp he
  rw [dart_edge_eq_mk'_iff'] at he
  rcases he with (⟨rfl, rfl⟩ | ⟨rfl, rfl⟩)
  · exact dart_fst_mem_support_of_mem_darts _ hd
  · exact dart_snd_mem_support_of_mem_darts _ hd

theorem snd_mem_support_of_mem_edges {t u v w : V} (p : G.Walk v w) (he : s(t, u) ∈ p.edges) :
    u ∈ p.support := by
  rw [Sym2.eq_swap] at he
  exact p.fst_mem_support_of_mem_edges he

theorem darts_nodup_of_support_nodup {u v : V} {p : G.Walk u v} (h : p.support.Nodup) :
    p.darts.Nodup := by
  induction p with
  | nil => simp
  | cons _ p' ih =>
    simp only [darts_cons, support_cons, List.nodup_cons] at h ⊢
    exact ⟨fun h' => h.1 (dart_fst_mem_support_of_mem_darts p' h'), ih h.2⟩

theorem edges_nodup_of_support_nodup {u v : V} {p : G.Walk u v} (h : p.support.Nodup) :
    p.edges.Nodup := by
  induction p with
  | nil => simp
  | cons _ p' ih =>
    simp only [edges_cons, support_cons, List.nodup_cons] at h ⊢
    exact ⟨fun h' => h.1 (fst_mem_support_of_mem_edges p' h'), ih h.2⟩

/-- Predicate for the empty walk.

Solves the dependent type problem where `p = G.Walk.nil` typechecks
only if `p` has defeq endpoints. -/
inductive Nil : {v w : V} → G.Walk v w → Prop
  | nil {u : V} : Nil (nil : G.Walk u u)

variable {u v w : V}

@[simp] lemma nil_nil : (nil : G.Walk u u).Nil := Nil.nil

@[simp] lemma not_nil_cons {h : G.Adj u v} {p : G.Walk v w} : ¬ (cons h p).Nil := nofun

instance (p : G.Walk v w) : Decidable p.Nil :=
  match p with
  | nil => isTrue .nil
  | cons _ _ => isFalse nofun

protected lemma Nil.eq {p : G.Walk v w} : p.Nil → v = w | .nil => rfl

lemma not_nil_of_ne {p : G.Walk v w} : v ≠ w → ¬ p.Nil := mt Nil.eq

lemma nil_iff_support_eq {p : G.Walk v w} : p.Nil ↔ p.support = [v] := by
  cases p <;> simp

lemma nil_iff_length_eq {p : G.Walk v w} : p.Nil ↔ p.length = 0 := by
  cases p <;> simp

lemma not_nil_iff {p : G.Walk v w} :
    ¬ p.Nil ↔ ∃ (u : V) (h : G.Adj v u) (q : G.Walk u w), p = cons h q := by
  cases p <;> simp [*]

/-- A walk with its endpoints defeq is `Nil` if and only if it is equal to `nil`. -/
lemma nil_iff_eq_nil : ∀ {p : G.Walk v v}, p.Nil ↔ p = nil
  | .nil | .cons _ _ => by simp

alias ⟨Nil.eq_nil, _⟩ := nil_iff_eq_nil

@[elab_as_elim]
def notNilRec {motive : {u w : V} → (p : G.Walk u w) → (h : ¬ p.Nil) → Sort*}
    (cons : {u v w : V} → (h : G.Adj u v) → (q : G.Walk v w) → motive (cons h q) not_nil_cons)
    (p : G.Walk u w) : (hp : ¬ p.Nil) → motive p hp :=
  match p with
  | nil => fun hp => absurd .nil hp
  | .cons h q => fun _ => cons h q

/-- The second vertex along a non-nil walk. -/
def sndOfNotNil (p : G.Walk v w) (hp : ¬ p.Nil) : V :=
  p.notNilRec (@fun _ u _ _ _ => u) hp

@[simp] lemma adj_sndOfNotNil {p : G.Walk v w} (hp : ¬ p.Nil) :
    G.Adj v (p.sndOfNotNil hp) :=
  p.notNilRec (fun h _ => h) hp

/-- The walk obtained by removing the first dart of a non-nil walk. -/
def tail (p : G.Walk u v) (hp : ¬ p.Nil) : G.Walk (p.sndOfNotNil hp) v :=
  p.notNilRec (fun _ q => q) hp

/-- The first dart of a walk. -/
@[simps]
def firstDart (p : G.Walk v w) (hp : ¬ p.Nil) : G.Dart where
  fst := v
  snd := p.sndOfNotNil hp
  adj := p.adj_sndOfNotNil hp

lemma edge_firstDart (p : G.Walk v w) (hp : ¬ p.Nil) :
    (p.firstDart hp).edge = s(v, p.sndOfNotNil hp) := rfl

variable {x y : V} -- TODO: rename to u, v, w instead?

@[simp] lemma cons_tail_eq (p : G.Walk x y) (hp : ¬ p.Nil) :
    cons (p.adj_sndOfNotNil hp) (p.tail hp) = p :=
  p.notNilRec (fun _ _ => rfl) hp

@[simp] lemma cons_support_tail (p : G.Walk x y) (hp : ¬p.Nil) :
    x :: (p.tail hp).support = p.support := by
  rw [← support_cons, cons_tail_eq]

@[simp] lemma length_tail_add_one {p : G.Walk x y} (hp : ¬ p.Nil) :
    (p.tail hp).length + 1 = p.length := by
  rw [← length_cons, cons_tail_eq]

@[simp] lemma nil_copy {x' y' : V} {p : G.Walk x y} (hx : x = x') (hy : y = y') :
    (p.copy hx hy).Nil = p.Nil := by
  subst_vars; rfl

@[simp] lemma support_tail (p : G.Walk v v) (hp) :
    (p.tail hp).support = p.support.tail := by
  rw [← cons_support_tail p hp, List.tail_cons]

/-! ### Walk decompositions -/

section WalkDecomp

variable [DecidableEq V]

/-- Given a vertex in the support of a path, give the path up until (and including) that vertex. -/
def takeUntil {v w : V} : ∀ (p : G.Walk v w) (u : V), u ∈ p.support → G.Walk v u
  | nil, u, h => by rw [mem_support_nil_iff.mp h]
  | cons r p, u, h =>
    if hx : v = u then
      by subst u; exact Walk.nil
    else
      cons r (takeUntil p u <| by
        cases h
        · exact (hx rfl).elim
        · assumption)

/-- Given a vertex in the support of a path, give the path from (and including) that vertex to
the end. In other words, drop vertices from the front of a path until (and not including)
that vertex. -/
def dropUntil {v w : V} : ∀ (p : G.Walk v w) (u : V), u ∈ p.support → G.Walk u w
  | nil, u, h => by rw [mem_support_nil_iff.mp h]
  | cons r p, u, h =>
    if hx : v = u then by
      subst u
      exact cons r p
    else dropUntil p u <| by
      cases h
      · exact (hx rfl).elim
      · assumption

/-- The `takeUntil` and `dropUntil` functions split a walk into two pieces.
The lemma `SimpleGraph.Walk.count_support_takeUntil_eq_one` specifies where this split occurs. -/
@[simp]
theorem take_spec {u v w : V} (p : G.Walk v w) (h : u ∈ p.support) :
    (p.takeUntil u h).append (p.dropUntil u h) = p := by
  induction p
  · rw [mem_support_nil_iff] at h
    subst u
    rfl
  · cases h
    · simp!
    · simp! only
      split_ifs with h' <;> subst_vars <;> simp [*]

theorem mem_support_iff_exists_append {V : Type u} {G : SimpleGraph V} {u v w : V}
    {p : G.Walk u v} : w ∈ p.support ↔ ∃ (q : G.Walk u w) (r : G.Walk w v), p = q.append r := by
  classical
  constructor
  · exact fun h => ⟨_, _, (p.take_spec h).symm⟩
  · rintro ⟨q, r, rfl⟩
    simp only [mem_support_append_iff, end_mem_support, start_mem_support, or_self_iff]

@[simp]
theorem count_support_takeUntil_eq_one {u v w : V} (p : G.Walk v w) (h : u ∈ p.support) :
    (p.takeUntil u h).support.count u = 1 := by
  induction p
  · rw [mem_support_nil_iff] at h
    subst u
    simp!
  · cases h
    · simp!
    · simp! only
      split_ifs with h' <;> rw [eq_comm] at h' <;> subst_vars <;> simp! [*, List.count_cons]

theorem count_edges_takeUntil_le_one {u v w : V} (p : G.Walk v w) (h : u ∈ p.support) (x : V) :
    (p.takeUntil u h).edges.count s(u, x) ≤ 1 := by
  induction' p with u' u' v' w' ha p' ih
  · rw [mem_support_nil_iff] at h
    subst u
    simp!
  · cases h
    · simp!
    · simp! only
      split_ifs with h'
      · subst h'
        simp
      · rw [edges_cons, List.count_cons]
        split_ifs with h''
        · simp only [beq_iff_eq, Sym2.eq, Sym2.rel_iff'] at h''
          obtain ⟨rfl, rfl⟩ | ⟨rfl, rfl⟩ := h''
          · exact (h' rfl).elim
          · cases p' <;> simp!
        · apply ih

@[simp]
theorem takeUntil_copy {u v w v' w'} (p : G.Walk v w) (hv : v = v') (hw : w = w')
    (h : u ∈ (p.copy hv hw).support) :
    (p.copy hv hw).takeUntil u h = (p.takeUntil u (by subst_vars; exact h)).copy hv rfl := by
  subst_vars
  rfl

@[simp]
theorem dropUntil_copy {u v w v' w'} (p : G.Walk v w) (hv : v = v') (hw : w = w')
    (h : u ∈ (p.copy hv hw).support) :
    (p.copy hv hw).dropUntil u h = (p.dropUntil u (by subst_vars; exact h)).copy rfl hw := by
  subst_vars
  rfl

theorem support_takeUntil_subset {u v w : V} (p : G.Walk v w) (h : u ∈ p.support) :
    (p.takeUntil u h).support ⊆ p.support := fun x hx => by
  rw [← take_spec p h, mem_support_append_iff]
  exact Or.inl hx

theorem support_dropUntil_subset {u v w : V} (p : G.Walk v w) (h : u ∈ p.support) :
    (p.dropUntil u h).support ⊆ p.support := fun x hx => by
  rw [← take_spec p h, mem_support_append_iff]
  exact Or.inr hx

theorem darts_takeUntil_subset {u v w : V} (p : G.Walk v w) (h : u ∈ p.support) :
    (p.takeUntil u h).darts ⊆ p.darts := fun x hx => by
  rw [← take_spec p h, darts_append, List.mem_append]
  exact Or.inl hx

theorem darts_dropUntil_subset {u v w : V} (p : G.Walk v w) (h : u ∈ p.support) :
    (p.dropUntil u h).darts ⊆ p.darts := fun x hx => by
  rw [← take_spec p h, darts_append, List.mem_append]
  exact Or.inr hx

theorem edges_takeUntil_subset {u v w : V} (p : G.Walk v w) (h : u ∈ p.support) :
    (p.takeUntil u h).edges ⊆ p.edges :=
  List.Subset.map _ (p.darts_takeUntil_subset h)

theorem edges_dropUntil_subset {u v w : V} (p : G.Walk v w) (h : u ∈ p.support) :
    (p.dropUntil u h).edges ⊆ p.edges :=
  List.Subset.map _ (p.darts_dropUntil_subset h)

theorem length_takeUntil_le {u v w : V} (p : G.Walk v w) (h : u ∈ p.support) :
    (p.takeUntil u h).length ≤ p.length := by
  have := congr_arg Walk.length (p.take_spec h)
  rw [length_append] at this
  exact Nat.le.intro this

theorem length_dropUntil_le {u v w : V} (p : G.Walk v w) (h : u ∈ p.support) :
    (p.dropUntil u h).length ≤ p.length := by
  have := congr_arg Walk.length (p.take_spec h)
  rw [length_append, add_comm] at this
  exact Nat.le.intro this

/-- Rotate a loop walk such that it is centered at the given vertex. -/
def rotate {u v : V} (c : G.Walk v v) (h : u ∈ c.support) : G.Walk u u :=
  (c.dropUntil u h).append (c.takeUntil u h)

@[simp]
theorem support_rotate {u v : V} (c : G.Walk v v) (h : u ∈ c.support) :
    (c.rotate h).support.tail ~r c.support.tail := by
  simp only [rotate, tail_support_append]
  apply List.IsRotated.trans List.isRotated_append
  rw [← tail_support_append, take_spec]

theorem rotate_darts {u v : V} (c : G.Walk v v) (h : u ∈ c.support) :
    (c.rotate h).darts ~r c.darts := by
  simp only [rotate, darts_append]
  apply List.IsRotated.trans List.isRotated_append
  rw [← darts_append, take_spec]

theorem rotate_edges {u v : V} (c : G.Walk v v) (h : u ∈ c.support) :
    (c.rotate h).edges ~r c.edges :=
  (rotate_darts c h).map _

end WalkDecomp

/-- Given a set `S` and a walk `w` from `u` to `v` such that `u ∈ S` but `v ∉ S`,
there exists a dart in the walk whose start is in `S` but whose end is not. -/
theorem exists_boundary_dart {u v : V} (p : G.Walk u v) (S : Set V) (uS : u ∈ S) (vS : v ∉ S) :
    ∃ d : G.Dart, d ∈ p.darts ∧ d.fst ∈ S ∧ d.snd ∉ S := by
  induction' p with _ x y w a p' ih
  · cases vS uS
  · by_cases h : y ∈ S
    · obtain ⟨d, hd, hcd⟩ := ih h vS
      exact ⟨d, List.Mem.tail _ hd, hcd⟩
    · exact ⟨⟨(x, y), a⟩, List.Mem.head _, uS, h⟩

end Walk

<<<<<<< HEAD

/-! ### Type of paths -/

/-- The type for paths between two vertices. -/
abbrev Path (u v : V) := { p : G.Walk u v // p.IsPath }

namespace Path

variable {G G'}

@[simp]
protected theorem isPath {u v : V} (p : G.Path u v) : (p : G.Walk u v).IsPath := p.property

@[simp]
protected theorem isTrail {u v : V} (p : G.Path u v) : (p : G.Walk u v).IsTrail :=
  p.property.isTrail

/-- The length-0 path at a vertex. -/
@[refl, simps]
protected def nil {u : V} : G.Path u u :=
  ⟨Walk.nil, Walk.IsPath.nil⟩

/-- The length-1 path between a pair of adjacent vertices. -/
@[simps]
def singleton {u v : V} (h : G.Adj u v) : G.Path u v :=
  ⟨Walk.cons h Walk.nil, by simp [h.ne]⟩

theorem mk'_mem_edges_singleton {u v : V} (h : G.Adj u v) :
    s(u, v) ∈ (singleton h : G.Walk u v).edges := by simp [singleton]

/-- The reverse of a path is another path.  See also `SimpleGraph.Walk.reverse`. -/
@[symm, simps]
def reverse {u v : V} (p : G.Path u v) : G.Path v u :=
  ⟨Walk.reverse p, p.property.reverse⟩

theorem count_support_eq_one [DecidableEq V] {u v w : V} {p : G.Path u v}
    (hw : w ∈ (p : G.Walk u v).support) : (p : G.Walk u v).support.count w = 1 :=
  List.count_eq_one_of_mem p.property.support_nodup hw

theorem count_edges_eq_one [DecidableEq V] {u v : V} {p : G.Path u v} (e : Sym2 V)
    (hw : e ∈ (p : G.Walk u v).edges) : (p : G.Walk u v).edges.count e = 1 :=
  List.count_eq_one_of_mem p.property.isTrail.edges_nodup hw

@[simp]
theorem nodup_support {u v : V} (p : G.Path u v) : (p : G.Walk u v).support.Nodup :=
  (Walk.isPath_def _).mp p.property

theorem loop_eq {v : V} (p : G.Path v v) : p = Path.nil := by
  obtain ⟨_ | _, h⟩ := p
  · rfl
  · simp at h

theorem not_mem_edges_of_loop {v : V} {e : Sym2 V} {p : G.Path v v} :
    ¬e ∈ (p : G.Walk v v).edges := by simp [p.loop_eq]

theorem cons_isCycle {u v : V} (p : G.Path v u) (h : G.Adj u v)
    (he : ¬s(u, v) ∈ (p : G.Walk v u).edges) : (Walk.cons h ↑p).IsCycle := by
  simp [Walk.isCycle_def, Walk.cons_isTrail_iff, he]

end Path


/-! ### Walks to paths -/

namespace Walk

variable {G} [DecidableEq V]

/-- Given a walk, produces a walk from it by bypassing subwalks between repeated vertices.
The result is a path, as shown in `SimpleGraph.Walk.bypass_isPath`.
This is packaged up in `SimpleGraph.Walk.toPath`. -/
def bypass {u v : V} : G.Walk u v → G.Walk u v
  | nil => nil
  | cons ha p =>
    let p' := p.bypass
    if hs : u ∈ p'.support then
      p'.dropUntil u hs
    else
      cons ha p'

@[simp]
theorem bypass_copy {u v u' v'} (p : G.Walk u v) (hu : u = u') (hv : v = v') :
    (p.copy hu hv).bypass = p.bypass.copy hu hv := by
  subst_vars
  rfl

theorem bypass_isPath {u v : V} (p : G.Walk u v) : p.bypass.IsPath := by
  induction p with
  | nil => simp!
  | cons _ p' ih =>
    simp only [bypass]
    split_ifs with hs
    · exact ih.dropUntil hs
    · simp [*, cons_isPath_iff]

theorem length_bypass_le {u v : V} (p : G.Walk u v) : p.bypass.length ≤ p.length := by
  induction p with
  | nil => rfl
  | cons _ _ ih =>
    simp only [bypass]
    split_ifs
    · trans
      · apply length_dropUntil_le
      rw [length_cons]
      omega
    · rw [length_cons, length_cons]
      exact Nat.add_le_add_right ih 1

lemma bypass_eq_self_of_length_le {u v : V} (p : G.Walk u v) (h : p.length ≤ p.bypass.length) :
    p.bypass = p := by
  induction p with
  | nil => rfl
  | cons h p ih =>
    simp only [Walk.bypass]
    split_ifs with hb
    · exfalso
      simp only [hb, Walk.bypass, Walk.length_cons, dif_pos] at h
      apply Nat.not_succ_le_self p.length
      calc p.length + 1
        _ ≤ (p.bypass.dropUntil _ _).length := h
        _ ≤ p.bypass.length := Walk.length_dropUntil_le p.bypass hb
        _ ≤ p.length := Walk.length_bypass_le _
    · simp only [hb, Walk.bypass, Walk.length_cons, not_false_iff, dif_neg,
        Nat.add_le_add_iff_right] at h
      rw [ih h]

/-- Given a walk, produces a path with the same endpoints using `SimpleGraph.Walk.bypass`. -/
def toPath {u v : V} (p : G.Walk u v) : G.Path u v :=
  ⟨p.bypass, p.bypass_isPath⟩

theorem support_bypass_subset {u v : V} (p : G.Walk u v) : p.bypass.support ⊆ p.support := by
  induction p with
  | nil => simp!
  | cons _ _ ih =>
    simp! only
    split_ifs
    · apply List.Subset.trans (support_dropUntil_subset _ _)
      apply List.subset_cons_of_subset
      assumption
    · rw [support_cons]
      apply List.cons_subset_cons
      assumption

theorem support_toPath_subset {u v : V} (p : G.Walk u v) :
    (p.toPath : G.Walk u v).support ⊆ p.support :=
  support_bypass_subset _

theorem darts_bypass_subset {u v : V} (p : G.Walk u v) : p.bypass.darts ⊆ p.darts := by
  induction p with
  | nil => simp!
  | cons _ _ ih =>
    simp! only
    split_ifs
    · apply List.Subset.trans (darts_dropUntil_subset _ _)
      apply List.subset_cons_of_subset _ ih
    · rw [darts_cons]
      exact List.cons_subset_cons _ ih

theorem edges_bypass_subset {u v : V} (p : G.Walk u v) : p.bypass.edges ⊆ p.edges :=
  List.Subset.map _ p.darts_bypass_subset

theorem darts_toPath_subset {u v : V} (p : G.Walk u v) : (p.toPath : G.Walk u v).darts ⊆ p.darts :=
  darts_bypass_subset _

theorem edges_toPath_subset {u v : V} (p : G.Walk u v) : (p.toPath : G.Walk u v).edges ⊆ p.edges :=
  edges_bypass_subset _

end Walk


/-! ### Mapping paths -/
=======
/-! ### Mapping walks -/
>>>>>>> 38c577df

namespace Walk

variable {G G' G''}

/-- Given a graph homomorphism, map walks to walks. -/
protected def map (f : G →g G') {u v : V} : G.Walk u v → G'.Walk (f u) (f v)
  | nil => nil
  | cons h p => cons (f.map_adj h) (p.map f)

variable (f : G →g G') (f' : G' →g G'') {u v u' v' : V} (p : G.Walk u v)

@[simp]
theorem map_nil : (nil : G.Walk u u).map f = nil := rfl

@[simp]
theorem map_cons {w : V} (h : G.Adj w u) : (cons h p).map f = cons (f.map_adj h) (p.map f) := rfl

@[simp]
theorem map_copy (hu : u = u') (hv : v = v') :
    (p.copy hu hv).map f = (p.map f).copy (hu ▸ rfl) (hv ▸ rfl) := by
  subst_vars
  rfl

@[simp]
theorem map_id (p : G.Walk u v) : p.map Hom.id = p := by
  induction p with
  | nil => rfl
  | cons _ p' ih => simp [ih p']

@[simp]
theorem map_map : (p.map f).map f' = p.map (f'.comp f) := by
  induction p with
  | nil => rfl
  | cons _ _ ih => simp [ih]

/-- Unlike categories, for graphs vertex equality is an important notion, so needing to be able to
work with equality of graph homomorphisms is a necessary evil. -/
theorem map_eq_of_eq {f : G →g G'} (f' : G →g G') (h : f = f') :
    p.map f = (p.map f').copy (h ▸ rfl) (h ▸ rfl) := by
  subst_vars
  rfl

@[simp]
theorem map_eq_nil_iff {p : G.Walk u u} : p.map f = nil ↔ p = nil := by cases p <;> simp

@[simp]
theorem length_map : (p.map f).length = p.length := by induction p <;> simp [*]

theorem map_append {u v w : V} (p : G.Walk u v) (q : G.Walk v w) :
    (p.append q).map f = (p.map f).append (q.map f) := by induction p <;> simp [*]

@[simp]
theorem reverse_map : (p.map f).reverse = p.reverse.map f := by induction p <;> simp [map_append, *]

@[simp]
theorem support_map : (p.map f).support = p.support.map f := by induction p <;> simp [*]

@[simp]
theorem darts_map : (p.map f).darts = p.darts.map f.mapDart := by induction p <;> simp [*]

@[simp]
theorem edges_map : (p.map f).edges = p.edges.map (Sym2.map f) := by
  induction p with
  | nil => rfl
  | cons _ _ ih =>
    simp only [Walk.map_cons, edges_cons, List.map_cons, Sym2.map_pair_eq, List.cons.injEq,
      true_and, ih]

theorem map_injective_of_injective {f : G →g G'} (hinj : Function.Injective f) (u v : V) :
    Function.Injective (Walk.map f : G.Walk u v → G'.Walk (f u) (f v)) := by
  intro p p' h
  induction p with
  | nil =>
    cases p'
    · rfl
    · simp at h
  | cons _ _ ih =>
    cases p' with
    | nil => simp at h
    | cons _ _ =>
      simp only [map_cons, cons.injEq] at h
      cases hinj h.1
      simp only [cons.injEq, heq_iff_eq, true_and_iff]
      apply ih
      simpa using h.2

/-- The specialization of `SimpleGraph.Walk.map` for mapping walks to supergraphs. -/
abbrev mapLe {G G' : SimpleGraph V} (h : G ≤ G') {u v : V} (p : G.Walk u v) : G'.Walk u v :=
  p.map (Hom.mapSpanningSubgraphs h)

/-! ### Transferring between graphs -/

/-- The walk `p` transferred to lie in `H`, given that `H` contains its edges. -/
@[simp]
protected def transfer {u v : V} (p : G.Walk u v)
    (H : SimpleGraph V) (h : ∀ e, e ∈ p.edges → e ∈ H.edgeSet) : H.Walk u v :=
  match p with
  | nil => nil
  | cons' u v w _ p =>
    cons (h s(u, v) (by simp)) (p.transfer H fun e he => h e (by simp [he]))

variable {u v : V} (p : G.Walk u v)

theorem transfer_self : p.transfer G p.edges_subset_edgeSet = p := by
  induction p <;> simp [*]

variable {H : SimpleGraph V}

theorem transfer_eq_map_of_le (hp) (GH : G ≤ H) :
    p.transfer H hp = p.map (SimpleGraph.Hom.mapSpanningSubgraphs GH) := by
  induction p <;> simp [*]

@[simp]
theorem edges_transfer (hp) : (p.transfer H hp).edges = p.edges := by
  induction p <;> simp [*]

@[simp]
theorem support_transfer (hp) : (p.transfer H hp).support = p.support := by
  induction p <;> simp [*]

@[simp]
theorem length_transfer (hp) : (p.transfer H hp).length = p.length := by
  induction p <;> simp [*]

-- Porting note: this failed the simpNF linter since it was originally of the form
-- `(p.transfer H hp).transfer K hp' = p.transfer K hp''` with `hp'` a function of `hp` and `hp'`.
-- This was a mistake and it's corrected here.
@[simp]
theorem transfer_transfer (hp) {K : SimpleGraph V} (hp') :
    (p.transfer H hp).transfer K hp' = p.transfer K (p.edges_transfer hp ▸ hp') := by
  induction p with
  | nil => simp
  | cons _ _ ih =>
    simp only [Walk.transfer, cons.injEq, heq_eq_eq, true_and]
    apply ih

@[simp]
theorem transfer_append {w : V} (q : G.Walk v w) (hpq) :
    (p.append q).transfer H hpq =
      (p.transfer H fun e he => hpq _ (by simp [he])).append
        (q.transfer H fun e he => hpq _ (by simp [he])) := by
  induction p with
  | nil => simp
  | cons _ _ ih => simp only [Walk.transfer, cons_append, cons.injEq, heq_eq_eq, true_and, ih]

@[simp]
theorem reverse_transfer (hp) :
    (p.transfer H hp).reverse =
      p.reverse.transfer H (by simp only [edges_reverse, List.mem_reverse]; exact hp) := by
  induction p with
  | nil => simp
  | cons _ _ ih => simp only [transfer_append, Walk.transfer, reverse_nil, reverse_cons, ih]

end Walk

/-! ## Deleting edges -/

namespace Walk

variable {G}

/-- Given a walk that avoids a set of edges, produce a walk in the graph
with those edges deleted. -/
abbrev toDeleteEdges (s : Set (Sym2 V)) {v w : V} (p : G.Walk v w)
    (hp : ∀ e, e ∈ p.edges → ¬e ∈ s) : (G.deleteEdges s).Walk v w :=
  p.transfer _ <| by
    simp only [edgeSet_deleteEdges, Set.mem_diff]
    exact fun e ep => ⟨edges_subset_edgeSet p ep, hp e ep⟩

@[simp]
theorem toDeleteEdges_nil (s : Set (Sym2 V)) {v : V} (hp) :
    (Walk.nil : G.Walk v v).toDeleteEdges s hp = Walk.nil := rfl

@[simp]
theorem toDeleteEdges_cons (s : Set (Sym2 V)) {u v w : V} (h : G.Adj u v) (p : G.Walk v w) (hp) :
    (Walk.cons h p).toDeleteEdges s hp =
      Walk.cons (deleteEdges_adj.mpr ⟨h, hp _ (List.Mem.head _)⟩)
        (p.toDeleteEdges s fun _ he => hp _ <| List.Mem.tail _ he) :=
  rfl

variable {v w : V}

/-- Given a walk that avoids an edge, create a walk in the subgraph with that edge deleted.
This is an abbreviation for `SimpleGraph.Walk.toDeleteEdges`. -/
abbrev toDeleteEdge (e : Sym2 V) (p : G.Walk v w) (hp : e ∉ p.edges) :
    (G.deleteEdges {e}).Walk v w :=
  p.toDeleteEdges {e} (fun e' => by contrapose!; simp (config := { contextual := true }) [hp])

@[simp]
theorem map_toDeleteEdges_eq (s : Set (Sym2 V)) {p : G.Walk v w} (hp) :
    Walk.map (Hom.mapSpanningSubgraphs (G.deleteEdges_le s)) (p.toDeleteEdges s hp) = p := by
  rw [← transfer_eq_map_of_le, transfer_transfer, transfer_self]
  intros e
  rw [edges_transfer]
  apply edges_subset_edgeSet p

end Walk

end SimpleGraph<|MERGE_RESOLUTION|>--- conflicted
+++ resolved
@@ -968,7 +968,6 @@
 
 end Walk
 
-<<<<<<< HEAD
 
 /-! ### Type of paths -/
 
@@ -1140,9 +1139,6 @@
 
 
 /-! ### Mapping paths -/
-=======
-/-! ### Mapping walks -/
->>>>>>> 38c577df
 
 namespace Walk
 
