--- conflicted
+++ resolved
@@ -164,11 +164,7 @@
 
 instance fintypeSetPathLength (u v : V) (n : ℕ) :
     Fintype {p : G.Walk u v | p.IsPath ∧ p.length = n} :=
-<<<<<<< HEAD
-  Fintype.ofFinset ((G.finsetWalkLength n u v).filter Walk.IsPath) <| by
-=======
   Fintype.ofFinset {w ∈ G.finsetWalkLength n u v | w.IsPath} <| by
->>>>>>> d0df76bd
     simp [mem_finsetWalkLength_iff, and_comm]
 
 instance fintypeSubtypePathLength (u v : V) (n : ℕ) :
@@ -177,11 +173,7 @@
 
 instance fintypeSetPathLengthLT (u v : V) (n : ℕ) :
     Fintype {p : G.Walk u v | p.IsPath ∧ p.length < n} :=
-<<<<<<< HEAD
-  Fintype.ofFinset ((G.finsetWalkLengthLT n u v).filter Walk.IsPath) <| by
-=======
   Fintype.ofFinset {w ∈ G.finsetWalkLengthLT n u v | w.IsPath} <| by
->>>>>>> d0df76bd
     simp [mem_finsetWalkLengthLT_iff, and_comm]
 
 instance fintypeSubtypePathLengthLT (u v : V) (n : ℕ) :
@@ -217,10 +209,6 @@
   rw [connected_iff, ← Finset.univ_nonempty_iff]
   infer_instance
 
-<<<<<<< HEAD
-open Finset in
-=======
->>>>>>> d0df76bd
 instance Path.instFintype {u v : V} : Fintype (G.Path u v) where
   elems := (univ (α := { p : G.Walk u v | p.IsPath ∧ p.length < Fintype.card V })).map
     ⟨fun p ↦ { val := p.val, property := p.prop.left },
