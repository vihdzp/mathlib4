/-
Copyright (c) 2020 Johan Commelin. All rights reserved.
Released under Apache 2.0 license as described in the file LICENSE.
Authors: Johan Commelin
-/
import Mathlib.RingTheory.PrimeSpectrum
import Mathlib.Topology.Irreducible
import Mathlib.Topology.Sets.Closeds
import Mathlib.Topology.Sober
import Mathlib.RingTheory.Ideal.MinimalPrime
import Mathlib.RingTheory.Ideal.Over
import Mathlib.RingTheory.Localization.Away.Basic
import Mathlib.RingTheory.LocalRing.ResidueField.Defs


/-!
# The Zariski topology on the prime spectrum of a commutative (semi)ring

## Conventions

We denote subsets of (semi)rings with `s`, `s'`, etc...
whereas we denote subsets of prime spectra with `t`, `t'`, etc...

## Inspiration/contributors

The contents of this file draw inspiration from <https://github.com/ramonfmir/lean-scheme>
which has contributions from Ramon Fernandez Mir, Kevin Buzzard, Kenny Lau,
and Chris Hughes (on an earlier repository).
-/


noncomputable section

open scoped Classical

universe u v

variable (R : Type u) (S : Type v)

namespace PrimeSpectrum

section CommSemiRing

variable [CommSemiring R] [CommSemiring S]
variable {R S}

/-- The Zariski topology on the prime spectrum of a commutative (semi)ring is defined
via the closed sets of the topology: they are exactly those sets that are the zero locus
of a subset of the ring. -/
instance zariskiTopology : TopologicalSpace (PrimeSpectrum R) :=
  TopologicalSpace.ofClosed (Set.range PrimeSpectrum.zeroLocus) ⟨Set.univ, by simp⟩
    (by
      intro Zs h
      rw [Set.sInter_eq_iInter]
      choose f hf using fun i : Zs => h i.prop
      simp only [← hf]
      exact ⟨_, zeroLocus_iUnion _⟩)
    (by
      rintro _ ⟨s, rfl⟩ _ ⟨t, rfl⟩
      exact ⟨_, (union_zeroLocus s t).symm⟩)

theorem isOpen_iff (U : Set (PrimeSpectrum R)) : IsOpen U ↔ ∃ s, Uᶜ = zeroLocus s := by
  simp only [@eq_comm _ Uᶜ]; rfl

theorem isClosed_iff_zeroLocus (Z : Set (PrimeSpectrum R)) : IsClosed Z ↔ ∃ s, Z = zeroLocus s := by
  rw [← isOpen_compl_iff, isOpen_iff, compl_compl]

theorem isClosed_iff_zeroLocus_ideal (Z : Set (PrimeSpectrum R)) :
    IsClosed Z ↔ ∃ I : Ideal R, Z = zeroLocus I :=
  (isClosed_iff_zeroLocus _).trans
    ⟨fun ⟨s, hs⟩ => ⟨_, (zeroLocus_span s).substr hs⟩, fun ⟨I, hI⟩ => ⟨I, hI⟩⟩

theorem isClosed_iff_zeroLocus_radical_ideal (Z : Set (PrimeSpectrum R)) :
    IsClosed Z ↔ ∃ I : Ideal R, I.IsRadical ∧ Z = zeroLocus I :=
  (isClosed_iff_zeroLocus_ideal _).trans
    ⟨fun ⟨I, hI⟩ => ⟨_, I.radical_isRadical, (zeroLocus_radical I).substr hI⟩, fun ⟨I, _, hI⟩ =>
      ⟨I, hI⟩⟩

theorem isClosed_zeroLocus (s : Set R) : IsClosed (zeroLocus s) := by
  rw [isClosed_iff_zeroLocus]
  exact ⟨s, rfl⟩

theorem zeroLocus_vanishingIdeal_eq_closure (t : Set (PrimeSpectrum R)) :
    zeroLocus (vanishingIdeal t : Set R) = closure t := by
  rcases isClosed_iff_zeroLocus (closure t) |>.mp isClosed_closure with ⟨I, hI⟩
  rw [subset_antisymm_iff, (isClosed_zeroLocus _).closure_subset_iff, hI,
      subset_zeroLocus_iff_subset_vanishingIdeal, (gc R).u_l_u_eq_u,
      ← subset_zeroLocus_iff_subset_vanishingIdeal, ← hI]
  exact ⟨subset_closure, subset_zeroLocus_vanishingIdeal t⟩

theorem vanishingIdeal_closure (t : Set (PrimeSpectrum R)) :
    vanishingIdeal (closure t) = vanishingIdeal t :=
  zeroLocus_vanishingIdeal_eq_closure t ▸ (gc R).u_l_u_eq_u t

theorem closure_singleton (x) : closure ({x} : Set (PrimeSpectrum R)) = zeroLocus x.asIdeal := by
  rw [← zeroLocus_vanishingIdeal_eq_closure, vanishingIdeal_singleton]

theorem isClosed_singleton_iff_isMaximal (x : PrimeSpectrum R) :
    IsClosed ({x} : Set (PrimeSpectrum R)) ↔ x.asIdeal.IsMaximal := by
  rw [← closure_subset_iff_isClosed, ← zeroLocus_vanishingIdeal_eq_closure,
      vanishingIdeal_singleton]
  constructor <;> intro H
  · rcases x.asIdeal.exists_le_maximal x.2.1 with ⟨m, hm, hxm⟩
    exact (congr_arg asIdeal (@H ⟨m, hm.isPrime⟩ hxm)) ▸ hm
  · exact fun p hp ↦ PrimeSpectrum.ext (H.eq_of_le p.2.1 hp).symm

theorem isRadical_vanishingIdeal (s : Set (PrimeSpectrum R)) : (vanishingIdeal s).IsRadical := by
  rw [← vanishingIdeal_closure, ← zeroLocus_vanishingIdeal_eq_closure,
    vanishingIdeal_zeroLocus_eq_radical]
  apply Ideal.radical_isRadical

theorem vanishingIdeal_anti_mono_iff {s t : Set (PrimeSpectrum R)} (ht : IsClosed t) :
    s ⊆ t ↔ vanishingIdeal t ≤ vanishingIdeal s :=
  ⟨vanishingIdeal_anti_mono, fun h => by
    rw [← ht.closure_subset_iff, ← ht.closure_eq]
    convert ← zeroLocus_anti_mono_ideal h <;> apply zeroLocus_vanishingIdeal_eq_closure⟩

theorem vanishingIdeal_strict_anti_mono_iff {s t : Set (PrimeSpectrum R)} (hs : IsClosed s)
    (ht : IsClosed t) : s ⊂ t ↔ vanishingIdeal t < vanishingIdeal s := by
  rw [Set.ssubset_def, vanishingIdeal_anti_mono_iff hs, vanishingIdeal_anti_mono_iff ht,
    lt_iff_le_not_le]

/-- The antitone order embedding of closed subsets of `Spec R` into ideals of `R`. -/
def closedsEmbedding (R : Type*) [CommSemiring R] :
    (TopologicalSpace.Closeds <| PrimeSpectrum R)ᵒᵈ ↪o Ideal R :=
  OrderEmbedding.ofMapLEIff (fun s => vanishingIdeal ↑(OrderDual.ofDual s)) fun s _ =>
    (vanishingIdeal_anti_mono_iff s.2).symm

theorem t1Space_iff_isField [IsDomain R] : T1Space (PrimeSpectrum R) ↔ IsField R := by
  refine ⟨?_, fun h => ?_⟩
  · intro h
    have hbot : Ideal.IsPrime (⊥ : Ideal R) := Ideal.bot_prime
    exact
      Classical.not_not.1
        (mt
          (Ring.ne_bot_of_isMaximal_of_not_isField <|
            (isClosed_singleton_iff_isMaximal _).1 (T1Space.t1 ⟨⊥, hbot⟩))
          (by aesop))
  · refine ⟨fun x => (isClosed_singleton_iff_isMaximal x).2 ?_⟩
    by_cases hx : x.asIdeal = ⊥
    · letI := h.toSemifield
      exact hx.symm ▸ Ideal.bot_isMaximal
    · exact absurd h (Ring.not_isField_iff_exists_prime.2 ⟨x.asIdeal, ⟨hx, x.2⟩⟩)

local notation "Z(" a ")" => zeroLocus (a : Set R)

theorem isIrreducible_zeroLocus_iff_of_radical (I : Ideal R) (hI : I.IsRadical) :
    IsIrreducible (zeroLocus (I : Set R)) ↔ I.IsPrime := by
  rw [Ideal.isPrime_iff, IsIrreducible]
  apply and_congr
  · rw [Set.nonempty_iff_ne_empty, Ne, zeroLocus_empty_iff_eq_top]
  · trans ∀ x y : Ideal R, Z(I) ⊆ Z(x) ∪ Z(y) → Z(I) ⊆ Z(x) ∨ Z(I) ⊆ Z(y)
    · simp_rw [isPreirreducible_iff_closed_union_closed, isClosed_iff_zeroLocus_ideal]
      constructor
      · rintro h x y
        exact h _ _ ⟨x, rfl⟩ ⟨y, rfl⟩
      · rintro h _ _ ⟨x, rfl⟩ ⟨y, rfl⟩
        exact h x y
    · simp_rw [← zeroLocus_inf, subset_zeroLocus_iff_le_vanishingIdeal,
        vanishingIdeal_zeroLocus_eq_radical, hI.radical]
      constructor
      · simp_rw [← SetLike.mem_coe, ← Set.singleton_subset_iff, ← Ideal.span_le, ←
          Ideal.span_singleton_mul_span_singleton]
        refine fun h x y h' => h _ _ ?_
        rw [← hI.radical_le_iff] at h' ⊢
        simpa only [Ideal.radical_inf, Ideal.radical_mul] using h'
      · simp_rw [or_iff_not_imp_left, SetLike.not_le_iff_exists]
        rintro h s t h' ⟨x, hx, hx'⟩ y hy
        exact h (h' ⟨Ideal.mul_mem_right _ _ hx, Ideal.mul_mem_left _ _ hy⟩) hx'

theorem isIrreducible_zeroLocus_iff (I : Ideal R) :
    IsIrreducible (zeroLocus (I : Set R)) ↔ I.radical.IsPrime :=
  zeroLocus_radical I ▸ isIrreducible_zeroLocus_iff_of_radical _ I.radical_isRadical

theorem isIrreducible_iff_vanishingIdeal_isPrime {s : Set (PrimeSpectrum R)} :
    IsIrreducible s ↔ (vanishingIdeal s).IsPrime := by
  rw [← isIrreducible_iff_closure, ← zeroLocus_vanishingIdeal_eq_closure,
    isIrreducible_zeroLocus_iff_of_radical _ (isRadical_vanishingIdeal s)]

lemma vanishingIdeal_isIrreducible :
    vanishingIdeal (R := R) '' {s | IsIrreducible s} = {P | P.IsPrime} :=
  Set.ext fun I ↦ ⟨fun ⟨_, hs, e⟩ ↦ e ▸ isIrreducible_iff_vanishingIdeal_isPrime.mp hs,
    fun h ↦ ⟨zeroLocus I, (isIrreducible_zeroLocus_iff_of_radical _ h.isRadical).mpr h,
      (vanishingIdeal_zeroLocus_eq_radical I).trans h.radical⟩⟩

lemma vanishingIdeal_isClosed_isIrreducible :
    vanishingIdeal (R := R) '' {s | IsClosed s ∧ IsIrreducible s} = {P | P.IsPrime} := by
  refine (subset_antisymm ?_ ?_).trans vanishingIdeal_isIrreducible
  · exact Set.image_subset _ fun _ ↦ And.right
  rintro _ ⟨s, hs, rfl⟩
  exact ⟨closure s, ⟨isClosed_closure, hs.closure⟩, vanishingIdeal_closure s⟩

instance irreducibleSpace [IsDomain R] : IrreducibleSpace (PrimeSpectrum R) := by
  rw [irreducibleSpace_def, Set.top_eq_univ, ← zeroLocus_bot, isIrreducible_zeroLocus_iff]
  simpa using Ideal.bot_prime

instance quasiSober : QuasiSober (PrimeSpectrum R) :=
  ⟨fun {S} h₁ h₂ =>
    ⟨⟨_, isIrreducible_iff_vanishingIdeal_isPrime.1 h₁⟩, by
      rw [IsGenericPoint, closure_singleton, zeroLocus_vanishingIdeal_eq_closure, h₂.closure_eq]⟩⟩

/-- The prime spectrum of a commutative (semi)ring is a compact topological space. -/
instance compactSpace : CompactSpace (PrimeSpectrum R) := by
  refine compactSpace_of_finite_subfamily_closed fun S S_closed S_empty ↦ ?_
  choose I hI using fun i ↦ (isClosed_iff_zeroLocus_ideal (S i)).mp (S_closed i)
  simp_rw [hI, ← zeroLocus_iSup, zeroLocus_empty_iff_eq_top, ← top_le_iff] at S_empty ⊢
  exact Ideal.isCompactElement_top.exists_finset_of_le_iSup _ _ S_empty

section Comap

variable {S' : Type*} [CommSemiring S']

theorem preimage_comap_zeroLocus_aux (f : R →+* S) (s : Set R) :
    (fun y => ⟨Ideal.comap f y.asIdeal, inferInstance⟩ : PrimeSpectrum S → PrimeSpectrum R) ⁻¹'
        zeroLocus s =
      zeroLocus (f '' s) := by
  ext x
  simp only [mem_zeroLocus, Set.image_subset_iff, Set.mem_preimage, mem_zeroLocus, Ideal.coe_comap]

/-- The function between prime spectra of commutative (semi)rings induced by a ring homomorphism.
This function is continuous. -/
def comap (f : R →+* S) : C(PrimeSpectrum S, PrimeSpectrum R) where
  toFun y := ⟨Ideal.comap f y.asIdeal, inferInstance⟩
  continuous_toFun := by
    simp only [continuous_iff_isClosed, isClosed_iff_zeroLocus]
    rintro _ ⟨s, rfl⟩
    exact ⟨_, preimage_comap_zeroLocus_aux f s⟩

variable (f : R →+* S)

@[simp]
theorem comap_asIdeal (y : PrimeSpectrum S) : (comap f y).asIdeal = Ideal.comap f y.asIdeal :=
  rfl

@[simp]
theorem comap_id : comap (RingHom.id R) = ContinuousMap.id _ := by
  ext
  rfl

@[simp]
theorem comap_comp (f : R →+* S) (g : S →+* S') : comap (g.comp f) = (comap f).comp (comap g) :=
  rfl

theorem comap_comp_apply (f : R →+* S) (g : S →+* S') (x : PrimeSpectrum S') :
    PrimeSpectrum.comap (g.comp f) x = (PrimeSpectrum.comap f) (PrimeSpectrum.comap g x) :=
  rfl

@[simp]
theorem preimage_comap_zeroLocus (s : Set R) : comap f ⁻¹' zeroLocus s = zeroLocus (f '' s) :=
  preimage_comap_zeroLocus_aux f s

theorem comap_injective_of_surjective (f : R →+* S) (hf : Function.Surjective f) :
    Function.Injective (comap f) := fun x y h =>
  PrimeSpectrum.ext
    (Ideal.comap_injective_of_surjective f hf
      (congr_arg PrimeSpectrum.asIdeal h : (comap f x).asIdeal = (comap f y).asIdeal))

variable (S)

theorem localization_comap_inducing [Algebra R S] (M : Submonoid R) [IsLocalization M S] :
    Inducing (comap (algebraMap R S)) := by
  refine ⟨TopologicalSpace.ext_isClosed fun Z ↦ ?_⟩
  simp_rw [isClosed_induced_iff, isClosed_iff_zeroLocus, @eq_comm _ _ (zeroLocus _),
    exists_exists_eq_and, preimage_comap_zeroLocus]
  constructor
  · rintro ⟨s, rfl⟩
    refine ⟨(Ideal.span s).comap (algebraMap R S), ?_⟩
    rw [← zeroLocus_span, ← zeroLocus_span s, ← Ideal.map, IsLocalization.map_comap M S]
  · rintro ⟨s, rfl⟩
    exact ⟨_, rfl⟩

theorem localization_comap_injective [Algebra R S] (M : Submonoid R) [IsLocalization M S] :
    Function.Injective (comap (algebraMap R S)) := by
  intro p q h
  replace h := congr_arg (fun x : PrimeSpectrum R => Ideal.map (algebraMap R S) x.asIdeal) h
  dsimp only [comap, ContinuousMap.coe_mk] at h
  rw [IsLocalization.map_comap M S, IsLocalization.map_comap M S] at h
  ext1
  exact h

theorem localization_comap_embedding [Algebra R S] (M : Submonoid R) [IsLocalization M S] :
    Embedding (comap (algebraMap R S)) :=
  ⟨localization_comap_inducing S M, localization_comap_injective S M⟩

theorem localization_comap_range [Algebra R S] (M : Submonoid R) [IsLocalization M S] :
    Set.range (comap (algebraMap R S)) = { p | Disjoint (M : Set R) p.asIdeal } := by
  ext x
  constructor
  · simp_rw [disjoint_iff_inf_le]
    rintro ⟨p, rfl⟩ x ⟨hx₁, hx₂⟩
    exact (p.2.1 : ¬_) (p.asIdeal.eq_top_of_isUnit_mem hx₂ (IsLocalization.map_units S ⟨x, hx₁⟩))
  · intro h
    use ⟨x.asIdeal.map (algebraMap R S), IsLocalization.isPrime_of_isPrime_disjoint M S _ x.2 h⟩
    ext1
    exact IsLocalization.comap_map_of_isPrime_disjoint M S _ x.2 h

open Function RingHom

theorem comap_inducing_of_surjective (hf : Surjective f) : Inducing (comap f) where
  induced := by
    set_option tactic.skipAssignedInstances false in
    simp_rw [TopologicalSpace.ext_iff, ← isClosed_compl_iff,
      ← @isClosed_compl_iff (PrimeSpectrum S)
        ((TopologicalSpace.induced (comap f) zariskiTopology)), isClosed_induced_iff,
      isClosed_iff_zeroLocus]
    refine fun s =>
      ⟨fun ⟨F, hF⟩ =>
        ⟨zeroLocus (f ⁻¹' F), ⟨f ⁻¹' F, rfl⟩, by
          rw [preimage_comap_zeroLocus, Function.Surjective.image_preimage hf, hF]⟩,
        ?_⟩
    rintro ⟨-, ⟨F, rfl⟩, hF⟩
    exact ⟨f '' F, hF.symm.trans (preimage_comap_zeroLocus f F)⟩


end Comap
end CommSemiRing

section SpecOfSurjective

/-! The comap of a surjective ring homomorphism is a closed embedding between the prime spectra. -/


open Function RingHom

variable [CommRing R] [CommRing S]
variable (f : R →+* S)
variable {R}

theorem comap_singleton_isClosed_of_surjective (f : R →+* S) (hf : Function.Surjective f)
    (x : PrimeSpectrum S) (hx : IsClosed ({x} : Set (PrimeSpectrum S))) :
    IsClosed ({comap f x} : Set (PrimeSpectrum R)) :=
  haveI : x.asIdeal.IsMaximal := (isClosed_singleton_iff_isMaximal x).1 hx
  (isClosed_singleton_iff_isMaximal _).2 (Ideal.comap_isMaximal_of_surjective f hf)

theorem comap_singleton_isClosed_of_isIntegral (f : R →+* S) (hf : f.IsIntegral)
    (x : PrimeSpectrum S) (hx : IsClosed ({x} : Set (PrimeSpectrum S))) :
    IsClosed ({comap f x} : Set (PrimeSpectrum R)) :=
  have := (isClosed_singleton_iff_isMaximal x).1 hx
  (isClosed_singleton_iff_isMaximal _).2
    (Ideal.isMaximal_comap_of_isIntegral_of_isMaximal' f hf x.asIdeal)

theorem image_comap_zeroLocus_eq_zeroLocus_comap (hf : Surjective f) (I : Ideal S) :
    comap f '' zeroLocus I = zeroLocus (I.comap f) := by
  simp only [Set.ext_iff, Set.mem_image, mem_zeroLocus, SetLike.coe_subset_coe]
  refine fun p => ⟨?_, fun h_I_p => ?_⟩
  · rintro ⟨p, hp, rfl⟩ a ha
    exact hp ha
  · have hp : ker f ≤ p.asIdeal := (Ideal.comap_mono bot_le).trans h_I_p
    refine ⟨⟨p.asIdeal.map f, Ideal.map_isPrime_of_surjective hf hp⟩, fun x hx => ?_, ?_⟩
    · obtain ⟨x', rfl⟩ := hf x
      exact Ideal.mem_map_of_mem f (h_I_p hx)
    · ext x
      rw [comap_asIdeal, Ideal.mem_comap, Ideal.mem_map_iff_of_surjective f hf]
      refine ⟨?_, fun hx => ⟨x, hx, rfl⟩⟩
      rintro ⟨x', hx', heq⟩
      rw [← sub_sub_cancel x' x]
      refine p.asIdeal.sub_mem hx' (hp ?_)
      rwa [mem_ker, map_sub, sub_eq_zero]

theorem range_comap_of_surjective (hf : Surjective f) :
    Set.range (comap f) = zeroLocus (ker f) := by
  rw [← Set.image_univ]
  convert image_comap_zeroLocus_eq_zeroLocus_comap _ _ hf _
  rw [zeroLocus_bot]

theorem isClosed_range_comap_of_surjective (hf : Surjective f) :
    IsClosed (Set.range (comap f)) := by
  rw [range_comap_of_surjective _ f hf]
  exact isClosed_zeroLocus _

theorem closedEmbedding_comap_of_surjective (hf : Surjective f) : ClosedEmbedding (comap f) :=
  { induced := (comap_inducing_of_surjective S f hf).induced
    inj := comap_injective_of_surjective f hf
    isClosed_range := isClosed_range_comap_of_surjective S f hf }

end SpecOfSurjective

section SpecProd

variable {R S} [CommRing R] [CommRing S]

lemma primeSpectrumProd_symm_inl (x) :
    (primeSpectrumProd R S).symm (.inl x) = comap (RingHom.fst R S) x := by
  ext; simp [Ideal.prod]

lemma primeSpectrumProd_symm_inr (x) :
    (primeSpectrumProd R S).symm (.inr x) = comap (RingHom.snd R S) x := by
  ext; simp [Ideal.prod]

/-- The prime spectrum of `R × S` is homeomorphic
to the disjoint union of `PrimeSpectrum R` and `PrimeSpectrum S`. -/
noncomputable
def primeSpectrumProdHomeo :
    PrimeSpectrum (R × S) ≃ₜ PrimeSpectrum R ⊕ PrimeSpectrum S := by
  refine ((primeSpectrumProd R S).symm.toHomeomorphOfInducing ?_).symm
  refine (closedEmbedding_of_continuous_injective_closed ?_ (Equiv.injective _) ?_).toInducing
  · rw [continuous_sum_dom]
    simp only [Function.comp, primeSpectrumProd_symm_inl, primeSpectrumProd_symm_inr]
    exact ⟨(comap _).2, (comap _).2⟩
  · rw [isClosedMap_sum]
    constructor
    · simp_rw [primeSpectrumProd_symm_inl]
      refine (closedEmbedding_comap_of_surjective _ _ ?_).isClosedMap
      exact Prod.fst_surjective
    · simp_rw [primeSpectrumProd_symm_inr]
      refine (closedEmbedding_comap_of_surjective _ _ ?_).isClosedMap
      exact Prod.snd_surjective

end SpecProd

section CommSemiRing

variable [CommSemiring R] [CommSemiring S]
variable {R S}

section BasicOpen

/-- `basicOpen r` is the open subset containing all prime ideals not containing `r`. -/
def basicOpen (r : R) : TopologicalSpace.Opens (PrimeSpectrum R) where
  carrier := { x | r ∉ x.asIdeal }
  is_open' := ⟨{r}, Set.ext fun _ => Set.singleton_subset_iff.trans <| Classical.not_not.symm⟩

@[simp]
theorem mem_basicOpen (f : R) (x : PrimeSpectrum R) : x ∈ basicOpen f ↔ f ∉ x.asIdeal :=
  Iff.rfl

theorem isOpen_basicOpen {a : R} : IsOpen (basicOpen a : Set (PrimeSpectrum R)) :=
  (basicOpen a).isOpen

@[simp]
theorem basicOpen_eq_zeroLocus_compl (r : R) :
    (basicOpen r : Set (PrimeSpectrum R)) = (zeroLocus {r})ᶜ :=
  Set.ext fun x => by simp only [SetLike.mem_coe, mem_basicOpen, Set.mem_compl_iff, mem_zeroLocus,
    Set.singleton_subset_iff]

@[simp]
theorem basicOpen_one : basicOpen (1 : R) = ⊤ :=
  TopologicalSpace.Opens.ext <| by simp

@[simp]
theorem basicOpen_zero : basicOpen (0 : R) = ⊥ :=
  TopologicalSpace.Opens.ext <| by simp

theorem basicOpen_le_basicOpen_iff (f g : R) :
    basicOpen f ≤ basicOpen g ↔ f ∈ (Ideal.span ({g} : Set R)).radical := by
  rw [← SetLike.coe_subset_coe, basicOpen_eq_zeroLocus_compl, basicOpen_eq_zeroLocus_compl,
    Set.compl_subset_compl, zeroLocus_subset_zeroLocus_singleton_iff]

theorem basicOpen_mul (f g : R) : basicOpen (f * g) = basicOpen f ⊓ basicOpen g :=
  TopologicalSpace.Opens.ext <| by simp [zeroLocus_singleton_mul]

theorem basicOpen_mul_le_left (f g : R) : basicOpen (f * g) ≤ basicOpen f := by
  rw [basicOpen_mul f g]
  exact inf_le_left

theorem basicOpen_mul_le_right (f g : R) : basicOpen (f * g) ≤ basicOpen g := by
  rw [basicOpen_mul f g]
  exact inf_le_right

@[simp]
theorem basicOpen_pow (f : R) (n : ℕ) (hn : 0 < n) : basicOpen (f ^ n) = basicOpen f :=
  TopologicalSpace.Opens.ext <| by simpa using zeroLocus_singleton_pow f n hn

theorem isTopologicalBasis_basic_opens :
    TopologicalSpace.IsTopologicalBasis
      (Set.range fun r : R => (basicOpen r : Set (PrimeSpectrum R))) := by
  apply TopologicalSpace.isTopologicalBasis_of_isOpen_of_nhds
  · rintro _ ⟨r, rfl⟩
    exact isOpen_basicOpen
  · rintro p U hp ⟨s, hs⟩
    rw [← compl_compl U, Set.mem_compl_iff, ← hs, mem_zeroLocus, Set.not_subset] at hp
    obtain ⟨f, hfs, hfp⟩ := hp
    refine ⟨basicOpen f, ⟨f, rfl⟩, hfp, ?_⟩
    rw [← Set.compl_subset_compl, ← hs, basicOpen_eq_zeroLocus_compl, compl_compl]
    exact zeroLocus_anti_mono (Set.singleton_subset_iff.mpr hfs)

theorem isBasis_basic_opens : TopologicalSpace.Opens.IsBasis (Set.range (@basicOpen R _)) := by
  unfold TopologicalSpace.Opens.IsBasis
  convert isTopologicalBasis_basic_opens (R := R)
  rw [← Set.range_comp]
  rfl

@[simp]
theorem basicOpen_eq_bot_iff (f : R) : basicOpen f = ⊥ ↔ IsNilpotent f := by
  rw [← TopologicalSpace.Opens.coe_inj, basicOpen_eq_zeroLocus_compl]
  simp only [Set.eq_univ_iff_forall, Set.singleton_subset_iff, TopologicalSpace.Opens.coe_bot,
    nilpotent_iff_mem_prime, Set.compl_empty_iff, mem_zeroLocus, SetLike.mem_coe]
  exact ⟨fun h I hI => h ⟨I, hI⟩, fun h ⟨I, hI⟩ => h I hI⟩

theorem localization_away_comap_range (S : Type v) [CommSemiring S] [Algebra R S] (r : R)
    [IsLocalization.Away r S] : Set.range (comap (algebraMap R S)) = basicOpen r := by
  rw [localization_comap_range S (Submonoid.powers r)]
  ext x
  simp only [mem_zeroLocus, basicOpen_eq_zeroLocus_compl, SetLike.mem_coe, Set.mem_setOf_eq,
    Set.singleton_subset_iff, Set.mem_compl_iff, disjoint_iff_inf_le]
  constructor
  · intro h₁ h₂
    exact h₁ ⟨Submonoid.mem_powers r, h₂⟩
  · rintro h₁ _ ⟨⟨n, rfl⟩, h₃⟩
    exact h₁ (x.2.mem_of_pow_mem _ h₃)

theorem localization_away_openEmbedding (S : Type v) [CommSemiring S] [Algebra R S] (r : R)
    [IsLocalization.Away r S] : OpenEmbedding (comap (algebraMap R S)) :=
  { toEmbedding := localization_comap_embedding S (Submonoid.powers r)
    isOpen_range := by
      rw [localization_away_comap_range S r]
      exact isOpen_basicOpen }

theorem isCompact_basicOpen (f : R) : IsCompact (basicOpen f : Set (PrimeSpectrum R)) := by
  rw [← localization_away_comap_range (Localization (Submonoid.powers f))]
  exact isCompact_range (map_continuous _)

lemma comap_basicOpen (f : R →+* S) (x : R) :
    TopologicalSpace.Opens.comap (comap f) (basicOpen x) = basicOpen (f x) :=
  rfl

end BasicOpen

section Order

/-!
## The specialization order

We endow `PrimeSpectrum R` with a partial order, where `x ≤ y` if and only if `y ∈ closure {x}`.
This instance was defined in `RingTheory/PrimeSpectrum/Basic`.
-/

<<<<<<< HEAD

instance : PartialOrder (PrimeSpectrum R) :=
  PartialOrder.lift asIdeal (fun _ _ => PrimeSpectrum.ext)

@[simp]
theorem asIdeal_le_asIdeal (x y : PrimeSpectrum R) : x.asIdeal ≤ y.asIdeal ↔ x ≤ y :=
  Iff.rfl

@[simp]
theorem asIdeal_lt_asIdeal (x y : PrimeSpectrum R) : x.asIdeal < y.asIdeal ↔ x < y :=
  Iff.rfl

=======
>>>>>>> daf323c3
theorem le_iff_mem_closure (x y : PrimeSpectrum R) :
    x ≤ y ↔ y ∈ closure ({x} : Set (PrimeSpectrum R)) := by
  rw [← asIdeal_le_asIdeal, ← zeroLocus_vanishingIdeal_eq_closure, mem_zeroLocus,
    vanishingIdeal_singleton, SetLike.coe_subset_coe]

theorem le_iff_specializes (x y : PrimeSpectrum R) : x ≤ y ↔ x ⤳ y :=
  (le_iff_mem_closure x y).trans specializes_iff_mem_closure.symm

/-- `nhds` as an order embedding. -/
@[simps!]
def nhdsOrderEmbedding : PrimeSpectrum R ↪o Filter (PrimeSpectrum R) :=
  OrderEmbedding.ofMapLEIff nhds fun a b => (le_iff_specializes a b).symm

instance : T0Space (PrimeSpectrum R) :=
  ⟨nhdsOrderEmbedding.inj'⟩

<<<<<<< HEAD
instance [IsDomain R] : OrderBot (PrimeSpectrum R) where
  bot := ⟨⊥, Ideal.bot_prime⟩
  bot_le I := @bot_le _ _ _ I.asIdeal

instance {R : Type*} [Field R] : Unique (PrimeSpectrum R) where
  default := ⊥
  uniq x := PrimeSpectrum.ext ((IsSimpleOrder.eq_bot_or_eq_top _).resolve_right x.2.ne_top)

=======
>>>>>>> daf323c3
end Order

/-- If `x` specializes to `y`, then there is a natural map from the localization of `y` to the
localization of `x`. -/
def localizationMapOfSpecializes {x y : PrimeSpectrum R} (h : x ⤳ y) :
    Localization.AtPrime y.asIdeal →+* Localization.AtPrime x.asIdeal :=
  @IsLocalization.lift _ _ _ _ _ _ _ _ Localization.isLocalization
    (algebraMap R (Localization.AtPrime x.asIdeal))
    (by
      rintro ⟨a, ha⟩
      rw [← PrimeSpectrum.le_iff_specializes, ← asIdeal_le_asIdeal, ← SetLike.coe_subset_coe, ←
        Set.compl_subset_compl] at h
      exact (IsLocalization.map_units (Localization.AtPrime x.asIdeal)
        ⟨a, show a ∈ x.asIdeal.primeCompl from h ha⟩ : _))

variable (R) in
/--
Zero loci of prime ideals are closed irreducible sets in the Zariski topology and any closed
irreducible set is a zero locus of some prime ideal.
-/
protected def pointsEquivIrreducibleCloseds :
    PrimeSpectrum R ≃o (TopologicalSpace.IrreducibleCloseds (PrimeSpectrum R))ᵒᵈ where
  __ := irreducibleSetEquivPoints.toEquiv.symm.trans OrderDual.toDual
  map_rel_iff' {p q} :=
    (RelIso.symm irreducibleSetEquivPoints).map_rel_iff.trans (le_iff_specializes p q).symm

section LocalizationAtMinimal

variable {I : Ideal R} [hI : I.IsPrime]

/--
Localizations at minimal primes have single-point prime spectra.
-/
def primeSpectrum_unique_of_localization_at_minimal (h : I ∈ minimalPrimes R) :
    Unique (PrimeSpectrum (Localization.AtPrime I)) where
  default :=
    ⟨LocalRing.maximalIdeal (Localization I.primeCompl),
    (LocalRing.maximalIdeal.isMaximal _).isPrime⟩
  uniq x := PrimeSpectrum.ext (Localization.AtPrime.prime_unique_of_minimal h x.asIdeal)

end LocalizationAtMinimal

end CommSemiRing

end PrimeSpectrum

section CommSemiring
variable [CommSemiring R]

open PrimeSpectrum in
/--
[Stacks: Lemma 00ES (3)](https://stacks.math.columbia.edu/tag/00ES)
Zero loci of minimal prime ideals of `R` are irreducible components in `Spec R` and any
irreducible component is a zero locus of some minimal prime ideal.
-/
protected def minimalPrimes.equivIrreducibleComponents :
    minimalPrimes R ≃o (irreducibleComponents <| PrimeSpectrum R)ᵒᵈ := by
  let e : {p : Ideal R | p.IsPrime ∧ ⊥ ≤ p} ≃o PrimeSpectrum R :=
    ⟨⟨fun x ↦ ⟨x.1, x.2.1⟩, fun x ↦ ⟨x.1, x.2, bot_le⟩, fun _ ↦ rfl, fun _ ↦ rfl⟩, Iff.rfl⟩
  rw [irreducibleComponents_eq_maximals_closed]
  exact OrderIso.minimalsIsoMaximals (e.trans ((PrimeSpectrum.pointsEquivIrreducibleCloseds R).trans
    (TopologicalSpace.IrreducibleCloseds.orderIsoSubtype' (PrimeSpectrum R)).dual))

namespace PrimeSpectrum

lemma vanishingIdeal_irreducibleComponents :
    vanishingIdeal '' (irreducibleComponents <| PrimeSpectrum R) =
    minimalPrimes R := by
  rw [irreducibleComponents_eq_maximals_closed, minimalPrimes_eq_minimals,
    ← minimals_swap, ← vanishingIdeal_isClosed_isIrreducible, image_minimals_of_rel_iff_rel]
  exact fun s t hs _ ↦ vanishingIdeal_anti_mono_iff hs.1

lemma zeroLocus_minimalPrimes :
    zeroLocus ∘ (↑) '' minimalPrimes R =
    irreducibleComponents (PrimeSpectrum R) := by
  rw [← vanishingIdeal_irreducibleComponents, ← Set.image_comp, Set.EqOn.image_eq_self]
  intros s hs
  simpa [zeroLocus_vanishingIdeal_eq_closure, closure_eq_iff_isClosed]
    using isClosed_of_mem_irreducibleComponents s hs

variable {R}

lemma vanishingIdeal_mem_minimalPrimes {s : Set (PrimeSpectrum R)} :
    vanishingIdeal s ∈ minimalPrimes R ↔ closure s ∈ irreducibleComponents (PrimeSpectrum R) := by
  constructor
  · rw [← zeroLocus_minimalPrimes, ← zeroLocus_vanishingIdeal_eq_closure]
    exact Set.mem_image_of_mem _
  · rw [← vanishingIdeal_irreducibleComponents, ← vanishingIdeal_closure]
    exact Set.mem_image_of_mem _

lemma zeroLocus_ideal_mem_irreducibleComponents {I : Ideal R} :
    zeroLocus I ∈ irreducibleComponents (PrimeSpectrum R) ↔ I.radical ∈ minimalPrimes R := by
  rw [← vanishingIdeal_zeroLocus_eq_radical]
  conv_lhs => rw [← (isClosed_zeroLocus _).closure_eq]
  exact vanishingIdeal_mem_minimalPrimes.symm

end PrimeSpectrum

end CommSemiring

namespace LocalRing

variable [CommSemiring R] [LocalRing R]

/-- The closed point in the prime spectrum of a local ring. -/
def closedPoint : PrimeSpectrum R :=
  ⟨maximalIdeal R, (maximalIdeal.isMaximal R).isPrime⟩

variable {R}

theorem isLocalRingHom_iff_comap_closedPoint {S : Type v} [CommSemiring S] [LocalRing S]
    (f : R →+* S) : IsLocalRingHom f ↔ PrimeSpectrum.comap f (closedPoint S) = closedPoint R := by
  -- Porting note: inline `this` does **not** work
  have := (local_hom_TFAE f).out 0 4
  rw [this, PrimeSpectrum.ext_iff]
  rfl

@[simp]
theorem comap_closedPoint {S : Type v} [CommSemiring S] [LocalRing S] (f : R →+* S)
    [IsLocalRingHom f] : PrimeSpectrum.comap f (closedPoint S) = closedPoint R :=
  (isLocalRingHom_iff_comap_closedPoint f).mp inferInstance

theorem specializes_closedPoint (x : PrimeSpectrum R) : x ⤳ closedPoint R :=
  (PrimeSpectrum.le_iff_specializes _ _).mp (LocalRing.le_maximalIdeal x.2.1)

theorem closedPoint_mem_iff (U : TopologicalSpace.Opens <| PrimeSpectrum R) :
    closedPoint R ∈ U ↔ U = ⊤ := by
  constructor
  · rw [eq_top_iff]
    exact fun h x _ => (specializes_closedPoint x).mem_open U.2 h
  · rintro rfl
    trivial

@[simp]
theorem PrimeSpectrum.comap_residue (T : Type u) [CommRing T] [LocalRing T]
    (x : PrimeSpectrum (ResidueField T)) : PrimeSpectrum.comap (residue T) x = closedPoint T := by
  rw [Subsingleton.elim x ⊥]
  ext1
  exact Ideal.mk_ker

end LocalRing<|MERGE_RESOLUTION|>--- conflicted
+++ resolved
@@ -525,21 +525,6 @@
 This instance was defined in `RingTheory/PrimeSpectrum/Basic`.
 -/
 
-<<<<<<< HEAD
-
-instance : PartialOrder (PrimeSpectrum R) :=
-  PartialOrder.lift asIdeal (fun _ _ => PrimeSpectrum.ext)
-
-@[simp]
-theorem asIdeal_le_asIdeal (x y : PrimeSpectrum R) : x.asIdeal ≤ y.asIdeal ↔ x ≤ y :=
-  Iff.rfl
-
-@[simp]
-theorem asIdeal_lt_asIdeal (x y : PrimeSpectrum R) : x.asIdeal < y.asIdeal ↔ x < y :=
-  Iff.rfl
-
-=======
->>>>>>> daf323c3
 theorem le_iff_mem_closure (x y : PrimeSpectrum R) :
     x ≤ y ↔ y ∈ closure ({x} : Set (PrimeSpectrum R)) := by
   rw [← asIdeal_le_asIdeal, ← zeroLocus_vanishingIdeal_eq_closure, mem_zeroLocus,
@@ -556,17 +541,6 @@
 instance : T0Space (PrimeSpectrum R) :=
   ⟨nhdsOrderEmbedding.inj'⟩
 
-<<<<<<< HEAD
-instance [IsDomain R] : OrderBot (PrimeSpectrum R) where
-  bot := ⟨⊥, Ideal.bot_prime⟩
-  bot_le I := @bot_le _ _ _ I.asIdeal
-
-instance {R : Type*} [Field R] : Unique (PrimeSpectrum R) where
-  default := ⊥
-  uniq x := PrimeSpectrum.ext ((IsSimpleOrder.eq_bot_or_eq_top _).resolve_right x.2.ne_top)
-
-=======
->>>>>>> daf323c3
 end Order
 
 /-- If `x` specializes to `y`, then there is a natural map from the localization of `y` to the
