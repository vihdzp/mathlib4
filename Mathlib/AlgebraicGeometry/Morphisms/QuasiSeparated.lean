/-
Copyright (c) 2022 Andrew Yang. All rights reserved.
Released under Apache 2.0 license as described in the file LICENSE.
Authors: Andrew Yang
-/
import Mathlib.AlgebraicGeometry.Morphisms.QuasiCompact
import Mathlib.Topology.QuasiSeparated

#align_import algebraic_geometry.morphisms.quasi_separated from "leanprover-community/mathlib"@"1a51edf13debfcbe223fa06b1cb353b9ed9751cc"

/-!
# Quasi-separated morphisms

A morphism of schemes `f : X ⟶ Y` is quasi-separated if the diagonal morphism `X ⟶ X ×[Y] X` is
quasi-compact.

A scheme is quasi-separated if the intersections of any two affine open sets is quasi-compact.
(`AlgebraicGeometry.quasiSeparatedSpace_iff_affine`)

We show that a morphism is quasi-separated if the preimage of every affine open is quasi-separated.

We also show that this property is local at the target,
and is stable under compositions and base-changes.

## Main result
- `AlgebraicGeometry.is_localization_basicOpen_of_qcqs` (**Qcqs lemma**):
  If `U` is qcqs, then `Γ(X, D(f)) ≃ Γ(X, U)_f` for every `f : Γ(X, U)`.

-/


noncomputable section

open CategoryTheory CategoryTheory.Limits Opposite TopologicalSpace

universe u

open scoped AlgebraicGeometry

namespace AlgebraicGeometry

variable {X Y : Scheme.{u}} (f : X ⟶ Y)

/-- A morphism is `QuasiSeparated` if diagonal map is quasi-compact. -/
@[mk_iff]
class QuasiSeparated (f : X ⟶ Y) : Prop where
  /-- A morphism is `QuasiSeparated` if diagonal map is quasi-compact. -/
  diagonalQuasiCompact : QuasiCompact (pullback.diagonal f)
#align algebraic_geometry.quasi_separated AlgebraicGeometry.QuasiSeparated

/-- The `AffineTargetMorphismProperty` corresponding to `QuasiSeparated`, asserting that the
domain is a quasi-separated scheme. -/
def QuasiSeparated.affineProperty : AffineTargetMorphismProperty := fun X _ _ _ =>
  QuasiSeparatedSpace X.carrier
#align algebraic_geometry.quasi_separated.affine_property AlgebraicGeometry.QuasiSeparated.affineProperty

theorem quasiSeparatedSpace_iff_affine (X : Scheme) :
    QuasiSeparatedSpace X.carrier ↔ ∀ U V : X.affineOpens, IsCompact (U ∩ V : Set X.carrier) := by
  rw [QuasiSeparatedSpace_iff]
  constructor
  · intro H U V; exact H U V U.1.2 U.2.isCompact V.1.2 V.2.isCompact
  · intro H
    suffices
      ∀ (U : Opens X.carrier) (_ : IsCompact U.1) (V : Opens X.carrier) (_ : IsCompact V.1),
        IsCompact (U ⊓ V).1
      by intro U V hU hU' hV hV'; exact this ⟨U, hU⟩ hU' ⟨V, hV⟩ hV'
    intro U hU V hV
    -- Porting note: it complains "unable to find motive", but telling Lean that motive is
    -- underscore is actually sufficient, weird
    apply compact_open_induction_on (P := _) V hV
    · simp
    · intro S _ V hV
      change IsCompact (U.1 ∩ (S.1 ∪ V.1))
      rw [Set.inter_union_distrib_left]
      apply hV.union
      clear hV
      apply compact_open_induction_on (P := _) U hU
      · simp
      · intro S _ W hW
        change IsCompact ((S.1 ∪ W.1) ∩ V.1)
        rw [Set.union_inter_distrib_right]
        apply hW.union
        apply H
#align algebraic_geometry.quasi_separated_space_iff_affine AlgebraicGeometry.quasiSeparatedSpace_iff_affine

theorem quasi_compact_affineProperty_iff_quasiSeparatedSpace {X Y : Scheme} [IsAffine Y]
    (f : X ⟶ Y) : QuasiCompact.affineProperty.diagonal f ↔ QuasiSeparatedSpace X.carrier := by
  delta AffineTargetMorphismProperty.diagonal
  rw [quasiSeparatedSpace_iff_affine]
  constructor
  · intro H U V
    haveI : IsAffine _ := U.2
    haveI : IsAffine _ := V.2
    let g : pullback (X.ofRestrict U.1.openEmbedding) (X.ofRestrict V.1.openEmbedding) ⟶ X :=
      pullback.fst ≫ X.ofRestrict _
    -- Porting note: `inferInstance` does not work here
    have : IsOpenImmersion g := PresheafedSpace.IsOpenImmersion.comp _ _
    have e := Homeomorph.ofEmbedding _ this.base_open.toEmbedding
    rw [IsOpenImmersion.range_pullback_to_base_of_left] at e
    erw [Subtype.range_coe, Subtype.range_coe] at e
    rw [isCompact_iff_compactSpace]
    exact @Homeomorph.compactSpace _ _ _ _ (H _ _) e
  · introv H h₁ h₂
    let g : pullback f₁ f₂ ⟶ X := pullback.fst ≫ f₁
    -- Porting note: `inferInstance` does not work here
    have : IsOpenImmersion g := PresheafedSpace.IsOpenImmersion.comp _ _
    have e := Homeomorph.ofEmbedding _ this.base_open.toEmbedding
    rw [IsOpenImmersion.range_pullback_to_base_of_left] at e
    simp_rw [isCompact_iff_compactSpace] at H
    exact
      @Homeomorph.compactSpace _ _ _ _
        (H ⟨⟨_, h₁.base_open.open_range⟩, rangeIsAffineOpenOfOpenImmersion _⟩
          ⟨⟨_, h₂.base_open.open_range⟩, rangeIsAffineOpenOfOpenImmersion _⟩)
        e.symm
#align algebraic_geometry.quasi_compact_affine_property_iff_quasi_separated_space AlgebraicGeometry.quasi_compact_affineProperty_iff_quasiSeparatedSpace

theorem quasiSeparated_eq_diagonal_is_quasiCompact :
    @QuasiSeparated = MorphismProperty.diagonal @QuasiCompact := by ext; exact QuasiSeparated_iff _
#align algebraic_geometry.quasi_separated_eq_diagonal_is_quasi_compact AlgebraicGeometry.quasiSeparated_eq_diagonal_is_quasiCompact

theorem quasi_compact_affineProperty_diagonal_eq :
    QuasiCompact.affineProperty.diagonal = QuasiSeparated.affineProperty := by
  funext; rw [quasi_compact_affineProperty_iff_quasiSeparatedSpace]; rfl
#align algebraic_geometry.quasi_compact_affine_property_diagonal_eq AlgebraicGeometry.quasi_compact_affineProperty_diagonal_eq

theorem quasiSeparated_eq_affineProperty_diagonal :
    @QuasiSeparated = targetAffineLocally QuasiCompact.affineProperty.diagonal := by
  rw [quasiSeparated_eq_diagonal_is_quasiCompact, quasiCompact_eq_affineProperty]
  exact
    diagonal_targetAffineLocally_eq_targetAffineLocally _ QuasiCompact.affineProperty_isLocal
#align algebraic_geometry.quasi_separated_eq_affine_property_diagonal AlgebraicGeometry.quasiSeparated_eq_affineProperty_diagonal

theorem quasiSeparated_eq_affineProperty :
    @QuasiSeparated = targetAffineLocally QuasiSeparated.affineProperty := by
  rw [quasiSeparated_eq_affineProperty_diagonal, quasi_compact_affineProperty_diagonal_eq]
#align algebraic_geometry.quasi_separated_eq_affine_property AlgebraicGeometry.quasiSeparated_eq_affineProperty

theorem QuasiSeparated.affineProperty_isLocal : QuasiSeparated.affineProperty.IsLocal :=
  quasi_compact_affineProperty_diagonal_eq ▸ QuasiCompact.affineProperty_isLocal.diagonal
#align algebraic_geometry.quasi_separated.affine_property_is_local AlgebraicGeometry.QuasiSeparated.affineProperty_isLocal

instance (priority := 900) quasiSeparatedOfMono {X Y : Scheme} (f : X ⟶ Y) [Mono f] :
    QuasiSeparated f :=
  ⟨inferInstance⟩
#align algebraic_geometry.quasi_separated_of_mono AlgebraicGeometry.quasiSeparatedOfMono

theorem quasiSeparated_stableUnderComposition :
    MorphismProperty.StableUnderComposition @QuasiSeparated :=
  quasiSeparated_eq_diagonal_is_quasiCompact.symm ▸
    quasiCompact_stableUnderComposition.diagonal quasiCompact_respectsIso
      quasiCompact_stableUnderBaseChange
#align algebraic_geometry.quasi_separated_stable_under_composition AlgebraicGeometry.quasiSeparated_stableUnderComposition

theorem quasiSeparated_stableUnderBaseChange :
    MorphismProperty.StableUnderBaseChange @QuasiSeparated :=
  quasiSeparated_eq_diagonal_is_quasiCompact.symm ▸
    quasiCompact_stableUnderBaseChange.diagonal quasiCompact_respectsIso
#align algebraic_geometry.quasi_separated_stable_under_base_change AlgebraicGeometry.quasiSeparated_stableUnderBaseChange

instance quasiSeparatedComp {X Y Z : Scheme} (f : X ⟶ Y) (g : Y ⟶ Z) [QuasiSeparated f]
    [QuasiSeparated g] : QuasiSeparated (f ≫ g) :=
  quasiSeparated_stableUnderComposition f g inferInstance inferInstance
#align algebraic_geometry.quasi_separated_comp AlgebraicGeometry.quasiSeparatedComp

theorem quasiSeparated_respectsIso : MorphismProperty.RespectsIso @QuasiSeparated :=
  quasiSeparated_eq_diagonal_is_quasiCompact.symm ▸ quasiCompact_respectsIso.diagonal
#align algebraic_geometry.quasi_separated_respects_iso AlgebraicGeometry.quasiSeparated_respectsIso

open List in
theorem QuasiSeparated.affine_openCover_TFAE {X Y : Scheme.{u}} (f : X ⟶ Y) :
    TFAE
      [QuasiSeparated f,
        ∃ (𝒰 : Scheme.OpenCover.{u} Y) (_ : ∀ i, IsAffine (𝒰.obj i)),
          ∀ i : 𝒰.J, QuasiSeparatedSpace (pullback f (𝒰.map i)).carrier,
        ∀ (𝒰 : Scheme.OpenCover.{u} Y) [∀ i, IsAffine (𝒰.obj i)] (i : 𝒰.J),
          QuasiSeparatedSpace (pullback f (𝒰.map i)).carrier,
        ∀ {U : Scheme} (g : U ⟶ Y) [IsAffine U] [IsOpenImmersion g],
          QuasiSeparatedSpace (pullback f g).carrier,
        ∃ (𝒰 : Scheme.OpenCover.{u} Y) (_ : ∀ i, IsAffine (𝒰.obj i)) (𝒰' :
          ∀ i : 𝒰.J, Scheme.OpenCover.{u} (pullback f (𝒰.map i))) (_ :
          ∀ i j, IsAffine ((𝒰' i).obj j)),
          ∀ (i : 𝒰.J) (j k : (𝒰' i).J),
            CompactSpace (pullback ((𝒰' i).map j) ((𝒰' i).map k)).carrier] := by
  have := QuasiCompact.affineProperty_isLocal.diagonal_affine_openCover_TFAE f
  simp_rw [← quasiCompact_eq_affineProperty, ← quasiSeparated_eq_diagonal_is_quasiCompact,
    quasi_compact_affineProperty_diagonal_eq] at this
  exact this
#align algebraic_geometry.quasi_separated.affine_open_cover_tfae AlgebraicGeometry.QuasiSeparated.affine_openCover_TFAE

theorem QuasiSeparated.is_local_at_target : PropertyIsLocalAtTarget @QuasiSeparated :=
  quasiSeparated_eq_affineProperty_diagonal.symm ▸
    QuasiCompact.affineProperty_isLocal.diagonal.targetAffineLocallyIsLocal
#align algebraic_geometry.quasi_separated.is_local_at_target AlgebraicGeometry.QuasiSeparated.is_local_at_target

open List in
theorem QuasiSeparated.openCover_TFAE {X Y : Scheme.{u}} (f : X ⟶ Y) :
    TFAE
      [QuasiSeparated f,
        ∃ 𝒰 : Scheme.OpenCover.{u} Y,
          ∀ i : 𝒰.J, QuasiSeparated (pullback.snd : (𝒰.pullbackCover f).obj i ⟶ 𝒰.obj i),
        ∀ (𝒰 : Scheme.OpenCover.{u} Y) (i : 𝒰.J),
          QuasiSeparated (pullback.snd : (𝒰.pullbackCover f).obj i ⟶ 𝒰.obj i),
        ∀ U : Opens Y.carrier, QuasiSeparated (f ∣_ U),
        ∀ {U : Scheme} (g : U ⟶ Y) [IsOpenImmersion g],
          QuasiSeparated (pullback.snd : pullback f g ⟶ _),
        ∃ (ι : Type u) (U : ι → Opens Y.carrier) (_ : iSup U = ⊤),
          ∀ i, QuasiSeparated (f ∣_ U i)] :=
  QuasiSeparated.is_local_at_target.openCover_TFAE f
#align algebraic_geometry.quasi_separated.open_cover_tfae AlgebraicGeometry.QuasiSeparated.openCover_TFAE

theorem quasiSeparated_over_affine_iff {X Y : Scheme} (f : X ⟶ Y) [IsAffine Y] :
    QuasiSeparated f ↔ QuasiSeparatedSpace X.carrier := by
  rw [quasiSeparated_eq_affineProperty,
    QuasiSeparated.affineProperty_isLocal.affine_target_iff f, QuasiSeparated.affineProperty]
#align algebraic_geometry.quasi_separated_over_affine_iff AlgebraicGeometry.quasiSeparated_over_affine_iff

theorem quasiSeparatedSpace_iff_quasiSeparated (X : Scheme) :
    QuasiSeparatedSpace X.carrier ↔ QuasiSeparated (terminal.from X) :=
  (quasiSeparated_over_affine_iff _).symm
#align algebraic_geometry.quasi_separated_space_iff_quasi_separated AlgebraicGeometry.quasiSeparatedSpace_iff_quasiSeparated

theorem QuasiSeparated.affine_openCover_iff {X Y : Scheme.{u}} (𝒰 : Scheme.OpenCover.{u} Y)
    [∀ i, IsAffine (𝒰.obj i)] (f : X ⟶ Y) :
    QuasiSeparated f ↔ ∀ i, QuasiSeparatedSpace (pullback f (𝒰.map i)).carrier := by
  rw [quasiSeparated_eq_affineProperty,
    QuasiSeparated.affineProperty_isLocal.affine_openCover_iff f 𝒰]
  rfl
#align algebraic_geometry.quasi_separated.affine_open_cover_iff AlgebraicGeometry.QuasiSeparated.affine_openCover_iff

theorem QuasiSeparated.openCover_iff {X Y : Scheme.{u}} (𝒰 : Scheme.OpenCover.{u} Y) (f : X ⟶ Y) :
    QuasiSeparated f ↔ ∀ i, QuasiSeparated (pullback.snd : pullback f (𝒰.map i) ⟶ _) :=
  QuasiSeparated.is_local_at_target.openCover_iff f 𝒰
#align algebraic_geometry.quasi_separated.open_cover_iff AlgebraicGeometry.QuasiSeparated.openCover_iff

instance {X Y S : Scheme} (f : X ⟶ S) (g : Y ⟶ S) [QuasiSeparated g] :
    QuasiSeparated (pullback.fst : pullback f g ⟶ X) :=
  quasiSeparated_stableUnderBaseChange.fst f g inferInstance

instance {X Y S : Scheme} (f : X ⟶ S) (g : Y ⟶ S) [QuasiSeparated f] :
    QuasiSeparated (pullback.snd : pullback f g ⟶ Y) :=
  quasiSeparated_stableUnderBaseChange.snd f g inferInstance

instance {X Y Z : Scheme} (f : X ⟶ Y) (g : Y ⟶ Z) [QuasiSeparated f] [QuasiSeparated g] :
    QuasiSeparated (f ≫ g) :=
  quasiSeparated_stableUnderComposition f g inferInstance inferInstance

theorem quasiSeparatedSpace_of_quasiSeparated {X Y : Scheme} (f : X ⟶ Y)
    [hY : QuasiSeparatedSpace Y.carrier] [QuasiSeparated f] : QuasiSeparatedSpace X.carrier := by
  rw [quasiSeparatedSpace_iff_quasiSeparated] at hY ⊢
  have : f ≫ terminal.from Y = terminal.from X := terminalIsTerminal.hom_ext _ _
  rw [← this]
  infer_instance
#align algebraic_geometry.quasi_separated_space_of_quasi_separated AlgebraicGeometry.quasiSeparatedSpace_of_quasiSeparated

instance quasiSeparatedSpace_of_isAffine (X : Scheme) [IsAffine X] :
    QuasiSeparatedSpace X.carrier := by
  constructor
  intro U V hU hU' hV hV'
  obtain ⟨s, hs, e⟩ := (isCompact_open_iff_eq_basicOpen_union _).mp ⟨hU', hU⟩
  obtain ⟨s', hs', e'⟩ := (isCompact_open_iff_eq_basicOpen_union _).mp ⟨hV', hV⟩
  rw [e, e', Set.iUnion₂_inter]
  simp_rw [Set.inter_iUnion₂]
  apply hs.isCompact_biUnion
  · intro i _
    apply hs'.isCompact_biUnion
    intro i' _
    change IsCompact (X.basicOpen i ⊓ X.basicOpen i').1
    rw [← Scheme.basicOpen_mul]
    exact ((topIsAffineOpen _).basicOpenIsAffine _).isCompact
#align algebraic_geometry.quasi_separated_space_of_is_affine AlgebraicGeometry.quasiSeparatedSpace_of_isAffine

theorem IsAffineOpen.isQuasiSeparated {X : Scheme} {U : Opens X.carrier} (hU : IsAffineOpen U) :
    IsQuasiSeparated (U : Set X.carrier) := by
  rw [isQuasiSeparated_iff_quasiSeparatedSpace]
  exacts [@AlgebraicGeometry.quasiSeparatedSpace_of_isAffine _ hU, U.isOpen]
#align algebraic_geometry.is_affine_open.is_quasi_separated AlgebraicGeometry.IsAffineOpen.isQuasiSeparated

theorem quasiSeparatedOfComp {X Y Z : Scheme} (f : X ⟶ Y) (g : Y ⟶ Z) [H : QuasiSeparated (f ≫ g)] :
    QuasiSeparated f := by
  -- Porting note: rewrite `(QuasiSeparated.affine_openCover_TFAE f).out 0 1` directly fails, but
  -- give it a name works
  have h01 := (QuasiSeparated.affine_openCover_TFAE f).out 0 1
  rw [h01]; clear h01
  -- Porting note: rewrite `(QuasiSeparated.affine_openCover_TFAE ...).out 0 2` directly fails, but
  -- give it a name works
  have h02 := (QuasiSeparated.affine_openCover_TFAE (f ≫ g)).out 0 2
  rw [h02] at H; clear h02
  refine ⟨(Z.affineCover.pullbackCover g).bind fun x => Scheme.affineCover _, ?_, ?_⟩
  -- constructor
  · intro i; dsimp; infer_instance
  rintro ⟨i, j⟩; dsimp at i j
  -- replace H := H (Scheme.OpenCover.pullbackCover (Scheme.affineCover Z) g) i
  specialize H _ i
  -- rw [←isQuasiSeparated_iff_quasiSeparatedSpace] at H
  refine @quasiSeparatedSpace_of_quasiSeparated _ _ ?_ H ?_
  · exact pullback.map _ _ _ _ (𝟙 _) _ _ (by simp) (Category.comp_id _) ≫
      (pullbackRightPullbackFstIso g (Z.affineCover.map i) f).hom
  · exact inferInstance
#align algebraic_geometry.quasi_separated_of_comp AlgebraicGeometry.quasiSeparatedOfComp

theorem exists_eq_pow_mul_of_isAffineOpen (X : Scheme) (U : Opens X.carrier) (hU : IsAffineOpen U)
    (f : X.presheaf.obj (op U)) (x : X.presheaf.obj (op <| X.basicOpen f)) :
    ∃ (n : ℕ) (y : X.presheaf.obj (op U)), y |_ X.basicOpen f = (f |_ X.basicOpen f) ^ n * x := by
  have := (hU.isLocalization_basicOpen f).2
  obtain ⟨⟨y, _, n, rfl⟩, d⟩ := this x
  use n, y
  delta TopCat.Presheaf.restrictOpen TopCat.Presheaf.restrict
  simpa [mul_comm x] using d.symm
#align algebraic_geometry.exists_eq_pow_mul_of_is_affine_open AlgebraicGeometry.exists_eq_pow_mul_of_isAffineOpen

theorem exists_eq_pow_mul_of_is_compact_of_quasi_separated_space_aux_aux {X : TopCat}
    (F : X.Presheaf CommRingCat) {U₁ U₂ U₃ U₄ U₅ U₆ U₇ : Opens X} {n₁ n₂ : ℕ}
  {y₁ : F.obj (op U₁)} {y₂ : F.obj (op U₂)} {f : F.obj (op <| U₁ ⊔ U₂)}
  {x : F.obj (op U₃)} (h₄₁ : U₄ ≤ U₁) (h₄₂ : U₄ ≤ U₂) (h₅₁ : U₅ ≤ U₁) (h₅₃ : U₅ ≤ U₃)
  (h₆₂ : U₆ ≤ U₂) (h₆₃ : U₆ ≤ U₃) (h₇₄ : U₇ ≤ U₄) (h₇₅ : U₇ ≤ U₅) (h₇₆ : U₇ ≤ U₆)
  (e₁ : y₁ |_ U₅ = (f |_ U₁ |_ U₅) ^ n₁ * x |_ U₅)
  (e₂ : y₂ |_ U₆ = (f |_ U₂ |_ U₆) ^ n₂ * x |_ U₆) :
    (((f |_ U₁) ^ n₂ * y₁) |_ U₄) |_ U₇ = (((f |_ U₂) ^ n₁ * y₂) |_ U₄) |_ U₇ := by
  apply_fun (fun x : F.obj (op U₅) ↦ x |_ U₇) at e₁
  apply_fun (fun x : F.obj (op U₆) ↦ x |_ U₇) at e₂
  dsimp only [TopCat.Presheaf.restrictOpen, TopCat.Presheaf.restrict] at e₁ e₂ ⊢
  simp only [map_mul, map_pow, ← comp_apply, ← op_comp, ← F.map_comp, homOfLE_comp] at e₁ e₂ ⊢
  rw [e₁, e₂, mul_left_comm]

theorem exists_eq_pow_mul_of_is_compact_of_quasi_separated_space_aux (X : Scheme)
    (S : X.affineOpens) (U₁ U₂ : Opens X.carrier) {n₁ n₂ : ℕ} {y₁ : X.presheaf.obj (op U₁)}
    {y₂ : X.presheaf.obj (op U₂)} {f : X.presheaf.obj (op <| U₁ ⊔ U₂)}
    {x : X.presheaf.obj (op <| X.basicOpen f)} (h₁ : S.1 ≤ U₁) (h₂ : S.1 ≤ U₂)
    (e₁ : y₁ |_ X.basicOpen (f |_ U₁) = ((f |_ U₁ |_ X.basicOpen _) ^ n₁) * x |_ X.basicOpen _)
    (e₂ : y₂ |_ X.basicOpen (f |_ U₂) = ((f |_ U₂ |_ X.basicOpen _) ^ n₂) * x |_ X.basicOpen _) :
    ∃ n : ℕ, ∀ m, n ≤ m →
      ((f |_ U₁) ^ (m + n₂) * y₁) |_ S.1 = ((f |_ U₂) ^ (m + n₁) * y₂) |_ S.1 := by
  obtain ⟨⟨_, n, rfl⟩, e⟩ :=
    (@IsLocalization.eq_iff_exists _ _ _ _ _ _
      (S.2.isLocalization_basicOpen (f |_ S.1))
        (((f |_ U₁) ^ n₂ * y₁) |_ S.1)
        (((f |_ U₂) ^ n₁ * y₂) |_ S.1)).mp <| by
    apply exists_eq_pow_mul_of_is_compact_of_quasi_separated_space_aux_aux (e₁ := e₁) (e₂ := e₂)
    · show X.basicOpen _ ≤ _
      simp only [TopCat.Presheaf.restrictOpen, TopCat.Presheaf.restrict, Scheme.basicOpen_res]
      exact inf_le_inf h₁ le_rfl
    · show X.basicOpen _ ≤ _
      simp only [TopCat.Presheaf.restrictOpen, TopCat.Presheaf.restrict, Scheme.basicOpen_res]
      exact inf_le_inf h₂ le_rfl
  use n
  intros m hm
  rw [← tsub_add_cancel_of_le hm]
  simp only [TopCat.Presheaf.restrictOpen, TopCat.Presheaf.restrict,
    pow_add, map_pow, map_mul, ← comp_apply, mul_assoc, ← Functor.map_comp, ← op_comp, homOfLE_comp,
    Subtype.coe_mk] at e ⊢
  rw [e]
#align algebraic_geometry.exists_eq_pow_mul_of_is_compact_of_quasi_separated_space_aux AlgebraicGeometry.exists_eq_pow_mul_of_is_compact_of_quasi_separated_space_aux

<<<<<<< HEAD
set_option maxHeartbeats 800000 in
=======
>>>>>>> baf37635
theorem exists_eq_pow_mul_of_isCompact_of_isQuasiSeparated (X : Scheme.{u}) (U : Opens X.carrier)
    (hU : IsCompact U.1) (hU' : IsQuasiSeparated U.1) (f : X.presheaf.obj (op U))
    (x : X.presheaf.obj (op <| X.basicOpen f)) :
    ∃ (n : ℕ) (y : X.presheaf.obj (op U)), y |_ X.basicOpen f = (f |_ X.basicOpen f) ^ n * x := by
  delta TopCat.Presheaf.restrictOpen TopCat.Presheaf.restrict
  revert hU' f x
  -- Porting note: complains `expected type is not available`, but tell Lean that it is underscore
  -- is sufficient
  apply compact_open_induction_on (P := _) U hU
  · intro _ f x
    use 0, f
    refine' @Subsingleton.elim _
      (CommRingCat.subsingleton_of_isTerminal (X.sheaf.isTerminalOfEqEmpty _)) _ _
    erw [eq_bot_iff]
    exact X.basicOpen_le f
  · -- Given `f : 𝒪(S ∪ U), x : 𝒪(X_f)`, we need to show that `f ^ n * x` is the restriction of
    -- some `y : 𝒪(S ∪ U)` for some `n : ℕ`.
    intro S hS U hU hSU f x
    -- We know that such `y₁, n₁` exists on `S` by the induction hypothesis.
    obtain ⟨n₁, y₁, hy₁⟩ :=
      hU (hSU.of_subset <| Set.subset_union_left _ _) (X.presheaf.map (homOfLE le_sup_left).op f)
        (X.presheaf.map (homOfLE _).op x)
    -- · rw [X.basicOpen_res]; exact inf_le_right
    -- We know that such `y₂, n₂` exists on `U` since `U` is affine.
    obtain ⟨n₂, y₂, hy₂⟩ :=
      exists_eq_pow_mul_of_isAffineOpen X _ U.2 (X.presheaf.map (homOfLE le_sup_right).op f)
        (X.presheaf.map (homOfLE _).op x)
    delta TopCat.Presheaf.restrictOpen TopCat.Presheaf.restrict at hy₂
    -- swap; · rw [X.basicOpen_res]; exact inf_le_right
    -- Since `S ∪ U` is quasi-separated, `S ∩ U` can be covered by finite affine opens.
    obtain ⟨s, hs', hs⟩ :=
      (isCompact_open_iff_eq_finset_affine_union _).mp
        ⟨hSU _ _ (Set.subset_union_left _ _) S.2 hS (Set.subset_union_right _ _) U.1.2
            U.2.isCompact,
          (S ⊓ U.1).2⟩
    haveI := hs'.to_subtype
    cases nonempty_fintype s
    replace hs : S ⊓ U.1 = iSup fun i : s => (i : Opens X.carrier) := by ext1; simpa using hs
    have hs₁ : ∀ i : s, i.1.1 ≤ S := by
      intro i; change (i : Opens X.carrier) ≤ S
      refine' le_trans _ inf_le_left; swap; exact U.1; erw [hs]
      -- Porting note: have to add argument explicitly
      exact @le_iSup (Opens X) s _ (fun (i : s) => (i : Opens X)) i
    have hs₂ : ∀ i : s, i.1.1 ≤ U.1 := by
      intro i; change (i : Opens X.carrier) ≤ U
      refine' le_trans _ inf_le_right; swap; exact S; erw [hs]
      -- Porting note: have to add argument explicitly
      exact @le_iSup (Opens X) s _ (fun (i : s) => (i : Opens X)) i
    -- On each affine open in the intersection, we have `f ^ (n + n₂) * y₁ = f ^ (n + n₁) * y₂`
    -- for some `n` since `f ^ n₂ * y₁ = f ^ (n₁ + n₂) * x = f ^ n₁ * y₂` on `X_f`.
    have := fun i ↦ exists_eq_pow_mul_of_is_compact_of_quasi_separated_space_aux
      X i.1 S U (hs₁ i) (hs₂ i) hy₁ hy₂
    choose n hn using this
    -- We can thus choose a big enough `n` such that `f ^ (n + n₂) * y₁ = f ^ (n + n₁) * y₂`
    -- on `S ∩ U`.
    have :
      X.presheaf.map (homOfLE <| inf_le_left).op
          (X.presheaf.map (homOfLE le_sup_left).op f ^ (Finset.univ.sup n + n₂) * y₁) =
        X.presheaf.map (homOfLE <| inf_le_right).op
          (X.presheaf.map (homOfLE le_sup_right).op f ^ (Finset.univ.sup n + n₁) * y₂) := by
      fapply X.sheaf.eq_of_locally_eq' fun i : s => i.1.1
      · refine' fun i => homOfLE _; erw [hs];
        -- Porting note: have to add argument explicitly
        exact @le_iSup (Opens X) s _ (fun (i : s) => (i : Opens X)) i
      · exact le_of_eq hs
      · intro i
        delta Scheme.sheaf SheafedSpace.sheaf
        simp only [← comp_apply, ← Functor.map_comp, ← op_comp]
        apply hn
        exact Finset.le_sup (Finset.mem_univ _)
    use Finset.univ.sup n + n₁ + n₂
    -- By the sheaf condition, since `f ^ (n + n₂) * y₁ = f ^ (n + n₁) * y₂`, it can be glued into
    -- the desired section on `S ∪ U`.
    use (X.sheaf.objSupIsoProdEqLocus S U.1).inv ⟨⟨_ * _, _ * _⟩, this⟩
    refine' (X.sheaf.objSupIsoProdEqLocus_inv_eq_iff _ _ _ (X.basicOpen_res _
      (homOfLE le_sup_left).op) (X.basicOpen_res _ (homOfLE le_sup_right).op)).mpr ⟨_, _⟩
    · delta Scheme.sheaf SheafedSpace.sheaf
      rw [add_assoc, add_comm n₁]
      simp only [map_pow, map_mul, hy₁, pow_add, ← mul_assoc, ← comp_apply, ← Functor.map_comp,
        ← op_comp, Category.assoc, homOfLE_comp]
    · delta Scheme.sheaf SheafedSpace.sheaf
      simp only [map_pow, map_mul, hy₂, pow_add, ← mul_assoc, ← comp_apply, ← Functor.map_comp,
        ← op_comp, Category.assoc, homOfLE_comp]
#align algebraic_geometry.exists_eq_pow_mul_of_is_compact_of_is_quasi_separated AlgebraicGeometry.exists_eq_pow_mul_of_isCompact_of_isQuasiSeparated

/-- If `U` is qcqs, then `Γ(X, D(f)) ≃ Γ(X, U)_f` for every `f : Γ(X, U)`.
This is known as the **Qcqs lemma** in [R. Vakil, *The rising sea*][RisingSea]. -/
theorem is_localization_basicOpen_of_qcqs {X : Scheme} {U : Opens X.carrier} (hU : IsCompact U.1)
    (hU' : IsQuasiSeparated U.1) (f : X.presheaf.obj (op U)) :
    IsLocalization.Away f (X.presheaf.obj (op <| X.basicOpen f)) := by
  constructor
  · rintro ⟨_, n, rfl⟩
    simp only [map_pow, Subtype.coe_mk, RingHom.algebraMap_toAlgebra]
    exact IsUnit.pow _ (RingedSpace.isUnit_res_basicOpen _ f)
  · intro z
    obtain ⟨n, y, e⟩ := exists_eq_pow_mul_of_isCompact_of_isQuasiSeparated X U hU hU' f z
    refine' ⟨⟨y, _, n, rfl⟩, _⟩
    simpa only [map_pow, Subtype.coe_mk, RingHom.algebraMap_toAlgebra, mul_comm z] using e.symm
  · intro x y
    rw [← sub_eq_zero, ← map_sub, RingHom.algebraMap_toAlgebra]
    simp_rw [← @sub_eq_zero _ _ (_ * x) (_ * y), ← mul_sub]
    generalize x - y = z
    intro H
    obtain ⟨n, e⟩ := exists_pow_mul_eq_zero_of_res_basicOpen_eq_zero_of_isCompact X hU _ _ H
    refine' ⟨⟨_, n, rfl⟩, _⟩
    simpa [mul_comm z] using e
#align algebraic_geometry.is_localization_basic_open_of_qcqs AlgebraicGeometry.is_localization_basicOpen_of_qcqs

end AlgebraicGeometry<|MERGE_RESOLUTION|>--- conflicted
+++ resolved
@@ -351,10 +351,6 @@
   rw [e]
 #align algebraic_geometry.exists_eq_pow_mul_of_is_compact_of_quasi_separated_space_aux AlgebraicGeometry.exists_eq_pow_mul_of_is_compact_of_quasi_separated_space_aux
 
-<<<<<<< HEAD
-set_option maxHeartbeats 800000 in
-=======
->>>>>>> baf37635
 theorem exists_eq_pow_mul_of_isCompact_of_isQuasiSeparated (X : Scheme.{u}) (U : Opens X.carrier)
     (hU : IsCompact U.1) (hU' : IsQuasiSeparated U.1) (f : X.presheaf.obj (op U))
     (x : X.presheaf.obj (op <| X.basicOpen f)) :
