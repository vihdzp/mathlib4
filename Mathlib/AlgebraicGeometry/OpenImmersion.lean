/-
Copyright (c) 2021 Andrew Yang. All rights reserved.
Released under Apache 2.0 license as described in the file LICENSE.
Authors: Andrew Yang
-/
import Mathlib.Geometry.RingedSpace.OpenImmersion
import Mathlib.AlgebraicGeometry.Scheme
import Mathlib.CategoryTheory.Limits.Shapes.Pullback.CommSq

#align_import algebraic_geometry.open_immersion.Scheme from "leanprover-community/mathlib"@"533f62f4dd62a5aad24a04326e6e787c8f7e98b1"

/-!
# Open immersions of schemes

-/

-- Explicit universe annotations were used in this file to improve perfomance #12737

set_option linter.uppercaseLean3 false

noncomputable section

open TopologicalSpace CategoryTheory Opposite

open CategoryTheory.Limits

namespace AlgebraicGeometry

universe v v₁ v₂ u

variable {C : Type u} [Category.{v} C]

/-- A morphism of Schemes is an open immersion if it is an open immersion as a morphism
of LocallyRingedSpaces
-/
abbrev IsOpenImmersion {X Y : Scheme.{u}} (f : X ⟶ Y) : Prop :=
  LocallyRingedSpace.IsOpenImmersion f
#align algebraic_geometry.IsOpenImmersion AlgebraicGeometry.IsOpenImmersion

instance IsOpenImmersion.comp {X Y Z : Scheme.{u}} (f : X ⟶ Y) (g : Y ⟶ Z)
  [IsOpenImmersion f] [IsOpenImmersion g] : IsOpenImmersion (f ≫ g) :=
LocallyRingedSpace.IsOpenImmersion.comp f g

namespace LocallyRingedSpace.IsOpenImmersion

/-- To show that a locally ringed space is a scheme, it suffices to show that it has a jointly
surjective family of open immersions from affine schemes. -/
protected def scheme (X : LocallyRingedSpace.{u})
    (h :
      ∀ x : X,
        ∃ (R : CommRingCat) (f : Spec.toLocallyRingedSpace.obj (op R) ⟶ X),
          (x ∈ Set.range f.1.base : _) ∧ LocallyRingedSpace.IsOpenImmersion f) :
    Scheme where
  toLocallyRingedSpace := X
  local_affine := by
    intro x
    obtain ⟨R, f, h₁, h₂⟩ := h x
    refine ⟨⟨⟨_, h₂.base_open.isOpen_range⟩, h₁⟩, R, ⟨?_⟩⟩
    apply LocallyRingedSpace.isoOfSheafedSpaceIso
    refine SheafedSpace.forgetToPresheafedSpace.preimageIso ?_
    apply PresheafedSpace.IsOpenImmersion.isoOfRangeEq (PresheafedSpace.ofRestrict _ _) f.1
    · exact Subtype.range_coe_subtype
    · exact Opens.openEmbedding _ -- Porting note (#11187): was `infer_instance`
#align algebraic_geometry.LocallyRingedSpace.IsOpenImmersion.Scheme AlgebraicGeometry.LocallyRingedSpace.IsOpenImmersion.scheme

end LocallyRingedSpace.IsOpenImmersion

theorem IsOpenImmersion.isOpen_range {X Y : Scheme.{u}} (f : X ⟶ Y) [H : IsOpenImmersion f] :
    IsOpen (Set.range f.1.base) :=
  H.base_open.isOpen_range
#align algebraic_geometry.IsOpenImmersion.open_range AlgebraicGeometry.IsOpenImmersion.isOpen_range

@[deprecated (since := "2024-03-17")]
alias IsOpenImmersion.open_range := IsOpenImmersion.isOpen_range

namespace Scheme.Hom

variable {X Y : Scheme.{u}} (f : Scheme.Hom X Y) [H : IsOpenImmersion f]

theorem openEmbedding : OpenEmbedding f.1.base :=
  H.base_open

/-- The image of an open immersion as an open set. -/
@[simps]
def opensRange : Opens Y :=
  ⟨_, f.openEmbedding.isOpen_range⟩
#align algebraic_geometry.Scheme.hom.opens_range AlgebraicGeometry.Scheme.Hom.opensRange

/-- The functor `opens X ⥤ opens Y` associated with an open immersion `f : X ⟶ Y`. -/
abbrev opensFunctor : Opens X ⥤ Opens Y :=
  LocallyRingedSpace.IsOpenImmersion.opensFunctor f
#align algebraic_geometry.Scheme.hom.opens_functor AlgebraicGeometry.Scheme.Hom.opensFunctor

/-- `f ''ᵁ U` is notation for the image (as an open set) of `U` under an open immersion `f`. -/
scoped[AlgebraicGeometry] notation3:90 f:91 " ''ᵁ " U:90 => (Scheme.Hom.opensFunctor f).obj U

lemma image_le_image_of_le {U V : Opens X} (e : U ≤ V) : f ''ᵁ U ≤ f ''ᵁ V := by
  rintro a ⟨u, hu, rfl⟩
  exact Set.mem_image_of_mem (⇑f.val.base) (e hu)

@[simp]
lemma opensFunctor_map_homOfLE {U V : Opens X} (e : U ≤ V) :
    (Scheme.Hom.opensFunctor f).map (homOfLE e) = homOfLE (f.image_le_image_of_le e) :=
  rfl

@[simp]
lemma image_top_eq_opensRange : f ''ᵁ ⊤ = f.opensRange := by
  apply Opens.ext
  simp

@[simp]
lemma preimage_image_eq (U : Opens X) : f ⁻¹ᵁ f ''ᵁ U = U := by
  apply Opens.ext
  simp [Set.preimage_image_eq _ f.openEmbedding.inj]

lemma image_preimage_eq_opensRange_inter (U : Opens Y) : f ''ᵁ f ⁻¹ᵁ U = f.opensRange ⊓ U := by
  apply Opens.ext
  simp [Set.image_preimage_eq_range_inter]

/-- The isomorphism `Γ(X, U) ⟶ Γ(Y, f(U))` induced by an open immersion `f : X ⟶ Y`. -/
def invApp (U) : Γ(X, U) ⟶ Γ(Y, f ''ᵁ U) :=
  LocallyRingedSpace.IsOpenImmersion.invApp f U
#align algebraic_geometry.Scheme.hom.inv_app AlgebraicGeometry.Scheme.Hom.invApp

instance (U) : IsIso (f.invApp U) := inferInstanceAs
  (IsIso <| PresheafedSpace.IsOpenImmersion.invApp f.1 U)

@[reassoc (attr := simp)]
theorem invApp_naturality {U V : Opens X} (i : op U ⟶ op V) :
    X.presheaf.map i ≫ f.invApp V = f.invApp U ≫ Y.presheaf.map (f.opensFunctor.op.map i) :=
  PresheafedSpace.IsOpenImmersion.inv_naturality _ _

theorem inv_invApp (U) :
    inv (f.invApp U) = f.app (f ''ᵁ U) ≫ X.presheaf.map
      (eqToHom (Opens.ext <| by exact (Set.preimage_image_eq U.1 H.base_open.inj).symm)).op :=
  (PresheafedSpace.IsOpenImmersion.inv_invApp f.1 U).trans (by rw [eqToHom_op])

@[reassoc (attr := simp)]
theorem app_invApp (U) :
    f.app U ≫ f.invApp (f ⁻¹ᵁ U) =
      Y.presheaf.map (homOfLE (Set.image_preimage_subset f.1.base U.1)).op :=
  PresheafedSpace.IsOpenImmersion.app_invApp _ _

/-- A variant of `app_invApp` that gives an `eqToHom` instead of `homOfLE`. -/
@[reassoc]
theorem app_invApp' (U) (hU : U ≤ f.opensRange) :
    f.app U ≫ f.invApp (f ⁻¹ᵁ U) =
      Y.presheaf.map (eqToHom (Opens.ext <| by simpa [Set.image_preimage_eq_inter_range])).op :=
  PresheafedSpace.IsOpenImmersion.app_invApp _ _

@[reassoc (attr := simp)]
theorem invApp_app (U) :
    f.invApp U ≫ f.app (f ''ᵁ U) = X.presheaf.map
      (eqToHom (Opens.ext <| by exact Set.preimage_image_eq U.1 H.base_open.inj)).op :=
  (PresheafedSpace.IsOpenImmersion.invApp_app _ _).trans (by rw [eqToHom_op])

@[reassoc (attr := simp), elementwise]
lemma appLE_invApp {X Y : Scheme.{u}} (f : X ⟶ Y) [IsOpenImmersion f] {U : Opens Y}
    {V : Opens X} (e : V ≤ f ⁻¹ᵁ U) :
    Scheme.Hom.appLE f U V e ≫ Scheme.Hom.invApp f V =
        Y.presheaf.map (homOfLE <| (f.image_le_image_of_le e).trans
          (f.image_preimage_eq_opensRange_inter U ▸ inf_le_right)).op := by
  simp only [Scheme.Hom.appLE, Category.assoc, Scheme.Hom.invApp_naturality, Functor.op_obj,
    Functor.op_map, Quiver.Hom.unop_op, Scheme.Hom.opensFunctor_map_homOfLE,
    Scheme.Hom.app_invApp_assoc, Opens.carrier_eq_coe]
  erw [← Functor.map_comp, ← op_comp, homOfLE_comp]

end Scheme.Hom

/-- The open sets of an open subscheme corresponds to the open sets containing in the image. -/
@[simps]
def IsOpenImmersion.opensEquiv {X Y : Scheme.{u}} (f : X ⟶ Y) [IsOpenImmersion f] :
    Opens X ≃ { U : Opens Y // U ≤ f.opensRange } where
  toFun U := ⟨f ''ᵁ U, Set.image_subset_range _ _⟩
  invFun U := f ⁻¹ᵁ U
  left_inv _ := Opens.ext (Set.preimage_image_eq _ f.openEmbedding.inj)
  right_inv U := Subtype.ext (Opens.ext (Set.image_preimage_eq_of_subset U.2))

namespace Scheme

instance basic_open_isOpenImmersion {R : CommRingCat.{u}} (f : R) :
    IsOpenImmersion (Spec.map (CommRingCat.ofHom (algebraMap R (Localization.Away f)))) := by
  apply SheafedSpace.IsOpenImmersion.of_stalk_iso (H := ?_)
  · exact (PrimeSpectrum.localization_away_openEmbedding (Localization.Away f) f : _)
  · intro x
    exact Spec_map_localization_isIso R (Submonoid.powers f) x
#align algebraic_geometry.Scheme.basic_open_IsOpenImmersion AlgebraicGeometry.Scheme.basic_open_isOpenImmersion

<<<<<<< HEAD
/-- The basic open sets form an affine open cover of `Spec R`. -/
def affineBasisCoverOfAffine (R : CommRingCat.{u}) : OpenCover (Spec.obj (Opposite.op R)) where
  J := R
  obj r := Spec.obj (Opposite.op <| CommRingCat.of <| Localization.Away r)
  map r := Spec.map (Quiver.Hom.op (algebraMap R (Localization.Away r) : _))
  f _ := 1
  Covers r := by
    rw [Set.range_iff_surjective.mpr ((TopCat.epi_iff_surjective _).mp _)]
    · exact trivial
    · -- Porting note: need more hand holding here because Lean knows that
      -- `CommRing.ofHom ...` is iso, but without `ofHom` Lean does not know what to do
      change Epi (Spec.map (CommRingCat.ofHom (algebraMap R _)).op).1.base
      infer_instance
  IsOpen x := AlgebraicGeometry.Scheme.basic_open_isOpenImmersion x
#align algebraic_geometry.Scheme.affine_basis_cover_of_affine AlgebraicGeometry.Scheme.affineBasisCoverOfAffine

/-- We may bind the basic open sets of an open affine cover to form an affine cover that is also
a basis. -/
def affineBasisCover (X : Scheme.{u}) : OpenCover X :=
  X.affineCover.bind fun _ => affineBasisCoverOfAffine _
#align algebraic_geometry.Scheme.affine_basis_cover AlgebraicGeometry.Scheme.affineBasisCover

/-- The coordinate ring of a component in the `affine_basis_cover`. -/
def affineBasisCoverRing (X : Scheme.{u}) (i : X.affineBasisCover.J) : CommRingCat :=
  CommRingCat.of <| @Localization.Away (X.local_affine i.1).choose_spec.choose _ i.2
#align algebraic_geometry.Scheme.affine_basis_cover_ring AlgebraicGeometry.Scheme.affineBasisCoverRing

theorem affineBasisCover_obj (X : Scheme.{u}) (i : X.affineBasisCover.J) :
    X.affineBasisCover.obj i = Spec.obj (op <| X.affineBasisCoverRing i) :=
  rfl
#align algebraic_geometry.Scheme.affine_basis_cover_obj AlgebraicGeometry.Scheme.affineBasisCover_obj

theorem affineBasisCover_map_range (X : Scheme.{u}) (x : X)
    (r : (X.local_affine x).choose_spec.choose) :
    Set.range (X.affineBasisCover.map ⟨x, r⟩).1.base =
      (X.affineCover.map x).1.base '' (PrimeSpectrum.basicOpen r).1 := by
  erw [coe_comp, Set.range_comp]
  -- Porting note: `congr` fails to see the goal is comparing image of the same function
  refine congr_arg (_ '' ·) ?_
  exact (PrimeSpectrum.localization_away_comap_range (Localization.Away r) r : _)
#align algebraic_geometry.Scheme.affine_basis_cover_map_range AlgebraicGeometry.Scheme.affineBasisCover_map_range

theorem affineBasisCover_is_basis (X : Scheme.{u}) :
    TopologicalSpace.IsTopologicalBasis
      {x : Set X |
        ∃ a : X.affineBasisCover.J, x = Set.range (X.affineBasisCover.map a).1.base} := by
  apply TopologicalSpace.isTopologicalBasis_of_isOpen_of_nhds
  · rintro _ ⟨a, rfl⟩
    exact IsOpenImmersion.isOpen_range (X.affineBasisCover.map a)
  · rintro a U haU hU
    rcases X.affineCover.Covers a with ⟨x, e⟩
    let U' := (X.affineCover.map (X.affineCover.f a)).1.base ⁻¹' U
    have hxU' : x ∈ U' := by rw [← e] at haU; exact haU
    rcases PrimeSpectrum.isBasis_basic_opens.exists_subset_of_mem_open hxU'
        ((X.affineCover.map (X.affineCover.f a)).1.base.continuous_toFun.isOpen_preimage _
          hU) with
      ⟨_, ⟨_, ⟨s, rfl⟩, rfl⟩, hxV, hVU⟩
    refine ⟨_, ⟨⟨_, s⟩, rfl⟩, ?_, ?_⟩ <;> erw [affineBasisCover_map_range]
    · exact ⟨x, hxV, e⟩
    · rw [Set.image_subset_iff]; exact hVU
#align algebraic_geometry.Scheme.affine_basis_cover_is_basis AlgebraicGeometry.Scheme.affineBasisCover_is_basis

/-- Every open cover of a quasi-compact scheme can be refined into a finite subcover.
-/
@[simps! obj map]
def OpenCover.finiteSubcover {X : Scheme.{u}} (𝒰 : OpenCover X) [H : CompactSpace X] :
    OpenCover X := by
  have :=
    @CompactSpace.elim_nhds_subcover _ _ H (fun x : X => Set.range (𝒰.map (𝒰.f x)).1.base)
      fun x => (IsOpenImmersion.isOpen_range (𝒰.map (𝒰.f x))).mem_nhds (𝒰.Covers x)
  let t := this.choose
  have h : ∀ x : X, ∃ y : t, x ∈ Set.range (𝒰.map (𝒰.f y)).1.base := by
    intro x
    have h' : x ∈ (⊤ : Set X) := trivial
    rw [← Classical.choose_spec this, Set.mem_iUnion] at h'
    rcases h' with ⟨y, _, ⟨hy, rfl⟩, hy'⟩
    exact ⟨⟨y, hy⟩, hy'⟩
  exact
    { J := t
      obj := fun x => 𝒰.obj (𝒰.f x.1)
      map := fun x => 𝒰.map (𝒰.f x.1)
      f := fun x => (h x).choose
      Covers := fun x => (h x).choose_spec }
#align algebraic_geometry.Scheme.open_cover.finite_subcover AlgebraicGeometry.Scheme.OpenCover.finiteSubcover

instance [H : CompactSpace X] : Fintype 𝒰.finiteSubcover.J := by
  delta OpenCover.finiteSubcover; infer_instance
=======
theorem exists_affine_mem_range_and_range_subset
    {X : Scheme.{u}} {x : X} {U : Opens X} (hxU : x ∈ U) :
    ∃ (R : CommRingCat) (f : Spec R ⟶ X),
      IsOpenImmersion f ∧ x ∈ Set.range f.1.base ∧ Set.range f.1.base ⊆ U := by
  obtain ⟨⟨V, hxV⟩, R, ⟨e⟩⟩ := X.2 x
  have : e.hom.1.base ⟨x, hxV⟩ ∈ (Opens.map (e.inv.1.base ≫ V.inclusion)).obj U :=
    show ((e.hom ≫ e.inv).1.base ⟨x, hxV⟩).1 ∈ U from e.hom_inv_id ▸ hxU
  obtain ⟨_, ⟨_, ⟨r : R, rfl⟩, rfl⟩, hr, hr'⟩ :=
    PrimeSpectrum.isBasis_basic_opens.exists_subset_of_mem_open this (Opens.is_open' _)
  let f : Spec (CommRingCat.of (Localization.Away r)) ⟶ X :=
    Spec.map (CommRingCat.ofHom (algebraMap R (Localization.Away r))) ≫ (e.inv ≫ X.ofRestrict _ : _)
  refine ⟨.of (Localization.Away r), f, inferInstance, ?_⟩
  rw [Scheme.comp_val_base, LocallyRingedSpace.comp_val, SheafedSpace.comp_base, TopCat.coe_comp,
    Set.range_comp]
  erw [PrimeSpectrum.localization_away_comap_range (Localization.Away r) r]
  exact ⟨⟨_, hr, congr(($(e.hom_inv_id).1.base ⟨x, hxV⟩).1)⟩, Set.image_subset_iff.mpr hr'⟩
>>>>>>> 0512d468

end Scheme

namespace PresheafedSpace.IsOpenImmersion

section ToScheme

variable {X : PresheafedSpace CommRingCat.{u}} (Y : Scheme.{u})
variable (f : X ⟶ Y.toPresheafedSpace) [H : PresheafedSpace.IsOpenImmersion f]

/-- If `X ⟶ Y` is an open immersion, and `Y` is a scheme, then so is `X`. -/
def toScheme : Scheme := by
  apply LocallyRingedSpace.IsOpenImmersion.scheme (toLocallyRingedSpace _ f)
  intro x
  obtain ⟨R, i, _, h₁, h₂⟩ :=
    Scheme.exists_affine_mem_range_and_range_subset (U := ⟨_, H.base_open.isOpen_range⟩) ⟨x, rfl⟩
  refine ⟨R, LocallyRingedSpace.IsOpenImmersion.lift (toLocallyRingedSpaceHom _ f) _ h₂, ?_, ?_⟩
  · rw [LocallyRingedSpace.IsOpenImmersion.lift_range]; exact h₁
  · delta LocallyRingedSpace.IsOpenImmersion.lift; infer_instance
#align algebraic_geometry.PresheafedSpace.IsOpenImmersion.to_Scheme AlgebraicGeometry.PresheafedSpace.IsOpenImmersionₓ.toScheme

@[simp]
theorem toScheme_toLocallyRingedSpace :
    (toScheme Y f).toLocallyRingedSpace = toLocallyRingedSpace Y.1 f :=
  rfl
#align algebraic_geometry.PresheafedSpace.IsOpenImmersion.to_Scheme_to_LocallyRingedSpace AlgebraicGeometry.PresheafedSpace.IsOpenImmersionₓ.toScheme_toLocallyRingedSpace

/-- If `X ⟶ Y` is an open immersion of PresheafedSpaces, and `Y` is a Scheme, we can
upgrade it into a morphism of Schemes.
-/
def toSchemeHom : toScheme Y f ⟶ Y :=
  toLocallyRingedSpaceHom _ f
#align algebraic_geometry.PresheafedSpace.IsOpenImmersion.to_Scheme_hom AlgebraicGeometry.PresheafedSpace.IsOpenImmersionₓ.toSchemeHom

@[simp]
theorem toSchemeHom_val : (toSchemeHom Y f).val = f :=
  rfl
#align algebraic_geometry.PresheafedSpace.IsOpenImmersion.to_Scheme_hom_val AlgebraicGeometry.PresheafedSpace.IsOpenImmersionₓ.toSchemeHom_val

instance toSchemeHom_isOpenImmersion : AlgebraicGeometry.IsOpenImmersion (toSchemeHom Y f) :=
  H
#align algebraic_geometry.PresheafedSpace.IsOpenImmersion.to_Scheme_hom_IsOpenImmersion AlgebraicGeometry.PresheafedSpace.IsOpenImmersionₓ.toSchemeHom_isOpenImmersionₓ

theorem scheme_eq_of_locallyRingedSpace_eq {X Y : Scheme.{u}}
    (H : X.toLocallyRingedSpace = Y.toLocallyRingedSpace) : X = Y := by
  cases X; cases Y; congr
#align algebraic_geometry.PresheafedSpace.IsOpenImmersion.Scheme_eq_of_LocallyRingedSpace_eq AlgebraicGeometry.PresheafedSpace.IsOpenImmersionₓ.scheme_eq_of_locallyRingedSpace_eq

theorem scheme_toScheme {X Y : Scheme.{u}} (f : X ⟶ Y) [AlgebraicGeometry.IsOpenImmersion f] :
    toScheme Y f.1 = X := by
  apply scheme_eq_of_locallyRingedSpace_eq
  exact locallyRingedSpace_toLocallyRingedSpace f
#align algebraic_geometry.PresheafedSpace.IsOpenImmersion.Scheme_to_Scheme AlgebraicGeometry.PresheafedSpace.IsOpenImmersionₓ.scheme_toScheme

end ToScheme

end PresheafedSpace.IsOpenImmersion

section Restrict

variable {U : TopCat.{u}} (X : Scheme.{u}) {f : U ⟶ TopCat.of X} (h : OpenEmbedding f)

/-- The restriction of a Scheme along an open embedding. -/
@[simps! (config := .lemmasOnly) carrier, simps! presheaf_obj]
def Scheme.restrict : Scheme :=
  { PresheafedSpace.IsOpenImmersion.toScheme X (X.toPresheafedSpace.ofRestrict h) with
    toPresheafedSpace := X.toPresheafedSpace.restrict h }
#align algebraic_geometry.Scheme.restrict AlgebraicGeometry.Scheme.restrict

lemma Scheme.restrict_toPresheafedSpace :
    (X.restrict h).toPresheafedSpace = X.toPresheafedSpace.restrict h := rfl

/-- The canonical map from the restriction to the subspace. -/
@[simps! val_base, simps! (config := .lemmasOnly) val_c_app]
def Scheme.ofRestrict : X.restrict h ⟶ X :=
  X.toLocallyRingedSpace.ofRestrict h
#align algebraic_geometry.Scheme.ofRestrict AlgebraicGeometry.Scheme.ofRestrict

@[simp]
lemma Scheme.ofRestrict_app (V) :
    (X.ofRestrict h).app V = X.presheaf.map (h.isOpenMap.adjunction.counit.app V).op  :=
  Scheme.ofRestrict_val_c_app X h (op V)

instance IsOpenImmersion.ofRestrict : IsOpenImmersion (X.ofRestrict h) :=
  show PresheafedSpace.IsOpenImmersion (X.toPresheafedSpace.ofRestrict h) by infer_instance
#align algebraic_geometry.IsOpenImmersion.ofRestrict AlgebraicGeometry.IsOpenImmersion.ofRestrict

@[simp]
lemma Scheme.ofRestrict_appLE (V W e) :
    (X.ofRestrict h).appLE V W e = X.presheaf.map
      (homOfLE (show X.ofRestrict h ''ᵁ _ ≤ _ by exact Set.image_subset_iff.mpr e)).op := by
  dsimp [Hom.appLE]
  exact (X.presheaf.map_comp _ _).symm

@[simp]
lemma Scheme.restrict_presheaf_map (V W) (i : V ⟶ W) :
    (X.restrict h).presheaf.map i = X.presheaf.map (homOfLE (show X.ofRestrict h ''ᵁ W.unop ≤
      X.ofRestrict h ''ᵁ V.unop from Set.image_subset _ i.unop.le)).op := rfl

end Restrict

namespace IsOpenImmersion

variable {X Y Z : Scheme.{u}} (f : X ⟶ Z) (g : Y ⟶ Z)
variable [H : IsOpenImmersion f]

instance (priority := 100) of_isIso [IsIso g] : IsOpenImmersion g :=
  @LocallyRingedSpace.IsOpenImmersion.of_isIso _ _ _
    (show IsIso ((inducedFunctor _).map g) by infer_instance)
#align algebraic_geometry.IsOpenImmersion.of_is_iso AlgebraicGeometry.IsOpenImmersion.of_isIso

theorem to_iso {X Y : Scheme.{u}} (f : X ⟶ Y) [h : IsOpenImmersion f] [Epi f.1.base] : IsIso f :=
  @isIso_of_reflects_iso _ _ _ _ _ _ f
    (Scheme.forgetToLocallyRingedSpace ⋙
      LocallyRingedSpace.forgetToSheafedSpace ⋙ SheafedSpace.forgetToPresheafedSpace)
    (@PresheafedSpace.IsOpenImmersion.to_iso _ _ _ _ f.1 h _) _
#align algebraic_geometry.IsOpenImmersion.to_iso AlgebraicGeometry.IsOpenImmersion.to_iso

theorem of_stalk_iso {X Y : Scheme.{u}} (f : X ⟶ Y) (hf : OpenEmbedding f.1.base)
    [∀ x, IsIso (PresheafedSpace.stalkMap f.1 x)] : IsOpenImmersion f :=
  SheafedSpace.IsOpenImmersion.of_stalk_iso f.1 hf
#align algebraic_geometry.IsOpenImmersion.of_stalk_iso AlgebraicGeometry.IsOpenImmersion.of_stalk_iso

theorem iff_stalk_iso {X Y : Scheme.{u}} (f : X ⟶ Y) :
    IsOpenImmersion f ↔ OpenEmbedding f.1.base ∧ ∀ x, IsIso (PresheafedSpace.stalkMap f.1 x) :=
  ⟨fun H => ⟨H.1, inferInstance⟩, fun ⟨h₁, h₂⟩ => @IsOpenImmersion.of_stalk_iso _ _ f h₁ h₂⟩
#align algebraic_geometry.IsOpenImmersion.iff_stalk_iso AlgebraicGeometry.IsOpenImmersion.iff_stalk_iso

theorem _root_.AlgebraicGeometry.isIso_iff_isOpenImmersion {X Y : Scheme.{u}} (f : X ⟶ Y) :
    IsIso f ↔ IsOpenImmersion f ∧ Epi f.1.base :=
  ⟨fun _ => ⟨inferInstance, inferInstance⟩, fun ⟨h₁, h₂⟩ => @IsOpenImmersion.to_iso _ _ f h₁ h₂⟩
#align algebraic_geometry.is_iso_iff_IsOpenImmersion AlgebraicGeometry.isIso_iff_isOpenImmersion

theorem _root_.AlgebraicGeometry.isIso_iff_stalk_iso {X Y : Scheme.{u}} (f : X ⟶ Y) :
    IsIso f ↔ IsIso f.1.base ∧ ∀ x, IsIso (PresheafedSpace.stalkMap f.1 x) := by
  rw [isIso_iff_isOpenImmersion, IsOpenImmersion.iff_stalk_iso, and_comm, ← and_assoc]
  refine and_congr ⟨?_, ?_⟩ Iff.rfl
  · rintro ⟨h₁, h₂⟩
    convert_to
      IsIso
        (TopCat.isoOfHomeo
            (Homeomorph.homeomorphOfContinuousOpen
              (Equiv.ofBijective _ ⟨h₂.inj, (TopCat.epi_iff_surjective _).mp h₁⟩) h₂.continuous
              h₂.isOpenMap)).hom
    infer_instance
  · intro H; exact ⟨inferInstance, (TopCat.homeoOfIso (asIso f.1.base)).openEmbedding⟩
#align algebraic_geometry.is_iso_iff_stalk_iso AlgebraicGeometry.isIso_iff_stalk_iso

/-- An open immersion induces an isomorphism from the domain onto the image -/
def isoRestrict : X ≅ (Z.restrict H.base_open : _) where
  __ := (LocallyRingedSpace.IsOpenImmersion.isoRestrict f)
#align algebraic_geometry.IsOpenImmersion.iso_restrict AlgebraicGeometry.IsOpenImmersion.isoRestrict

local notation "forget" => Scheme.forgetToLocallyRingedSpace

instance mono : Mono f :=
  (inducedFunctor _).mono_of_mono_map (show @Mono LocallyRingedSpace _ _ _ f by infer_instance)
#align algebraic_geometry.IsOpenImmersion.mono AlgebraicGeometry.IsOpenImmersion.mono

instance forget_map_isOpenImmersion : LocallyRingedSpace.IsOpenImmersion ((forget).map f) :=
  ⟨H.base_open, H.c_iso⟩
#align algebraic_geometry.IsOpenImmersion.forget_map_IsOpenImmersion AlgebraicGeometry.IsOpenImmersion.forget_map_isOpenImmersion

instance hasLimit_cospan_forget_of_left :
    HasLimit (cospan f g ⋙ Scheme.forgetToLocallyRingedSpace) := by
  apply @hasLimitOfIso _ _ _ _ _ _ ?_ (diagramIsoCospan.{u} _).symm
  change HasLimit (cospan ((forget).map f) ((forget).map g))
  infer_instance
#align algebraic_geometry.IsOpenImmersion.has_limit_cospan_forget_of_left AlgebraicGeometry.IsOpenImmersion.hasLimit_cospan_forget_of_left

open CategoryTheory.Limits.WalkingCospan

instance hasLimit_cospan_forget_of_left' :
    HasLimit (cospan ((cospan f g ⋙ forget).map Hom.inl) ((cospan f g ⋙ forget).map Hom.inr)) :=
  show HasLimit (cospan ((forget).map f) ((forget).map g)) from inferInstance
#align algebraic_geometry.IsOpenImmersion.has_limit_cospan_forget_of_left' AlgebraicGeometry.IsOpenImmersion.hasLimit_cospan_forget_of_left'

instance hasLimit_cospan_forget_of_right : HasLimit (cospan g f ⋙ forget) := by
  apply @hasLimitOfIso _ _ _ _ _ _ ?_ (diagramIsoCospan.{u} _).symm
  change HasLimit (cospan ((forget).map g) ((forget).map f))
  infer_instance
#align algebraic_geometry.IsOpenImmersion.has_limit_cospan_forget_of_right AlgebraicGeometry.IsOpenImmersion.hasLimit_cospan_forget_of_right

instance hasLimit_cospan_forget_of_right' :
    HasLimit (cospan ((cospan g f ⋙ forget).map Hom.inl) ((cospan g f ⋙ forget).map Hom.inr)) :=
  show HasLimit (cospan ((forget).map g) ((forget).map f)) from inferInstance
#align algebraic_geometry.IsOpenImmersion.has_limit_cospan_forget_of_right' AlgebraicGeometry.IsOpenImmersion.hasLimit_cospan_forget_of_right'

instance forgetCreatesPullbackOfLeft : CreatesLimit (cospan f g) forget :=
  createsLimitOfFullyFaithfulOfIso
    (PresheafedSpace.IsOpenImmersion.toScheme Y (@pullback.snd LocallyRingedSpace _ _ _ _ f g _).1)
    (eqToIso (by simp) ≪≫ HasLimit.isoOfNatIso (diagramIsoCospan _).symm)
#align algebraic_geometry.IsOpenImmersion.forget_creates_pullback_of_left AlgebraicGeometry.IsOpenImmersion.forgetCreatesPullbackOfLeft

instance forgetCreatesPullbackOfRight : CreatesLimit (cospan g f) forget :=
  createsLimitOfFullyFaithfulOfIso
    (PresheafedSpace.IsOpenImmersion.toScheme Y (@pullback.fst LocallyRingedSpace _ _ _ _ g f _).1)
    (eqToIso (by simp) ≪≫ HasLimit.isoOfNatIso (diagramIsoCospan _).symm)
#align algebraic_geometry.IsOpenImmersion.forget_creates_pullback_of_right AlgebraicGeometry.IsOpenImmersion.forgetCreatesPullbackOfRight

instance forgetPreservesOfLeft : PreservesLimit (cospan f g) forget :=
  CategoryTheory.preservesLimitOfCreatesLimitAndHasLimit _ _
#align algebraic_geometry.IsOpenImmersion.forget_preserves_of_left AlgebraicGeometry.IsOpenImmersion.forgetPreservesOfLeft

instance forgetPreservesOfRight : PreservesLimit (cospan g f) forget :=
  preservesPullbackSymmetry _ _ _
#align algebraic_geometry.IsOpenImmersion.forget_preserves_of_right AlgebraicGeometry.IsOpenImmersion.forgetPreservesOfRight

instance hasPullback_of_left : HasPullback f g :=
  hasLimit_of_created (cospan f g) forget
#align algebraic_geometry.IsOpenImmersion.has_pullback_of_left AlgebraicGeometry.IsOpenImmersion.hasPullback_of_left

instance hasPullback_of_right : HasPullback g f :=
  hasLimit_of_created (cospan g f) forget
#align algebraic_geometry.IsOpenImmersion.has_pullback_of_right AlgebraicGeometry.IsOpenImmersion.hasPullback_of_right

instance pullback_snd_of_left : IsOpenImmersion (pullback.snd f g) := by
  have := PreservesPullback.iso_hom_snd forget f g
  dsimp only [Scheme.forgetToLocallyRingedSpace, inducedFunctor_map] at this
  rw [← this]
  change LocallyRingedSpace.IsOpenImmersion _
  infer_instance
#align algebraic_geometry.IsOpenImmersion.pullback_snd_of_left AlgebraicGeometry.IsOpenImmersion.pullback_snd_of_left

instance pullback_fst_of_right : IsOpenImmersion (pullback.fst g f) := by
  rw [← pullbackSymmetry_hom_comp_snd]
  -- Porting note: was just `infer_instance`, it is a bit weird that no explicit class instance is
  -- provided but still class inference fail to find this
  exact LocallyRingedSpace.IsOpenImmersion.comp (H := inferInstance) _
#align algebraic_geometry.IsOpenImmersion.pullback_fst_of_right AlgebraicGeometry.IsOpenImmersion.pullback_fst_of_right

instance pullback_to_base [IsOpenImmersion g] :
    IsOpenImmersion (limit.π (cospan f g) WalkingCospan.one) := by
  rw [← limit.w (cospan f g) WalkingCospan.Hom.inl]
  change IsOpenImmersion (_ ≫ f)
  -- Porting note: was just `infer_instance`, it is a bit weird that no explicit class instance is
  -- provided but still class inference fail to find this
  exact LocallyRingedSpace.IsOpenImmersion.comp (H := inferInstance) _
#align algebraic_geometry.IsOpenImmersion.pullback_to_base AlgebraicGeometry.IsOpenImmersion.pullback_to_base

instance forgetToTopPreservesOfLeft : PreservesLimit (cospan f g) Scheme.forgetToTop := by
  delta Scheme.forgetToTop
  apply @Limits.compPreservesLimit (K := cospan f g) (F := forget)
    (G := LocallyRingedSpace.forgetToTop) ?_ ?_
  · infer_instance
  apply @preservesLimitOfIsoDiagram (F := _) _ _ _ _ _ _ (diagramIsoCospan.{u} _).symm ?_
  dsimp [LocallyRingedSpace.forgetToTop]
  infer_instance
#align algebraic_geometry.IsOpenImmersion.forget_to_Top_preserves_of_left AlgebraicGeometry.IsOpenImmersion.forgetToTopPreservesOfLeft

instance forgetToTopPreservesOfRight : PreservesLimit (cospan g f) Scheme.forgetToTop :=
  preservesPullbackSymmetry _ _ _
#align algebraic_geometry.IsOpenImmersion.forget_to_Top_preserves_of_right AlgebraicGeometry.IsOpenImmersion.forgetToTopPreservesOfRight

theorem range_pullback_snd_of_left :
    Set.range (pullback.snd f g).1.base = (g ⁻¹ᵁ f.opensRange).1 := by
  rw [← show _ = (pullback.snd f g).1.base from
      PreservesPullback.iso_hom_snd Scheme.forgetToTop f g]
  -- Porting note (#10691): was `rw`
  erw [coe_comp]
  rw [Set.range_comp, Set.range_iff_surjective.mpr, ←
    @Set.preimage_univ _ _ (pullback.fst f.1.base g.1.base)]
  -- Porting note (#10691): was `rw`
  · erw [TopCat.pullback_snd_image_fst_preimage]
    rw [Set.image_univ]
    rfl
  erw [← TopCat.epi_iff_surjective] -- now `erw` after #13170
  infer_instance
#align algebraic_geometry.IsOpenImmersion.range_pullback_snd_of_left AlgebraicGeometry.IsOpenImmersion.range_pullback_snd_of_left

theorem opensRange_pullback_snd_of_left :
    (pullback.snd f g).opensRange = g ⁻¹ᵁ f.opensRange :=
  Opens.ext (range_pullback_snd_of_left f g)

theorem range_pullback_fst_of_right :
    Set.range (pullback.fst g f).1.base =
      ((Opens.map g.1.base).obj ⟨Set.range f.1.base, H.base_open.isOpen_range⟩).1 := by
  rw [← show _ = (pullback.fst g f).1.base from
      PreservesPullback.iso_hom_fst Scheme.forgetToTop g f]
  -- Porting note (#10691): was `rw`
  erw [coe_comp]
  rw [Set.range_comp, Set.range_iff_surjective.mpr, ←
    @Set.preimage_univ _ _ (pullback.snd g.1.base f.1.base)]
  -- Porting note (#10691): was `rw`
  · erw [TopCat.pullback_fst_image_snd_preimage]
    rw [Set.image_univ]
    rfl
  erw [← TopCat.epi_iff_surjective] -- now `erw` after #13170
  infer_instance
#align algebraic_geometry.IsOpenImmersion.range_pullback_fst_of_right AlgebraicGeometry.IsOpenImmersion.range_pullback_fst_of_right

theorem opensRange_pullback_fst_of_right :
    (pullback.fst g f).opensRange = g ⁻¹ᵁ f.opensRange :=
  Opens.ext (range_pullback_fst_of_right f g)

theorem range_pullback_to_base_of_left :
    Set.range (pullback.fst f g ≫ f).1.base =
      Set.range f.1.base ∩ Set.range g.1.base := by
  rw [pullback.condition, Scheme.comp_val_base, TopCat.coe_comp, Set.range_comp,
    range_pullback_snd_of_left, Opens.carrier_eq_coe, Opens.map_obj, Opens.coe_mk,
    Set.image_preimage_eq_inter_range, Opens.carrier_eq_coe, Scheme.Hom.opensRange_coe]
#align algebraic_geometry.IsOpenImmersion.range_pullback_to_base_of_left AlgebraicGeometry.IsOpenImmersion.range_pullback_to_base_of_left

theorem range_pullback_to_base_of_right :
    Set.range (pullback.fst g f ≫ g).1.base =
      Set.range g.1.base ∩ Set.range f.1.base := by
  rw [Scheme.comp_val_base, TopCat.coe_comp, Set.range_comp, range_pullback_fst_of_right,
    Opens.map_obj, Opens.carrier_eq_coe, Opens.coe_mk, Set.image_preimage_eq_inter_range,
    Set.inter_comm]
#align algebraic_geometry.IsOpenImmersion.range_pullback_to_base_of_right AlgebraicGeometry.IsOpenImmersion.range_pullback_to_base_of_right

/-- The universal property of open immersions:
For an open immersion `f : X ⟶ Z`, given any morphism of schemes `g : Y ⟶ Z` whose topological
image is contained in the image of `f`, we can lift this morphism to a unique `Y ⟶ X` that
commutes with these maps.
-/
def lift (H' : Set.range g.1.base ⊆ Set.range f.1.base) : Y ⟶ X :=
  LocallyRingedSpace.IsOpenImmersion.lift f g H'
#align algebraic_geometry.IsOpenImmersion.lift AlgebraicGeometry.IsOpenImmersion.lift

@[simp, reassoc]
theorem lift_fac (H' : Set.range g.1.base ⊆ Set.range f.1.base) : lift f g H' ≫ f = g :=
  LocallyRingedSpace.IsOpenImmersion.lift_fac f g H'
#align algebraic_geometry.IsOpenImmersion.lift_fac AlgebraicGeometry.IsOpenImmersion.lift_fac

theorem lift_uniq (H' : Set.range g.1.base ⊆ Set.range f.1.base) (l : Y ⟶ X) (hl : l ≫ f = g) :
    l = lift f g H' :=
  LocallyRingedSpace.IsOpenImmersion.lift_uniq f g H' l hl
#align algebraic_geometry.IsOpenImmersion.lift_uniq AlgebraicGeometry.IsOpenImmersion.lift_uniq

/-- Two open immersions with equal range are isomorphic. -/
def isoOfRangeEq [IsOpenImmersion g] (e : Set.range f.1.base = Set.range g.1.base) : X ≅ Y where
  hom := lift g f (le_of_eq e)
  inv := lift f g (le_of_eq e.symm)
  hom_inv_id := by rw [← cancel_mono f]; simp
  inv_hom_id := by rw [← cancel_mono g]; simp
#align algebraic_geometry.IsOpenImmersion.iso_of_range_eq AlgebraicGeometry.IsOpenImmersion.isoOfRangeEq

@[simp, reassoc]
lemma isoOfRangeEq_hom_fac {X Y Z : Scheme.{u}} (f : X ⟶ Z) (g : Y ⟶ Z)
    [IsOpenImmersion f] [IsOpenImmersion g] (e : Set.range f.1.base = Set.range g.1.base) :
    (isoOfRangeEq f g e).hom ≫ g = f :=
  lift_fac _ _ (le_of_eq e)

@[simp, reassoc]
lemma isoOfRangeEq_inv_fac {X Y Z : Scheme.{u}} (f : X ⟶ Z) (g : Y ⟶ Z)
    [IsOpenImmersion f] [IsOpenImmersion g] (e : Set.range f.1.base = Set.range g.1.base) :
    (isoOfRangeEq f g e).inv ≫ f = g :=
  lift_fac _ _ (le_of_eq e.symm)

theorem app_eq_invApp_app_of_comp_eq_aux {X Y U : Scheme.{u}} (f : Y ⟶ U) (g : U ⟶ X) (fg : Y ⟶ X)
    (H : fg = f ≫ g) [h : IsOpenImmersion g] (V : Opens U) :
    f ⁻¹ᵁ V = fg ⁻¹ᵁ (g ''ᵁ V) := by
  subst H
  rw [Scheme.comp_val_base, Opens.map_comp_obj]
  congr 1
  ext1
  exact (Set.preimage_image_eq _ h.base_open.inj).symm
#align algebraic_geometry.IsOpenImmersion.app_eq_inv_app_app_of_comp_eq_aux AlgebraicGeometry.IsOpenImmersion.app_eq_invApp_app_of_comp_eq_aux

/-- The `fg` argument is to avoid nasty stuff about dependent types. -/
theorem app_eq_invApp_app_of_comp_eq {X Y U : Scheme.{u}} (f : Y ⟶ U) (g : U ⟶ X) (fg : Y ⟶ X)
    (H : fg = f ≫ g) [h : IsOpenImmersion g] (V : Opens U) :
    f.app V = g.invApp V ≫ fg.app (g ''ᵁ V) ≫ Y.presheaf.map
      (eqToHom <| IsOpenImmersion.app_eq_invApp_app_of_comp_eq_aux f g fg H V).op := by
  subst H
  rw [Scheme.comp_app, Category.assoc, Scheme.Hom.invApp_app_assoc, f.naturality_assoc,
    ← Functor.map_comp, ← op_comp, Quiver.Hom.unop_op, eqToHom_map, eqToHom_trans,
    eqToHom_op, eqToHom_refl, CategoryTheory.Functor.map_id, Category.comp_id]
#align algebraic_geometry.IsOpenImmersion.app_eq_inv_app_app_of_comp_eq AlgebraicGeometry.IsOpenImmersion.app_eq_invApp_app_of_comp_eq

theorem lift_app {X Y U : Scheme.{u}} (f : U ⟶ Y) (g : X ⟶ Y) [IsOpenImmersion f] (H)
    (V : Opens U) :
    (IsOpenImmersion.lift f g H).app V = f.invApp V ≫ g.app (f ''ᵁ V) ≫
      X.presheaf.map (eqToHom <| IsOpenImmersion.app_eq_invApp_app_of_comp_eq_aux _ _ _
        (IsOpenImmersion.lift_fac f g H).symm V).op :=
  IsOpenImmersion.app_eq_invApp_app_of_comp_eq _ _ _ (lift_fac _ _ _).symm _
#align algebraic_geometry.IsOpenImmersion.lift_app AlgebraicGeometry.IsOpenImmersion.lift_app

/-- If `f` is an open immersion `X ⟶ Y`, the global sections of `X`
are naturally isomorphic to the sections of `Y` over the image of `f`. -/
noncomputable
def ΓIso {X Y : Scheme.{u}} (f : X ⟶ Y) [IsOpenImmersion f] (U : Opens Y) :
    Γ(X, f⁻¹ᵁ U) ≅ Γ(Y, f.opensRange ⊓ U) :=
  asIso (Scheme.Hom.invApp f <| f⁻¹ᵁ U) ≪≫
    Y.presheaf.mapIso (eqToIso <| (f.image_preimage_eq_opensRange_inter U).symm).op

@[simp]
lemma ΓIso_inv {X Y : Scheme.{u}} (f : X ⟶ Y) [IsOpenImmersion f] (U : Opens Y) :
    (ΓIso f U).inv = f.appLE (f.opensRange ⊓ U) (f⁻¹ᵁ U)
      (by rw [← f.image_preimage_eq_opensRange_inter, f.preimage_image_eq]) := by
  simp only [ΓIso, Iso.trans_inv, Functor.mapIso_inv, Iso.op_inv, eqToIso.inv, eqToHom_op,
    asIso_inv, IsIso.comp_inv_eq, Scheme.Hom.appLE_invApp]
  rfl

@[reassoc, elementwise]
lemma map_ΓIso_inv {X Y : Scheme.{u}} (f : X ⟶ Y) [IsOpenImmersion f] (U : Opens Y) :
    Y.presheaf.map (homOfLE inf_le_right).op ≫ (ΓIso f U).inv = f.app U := by
  simp [Scheme.Hom.appLE_eq_app]

@[reassoc, elementwise]
lemma ΓIso_hom_map {X Y : Scheme.{u}} (f : X ⟶ Y) [IsOpenImmersion f] (U : Opens Y) :
    f.app U ≫ (ΓIso f U).hom = Y.presheaf.map (homOfLE inf_le_right).op := by
  rw [← map_ΓIso_inv]
  simp [-ΓIso_inv]

end IsOpenImmersion

namespace Scheme

theorem image_basicOpen {X Y : Scheme.{u}} (f : X ⟶ Y) [H : IsOpenImmersion f] {U : Opens X}
    (r : Γ(X, U)) :
    f ''ᵁ X.basicOpen r = Y.basicOpen (f.invApp U r) := by
  have e := Scheme.preimage_basicOpen f (f.invApp U r)
  rw [Scheme.Hom.invApp] at e
  -- Porting note (#10691): was `rw`
  erw [PresheafedSpace.IsOpenImmersion.invApp_app_apply] at e
  rw [Scheme.basicOpen_res, inf_eq_right.mpr _] at e
  · rw [← e]
    ext1
    -- Porting note: this `dsimp` was not necessary
    dsimp [Opens.map]
    refine Set.image_preimage_eq_inter_range.trans ?_
    erw [Set.inter_eq_left]
    refine Set.Subset.trans (Scheme.basicOpen_le _ _) (Set.image_subset_range _ _)
  refine le_trans (Scheme.basicOpen_le _ _) (le_of_eq ?_)
  ext1
  exact (Set.preimage_image_eq _ H.base_open.inj).symm
#align algebraic_geometry.Scheme.image_basic_open AlgebraicGeometry.Scheme.image_basicOpen

end Scheme

end AlgebraicGeometry<|MERGE_RESOLUTION|>--- conflicted
+++ resolved
@@ -186,95 +186,6 @@
     exact Spec_map_localization_isIso R (Submonoid.powers f) x
 #align algebraic_geometry.Scheme.basic_open_IsOpenImmersion AlgebraicGeometry.Scheme.basic_open_isOpenImmersion
 
-<<<<<<< HEAD
-/-- The basic open sets form an affine open cover of `Spec R`. -/
-def affineBasisCoverOfAffine (R : CommRingCat.{u}) : OpenCover (Spec.obj (Opposite.op R)) where
-  J := R
-  obj r := Spec.obj (Opposite.op <| CommRingCat.of <| Localization.Away r)
-  map r := Spec.map (Quiver.Hom.op (algebraMap R (Localization.Away r) : _))
-  f _ := 1
-  Covers r := by
-    rw [Set.range_iff_surjective.mpr ((TopCat.epi_iff_surjective _).mp _)]
-    · exact trivial
-    · -- Porting note: need more hand holding here because Lean knows that
-      -- `CommRing.ofHom ...` is iso, but without `ofHom` Lean does not know what to do
-      change Epi (Spec.map (CommRingCat.ofHom (algebraMap R _)).op).1.base
-      infer_instance
-  IsOpen x := AlgebraicGeometry.Scheme.basic_open_isOpenImmersion x
-#align algebraic_geometry.Scheme.affine_basis_cover_of_affine AlgebraicGeometry.Scheme.affineBasisCoverOfAffine
-
-/-- We may bind the basic open sets of an open affine cover to form an affine cover that is also
-a basis. -/
-def affineBasisCover (X : Scheme.{u}) : OpenCover X :=
-  X.affineCover.bind fun _ => affineBasisCoverOfAffine _
-#align algebraic_geometry.Scheme.affine_basis_cover AlgebraicGeometry.Scheme.affineBasisCover
-
-/-- The coordinate ring of a component in the `affine_basis_cover`. -/
-def affineBasisCoverRing (X : Scheme.{u}) (i : X.affineBasisCover.J) : CommRingCat :=
-  CommRingCat.of <| @Localization.Away (X.local_affine i.1).choose_spec.choose _ i.2
-#align algebraic_geometry.Scheme.affine_basis_cover_ring AlgebraicGeometry.Scheme.affineBasisCoverRing
-
-theorem affineBasisCover_obj (X : Scheme.{u}) (i : X.affineBasisCover.J) :
-    X.affineBasisCover.obj i = Spec.obj (op <| X.affineBasisCoverRing i) :=
-  rfl
-#align algebraic_geometry.Scheme.affine_basis_cover_obj AlgebraicGeometry.Scheme.affineBasisCover_obj
-
-theorem affineBasisCover_map_range (X : Scheme.{u}) (x : X)
-    (r : (X.local_affine x).choose_spec.choose) :
-    Set.range (X.affineBasisCover.map ⟨x, r⟩).1.base =
-      (X.affineCover.map x).1.base '' (PrimeSpectrum.basicOpen r).1 := by
-  erw [coe_comp, Set.range_comp]
-  -- Porting note: `congr` fails to see the goal is comparing image of the same function
-  refine congr_arg (_ '' ·) ?_
-  exact (PrimeSpectrum.localization_away_comap_range (Localization.Away r) r : _)
-#align algebraic_geometry.Scheme.affine_basis_cover_map_range AlgebraicGeometry.Scheme.affineBasisCover_map_range
-
-theorem affineBasisCover_is_basis (X : Scheme.{u}) :
-    TopologicalSpace.IsTopologicalBasis
-      {x : Set X |
-        ∃ a : X.affineBasisCover.J, x = Set.range (X.affineBasisCover.map a).1.base} := by
-  apply TopologicalSpace.isTopologicalBasis_of_isOpen_of_nhds
-  · rintro _ ⟨a, rfl⟩
-    exact IsOpenImmersion.isOpen_range (X.affineBasisCover.map a)
-  · rintro a U haU hU
-    rcases X.affineCover.Covers a with ⟨x, e⟩
-    let U' := (X.affineCover.map (X.affineCover.f a)).1.base ⁻¹' U
-    have hxU' : x ∈ U' := by rw [← e] at haU; exact haU
-    rcases PrimeSpectrum.isBasis_basic_opens.exists_subset_of_mem_open hxU'
-        ((X.affineCover.map (X.affineCover.f a)).1.base.continuous_toFun.isOpen_preimage _
-          hU) with
-      ⟨_, ⟨_, ⟨s, rfl⟩, rfl⟩, hxV, hVU⟩
-    refine ⟨_, ⟨⟨_, s⟩, rfl⟩, ?_, ?_⟩ <;> erw [affineBasisCover_map_range]
-    · exact ⟨x, hxV, e⟩
-    · rw [Set.image_subset_iff]; exact hVU
-#align algebraic_geometry.Scheme.affine_basis_cover_is_basis AlgebraicGeometry.Scheme.affineBasisCover_is_basis
-
-/-- Every open cover of a quasi-compact scheme can be refined into a finite subcover.
--/
-@[simps! obj map]
-def OpenCover.finiteSubcover {X : Scheme.{u}} (𝒰 : OpenCover X) [H : CompactSpace X] :
-    OpenCover X := by
-  have :=
-    @CompactSpace.elim_nhds_subcover _ _ H (fun x : X => Set.range (𝒰.map (𝒰.f x)).1.base)
-      fun x => (IsOpenImmersion.isOpen_range (𝒰.map (𝒰.f x))).mem_nhds (𝒰.Covers x)
-  let t := this.choose
-  have h : ∀ x : X, ∃ y : t, x ∈ Set.range (𝒰.map (𝒰.f y)).1.base := by
-    intro x
-    have h' : x ∈ (⊤ : Set X) := trivial
-    rw [← Classical.choose_spec this, Set.mem_iUnion] at h'
-    rcases h' with ⟨y, _, ⟨hy, rfl⟩, hy'⟩
-    exact ⟨⟨y, hy⟩, hy'⟩
-  exact
-    { J := t
-      obj := fun x => 𝒰.obj (𝒰.f x.1)
-      map := fun x => 𝒰.map (𝒰.f x.1)
-      f := fun x => (h x).choose
-      Covers := fun x => (h x).choose_spec }
-#align algebraic_geometry.Scheme.open_cover.finite_subcover AlgebraicGeometry.Scheme.OpenCover.finiteSubcover
-
-instance [H : CompactSpace X] : Fintype 𝒰.finiteSubcover.J := by
-  delta OpenCover.finiteSubcover; infer_instance
-=======
 theorem exists_affine_mem_range_and_range_subset
     {X : Scheme.{u}} {x : X} {U : Opens X} (hxU : x ∈ U) :
     ∃ (R : CommRingCat) (f : Spec R ⟶ X),
@@ -291,7 +202,6 @@
     Set.range_comp]
   erw [PrimeSpectrum.localization_away_comap_range (Localization.Away r) r]
   exact ⟨⟨_, hr, congr(($(e.hom_inv_id).1.base ⟨x, hxV⟩).1)⟩, Set.image_subset_iff.mpr hr'⟩
->>>>>>> 0512d468
 
 end Scheme
 
