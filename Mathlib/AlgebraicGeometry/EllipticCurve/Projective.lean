--- conflicted
+++ resolved
@@ -287,18 +287,11 @@
   rw [fin3_def P, hPz] at hP ⊢
   rw [fin3_def Q, hQz] at hQ ⊢
   simp? [nonsingular_iff, equation_iff] at hP hQ says
-<<<<<<< HEAD
     simp only [Nat.succ_eq_add_one, Nat.reduceAdd, Fin.isValue, nonsingular_iff,
       equation_iff, Matrix.cons_val_one, Matrix.head_cons, Matrix.cons_val_two, Matrix.tail_cons,
       mul_zero, Matrix.cons_val_zero, add_zero, ne_eq, OfNat.ofNat_ne_zero, not_false_eq_true,
       zero_pow, zero_eq_mul, pow_eq_zero_iff, not_or, sub_self, not_true_eq_false, false_or]
-      at hP hQ
-=======
-    simp only [Nat.succ_eq_add_one, Nat.reduceAdd, Fin.isValue, nonsingular_iff,  equation_iff,
-      Matrix.cons_val_one, Matrix.head_cons, Matrix.cons_val_two, Matrix.tail_cons, mul_zero,
-      Matrix.cons_val_zero, add_zero, ne_eq, OfNat.ofNat_ne_zero, not_false_eq_true, zero_pow,
-      zero_eq_mul, pow_eq_zero_iff, not_or, sub_self, not_true_eq_false, false_or] at hP hQ
->>>>>>> ad419d59
+    at hP hQ
   simp? [pow_eq_zero hP.left.symm, pow_eq_zero hQ.left.symm] at * says
     simp only [Fin.isValue, pow_eq_zero hP.left.symm, ne_eq, OfNat.ofNat_ne_zero,
       not_false_eq_true, zero_pow, not_true_eq_false, and_false, mul_zero, zero_mul, add_zero,
