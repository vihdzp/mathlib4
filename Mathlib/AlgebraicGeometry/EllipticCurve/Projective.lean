--- conflicted
+++ resolved
@@ -291,11 +291,7 @@
       equation_iff, Matrix.cons_val_one, Matrix.head_cons, Matrix.cons_val_two, Matrix.tail_cons,
       mul_zero, Matrix.cons_val_zero, add_zero, ne_eq, OfNat.ofNat_ne_zero, not_false_eq_true,
       zero_pow, zero_eq_mul, pow_eq_zero_iff, not_or, sub_self, not_true_eq_false, false_or]
-<<<<<<< HEAD
-      at hP hQ
-=======
     at hP hQ
->>>>>>> 34fa4b5f
   simp? [pow_eq_zero hP.left.symm, pow_eq_zero hQ.left.symm] at * says
     simp only [Fin.isValue, pow_eq_zero hP.left.symm, ne_eq, OfNat.ofNat_ne_zero,
       not_false_eq_true, zero_pow, not_true_eq_false, and_false, mul_zero, zero_mul, add_zero,
