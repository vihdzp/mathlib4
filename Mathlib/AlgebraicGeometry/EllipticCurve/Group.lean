--- conflicted
+++ resolved
@@ -498,20 +498,8 @@
 
 variable {F : Type u} [Field F] {W : Affine F}
 
-<<<<<<< HEAD
-/-- The group homomorphism mapping an affine point $(x, y)$ of `W` to the class of the non-zero
-fractional ideal $\langle X - x, Y - y \rangle$ of $F(W)$ in the class group of $F[W]$. -/
-=======
-/-- The set function mapping a nonsingular affine point `(x, y)` of a Weierstrass curve `W` to the
-class of the non-zero fractional ideal `⟨X - x, Y - y⟩` in the ideal class group of `F[W]`. -/
-@[simp]
-noncomputable def toClassFun : W.Point → Additive (ClassGroup W.CoordinateRing)
-  | 0 => 0
-  | some h => Additive.ofMul <| ClassGroup.mk <| CoordinateRing.XYIdeal' h
-
 /-- The group homomorphism mapping a nonsingular affine point `(x, y)` of a Weierstrass curve `W` to
 the class of the non-zero fractional ideal `⟨X - x, Y - y⟩` in the ideal class group of `F[W]`. -/
->>>>>>> 59be4838
 @[simps]
 noncomputable def toClass : W.Point →+ Additive (ClassGroup W.CoordinateRing) where
   toFun P := match P with
