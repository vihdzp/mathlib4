--- conflicted
+++ resolved
@@ -29,11 +29,7 @@
 
 namespace CategoryTheory
 
-<<<<<<< HEAD
-open Category Limits ZeroObject
-=======
-open Category Limits MorphismProperty
->>>>>>> ef7a2ed4
+open Category Limits ZeroObject MorphismProperty
 
 variable {C : Type u} [Category.{v} C] [Abelian C]
   {D : Type u'} [Category.{v'} D] [Abelian D]
@@ -148,26 +144,19 @@
     ⟨P.prop_X₂_of_exact ((kernelCokernelCompSequence_exact f g).exact 1) hfg.1 hf.2,
       P.prop_of_epi (cokernel.map (f ≫ g) g f (𝟙 _) (by simp)) hfg.2⟩
 
-<<<<<<< HEAD
-instance : P.serreW.IsStableUnderRetracts where
-  of_retract {X' Y' X Y} f' f h hf :=
-    ⟨P.prop_of_mono (kernel.map f' f h.left.i h.right.i (by simp)) hf.1,
-      P.prop_of_epi (cokernel.map f f' h.left.r h.right.r (by simp)) hf.2⟩
-
-lemma le_kernel_of_serreW_isInvertedBy (F : C ⥤ D) [F.PreservesZeroMorphisms]
-    (hF : P.serreW.IsInvertedBy F) :
+lemma le_kernel_of_isoModSerre_isInvertedBy (F : C ⥤ D) [F.PreservesZeroMorphisms]
+    (hF : P.isoModSerre.IsInvertedBy F) :
     P ≤ F.kernel := by
   intro X hX
-  simp only [prop_inverseImage_iff]
   let f : 0 ⟶ X := 0
-  have := hF _ ((P.serreW_iff_of_mono f).2
+  have := hF _ ((P.isoModSerre_iff_of_mono f).2
     ((P.prop_iff_of_iso cokernelZeroIsoTarget).2 hX))
-  refine (asIso (F.map f)).isZero_iff.1 (F.map_isZero (isZero_zero C))
+  exact (asIso (F.map f)).isZero_iff.1 (F.map_isZero (isZero_zero C))
 
-lemma serreW_isInvertedBy_iff (F : C ⥤ D)
+lemma isoModSerre_isInvertedBy_iff (F : C ⥤ D)
     [PreservesFiniteLimits F] [PreservesFiniteColimits F] :
-    P.serreW.IsInvertedBy F ↔ P ≤ F.kernel := by
-  refine ⟨P.le_kernel_of_serreW_isInvertedBy F, fun hF X Y f ⟨h₁, h₂⟩ ↦ ?_⟩
+    P.isoModSerre.IsInvertedBy F ↔ P ≤ F.kernel := by
+  refine ⟨P.le_kernel_of_isoModSerre_isInvertedBy F, fun hF X Y f ⟨h₁, h₂⟩ ↦ ?_⟩
   have : Mono (F.map f) :=
     (((ShortComplex.mk _ _ (kernel.condition f)).exact_of_f_is_kernel
       (kernelIsKernel f)).map F).mono_g (((hF _ h₁).eq_of_src _ _))
@@ -176,8 +165,6 @@
       (cokernelIsCokernel f)).map F).epi_f (((hF _ h₂).eq_of_tgt _ _))
   exact isIso_of_mono_of_epi (F.map f)
 
-=======
->>>>>>> ef7a2ed4
 end ObjectProperty
 
 end CategoryTheory