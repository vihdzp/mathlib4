--- conflicted
+++ resolved
@@ -29,15 +29,9 @@
     _ = 𝟙 X ⊗≫ X ◁ η_ X Y ⊗≫ (𝟙 (X ⊗ X ⊗ Y) ⊗≫ (β_ X X).hom ▷ Y ⊗≫ X ◁ (β_ X Y).hom
           ⊗≫ (β_ Y X).inv ▷ X ⊗≫ Y ◁ (β_ X X).inv ⊗≫ 𝟙 ((Y ⊗ X) ⊗ X)) ⊗≫ ε_ X Y ▷ X ⊗≫ 𝟙 X := by
       congr 3
-<<<<<<< HEAD
-      simp only [monoidalComp, MonoidalCoherence.assoc'_iso, MonoidalCoherence.whiskerRight_iso,
-        MonoidalCoherence.refl_iso, whiskerRight_tensor, id_whiskerRight, id_comp, Iso.inv_hom_id,
-        MonoidalCoherence.assoc_iso, comp_id]
-=======
       simp only [monoidalComp, MonoidalCoherence.hom, MonoidalCoherence.assoc'_iso,
         MonoidalCoherence.whiskerRight_iso, MonoidalCoherence.refl_iso, whiskerRightIso_refl,
         Iso.refl_trans, Iso.symm_hom, MonoidalCoherence.assoc_iso, Iso.trans_refl, comp_id, id_comp]
->>>>>>> 5e581cfd
       rw [← IsIso.eq_inv_comp]
       repeat rw [← assoc]
       iterate 5 rw [← IsIso.comp_inv_eq]
