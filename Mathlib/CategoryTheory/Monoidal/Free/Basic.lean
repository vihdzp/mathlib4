/-
Copyright (c) 2021 Markus Himmel. All rights reserved.
Released under Apache 2.0 license as described in the file LICENSE.
Authors: Markus Himmel
-/
import Mathlib.CategoryTheory.Monoidal.Functor

#align_import category_theory.monoidal.free.basic from "leanprover-community/mathlib"@"14b69e9f3c16630440a2cbd46f1ddad0d561dee7"

/-!
# The free monoidal category over a type

Given a type `C`, the free monoidal category over `C` has as objects formal expressions built from
(formal) tensor products of terms of `C` and a formal unit. Its morphisms are compositions and
tensor products of identities, unitors and associators.

In this file, we construct the free monoidal category and prove that it is a monoidal category. If
`D` is a monoidal category, we construct the functor `FreeMonoidalCategory C ⥤ D` associated to
a function `C → D`.

The free monoidal category has two important properties: it is a groupoid and it is thin. The former
is obvious from the construction, and the latter is what is commonly known as the monoidal coherence
theorem. Both of these properties are proved in the file `Coherence.lean`.

-/


universe v' u u'

namespace CategoryTheory

open MonoidalCategory

variable {C : Type u}

section

variable (C)

/--
Given a type `C`, the free monoidal category over `C` has as objects formal expressions built from
(formal) tensor products of terms of `C` and a formal unit. Its morphisms are compositions and
tensor products of identities, unitors and associators.
-/
inductive FreeMonoidalCategory : Type u
  | of : C → FreeMonoidalCategory
  | unit : FreeMonoidalCategory
  | tensor : FreeMonoidalCategory → FreeMonoidalCategory → FreeMonoidalCategory
  deriving Inhabited
#align category_theory.free_monoidal_category CategoryTheory.FreeMonoidalCategory

end

local notation "F" => FreeMonoidalCategory

namespace FreeMonoidalCategory

attribute [nolint simpNF] unit.sizeOf_spec tensor.injEq tensor.sizeOf_spec

/-- Formal compositions and tensor products of identities, unitors and associators. The morphisms
    of the free monoidal category are obtained as a quotient of these formal morphisms by the
    relations defining a monoidal category. -/
-- Porting note: unsupported linter
-- @[nolint has_nonempty_instance]
inductive Hom : F C → F C → Type u
  | id (X) : Hom X X
  | α_hom (X Y Z : F C) : Hom ((X.tensor Y).tensor Z) (X.tensor (Y.tensor Z))
  | α_inv (X Y Z : F C) : Hom (X.tensor (Y.tensor Z)) ((X.tensor Y).tensor Z)
  | l_hom (X) : Hom (unit.tensor X) X
  | l_inv (X) : Hom X (unit.tensor X)
  | ρ_hom (X : F C) : Hom (X.tensor unit) X
  | ρ_inv (X : F C) : Hom X (X.tensor unit)
  | comp {X Y Z} (f : Hom X Y) (g : Hom Y Z) : Hom X Z
<<<<<<< HEAD
  | whiskerLeft (X : F C) {Y Z : F C} (f : Hom Y Z) :
      Hom (X.tensor Y) (X.tensor Z)
  | whiskerRight {X Y : F C} (f : Hom X Y) (Z : F C) : Hom (X.tensor Z) (Y.tensor Z)
=======
  | whiskerLeft (X : F C) {Y₁ Y₂} (f : Hom Y₁ Y₂) : Hom (X.tensor Y₁) (X.tensor Y₂)
  | whiskerRight {X₁ X₂} (f : Hom X₁ X₂) (Y : F C) : Hom (X₁.tensor Y) (X₂.tensor Y)
  | tensor {W X Y Z} (f : Hom W Y) (g : Hom X Z) : Hom (W.tensor X) (Y.tensor Z)
>>>>>>> c5eaf25c
#align category_theory.free_monoidal_category.hom CategoryTheory.FreeMonoidalCategory.Hom

local infixr:10 " ⟶ᵐ " => Hom

/-- The morphisms of the free monoidal category satisfy 21 relations ensuring that the resulting
    category is in fact a category and that it is monoidal. -/
inductive HomEquiv : ∀ {X Y : F C}, (X ⟶ᵐ Y) → (X ⟶ᵐ Y) → Prop
  | refl {X Y} (f : X ⟶ᵐ Y) : HomEquiv f f
  | symm {X Y} (f g : X ⟶ᵐ Y) : HomEquiv f g → HomEquiv g f
  | trans {X Y} {f g h : X ⟶ᵐ Y} : HomEquiv f g → HomEquiv g h → HomEquiv f h
  | comp {X Y Z} {f f' : X ⟶ᵐ Y} {g g' : Y ⟶ᵐ Z} :
      HomEquiv f f' → HomEquiv g g' → HomEquiv (f.comp g) (f'.comp g')
<<<<<<< HEAD
  | whisker_left (X) {Y Z} (f f' : Y ⟶ᵐ Z) :
      HomEquiv f f' → HomEquiv (f.whiskerLeft X) (f'.whiskerLeft X)
  | whisker_right {Y Z} (f f' : Y ⟶ᵐ Z) (X) :
      HomEquiv f f' → HomEquiv (f.whiskerRight X) (f'.whiskerRight X)
=======
  | whiskerLeft (X) {Y Z} (f f' : Y ⟶ᵐ Z) :
      HomEquiv f f' → HomEquiv (f.whiskerLeft X) (f'.whiskerLeft X)
  | whiskerRight {Y Z} (f f' : Y ⟶ᵐ Z) (X) :
      HomEquiv f f' → HomEquiv (f.whiskerRight X) (f'.whiskerRight X)
  | tensor {W X Y Z} {f f' : W ⟶ᵐ X} {g g' : Y ⟶ᵐ Z} :
      HomEquiv f f' → HomEquiv g g' → HomEquiv (f.tensor g) (f'.tensor g')
  | tensorHom_def {X₁ Y₁ X₂ Y₂} (f : X₁ ⟶ᵐ Y₁) (g : X₂ ⟶ᵐ Y₂) :
      HomEquiv (f.tensor g) ((f.whiskerRight X₂).comp (g.whiskerLeft Y₁))
>>>>>>> c5eaf25c
  | comp_id {X Y} (f : X ⟶ᵐ Y) : HomEquiv (f.comp (Hom.id _)) f
  | id_comp {X Y} (f : X ⟶ᵐ Y) : HomEquiv ((Hom.id _).comp f) f
  | assoc {X Y U V : F C} (f : X ⟶ᵐ U) (g : U ⟶ᵐ V) (h : V ⟶ᵐ Y) :
      HomEquiv ((f.comp g).comp h) (f.comp (g.comp h))
<<<<<<< HEAD
  | whisker_left_id (X Y) : HomEquiv ((Hom.id Y).whiskerLeft X) (Hom.id (X.tensor Y))
  | whisker_left_comp (W) {X Y Z} (f : X ⟶ᵐ Y) (g : Y ⟶ᵐ Z) :
      HomEquiv ((f.comp g).whiskerLeft W) ((f.whiskerLeft W).comp (g.whiskerLeft W))
  | id_whisker_left {X Y} (f : X ⟶ᵐ Y) :
      HomEquiv (f.whiskerLeft unit) ((Hom.l_hom X).comp <| f.comp (Hom.l_inv Y))
  | tensor_whisker_left (X Y) {Z Z'} (f : Z ⟶ᵐ Z') :
     HomEquiv (f.whiskerLeft (X.tensor Y))
      ((Hom.α_hom X Y Z).comp <| ((f.whiskerLeft Y).whiskerLeft X).comp <| Hom.α_inv X Y Z')
  | id_whisker_right (X Y) : HomEquiv ((Hom.id X).whiskerRight Y) (Hom.id (X.tensor Y))
  | comp_whisker_right {X Y Z} (W) (f : X ⟶ᵐ Y) (g : Y ⟶ᵐ Z) :
      HomEquiv ((f.comp g).whiskerRight W) ((f.whiskerRight W).comp <| g.whiskerRight W)
  | whisker_right_id {X Y} (f : X ⟶ᵐ Y) :
      HomEquiv (f.whiskerRight unit) ((Hom.ρ_hom X).comp <| f.comp <| Hom.ρ_inv Y)
  | whisker_right_tensor {X X'} (f : X ⟶ᵐ X') (Y Z) :
      HomEquiv (f.whiskerRight <| Y.tensor Z)
        ((Hom.α_inv X Y Z).comp <| ((f.whiskerRight Y).whiskerRight Z).comp <| Hom.α_hom X' Y Z)
  | whisker_assoc (X) {Y Y'} (f : Y ⟶ᵐ Y') (Z) :
      HomEquiv ((f.whiskerLeft X).whiskerRight Z)
        ((Hom.α_hom X Y Z).comp <| ((f.whiskerRight Z).whiskerLeft X).comp <| Hom.α_inv X Y' Z)
  | whisker_exchange {W X Y Z} (f : W ⟶ᵐ X) (g : Y ⟶ᵐ Z) :
      HomEquiv ((g.whiskerLeft W).comp <| f.whiskerRight Z)
        ((f.whiskerRight Y).comp <| g.whiskerLeft X)
=======
  | tensor_id {X Y} : HomEquiv ((Hom.id X).tensor (Hom.id Y)) (Hom.id _)
  | tensor_comp {X₁ Y₁ Z₁ X₂ Y₂ Z₂ : F C} (f₁ : X₁ ⟶ᵐ Y₁) (f₂ : X₂ ⟶ᵐ Y₂) (g₁ : Y₁ ⟶ᵐ Z₁)
      (g₂ : Y₂ ⟶ᵐ Z₂) :
    HomEquiv ((f₁.comp g₁).tensor (f₂.comp g₂)) ((f₁.tensor f₂).comp (g₁.tensor g₂))
  | whiskerLeft_id (X Y) : HomEquiv ((Hom.id Y).whiskerLeft X) (Hom.id (X.tensor Y))
  | id_whiskerRight (X Y) : HomEquiv ((Hom.id X).whiskerRight Y) (Hom.id (X.tensor Y))
>>>>>>> c5eaf25c
  | α_hom_inv {X Y Z} : HomEquiv ((Hom.α_hom X Y Z).comp (Hom.α_inv X Y Z)) (Hom.id _)
  | α_inv_hom {X Y Z} : HomEquiv ((Hom.α_inv X Y Z).comp (Hom.α_hom X Y Z)) (Hom.id _)
  | ρ_hom_inv {X} : HomEquiv ((Hom.ρ_hom X).comp (Hom.ρ_inv X)) (Hom.id _)
  | ρ_inv_hom {X} : HomEquiv ((Hom.ρ_inv X).comp (Hom.ρ_hom X)) (Hom.id _)
<<<<<<< HEAD
  | l_hom_inv {X} : HomEquiv ((Hom.l_hom X).comp (Hom.l_inv X)) (Hom.id _)
  | l_inv_hom {X} : HomEquiv ((Hom.l_inv X).comp (Hom.l_hom X)) (Hom.id _)
=======
  | ρ_naturality {X Y} (f : X ⟶ᵐ Y) :
      HomEquiv ((f.whiskerRight unit).comp (Hom.ρ_hom Y)) ((Hom.ρ_hom X).comp f)
  | l_hom_inv {X} : HomEquiv ((Hom.l_hom X).comp (Hom.l_inv X)) (Hom.id _)
  | l_inv_hom {X} : HomEquiv ((Hom.l_inv X).comp (Hom.l_hom X)) (Hom.id _)
  | l_naturality {X Y} (f : X ⟶ᵐ Y) :
      HomEquiv ((f.whiskerLeft unit).comp (Hom.l_hom Y)) ((Hom.l_hom X).comp f)
>>>>>>> c5eaf25c
  | pentagon {W X Y Z} :
      HomEquiv
        (((Hom.α_hom W X Y).whiskerRight Z).comp
          ((Hom.α_hom W (X.tensor Y) Z).comp ((Hom.α_hom X Y Z).whiskerLeft W)))
        ((Hom.α_hom (W.tensor X) Y Z).comp (Hom.α_hom W X (Y.tensor Z)))
  | triangle {X Y} :
      HomEquiv ((Hom.α_hom X unit Y).comp ((Hom.l_hom Y).whiskerLeft X))
        ((Hom.ρ_hom X).whiskerRight Y)
set_option linter.uppercaseLean3 false
#align category_theory.free_monoidal_category.HomEquiv CategoryTheory.FreeMonoidalCategory.HomEquiv

/-- We say that two formal morphisms in the free monoidal category are equivalent if they become
    equal if we apply the relations that are true in a monoidal category. Note that we will prove
    that there is only one equivalence class -- this is the monoidal coherence theorem. -/
def setoidHom (X Y : F C) : Setoid (X ⟶ᵐ Y) :=
  ⟨HomEquiv,
    ⟨fun f => HomEquiv.refl f, @fun f g => HomEquiv.symm f g, @fun _ _ _ hfg hgh =>
      HomEquiv.trans hfg hgh⟩⟩
#align category_theory.free_monoidal_category.setoid_hom CategoryTheory.FreeMonoidalCategory.setoidHom

attribute [instance] setoidHom

section

open FreeMonoidalCategory.HomEquiv

instance categoryFreeMonoidalCategory : Category.{u} (F C) where
  Hom X Y := Quotient (FreeMonoidalCategory.setoidHom X Y)
  id X := ⟦Hom.id X⟧
  comp := Quotient.map₂ Hom.comp (fun _ _ hf _ _ hg ↦ HomEquiv.comp hf hg)
  id_comp := by
    rintro X Y ⟨f⟩
    exact Quotient.sound (id_comp f)
  comp_id := by
    rintro X Y ⟨f⟩
    exact Quotient.sound (comp_id f)
  assoc := by
    rintro W X Y Z ⟨f⟩ ⟨g⟩ ⟨h⟩
    exact Quotient.sound (assoc f g h)
#align category_theory.free_monoidal_category.category_free_monoidal_category CategoryTheory.FreeMonoidalCategory.categoryFreeMonoidalCategory

instance : MonoidalCategory (F C) where
  tensorObj X Y := FreeMonoidalCategory.tensor X Y
<<<<<<< HEAD
  whiskerLeft := fun X _ _ f => Quotient.map (Hom.whiskerLeft X) (HomEquiv.whisker_left X) f
  whiskerRight := fun f Y =>
    Quotient.map (fun f' => Hom.whiskerRight f' Y) (fun _ _ h => HomEquiv.whisker_right _ _ _ h) f
=======
  tensorHom := Quotient.map₂ Hom.tensor (fun _ _ hf _ _ hg ↦ HomEquiv.tensor hf hg)
  whiskerLeft X _ _ f := Quot.map (fun f ↦ Hom.whiskerLeft X f) (fun f f' ↦ .whiskerLeft X f f') f
  whiskerRight f Y := Quot.map (fun f ↦ Hom.whiskerRight f Y) (fun f f' ↦ .whiskerRight f f' Y) f
  tensorHom_def := by
    rintro W X Y Z ⟨f⟩ ⟨g⟩
    exact Quotient.sound (tensorHom_def _ _)
  tensor_id X Y := Quot.sound tensor_id
  tensor_comp := @fun X₁ Y₁ Z₁ X₂ Y₂ Z₂ => by
    rintro ⟨f₁⟩ ⟨f₂⟩ ⟨g₁⟩ ⟨g₂⟩
    exact Quotient.sound (tensor_comp _ _ _ _)
  whiskerLeft_id X Y := Quot.sound (HomEquiv.whiskerLeft_id X Y)
  id_whiskerRight X Y := Quot.sound (HomEquiv.id_whiskerRight X Y)
>>>>>>> c5eaf25c
  tensorUnit := FreeMonoidalCategory.unit
  associator X Y Z :=
    ⟨⟦Hom.α_hom X Y Z⟧, ⟦Hom.α_inv X Y Z⟧, Quotient.sound α_hom_inv, Quotient.sound α_inv_hom⟩
  leftUnitor X := ⟨⟦Hom.l_hom X⟧, ⟦Hom.l_inv X⟧, Quotient.sound l_hom_inv, Quotient.sound l_inv_hom⟩
  rightUnitor X :=
    ⟨⟦Hom.ρ_hom X⟧, ⟦Hom.ρ_inv X⟧, Quotient.sound ρ_hom_inv, Quotient.sound ρ_inv_hom⟩
  whisker_exchange := by
    rintro W X Y Z ⟨f⟩ ⟨g⟩
    apply Quotient.sound
    apply HomEquiv.whisker_exchange
  whiskerLeft_id := fun X Y ↦ Quotient.sound (HomEquiv.whisker_left_id X Y)
  whiskerLeft_comp := by
    rintro W X Y Z ⟨f⟩ ⟨g⟩
    apply Quotient.sound
    apply HomEquiv.whisker_left_comp
  id_whiskerLeft := by
    rintro X Y ⟨f⟩
    apply Quotient.sound
    apply HomEquiv.id_whisker_left
  tensor_whiskerLeft := by
    rintro X Y Z Z' ⟨f⟩
    apply Quotient.sound
    apply HomEquiv.tensor_whisker_left
  id_whiskerRight := by
    intro X Y
    apply Quotient.sound
    apply HomEquiv.id_whisker_right
  comp_whiskerRight := by
    rintro W X Y ⟨f⟩ ⟨g⟩ Z
    apply Quotient.sound
    apply HomEquiv.comp_whisker_right
  whiskerRight_id := by
    rintro X Y ⟨f⟩
    apply Quotient.sound
    apply HomEquiv.whisker_right_id
  whiskerRight_tensor := by
    rintro X X' ⟨f⟩ Y Z
    apply Quotient.sound
    apply HomEquiv.whisker_right_tensor
  whisker_assoc := by
    rintro X Y Y' ⟨f⟩ Z
    apply Quotient.sound
    apply HomEquiv.whisker_assoc
  pentagon W X Y Z := Quotient.sound pentagon
  triangle X Y := Quotient.sound triangle

theorem Hom.inductionOn {motive : {X Y : F C} → (X ⟶ Y) → Prop} {X Y : F C} (t : X ⟶ Y)
    (id : (X : F C) → motive (𝟙 X))
    (α_hom : (X Y Z : F C) → motive (α_ X Y Z).hom)
    (α_inv : (X Y Z : F C) → motive (α_ X Y Z).inv)
    (l_hom : (X : F C) → motive (λ_ X).hom)
    (l_inv : (X : F C) → motive (λ_ X).inv)
    (ρ_hom : (X : F C) → motive (ρ_ X).hom)
    (ρ_inv : (X : F C) → motive (ρ_ X).inv)
    (comp : {X Y Z : F C} → (f : X ⟶ Y) → (g : Y ⟶ Z) → motive f → motive g → motive (f ≫ g))
    (whiskerLeft : (X : F C) → {Y Z : F C} → (f : Y ⟶ Z) → motive f → motive (X ◁ f))
    (whiskerRight : {X Y : F C} → (f : X ⟶ Y) → (Z : F C) → motive f → motive (f ▷ Z)) :
    motive t := by
  apply Quotient.inductionOn
  intro f
  induction f with
  | id X => exact id X
  | α_hom X Y Z => exact α_hom X Y Z
  | α_inv X Y Z => exact α_inv X Y Z
  | l_hom X => exact l_hom X
  | l_inv X => exact l_inv X
  | ρ_hom X => exact ρ_hom X
  | ρ_inv X => exact ρ_inv X
  | comp f g hf hg => exact comp _ _ (hf ⟦f⟧) (hg ⟦g⟧)
  | whiskerLeft X f hf => exact whiskerLeft X _ (hf ⟦f⟧)
  | whiskerRight f X hf => exact whiskerRight _ X (hf ⟦f⟧)

@[simp]
theorem mk_comp {X Y Z : F C} (f : X ⟶ᵐ Y) (g : Y ⟶ᵐ Z) :
    ⟦f.comp g⟧ = @CategoryStruct.comp (F C) _ _ _ _ ⟦f⟧ ⟦g⟧ :=
  rfl
#align category_theory.free_monoidal_category.mk_comp CategoryTheory.FreeMonoidalCategory.mk_comp

#noalign category_theory.free_monoidal_category.mk_tensor

@[simp]
theorem mk_whiskerLeft (X : F C) {Y₁ Y₂ : F C} (f : Y₁ ⟶ᵐ Y₂) :
    ⟦f.whiskerLeft X⟧ = MonoidalCategory.whiskerLeft (C := F C) (X := X) (f := ⟦f⟧) :=
  rfl

@[simp]
theorem mk_whiskerRight {X₁ X₂ : F C} (f : X₁ ⟶ᵐ X₂) (Y : F C) :
    ⟦f.whiskerRight Y⟧ = MonoidalCategory.whiskerRight (C := F C) (f := ⟦f⟧) (Y := Y) :=
  rfl

@[simp]
theorem mk_whiskerLeft (X : F C) {Y₁ Y₂ : F C} (f : Y₁ ⟶ᵐ Y₂) :
    ⟦f.whiskerLeft X⟧ = MonoidalCategory.whiskerLeft (C := F C) (X := X) (f := ⟦f⟧) :=
  rfl

@[simp]
theorem mk_whiskerRight {X₁ X₂ : F C} (f : X₁ ⟶ᵐ X₂) (Y : F C) :
    ⟦f.whiskerRight Y⟧ = MonoidalCategory.whiskerRight (C := F C) (f := ⟦f⟧) (Y := Y) :=
  rfl

@[simp]
theorem mk_id {X : F C} : ⟦Hom.id X⟧ = 𝟙 X :=
  rfl
#align category_theory.free_monoidal_category.mk_id CategoryTheory.FreeMonoidalCategory.mk_id

@[simp]
theorem mk_α_hom {X Y Z : F C} : ⟦Hom.α_hom X Y Z⟧ = (α_ X Y Z).hom :=
  rfl
#align category_theory.free_monoidal_category.mk_α_hom CategoryTheory.FreeMonoidalCategory.mk_α_hom

@[simp]
theorem mk_α_inv {X Y Z : F C} : ⟦Hom.α_inv X Y Z⟧ = (α_ X Y Z).inv :=
  rfl
#align category_theory.free_monoidal_category.mk_α_inv CategoryTheory.FreeMonoidalCategory.mk_α_inv

@[simp]
theorem mk_ρ_hom {X : F C} : ⟦Hom.ρ_hom X⟧ = (ρ_ X).hom :=
  rfl
#align category_theory.free_monoidal_category.mk_ρ_hom CategoryTheory.FreeMonoidalCategory.mk_ρ_hom

@[simp]
theorem mk_ρ_inv {X : F C} : ⟦Hom.ρ_inv X⟧ = (ρ_ X).inv :=
  rfl
#align category_theory.free_monoidal_category.mk_ρ_inv CategoryTheory.FreeMonoidalCategory.mk_ρ_inv

@[simp]
theorem mk_l_hom {X : F C} : ⟦Hom.l_hom X⟧ = (λ_ X).hom :=
  rfl
#align category_theory.free_monoidal_category.mk_l_hom CategoryTheory.FreeMonoidalCategory.mk_l_hom

@[simp]
theorem mk_l_inv {X : F C} : ⟦Hom.l_inv X⟧ = (λ_ X).inv :=
  rfl
#align category_theory.free_monoidal_category.mk_l_inv CategoryTheory.FreeMonoidalCategory.mk_l_inv

@[simp]
theorem tensor_eq_tensor {X Y : F C} : X.tensor Y = X ⊗ Y :=
  rfl
#align category_theory.free_monoidal_category.tensor_eq_tensor CategoryTheory.FreeMonoidalCategory.tensor_eq_tensor

@[simp]
theorem unit_eq_unit : FreeMonoidalCategory.unit = 𝟙_ (F C) :=
  rfl
#align category_theory.free_monoidal_category.unit_eq_unit CategoryTheory.FreeMonoidalCategory.unit_eq_unit

/-- The abbreviation for `⟦f⟧`. -/
/- This is useful since the notation `⟦f⟧` often behaves like an element of the quotient set,
but not like a morphism. This is why we need weird `@CategoryStruct.comp (F C) ...` in the
statement in `mk_comp` above. -/
abbrev homMk {X Y : F C} (f : X ⟶ᵐ Y) : X ⟶ Y := ⟦f⟧

theorem Hom.inductionOn {motive : {X Y : F C} → (X ⟶ Y) → Prop} {X Y : F C} (t : X ⟶ Y)
    (id : (X : F C) → motive (𝟙 X))
    (α_hom : (X Y Z : F C) → motive (α_ X Y Z).hom)
    (α_inv : (X Y Z : F C) → motive (α_ X Y Z).inv)
    (l_hom : (X : F C) → motive (λ_ X).hom)
    (l_inv : (X : F C) → motive (λ_ X).inv)
    (ρ_hom : (X : F C) → motive (ρ_ X).hom)
    (ρ_inv : (X : F C) → motive (ρ_ X).inv)
    (comp : {X Y Z : F C} → (f : X ⟶ Y) → (g : Y ⟶ Z) → motive f → motive g → motive (f ≫ g))
    (whiskerLeft : (X : F C) → {Y Z : F C} → (f : Y ⟶ Z) → motive f → motive (X ◁ f))
    (whiskerRight : {X Y : F C} → (f : X ⟶ Y) → (Z : F C) → motive f → motive (f ▷ Z)) :
    motive t := by
  apply Quotient.inductionOn
  intro f
  induction f with
  | id X => exact id X
  | α_hom X Y Z => exact α_hom X Y Z
  | α_inv X Y Z => exact α_inv X Y Z
  | l_hom X => exact l_hom X
  | l_inv X => exact l_inv X
  | ρ_hom X => exact ρ_hom X
  | ρ_inv X => exact ρ_inv X
  | comp f g hf hg => exact comp _ _ (hf ⟦f⟧) (hg ⟦g⟧)
  | whiskerLeft X f hf => exact whiskerLeft X _ (hf ⟦f⟧)
  | whiskerRight f X hf => exact whiskerRight _ X (hf ⟦f⟧)
  | @tensor W X Y Z f g hf hg =>
      have : homMk f ⊗ homMk g = homMk f ▷ X ≫ Y ◁ homMk g :=
        Quotient.sound (HomEquiv.tensorHom_def f g)
      change motive (homMk f ⊗ homMk g)
      rw [this]
      exact comp _ _ (whiskerRight _ _ (hf ⟦f⟧)) (whiskerLeft _ _ (hg ⟦g⟧))

section Functor

variable {D : Type u'} [Category.{v'} D] [MonoidalCategory D] (f : C → D)

/-- Auxiliary definition for `free_monoidal_category.project`. -/
def projectObj : F C → D
  | FreeMonoidalCategory.of X => f X
  | FreeMonoidalCategory.unit => 𝟙_ D
  | FreeMonoidalCategory.tensor X Y => projectObj X ⊗ projectObj Y
#align category_theory.free_monoidal_category.project_obj CategoryTheory.FreeMonoidalCategory.projectObj

section


open Hom

/-- Auxiliary definition for `FreeMonoidalCategory.project`. -/
-- Porting note: here `@[simp]` generates a panic in
-- _private.Lean.Meta.Match.MatchEqs.0.Lean.Meta.Match.SimpH.substRHS
def projectMapAux : ∀ {X Y : F C}, (X ⟶ᵐ Y) → (projectObj f X ⟶ projectObj f Y)
  | _, _, Hom.id _ => 𝟙 _
  | _, _, α_hom _ _ _ => (α_ _ _ _).hom
  | _, _, α_inv _ _ _ => (α_ _ _ _).inv
  | _, _, l_hom _ => (λ_ _).hom
  | _, _, l_inv _ => (λ_ _).inv
  | _, _, ρ_hom _ => (ρ_ _).hom
  | _, _, ρ_inv _ => (ρ_ _).inv
  | _, _, Hom.comp f g => projectMapAux f ≫ projectMapAux g
  | _, _, Hom.whiskerLeft X p => projectObj f X ◁ projectMapAux p
  | _, _, Hom.whiskerRight p X => projectMapAux p ▷ projectObj f X
<<<<<<< HEAD
=======
  | _, _, Hom.tensor f g => projectMapAux f ⊗ projectMapAux g
>>>>>>> c5eaf25c
#align category_theory.free_monoidal_category.project_map_aux CategoryTheory.FreeMonoidalCategory.projectMapAux

-- Porting note: this declaration generates the same panic.
/-- Auxiliary definition for `FreeMonoidalCategory.project`. -/
def projectMap (X Y : F C) : (X ⟶ Y) → (projectObj f X ⟶ projectObj f Y) :=
  Quotient.lift (projectMapAux f) <| by
    intro f g h
    induction h with
    | refl => rfl
    | symm _ _ _ hfg' => exact hfg'.symm
    | trans _ _ hfg hgh => exact hfg.trans hgh
    | comp _ _ hf hg => dsimp only [projectMapAux]; rw [hf, hg]
<<<<<<< HEAD
    | whisker_left _ _ _ _ h => dsimp only [projectMapAux]; rw [h]
    | whisker_right _ _ _ _ h => dsimp only [projectMapAux]; rw [h]
    | comp_id => dsimp only [projectMapAux]; rw [Category.comp_id]
    | id_comp => dsimp only [projectMapAux]; rw [Category.id_comp]
    | assoc => dsimp only [projectMapAux]; rw [Category.assoc]
=======
    | whiskerLeft _ _ _ _ hf => dsimp only [projectMapAux, projectObj]; rw [hf]
    | whiskerRight _ _ _ _ hf => dsimp only [projectMapAux, projectObj]; rw [hf]
    | tensor _ _ hfg hfg' => dsimp only [projectMapAux]; rw [hfg, hfg']
    | tensorHom_def _ _ =>
        dsimp only [projectMapAux, projectObj]; rw [MonoidalCategory.tensorHom_def]
    | comp_id => dsimp only [projectMapAux]; rw [Category.comp_id]
    | id_comp => dsimp only [projectMapAux]; rw [Category.id_comp]
    | assoc => dsimp only [projectMapAux]; rw [Category.assoc]
    | tensor_id => dsimp only [projectMapAux]; rw [MonoidalCategory.tensor_id]; rfl
    | tensor_comp => dsimp only [projectMapAux]; rw [MonoidalCategory.tensor_comp]
    | whiskerLeft_id =>
        dsimp only [projectMapAux, projectObj]
        rw [MonoidalCategory.whiskerLeft_id]
    | id_whiskerRight =>
        dsimp only [projectMapAux, projectObj]
        rw [MonoidalCategory.id_whiskerRight]
>>>>>>> c5eaf25c
    | α_hom_inv => dsimp only [projectMapAux]; rw [Iso.hom_inv_id]
    | α_inv_hom => dsimp only [projectMapAux]; rw [Iso.inv_hom_id]
    | ρ_hom_inv => dsimp only [projectMapAux]; rw [Iso.hom_inv_id]
    | ρ_inv_hom => dsimp only [projectMapAux]; rw [Iso.inv_hom_id]
<<<<<<< HEAD
    | l_hom_inv => dsimp only [projectMapAux]; rw [Iso.hom_inv_id]
    | l_inv_hom => dsimp only [projectMapAux]; rw [Iso.inv_hom_id]
    | pentagon =>
        dsimp only [projectMapAux]
        exact MonoidalCategory.pentagon _ _ _ _
    | triangle =>
        dsimp only [projectMapAux]
        exact MonoidalCategory.triangle _ _
    | whisker_exchange =>
        dsimp only [projectMapAux, projectObj]; simp [MonoidalCategory.whisker_exchange]
    | _ =>
        dsimp only [projectMapAux, projectObj]; simp
=======
    | ρ_naturality =>
        dsimp only [projectMapAux, projectObj]
        rw [MonoidalCategory.rightUnitor_naturality]
    | l_hom_inv => dsimp only [projectMapAux]; rw [Iso.hom_inv_id]
    | l_inv_hom => dsimp only [projectMapAux]; rw [Iso.inv_hom_id]
    | l_naturality =>
        dsimp only [projectMapAux, projectObj]
        rw [MonoidalCategory.leftUnitor_naturality]
    | pentagon =>
        dsimp only [projectMapAux, projectObj]
        rw [MonoidalCategory.pentagon]
    | triangle =>
        dsimp only [projectMapAux, projectObj]
        rw [MonoidalCategory.triangle]
>>>>>>> c5eaf25c
#align category_theory.free_monoidal_category.project_map CategoryTheory.FreeMonoidalCategory.projectMap

end

/-- If `D` is a monoidal category and we have a function `C → D`, then we have a functor from the
    free monoidal category over `C` to the category `D`. -/
def project : MonoidalFunctor (F C) D where
  obj := projectObj f
  map := projectMap f _ _
  -- Porting note: `map_comp` and `μ_natural` were proved in mathlib3 by tidy, using induction.
  -- We probably don't expect `aesop_cat` to handle this yet, see https://leanprover.zulipchat.com/#narrow/stream/287929-mathlib4/topic/Aesop.20and.20cases
  -- In any case I don't understand why we need to specify `using Quotient.recOn`.
  map_comp := by rintro _ _ _ ⟨_⟩ ⟨_⟩; rfl
  ε := 𝟙 _
  μ X Y := 𝟙 _
  μ_natural_left := fun f _ => by
    induction' f using Quotient.recOn
    · dsimp
      simp
      rfl
    · rfl
  μ_natural_right := fun _ f => by
    induction' f using Quotient.recOn
    · dsimp
      simp
      rfl
    · rfl
#align category_theory.free_monoidal_category.project CategoryTheory.FreeMonoidalCategory.project

end Functor

end

end FreeMonoidalCategory

end CategoryTheory<|MERGE_RESOLUTION|>--- conflicted
+++ resolved
@@ -71,15 +71,8 @@
   | ρ_hom (X : F C) : Hom (X.tensor unit) X
   | ρ_inv (X : F C) : Hom X (X.tensor unit)
   | comp {X Y Z} (f : Hom X Y) (g : Hom Y Z) : Hom X Z
-<<<<<<< HEAD
-  | whiskerLeft (X : F C) {Y Z : F C} (f : Hom Y Z) :
-      Hom (X.tensor Y) (X.tensor Z)
+  | whiskerLeft (X : F C) {Y Z : F C} (f : Hom Y Z) : Hom (X.tensor Y) (X.tensor Z)
   | whiskerRight {X Y : F C} (f : Hom X Y) (Z : F C) : Hom (X.tensor Z) (Y.tensor Z)
-=======
-  | whiskerLeft (X : F C) {Y₁ Y₂} (f : Hom Y₁ Y₂) : Hom (X.tensor Y₁) (X.tensor Y₂)
-  | whiskerRight {X₁ X₂} (f : Hom X₁ X₂) (Y : F C) : Hom (X₁.tensor Y) (X₂.tensor Y)
-  | tensor {W X Y Z} (f : Hom W Y) (g : Hom X Z) : Hom (W.tensor X) (Y.tensor Z)
->>>>>>> c5eaf25c
 #align category_theory.free_monoidal_category.hom CategoryTheory.FreeMonoidalCategory.Hom
 
 local infixr:10 " ⟶ᵐ " => Hom
@@ -92,26 +85,14 @@
   | trans {X Y} {f g h : X ⟶ᵐ Y} : HomEquiv f g → HomEquiv g h → HomEquiv f h
   | comp {X Y Z} {f f' : X ⟶ᵐ Y} {g g' : Y ⟶ᵐ Z} :
       HomEquiv f f' → HomEquiv g g' → HomEquiv (f.comp g) (f'.comp g')
-<<<<<<< HEAD
   | whisker_left (X) {Y Z} (f f' : Y ⟶ᵐ Z) :
       HomEquiv f f' → HomEquiv (f.whiskerLeft X) (f'.whiskerLeft X)
   | whisker_right {Y Z} (f f' : Y ⟶ᵐ Z) (X) :
       HomEquiv f f' → HomEquiv (f.whiskerRight X) (f'.whiskerRight X)
-=======
-  | whiskerLeft (X) {Y Z} (f f' : Y ⟶ᵐ Z) :
-      HomEquiv f f' → HomEquiv (f.whiskerLeft X) (f'.whiskerLeft X)
-  | whiskerRight {Y Z} (f f' : Y ⟶ᵐ Z) (X) :
-      HomEquiv f f' → HomEquiv (f.whiskerRight X) (f'.whiskerRight X)
-  | tensor {W X Y Z} {f f' : W ⟶ᵐ X} {g g' : Y ⟶ᵐ Z} :
-      HomEquiv f f' → HomEquiv g g' → HomEquiv (f.tensor g) (f'.tensor g')
-  | tensorHom_def {X₁ Y₁ X₂ Y₂} (f : X₁ ⟶ᵐ Y₁) (g : X₂ ⟶ᵐ Y₂) :
-      HomEquiv (f.tensor g) ((f.whiskerRight X₂).comp (g.whiskerLeft Y₁))
->>>>>>> c5eaf25c
   | comp_id {X Y} (f : X ⟶ᵐ Y) : HomEquiv (f.comp (Hom.id _)) f
   | id_comp {X Y} (f : X ⟶ᵐ Y) : HomEquiv ((Hom.id _).comp f) f
   | assoc {X Y U V : F C} (f : X ⟶ᵐ U) (g : U ⟶ᵐ V) (h : V ⟶ᵐ Y) :
       HomEquiv ((f.comp g).comp h) (f.comp (g.comp h))
-<<<<<<< HEAD
   | whisker_left_id (X Y) : HomEquiv ((Hom.id Y).whiskerLeft X) (Hom.id (X.tensor Y))
   | whisker_left_comp (W) {X Y Z} (f : X ⟶ᵐ Y) (g : Y ⟶ᵐ Z) :
       HomEquiv ((f.comp g).whiskerLeft W) ((f.whiskerLeft W).comp (g.whiskerLeft W))
@@ -134,29 +115,12 @@
   | whisker_exchange {W X Y Z} (f : W ⟶ᵐ X) (g : Y ⟶ᵐ Z) :
       HomEquiv ((g.whiskerLeft W).comp <| f.whiskerRight Z)
         ((f.whiskerRight Y).comp <| g.whiskerLeft X)
-=======
-  | tensor_id {X Y} : HomEquiv ((Hom.id X).tensor (Hom.id Y)) (Hom.id _)
-  | tensor_comp {X₁ Y₁ Z₁ X₂ Y₂ Z₂ : F C} (f₁ : X₁ ⟶ᵐ Y₁) (f₂ : X₂ ⟶ᵐ Y₂) (g₁ : Y₁ ⟶ᵐ Z₁)
-      (g₂ : Y₂ ⟶ᵐ Z₂) :
-    HomEquiv ((f₁.comp g₁).tensor (f₂.comp g₂)) ((f₁.tensor f₂).comp (g₁.tensor g₂))
-  | whiskerLeft_id (X Y) : HomEquiv ((Hom.id Y).whiskerLeft X) (Hom.id (X.tensor Y))
-  | id_whiskerRight (X Y) : HomEquiv ((Hom.id X).whiskerRight Y) (Hom.id (X.tensor Y))
->>>>>>> c5eaf25c
   | α_hom_inv {X Y Z} : HomEquiv ((Hom.α_hom X Y Z).comp (Hom.α_inv X Y Z)) (Hom.id _)
   | α_inv_hom {X Y Z} : HomEquiv ((Hom.α_inv X Y Z).comp (Hom.α_hom X Y Z)) (Hom.id _)
   | ρ_hom_inv {X} : HomEquiv ((Hom.ρ_hom X).comp (Hom.ρ_inv X)) (Hom.id _)
   | ρ_inv_hom {X} : HomEquiv ((Hom.ρ_inv X).comp (Hom.ρ_hom X)) (Hom.id _)
-<<<<<<< HEAD
   | l_hom_inv {X} : HomEquiv ((Hom.l_hom X).comp (Hom.l_inv X)) (Hom.id _)
   | l_inv_hom {X} : HomEquiv ((Hom.l_inv X).comp (Hom.l_hom X)) (Hom.id _)
-=======
-  | ρ_naturality {X Y} (f : X ⟶ᵐ Y) :
-      HomEquiv ((f.whiskerRight unit).comp (Hom.ρ_hom Y)) ((Hom.ρ_hom X).comp f)
-  | l_hom_inv {X} : HomEquiv ((Hom.l_hom X).comp (Hom.l_inv X)) (Hom.id _)
-  | l_inv_hom {X} : HomEquiv ((Hom.l_inv X).comp (Hom.l_hom X)) (Hom.id _)
-  | l_naturality {X Y} (f : X ⟶ᵐ Y) :
-      HomEquiv ((f.whiskerLeft unit).comp (Hom.l_hom Y)) ((Hom.l_hom X).comp f)
->>>>>>> c5eaf25c
   | pentagon {W X Y Z} :
       HomEquiv
         (((Hom.α_hom W X Y).whiskerRight Z).comp
@@ -200,24 +164,9 @@
 
 instance : MonoidalCategory (F C) where
   tensorObj X Y := FreeMonoidalCategory.tensor X Y
-<<<<<<< HEAD
   whiskerLeft := fun X _ _ f => Quotient.map (Hom.whiskerLeft X) (HomEquiv.whisker_left X) f
   whiskerRight := fun f Y =>
     Quotient.map (fun f' => Hom.whiskerRight f' Y) (fun _ _ h => HomEquiv.whisker_right _ _ _ h) f
-=======
-  tensorHom := Quotient.map₂ Hom.tensor (fun _ _ hf _ _ hg ↦ HomEquiv.tensor hf hg)
-  whiskerLeft X _ _ f := Quot.map (fun f ↦ Hom.whiskerLeft X f) (fun f f' ↦ .whiskerLeft X f f') f
-  whiskerRight f Y := Quot.map (fun f ↦ Hom.whiskerRight f Y) (fun f f' ↦ .whiskerRight f f' Y) f
-  tensorHom_def := by
-    rintro W X Y Z ⟨f⟩ ⟨g⟩
-    exact Quotient.sound (tensorHom_def _ _)
-  tensor_id X Y := Quot.sound tensor_id
-  tensor_comp := @fun X₁ Y₁ Z₁ X₂ Y₂ Z₂ => by
-    rintro ⟨f₁⟩ ⟨f₂⟩ ⟨g₁⟩ ⟨g₂⟩
-    exact Quotient.sound (tensor_comp _ _ _ _)
-  whiskerLeft_id X Y := Quot.sound (HomEquiv.whiskerLeft_id X Y)
-  id_whiskerRight X Y := Quot.sound (HomEquiv.id_whiskerRight X Y)
->>>>>>> c5eaf25c
   tensorUnit := FreeMonoidalCategory.unit
   associator X Y Z :=
     ⟨⟦Hom.α_hom X Y Z⟧, ⟦Hom.α_inv X Y Z⟧, Quotient.sound α_hom_inv, Quotient.sound α_inv_hom⟩
@@ -394,12 +343,6 @@
   | comp f g hf hg => exact comp _ _ (hf ⟦f⟧) (hg ⟦g⟧)
   | whiskerLeft X f hf => exact whiskerLeft X _ (hf ⟦f⟧)
   | whiskerRight f X hf => exact whiskerRight _ X (hf ⟦f⟧)
-  | @tensor W X Y Z f g hf hg =>
-      have : homMk f ⊗ homMk g = homMk f ▷ X ≫ Y ◁ homMk g :=
-        Quotient.sound (HomEquiv.tensorHom_def f g)
-      change motive (homMk f ⊗ homMk g)
-      rw [this]
-      exact comp _ _ (whiskerRight _ _ (hf ⟦f⟧)) (whiskerLeft _ _ (hg ⟦g⟧))
 
 section Functor
 
@@ -431,10 +374,6 @@
   | _, _, Hom.comp f g => projectMapAux f ≫ projectMapAux g
   | _, _, Hom.whiskerLeft X p => projectObj f X ◁ projectMapAux p
   | _, _, Hom.whiskerRight p X => projectMapAux p ▷ projectObj f X
-<<<<<<< HEAD
-=======
-  | _, _, Hom.tensor f g => projectMapAux f ⊗ projectMapAux g
->>>>>>> c5eaf25c
 #align category_theory.free_monoidal_category.project_map_aux CategoryTheory.FreeMonoidalCategory.projectMapAux
 
 -- Porting note: this declaration generates the same panic.
@@ -447,35 +386,15 @@
     | symm _ _ _ hfg' => exact hfg'.symm
     | trans _ _ hfg hgh => exact hfg.trans hgh
     | comp _ _ hf hg => dsimp only [projectMapAux]; rw [hf, hg]
-<<<<<<< HEAD
     | whisker_left _ _ _ _ h => dsimp only [projectMapAux]; rw [h]
     | whisker_right _ _ _ _ h => dsimp only [projectMapAux]; rw [h]
     | comp_id => dsimp only [projectMapAux]; rw [Category.comp_id]
     | id_comp => dsimp only [projectMapAux]; rw [Category.id_comp]
     | assoc => dsimp only [projectMapAux]; rw [Category.assoc]
-=======
-    | whiskerLeft _ _ _ _ hf => dsimp only [projectMapAux, projectObj]; rw [hf]
-    | whiskerRight _ _ _ _ hf => dsimp only [projectMapAux, projectObj]; rw [hf]
-    | tensor _ _ hfg hfg' => dsimp only [projectMapAux]; rw [hfg, hfg']
-    | tensorHom_def _ _ =>
-        dsimp only [projectMapAux, projectObj]; rw [MonoidalCategory.tensorHom_def]
-    | comp_id => dsimp only [projectMapAux]; rw [Category.comp_id]
-    | id_comp => dsimp only [projectMapAux]; rw [Category.id_comp]
-    | assoc => dsimp only [projectMapAux]; rw [Category.assoc]
-    | tensor_id => dsimp only [projectMapAux]; rw [MonoidalCategory.tensor_id]; rfl
-    | tensor_comp => dsimp only [projectMapAux]; rw [MonoidalCategory.tensor_comp]
-    | whiskerLeft_id =>
-        dsimp only [projectMapAux, projectObj]
-        rw [MonoidalCategory.whiskerLeft_id]
-    | id_whiskerRight =>
-        dsimp only [projectMapAux, projectObj]
-        rw [MonoidalCategory.id_whiskerRight]
->>>>>>> c5eaf25c
     | α_hom_inv => dsimp only [projectMapAux]; rw [Iso.hom_inv_id]
     | α_inv_hom => dsimp only [projectMapAux]; rw [Iso.inv_hom_id]
     | ρ_hom_inv => dsimp only [projectMapAux]; rw [Iso.hom_inv_id]
     | ρ_inv_hom => dsimp only [projectMapAux]; rw [Iso.inv_hom_id]
-<<<<<<< HEAD
     | l_hom_inv => dsimp only [projectMapAux]; rw [Iso.hom_inv_id]
     | l_inv_hom => dsimp only [projectMapAux]; rw [Iso.inv_hom_id]
     | pentagon =>
@@ -488,22 +407,6 @@
         dsimp only [projectMapAux, projectObj]; simp [MonoidalCategory.whisker_exchange]
     | _ =>
         dsimp only [projectMapAux, projectObj]; simp
-=======
-    | ρ_naturality =>
-        dsimp only [projectMapAux, projectObj]
-        rw [MonoidalCategory.rightUnitor_naturality]
-    | l_hom_inv => dsimp only [projectMapAux]; rw [Iso.hom_inv_id]
-    | l_inv_hom => dsimp only [projectMapAux]; rw [Iso.inv_hom_id]
-    | l_naturality =>
-        dsimp only [projectMapAux, projectObj]
-        rw [MonoidalCategory.leftUnitor_naturality]
-    | pentagon =>
-        dsimp only [projectMapAux, projectObj]
-        rw [MonoidalCategory.pentagon]
-    | triangle =>
-        dsimp only [projectMapAux, projectObj]
-        rw [MonoidalCategory.triangle]
->>>>>>> c5eaf25c
 #align category_theory.free_monoidal_category.project_map CategoryTheory.FreeMonoidalCategory.projectMap
 
 end
