--- conflicted
+++ resolved
@@ -272,21 +272,12 @@
 #align category_theory.center.tensor_β CategoryTheory.Center.tensor_β
 
 @[simp]
-<<<<<<< HEAD
-theorem whiskerLeft_f (X : Center C) {Y₁ Y₂ : Center C} (f : Y₁ ⟶ Y₂) : (X ◁ f).f = X.1 ◁ f.f:=
-  rfl
-
-@[simp]
-theorem whiskerRight_f {X₁ X₂ : Center C} (f : X₁ ⟶ X₂) (Y : Center C) : (f ▷ Y).f = f.f ▷ Y.1 :=
-  rfl
-=======
 theorem whiskerLeft_f (X : Center C) {Y₁ Y₂ : Center C} (f : Y₁ ⟶ Y₂) : (X ◁ f).f = X.1 ◁ f.f :=
   id_tensorHom X.1 f.f
 
 @[simp]
 theorem whiskerRight_f {X₁ X₂ : Center C} (f : X₁ ⟶ X₂) (Y : Center C) : (f ▷ Y).f = f.f ▷ Y.1 :=
   tensorHom_id f.f Y.1
->>>>>>> f1919fd4
 
 @[simp]
 theorem tensor_f {X₁ Y₁ X₂ Y₂ : Center C} (f : X₁ ⟶ Y₁) (g : X₂ ⟶ Y₂) : (f ⊗ g).f = f.f ⊗ g.f :=
