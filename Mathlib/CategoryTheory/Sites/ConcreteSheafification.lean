--- conflicted
+++ resolved
@@ -554,15 +554,8 @@
 noncomputable def plusPlusSheaf : (Cᵒᵖ ⥤ D) ⥤ Sheaf J D where
   obj P := ⟨J.sheafify P, J.sheafify_isSheaf P⟩
   map η := ⟨J.sheafifyMap η⟩
-<<<<<<< HEAD
-  map_id _ := Sheaf.Hom.ext <| J.sheafifyMap_id _
-  map_comp _ _ := Sheaf.Hom.ext <| J.sheafifyMap_comp _ _
-set_option linter.uppercaseLean3 false in
-#align category_theory.presheaf_to_Sheaf CategoryTheory.plusPlusSheaf
-=======
   map_id _ := Sheaf.Hom.ext _ _ <| J.sheafifyMap_id _
   map_comp _ _ := Sheaf.Hom.ext _ _ <| J.sheafifyMap_comp _ _
->>>>>>> 2fc87a94
 
 instance plusPlusSheaf_preservesZeroMorphisms [Preadditive D] :
     (plusPlusSheaf J D).PreservesZeroMorphisms where
