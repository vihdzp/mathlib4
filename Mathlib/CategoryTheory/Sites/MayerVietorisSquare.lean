--- conflicted
+++ resolved
@@ -3,16 +3,11 @@
 Released under Apache 2.0 license as described in the file LICENSE.
 Authors: Joël Riou
 -/
-<<<<<<< HEAD
-import Mathlib.Algebra.Category.Grp.Adjunctions
-import Mathlib.CategoryTheory.Sites.Adjunction
-=======
 import Mathlib.Algebra.Category.Grp.Abelian
 import Mathlib.Algebra.Category.Grp.Adjunctions
 import Mathlib.Algebra.Homology.ShortComplex.ShortExact
 import Mathlib.Algebra.Homology.Square
 import Mathlib.CategoryTheory.Limits.FunctorCategory.EpiMono
->>>>>>> d0df76bd
 import Mathlib.CategoryTheory.Limits.Preserves.Shapes.Square
 import Mathlib.CategoryTheory.Limits.Shapes.Types
 import Mathlib.CategoryTheory.Sites.Abelian
@@ -62,17 +57,10 @@
 open Limits Opposite
 
 variable {C : Type u} [Category.{v} C]
-<<<<<<< HEAD
-  {J : GrothendieckTopology C} [HasWeakSheafify J (Type v)]
-
-@[simp]
-lemma Sheaf.isPullback_square_op_map_yoneda_presheafToSheaf_yoneda_iff
-=======
   {J : GrothendieckTopology C}
 
 lemma Sheaf.isPullback_square_op_map_yoneda_presheafToSheaf_yoneda_iff
     [HasWeakSheafify J (Type v)]
->>>>>>> d0df76bd
     (F : Sheaf J (Type v)) (sq : Square C) :
     (sq.op.map ((yoneda ⋙ presheafToSheaf J _).op ⋙ yoneda.obj F)).IsPullback ↔
       (sq.op.map F.val).IsPullback := by
@@ -103,12 +91,6 @@
 
 namespace MayerVietorisSquare
 
-<<<<<<< HEAD
-variable {J}
-
-/-- Constructor for Mayer-Vietoris squares taking as an input
-a square `sq` such that `sq.f₂₄` is a mono and that for every
-=======
 attribute [instance] mono_f₁₃
 
 variable {J}
@@ -119,7 +101,6 @@
 
 /-- Constructor for Mayer-Vietoris squares taking as an input
 a square `sq` such that `sq.f₁₃` is a mono and that for every
->>>>>>> d0df76bd
 sheaf of types `F`, the square `sq.op.map F.val` is a pullback square. -/
 @[simps toSquare]
 noncomputable def mk' (sq : Square C) [Mono sq.f₁₃]
@@ -236,8 +217,6 @@
     (S.isPushout.op.map
       (yoneda.obj ⟨_, (isSheaf_iff_isSheaf_of_type _ _).2 (F.cond X.unop)⟩))
 
-<<<<<<< HEAD
-=======
 end
 
 variable [HasWeakSheafify J (Type v)] [HasSheafify J AddCommGrp.{v}]
@@ -282,7 +261,6 @@
 lemma shortComplex_shortExact : S.shortComplex.ShortExact where
   exact := S.shortComplex_exact
 
->>>>>>> d0df76bd
 end MayerVietorisSquare
 
 end GrothendieckTopology
