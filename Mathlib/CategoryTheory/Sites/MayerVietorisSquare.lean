/-
Copyright (c) 2024 Joël Riou. All rights reserved.
Released under Apache 2.0 license as described in the file LICENSE.
Authors: Joël Riou
-/
import Mathlib.Algebra.Category.Grp.Abelian
import Mathlib.Algebra.Category.Grp.Adjunctions
import Mathlib.Algebra.Homology.ShortComplex.ShortExact
import Mathlib.Algebra.Homology.Square
import Mathlib.CategoryTheory.Sites.Abelian
import Mathlib.CategoryTheory.Sites.Adjunction
import Mathlib.CategoryTheory.Limits.Preserves.Shapes.Square
import Mathlib.CategoryTheory.Limits.Shapes.Types
import Mathlib.CategoryTheory.Sites.Sheafification

/-!
# Mayer-Vietoris squares

The purpose of this file is to allow the formalization of long exact
Mayer-Vietoris sequences in sheaf cohomology. If `X₄` is an open subset
of a topological space that is covered by two open subsets `X₂` and `X₃`,
it is known that there is a long exact sequence
`... ⟶ H^q(X₄) ⟶ H^q(X₂) ⊞ H^q(X₃) ⟶ H^q(X₁) ⟶ H^{q+1}(X₄) ⟶ ...`
where `X₁` is the intersection of `X₂` and `X₃`, and `H^q` are the
cohomology groups with values in an abelian sheaf.

In this file, we introduce a structure
`GrothendieckTopology.MayerVietorisSquare` which extends `Squace C`,
and asserts properties which shall imply the existence of long
exact Mayer-Vietoris sequences in sheaf cohomology (TODO).
We require that the map `X₁ ⟶ X₃` is a monomorphism and
that the square in `C` becomes a pushout square in
the category of sheaves after the application of the
functor `yoneda ⋙ presheafToSheaf J _`. Note that in the
standard case of a covering by two open subsets, all
the morphisms in the square would be monomorphisms,
but this dissymetry allows the example of Nisnevich distinguished
squares in the case of the Nisnevich topology on schemes (in which case
`f₂₄ : X₂ ⟶ X₄` shall be an open immersion and
`f₃₄ : X₃ ⟶ X₄` an étale map that is an isomorphism over
the closed (reduced) subscheme `X₄ - X₂`,
and `X₁` shall be the pullback of `f₂₄` and `f₃₄`.).

Given a Mayer-Vietoris square `S` and a presheaf `P` on `C`,
we introduce a sheaf condition `S.SheafCondition P` and show
that it is indeed satisfied by sheaves.

## References
* https://stacks.math.columbia.edu/tag/08GL

-/
universe v v' u u'

namespace CategoryTheory

open Limits Opposite

variable {C : Type u} [Category.{v} C]
  {J : GrothendieckTopology C}

lemma Sheaf.isPullback_square_op_map_yoneda_presheafToSheaf_yoneda_iff
    [HasWeakSheafify J (Type v)]
    (F : Sheaf J (Type v)) (sq : Square C) :
    (sq.op.map ((yoneda ⋙ presheafToSheaf J _).op ⋙ yoneda.obj F)).IsPullback ↔
      (sq.op.map F.val).IsPullback := by
  refine Square.IsPullback.iff_of_equiv _ _
    (((sheafificationAdjunction J (Type v)).homEquiv _ _).trans yonedaEquiv)
    (((sheafificationAdjunction J (Type v)).homEquiv _ _).trans yonedaEquiv)
    (((sheafificationAdjunction J (Type v)).homEquiv _ _).trans yonedaEquiv)
    (((sheafificationAdjunction J (Type v)).homEquiv _ _).trans yonedaEquiv) ?_ ?_ ?_ ?_
  all_goals
    ext x
    dsimp
    rw [yonedaEquiv_naturality]
    erw [Adjunction.homEquiv_naturality_left]
    rfl

namespace GrothendieckTopology

variable (J)

/-- A Mayer-Vietoris square in a category `C` equipped with a Grothendieck
topology consists of a commutative square `f₁₂ ≫ f₂₄ = f₁₃ ≫ f₃₄` in `C`
such that `f₁₃` is a monomorphism and that the square becomes a
pushout square in the category of sheaves of sets. -/
<<<<<<< HEAD
structure MayerVietorisSquare [HasWeakSheafify J (Type v)] extends Square C where
=======
structure MayerVietorisSquare extends Square C where
>>>>>>> d741671c
  mono_f₁₃ : Mono toSquare.f₁₃ := by infer_instance
  /-- the square becomes a pushout square in the category of sheaves of types -/
  isPushout : (toSquare.map (yoneda ⋙ presheafToSheaf J _)).IsPushout

namespace MayerVietorisSquare

attribute [instance] mono_f₁₃

variable {J}

section

variable [HasWeakSheafify J (Type v)]

/-- Constructor for Mayer-Vietoris squares taking as an input
a square `sq` such that `sq.f₁₃` is a mono and that for every
sheaf of types `F`, the square `sq.op.map F.val` is a pullback square. -/
@[simps toSquare]
noncomputable def mk' (sq : Square C) [Mono sq.f₁₃]
    (H : ∀ (F : Sheaf J (Type v)), (sq.op.map F.val).IsPullback) :
    J.MayerVietorisSquare where
  toSquare := sq
  isPushout := by
    rw [Square.isPushout_iff_op_map_yoneda_isPullback]
    intro F
    exact (F.isPullback_square_op_map_yoneda_presheafToSheaf_yoneda_iff sq).2 (H F)

/-- Constructor for Mayer-Vietoris squares taking as an input
a pullback square `sq` such that `sq.f₂₄` and `sq.f₃₄` are two monomorphisms
which form a covering of `S.X₄`. -/
@[simps! toSquare]
noncomputable def mk_of_isPullback (sq : Square C) [Mono sq.f₂₄] [Mono sq.f₃₄]
    (h₁ : sq.IsPullback) (h₂ : Sieve.ofTwoArrows sq.f₂₄ sq.f₃₄ ∈ J sq.X₄) :
    J.MayerVietorisSquare :=
<<<<<<< HEAD
  have : Mono sq.f₁₃ := sorry
=======
  have : Mono sq.f₁₃ := h₁.mono_f₁₃
>>>>>>> d741671c
  mk' sq (fun F ↦ by
    apply Square.IsPullback.mk
    refine PullbackCone.IsLimit.mk _
      (fun s ↦ F.2.amalgamateOfArrows _ h₂
        (fun j ↦ WalkingPair.casesOn j s.fst s.snd)
        (fun W ↦ by
          rintro (_|_) (_|_) a b fac
          · obtain rfl : a = b := by simpa only [← cancel_mono sq.f₂₄] using fac
            rfl
          · obtain ⟨φ, rfl, rfl⟩ := PullbackCone.IsLimit.lift' h₁.isLimit _ _ fac
            simpa using s.condition =≫ F.val.map φ.op
          · obtain ⟨φ, rfl, rfl⟩ := PullbackCone.IsLimit.lift' h₁.isLimit _ _ fac.symm
            simpa using s.condition.symm =≫ F.val.map φ.op
          · obtain rfl : a = b := by simpa only [← cancel_mono sq.f₃₄] using fac
            rfl)) (fun _ ↦ ?_) (fun _ ↦ ?_) (fun s m hm₁ hm₂ ↦ ?_)
    · exact F.2.amalgamateOfArrows_map _ _ _ _ WalkingPair.left
    · exact F.2.amalgamateOfArrows_map _ _ _ _ WalkingPair.right
    · apply F.2.hom_ext_ofArrows _ h₂
      rintro (_|_)
      · rw [F.2.amalgamateOfArrows_map _ _ _ _ WalkingPair.left]
        exact hm₁
      · rw [F.2.amalgamateOfArrows_map _ _ _ _ WalkingPair.right]
        exact hm₂)

variable (S : J.MayerVietorisSquare)

lemma isPushoutAddCommGrpFreeSheaf [HasWeakSheafify J AddCommGrp.{v}] :
    (S.map (yoneda ⋙ (whiskeringRight _ _ _).obj AddCommGrp.free ⋙
      presheafToSheaf J _)).IsPushout :=
  (S.isPushout.map (Sheaf.composeAndSheafify J AddCommGrp.free)).of_iso
    ((Square.mapFunctor.mapIso
      (presheafToSheafCompComposeAndSheafifyIso J AddCommGrp.free)).app
        (S.map yoneda))

/-- The condition that a Mayer-Vietoris square becomes a pullback square
when we evaluate a presheaf on it. --/
def SheafCondition {A : Type u'} [Category.{v'} A] (P : Cᵒᵖ ⥤ A) : Prop :=
  (S.toSquare.op.map P).IsPullback

lemma sheafCondition_iff_comp_coyoneda {A : Type u'} [Category.{v'} A] (P : Cᵒᵖ ⥤ A) :
    S.SheafCondition P ↔ ∀ (X : Aᵒᵖ), S.SheafCondition (P ⋙ coyoneda.obj X) :=
  Square.isPullback_iff_map_coyoneda_isPullback (S.op.map P)

/-- Given a Mayer-Vietoris square `S` and a presheaf of types, this is the
map from `P.obj (op S.X₄)` to the explicit fibre product of
`P.map S.f₁₂.op` and `P.map S.f₁₃.op`. -/
abbrev toPullbackObj (P : Cᵒᵖ ⥤ Type v') :
    P.obj (op S.X₄) → Types.PullbackObj (P.map S.f₁₂.op) (P.map S.f₁₃.op) :=
  (S.toSquare.op.map P).pullbackCone.toPullbackObj

lemma sheafCondition_iff_bijective_toPullbackObj (P : Cᵒᵖ ⥤ Type v') :
    S.SheafCondition P ↔ Function.Bijective (S.toPullbackObj P) := by
  have := (S.toSquare.op.map P).pullbackCone.isLimitEquivBijective
  exact ⟨fun h ↦ this h.isLimit, fun h ↦ Square.IsPullback.mk _ (this.symm h)⟩

namespace SheafCondition

variable {S}
variable {P : Cᵒᵖ ⥤ Type v'} (h : S.SheafCondition P)

lemma bijective_toPullbackObj : Function.Bijective (S.toPullbackObj P) := by
  rwa [← sheafCondition_iff_bijective_toPullbackObj]

lemma ext {x y : P.obj (op S.X₄)}
    (h₁ : P.map S.f₂₄.op x = P.map S.f₂₄.op y)
    (h₂ : P.map S.f₃₄.op x = P.map S.f₃₄.op y) : x = y :=
  h.bijective_toPullbackObj.injective (by ext <;> assumption)

variable (u : P.obj (op S.X₂)) (v : P.obj (op S.X₃))
  (huv : P.map S.f₁₂.op u = P.map S.f₁₃.op v)

/-- If `S` is a Mayer-Vietoris square, and `P` is a presheaf
which satisfies the sheaf condition with respect to `S`, then
elements of `P` over `S.X₂` and `S.X₃` can be glued if the
coincide over `S.X₁`. -/
noncomputable def glue : P.obj (op S.X₄) :=
  (PullbackCone.IsLimit.equivPullbackObj h.isLimit).symm ⟨⟨u, v⟩, huv⟩

@[simp]
lemma map_f₂₄_op_glue : P.map S.f₂₄.op (h.glue u v huv) = u :=
  PullbackCone.IsLimit.equivPullbackObj_symm_apply_fst h.isLimit _

@[simp]
lemma map_f₃₄_op_glue : P.map S.f₃₄.op (h.glue u v huv) = v :=
  PullbackCone.IsLimit.equivPullbackObj_symm_apply_snd h.isLimit _

end SheafCondition

private lemma sheafCondition_of_sheaf' (F : Sheaf J (Type v)) :
    S.SheafCondition F.val := by
  refine (F.isPullback_square_op_map_yoneda_presheafToSheaf_yoneda_iff S.toSquare).1
    (S.isPushout.op.map (yoneda.obj F))

lemma sheafCondition_of_sheaf {A : Type u'} [Category.{v} A]
    (F : Sheaf J A) : S.SheafCondition F.val := by
  rw [sheafCondition_iff_comp_coyoneda]
  intro X
  exact (Sheaf.isPullback_square_op_map_yoneda_presheafToSheaf_yoneda_iff _ S.toSquare).1
    (S.isPushout.op.map
      (yoneda.obj ⟨_, (isSheaf_iff_isSheaf_of_type _ _).2 (F.cond X.unop)⟩))

end

variable [HasWeakSheafify J (Type v)] [HasSheafify J AddCommGrp.{v}]
  (S : J.MayerVietorisSquare)

/-- The short complex of abelian sheaves
`ℤ[S.X₁] ⟶ ℤ[S.X₂] ⊞ ℤ[S.X₃] ⟶ ℤ[S.X₄]`
where the left map is a difference and the right map a sum. -/
@[simps]
noncomputable def shortComplex :
    ShortComplex (Sheaf J AddCommGrp.{v}) where
  X₁ := (presheafToSheaf J _).obj (yoneda.obj S.X₁ ⋙ AddCommGrp.free)
  X₂ := (presheafToSheaf J _).obj (yoneda.obj S.X₂ ⋙ AddCommGrp.free) ⊞
    (presheafToSheaf J _).obj (yoneda.obj S.X₃ ⋙ AddCommGrp.free)
  X₃ := (presheafToSheaf J _).obj (yoneda.obj S.X₄ ⋙ AddCommGrp.free)
  f :=
    biprod.lift
      ((presheafToSheaf J _).map (whiskerRight (yoneda.map S.f₁₂) _))
      (-(presheafToSheaf J _).map (whiskerRight (yoneda.map S.f₁₃) _))
  g :=
    biprod.desc
      ((presheafToSheaf J _).map (whiskerRight (yoneda.map S.f₂₄) _))
      ((presheafToSheaf J _).map (whiskerRight (yoneda.map S.f₃₄) _))
  zero := (S.map (yoneda ⋙ (whiskeringRight _ _ _).obj AddCommGrp.free ⋙
      presheafToSheaf J _)).cokernelCofork.condition

instance : (AddCommGrp.free.{v}).PreservesMonomorphisms := by
  sorry

variable (X : Cᵒᵖ)

instance {F G : C ⥤ Type u'} (f : F ⟶ G) [Mono f] (X : C) :
    Mono (f.app X) :=
  inferInstanceAs (Mono (((evaluation _ _).obj X).map f))

instance {F G : C ⥤ Type u'} (f : F ⟶ G) [Mono f] :
    Mono (whiskerRight f AddCommGrp.free) := by
  have : ∀ (X : C), Mono ((whiskerRight f AddCommGrp.free).app X) := fun X ↦ by
    dsimp
    infer_instance
  apply NatTrans.mono_of_mono_app

instance : Mono S.shortComplex.f := by
  have : Mono (S.shortComplex.f ≫ biprod.snd) := by
    dsimp
    simp only [biprod.lift_snd]
    infer_instance
  exact mono_of_mono _ biprod.snd

instance : Epi S.shortComplex.g :=
  (S.shortComplex.exact_and_epi_g_iff_g_is_cokernel.2
    ⟨S.isPushoutAddCommGrpFreeSheaf.isColimitCokernelCofork⟩).2

lemma shortComplex_exact : S.shortComplex.Exact :=
  ShortComplex.exact_of_g_is_cokernel _
    S.isPushoutAddCommGrpFreeSheaf.isColimitCokernelCofork

lemma shortComplex_shortExact : S.shortComplex.ShortExact where
  exact := S.shortComplex_exact

end MayerVietorisSquare

end GrothendieckTopology

end CategoryTheory<|MERGE_RESOLUTION|>--- conflicted
+++ resolved
@@ -83,11 +83,7 @@
 topology consists of a commutative square `f₁₂ ≫ f₂₄ = f₁₃ ≫ f₃₄` in `C`
 such that `f₁₃` is a monomorphism and that the square becomes a
 pushout square in the category of sheaves of sets. -/
-<<<<<<< HEAD
 structure MayerVietorisSquare [HasWeakSheafify J (Type v)] extends Square C where
-=======
-structure MayerVietorisSquare extends Square C where
->>>>>>> d741671c
   mono_f₁₃ : Mono toSquare.f₁₃ := by infer_instance
   /-- the square becomes a pushout square in the category of sheaves of types -/
   isPushout : (toSquare.map (yoneda ⋙ presheafToSheaf J _)).IsPushout
@@ -122,11 +118,7 @@
 noncomputable def mk_of_isPullback (sq : Square C) [Mono sq.f₂₄] [Mono sq.f₃₄]
     (h₁ : sq.IsPullback) (h₂ : Sieve.ofTwoArrows sq.f₂₄ sq.f₃₄ ∈ J sq.X₄) :
     J.MayerVietorisSquare :=
-<<<<<<< HEAD
-  have : Mono sq.f₁₃ := sorry
-=======
   have : Mono sq.f₁₃ := h₁.mono_f₁₃
->>>>>>> d741671c
   mk' sq (fun F ↦ by
     apply Square.IsPullback.mk
     refine PullbackCone.IsLimit.mk _
