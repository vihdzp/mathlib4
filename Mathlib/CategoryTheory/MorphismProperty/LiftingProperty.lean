/-
Copyright (c) 2024 Jack McKoen. All rights reserved.
Released under Apache 2.0 license as described in the file LICENSE.
Authors: Jack McKoen, Joël Riou
-/
import Mathlib.CategoryTheory.MorphismProperty.Limits
import Mathlib.CategoryTheory.MorphismProperty.Retract
import Mathlib.CategoryTheory.LiftingProperties.Limits
import Mathlib.Order.GaloisConnection.Defs

/-!
# Left and right lifting properties

Given a morphism property `T`, we define the left and right lifting property with respect to `T`.

We show that the left lifting property is stable under retracts, cobase change, coproducts,
and composition, with dual statements for the right lifting property.

-/

universe w v u

namespace CategoryTheory

variable {C : Type u} [Category.{v} C] (T : MorphismProperty C)

namespace MorphismProperty

/-- Given `T : MorphismProperty C`, this is the class of morphisms that have the
left lifting property (llp) with respect to `T`. -/
def llp : MorphismProperty C := fun _ _ f ↦
  ∀ ⦃X Y : C⦄ (g : X ⟶ Y) (_ : T g), HasLiftingProperty f g

/-- Given `T : MorphismProperty C`, this is the class of morphisms that have the
right lifting property (rlp) with respect to `T`. -/
def rlp : MorphismProperty C := fun _ _ f ↦
  ∀ ⦃X Y : C⦄ (g : X ⟶ Y) (_ : T g), HasLiftingProperty g f

lemma llp_of_isIso {A B : C} (i : A ⟶ B) [IsIso i] :
    T.llp i :=
  fun _ _ _ _ ↦ inferInstance

lemma rlp_of_isIso {X Y : C} (f : X ⟶ Y) [IsIso f] :
    T.rlp f :=
  fun _ _ _ _ ↦ inferInstance

<<<<<<< HEAD
lemma llp_isStableUnderRetracts : T.llp.IsStableUnderRetracts where
=======
instance llp_isStableUnderRetracts : T.llp.IsStableUnderRetracts where
>>>>>>> 256efff0
  of_retract h hg _ _ f hf :=
    letI := hg _ hf
    h.leftLiftingProperty f

instance rlp_isStableUnderRetracts : T.rlp.IsStableUnderRetracts where
  of_retract h hf _ _ g hg :=
    letI := hf _ hg
    h.rightLiftingProperty g

instance llp_isStableUnderCobaseChange : T.llp.IsStableUnderCobaseChange where
  of_isPushout h hf _ _ g' hg' :=
    letI := hf _ hg'
    h.hasLiftingProperty g'

open IsPullback in
instance rlp_isStableUnderBaseChange : T.rlp.IsStableUnderBaseChange where
  of_isPullback h hf _ _ f' hf' :=
    letI := hf _ hf'
    h.hasLiftingProperty f'

instance llp_isMultiplicative : T.llp.IsMultiplicative where
  id_mem X _ _ p hp := by infer_instance
  comp_mem i j hi hj _ _ p hp := by
    have := hi _ hp
    have := hj _ hp
    infer_instance

instance rlp_isMultiplicative : T.rlp.IsMultiplicative where
  id_mem X _ _ p hp := by infer_instance
  comp_mem i j hi hj _ _ p hp := by
    have := hi _ hp
    have := hj _ hp
    infer_instance

lemma llp_isStableUnderCoproductsOfShape (J : Type*) :
    T.llp.IsStableUnderCoproductsOfShape J := by
  apply IsStableUnderCoproductsOfShape.mk
  intro A B _ _ f hf X Y p hp
  have := fun j ↦ hf j _ hp
  infer_instance

lemma rlp_isStableUnderProductsOfShape (J : Type*) :
    T.rlp.IsStableUnderProductsOfShape J := by
  apply IsStableUnderProductsOfShape.mk
  intro A B _ _ f hf X Y p hp
  have := fun j ↦ hf j _ hp
  infer_instance

lemma le_llp_iff_le_rlp (T' : MorphismProperty C) :
    T ≤ T'.llp ↔ T' ≤ T.rlp :=
  ⟨fun h _ _ _ hp _ _ _ hi ↦ h _ hi _ hp,
    fun h _ _ _ hi _ _ _ hp ↦ h _ hp _ hi⟩

lemma gc_llp_rlp :
    GaloisConnection (OrderDual.toDual (α := MorphismProperty C) ∘ llp)
      (rlp ∘ OrderDual.ofDual) :=
  fun _ _ ↦ le_llp_iff_le_rlp _ _

<<<<<<< HEAD
=======
lemma le_llp_rlp : T ≤ T.rlp.llp := by
  rw [le_llp_iff_le_rlp]

@[simp]
lemma rlp_llp_rlp : T.rlp.llp.rlp = T.rlp :=
  gc_llp_rlp.u_l_u_eq_u T

@[simp]
lemma llp_rlp_llp : T.llp.rlp.llp = T.llp :=
  gc_llp_rlp.l_u_l_eq_l T

lemma antitone_rlp : Antitone (rlp : MorphismProperty C → _) :=
  fun _ _ h ↦ gc_llp_rlp.monotone_u h

lemma antitone_llp : Antitone (llp : MorphismProperty C → _) :=
  fun _ _ h ↦ gc_llp_rlp.monotone_l h

lemma pushouts_le_llp_rlp : T.pushouts ≤ T.rlp.llp := by
  intro A B i hi
  exact (T.rlp.llp.isStableUnderCobaseChange_iff_pushouts_le).1 inferInstance i
    (pushouts_monotone T.le_llp_rlp _ hi)

@[simp]
lemma rlp_pushouts : T.pushouts.rlp = T.rlp := by
  apply le_antisymm
  · exact antitone_rlp T.le_pushouts
  · rw [← le_llp_iff_le_rlp]
    exact T.pushouts_le_llp_rlp

lemma colimitsOfShape_discrete_le_llp_rlp (J : Type w) :
    T.colimitsOfShape (Discrete J) ≤ T.rlp.llp := by
  intro A B i hi
  exact (T.rlp.llp.isStableUnderColimitsOfShape_iff_colimitsOfShape_le (Discrete J)).1
    (llp_isStableUnderCoproductsOfShape _ _) _
      (colimitsOfShape_monotone T.le_llp_rlp _ _ hi)

lemma coproducts_le_llp_rlp : (coproducts.{w} T) ≤ T.rlp.llp := by
  intro A B i hi
  rw [coproducts_iff] at hi
  obtain ⟨J, hi⟩ := hi
  exact T.colimitsOfShape_discrete_le_llp_rlp J _ hi

@[simp]
lemma rlp_coproducts : (coproducts.{w} T).rlp = T.rlp := by
  apply le_antisymm
  · exact antitone_rlp T.le_coproducts
  · rw [← le_llp_iff_le_rlp]
    exact T.coproducts_le_llp_rlp

lemma retracts_le_llp_rlp : T.retracts ≤ T.rlp.llp :=
  le_trans (retracts_monotone T.le_llp_rlp) T.rlp.llp.retracts_le

@[simp]
lemma rlp_retracts : T.retracts.rlp = T.rlp := by
  apply le_antisymm
  · exact antitone_rlp T.le_retracts
  · rw [← le_llp_iff_le_rlp]
    exact T.retracts_le_llp_rlp

>>>>>>> 256efff0
end MorphismProperty

end CategoryTheory<|MERGE_RESOLUTION|>--- conflicted
+++ resolved
@@ -44,11 +44,7 @@
     T.rlp f :=
   fun _ _ _ _ ↦ inferInstance
 
-<<<<<<< HEAD
-lemma llp_isStableUnderRetracts : T.llp.IsStableUnderRetracts where
-=======
 instance llp_isStableUnderRetracts : T.llp.IsStableUnderRetracts where
->>>>>>> 256efff0
   of_retract h hg _ _ f hf :=
     letI := hg _ hf
     h.leftLiftingProperty f
@@ -107,8 +103,6 @@
       (rlp ∘ OrderDual.ofDual) :=
   fun _ _ ↦ le_llp_iff_le_rlp _ _
 
-<<<<<<< HEAD
-=======
 lemma le_llp_rlp : T ≤ T.rlp.llp := by
   rw [le_llp_iff_le_rlp]
 
@@ -168,7 +162,6 @@
   · rw [← le_llp_iff_le_rlp]
     exact T.retracts_le_llp_rlp
 
->>>>>>> 256efff0
 end MorphismProperty
 
 end CategoryTheory