/-
Copyright (c) 2024 Jack McKoen. All rights reserved.
Released under Apache 2.0 license as described in the file LICENSE.
Authors: Jack McKoen
-/
import Mathlib.CategoryTheory.MorphismProperty.Limits
import Mathlib.CategoryTheory.MorphismProperty.Retract
import Mathlib.CategoryTheory.LiftingProperties.Limits
import Mathlib.Order.GaloisConnection

/-!
# Left and right lifting properties

Given a morphism property `T`, we define the left and right lifting property with respect to `T`.

We show that the left lifting property is stable under retracts, cobase change, coproducts,
and composition, with dual statements for the right lifting property.

-/

universe w v u

namespace CategoryTheory

variable {C : Type u} [Category.{v} C] (T : MorphismProperty C)

namespace MorphismProperty

/-- Given `T : MorphismProperty C`, this is the class of morphisms that have the
left lifting property (llp) with respect to `T`. -/
def llp : MorphismProperty C := fun _ _ f ↦
  ∀ ⦃X Y : C⦄ (g : X ⟶ Y) (_ : T g), HasLiftingProperty f g

/-- Given `T : MorphismProperty C`, this is the class of morphisms that have the
right lifting property (rlp) with respect to `T`. -/
def rlp : MorphismProperty C := fun _ _ f ↦
  ∀ ⦃X Y : C⦄ (g : X ⟶ Y) (_ : T g), HasLiftingProperty g f

<<<<<<< HEAD
instance llp_isStableUnderRetracts : T.llp.IsStableUnderRetracts where
=======
lemma llp_of_isIso {A B : C} (i : A ⟶ B) [IsIso i] :
    T.llp i :=
  fun _ _ _ _ ↦ inferInstance

lemma rlp_of_isIso {X Y : C} (f : X ⟶ Y) [IsIso f] :
    T.rlp f :=
  fun _ _ _ _ ↦ inferInstance

lemma llp_isStableUnderRetracts : T.llp.IsStableUnderRetracts where
>>>>>>> 581e954a
  of_retract h hg _ _ f hf :=
    letI := hg _ hf
    h.leftLiftingProperty f

instance rlp_isStableUnderRetracts : T.rlp.IsStableUnderRetracts where
  of_retract h hf _ _ g hg :=
    letI := hf _ hg
    h.rightLiftingProperty g

instance llp_isStableUnderCobaseChange : T.llp.IsStableUnderCobaseChange where
  of_isPushout h hf _ _ g' hg' :=
    letI := hf _ hg'
    h.hasLiftingProperty g'

open IsPullback in
instance rlp_isStableUnderBaseChange : T.rlp.IsStableUnderBaseChange where
  of_isPullback h hf _ _ f' hf' :=
    letI := hf _ hf'
    h.hasLiftingProperty f'

instance llp_isMultiplicative : T.llp.IsMultiplicative where
  id_mem X _ _ p hp := by infer_instance
  comp_mem i j hi hj _ _ p hp := by
    have := hi _ hp
    have := hj _ hp
    infer_instance

instance rlp_isMultiplicative : T.rlp.IsMultiplicative where
  id_mem X _ _ p hp := by infer_instance
  comp_mem i j hi hj _ _ p hp := by
    have := hi _ hp
    have := hj _ hp
    infer_instance

lemma llp_isStableUnderCoproductsOfShape (J : Type*) :
    T.llp.IsStableUnderCoproductsOfShape J := by
  apply IsStableUnderCoproductsOfShape.mk
  intro A B _ _ f hf X Y p hp
  have := fun j ↦ hf j _ hp
  infer_instance

lemma rlp_isStableUnderProductsOfShape (J : Type*) :
    T.rlp.IsStableUnderProductsOfShape J := by
  apply IsStableUnderProductsOfShape.mk
  intro A B _ _ f hf X Y p hp
  have := fun j ↦ hf j _ hp
  infer_instance

lemma le_llp_iff_le_rlp (T' : MorphismProperty C) :
    T ≤ T'.llp ↔ T' ≤ T.rlp :=
  ⟨fun h _ _ _ hp _ _ _ hi ↦ h _ hi _ hp,
    fun h _ _ _ hi _ _ _ hp ↦ h _ hp _ hi⟩

lemma gc_llp_rlp :
    GaloisConnection (OrderDual.toDual (α := MorphismProperty C) ∘ llp)
      (rlp ∘ OrderDual.ofDual) :=
  fun _ _ ↦ le_llp_iff_le_rlp _ _

<<<<<<< HEAD
lemma le_rlp_llp : T ≤ T.rlp.llp := by
  rw [le_llp_iff_le_rlp]

@[simp]
lemma rlp_llp_rlp : T.rlp.llp.rlp = T.rlp :=
  gc_llp_rlp.u_l_u_eq_u T

@[simp]
lemma llp_rlp_llp : T.llp.rlp.llp = T.llp :=
  gc_llp_rlp.l_u_l_eq_l T

lemma antitone_rlp : Antitone (rlp : MorphismProperty C → _) :=
  fun _ _ h ↦ gc_llp_rlp.monotone_u h

lemma antitone_llp : Antitone (llp : MorphismProperty C → _) :=
  fun _ _ h ↦ gc_llp_rlp.monotone_l h

lemma pushouts_le_rlp_llp : T.pushouts ≤ T.rlp.llp := by
  intro A B i hi
  exact (T.rlp.llp.isStableUnderCobaseChange_iff_pushouts_le).1 inferInstance i
    (monotone_pushouts T.le_rlp_llp _ hi)

@[simp]
lemma pushouts_rlp : T.pushouts.rlp = T.rlp := by
  apply le_antisymm
  · exact antitone_rlp T.le_pushouts
  · rw [← le_llp_iff_le_rlp]
    exact T.pushouts_le_rlp_llp

lemma colimitsOfShape_discrete_le_rlp_llp (J : Type w) :
    T.colimitsOfShape (Discrete J) ≤ T.rlp.llp := by
  intro A B i hi
  exact (T.rlp.llp.isStableUnderColimitsOfShape_iff_colimitsOfShape_le (Discrete J)).1
    (llp_isStableUnderCoproductsOfShape _ _) _
      (monotone_colimitsOfShape T.le_rlp_llp _ _ hi)

lemma coproducts_le_rlp_llp : (coproducts.{w} T) ≤ T.rlp.llp := by
  intro A B i hi
  rw [coproducts_iff] at hi
  obtain ⟨J, hi⟩ := hi
  exact T.colimitsOfShape_discrete_le_rlp_llp J _ hi

@[simp]
lemma coproducts_rlp : (coproducts.{w} T).rlp = T.rlp := by
  apply le_antisymm
  · exact antitone_rlp T.le_coproducts
  · rw [← le_llp_iff_le_rlp]
    exact T.coproducts_le_rlp_llp


lemma retracts_le_rlp_llp : T.retracts ≤ T.rlp.llp :=
  le_trans (monotone_retracts T.le_rlp_llp) T.rlp.llp.retracts_le

@[simp]
lemma retracts_rlp : T.retracts.rlp = T.rlp := by
  apply le_antisymm
  · exact antitone_rlp T.le_retracts
  · rw [← le_llp_iff_le_rlp]
    exact T.retracts_le_rlp_llp

=======
>>>>>>> 581e954a
end MorphismProperty

end CategoryTheory<|MERGE_RESOLUTION|>--- conflicted
+++ resolved
@@ -36,9 +36,6 @@
 def rlp : MorphismProperty C := fun _ _ f ↦
   ∀ ⦃X Y : C⦄ (g : X ⟶ Y) (_ : T g), HasLiftingProperty g f
 
-<<<<<<< HEAD
-instance llp_isStableUnderRetracts : T.llp.IsStableUnderRetracts where
-=======
 lemma llp_of_isIso {A B : C} (i : A ⟶ B) [IsIso i] :
     T.llp i :=
   fun _ _ _ _ ↦ inferInstance
@@ -47,8 +44,7 @@
     T.rlp f :=
   fun _ _ _ _ ↦ inferInstance
 
-lemma llp_isStableUnderRetracts : T.llp.IsStableUnderRetracts where
->>>>>>> 581e954a
+instance llp_isStableUnderRetracts : T.llp.IsStableUnderRetracts where
   of_retract h hg _ _ f hf :=
     letI := hg _ hf
     h.leftLiftingProperty f
@@ -107,7 +103,6 @@
       (rlp ∘ OrderDual.ofDual) :=
   fun _ _ ↦ le_llp_iff_le_rlp _ _
 
-<<<<<<< HEAD
 lemma le_rlp_llp : T ≤ T.rlp.llp := by
   rw [le_llp_iff_le_rlp]
 
@@ -157,7 +152,6 @@
   · rw [← le_llp_iff_le_rlp]
     exact T.coproducts_le_rlp_llp
 
-
 lemma retracts_le_rlp_llp : T.retracts ≤ T.rlp.llp :=
   le_trans (monotone_retracts T.le_rlp_llp) T.rlp.llp.retracts_le
 
@@ -168,8 +162,6 @@
   · rw [← le_llp_iff_le_rlp]
     exact T.retracts_le_rlp_llp
 
-=======
->>>>>>> 581e954a
 end MorphismProperty
 
 end CategoryTheory