--- conflicted
+++ resolved
@@ -196,20 +196,12 @@
 instance has_kernel_pair_of_mono : HasPullback f f :=
   ⟨⟨⟨_, PullbackCone.isLimitMkIdId f⟩⟩⟩
 
-<<<<<<< HEAD
-theorem PullbackCone.fst_eq_snd_of_mono_eq [Mono f] (t : PullbackCone f f) : t.fst = t.snd :=
-  (cancel_mono f).1 t.condition
-
-theorem fst_eq_snd_of_mono_eq [Mono f] : pullback.fst f f = pullback.snd f f :=
-  PullbackCone.fst_eq_snd_of_mono_eq f (getLimitCone (cospan f f)).cone
-=======
 theorem PullbackCone.fst_eq_snd_of_mono_eq {f : X ⟶ Y} [Mono f] (t : PullbackCone f f) :
     t.fst = t.snd :=
   (cancel_mono f).1 t.condition
 
 theorem fst_eq_snd_of_mono_eq : pullback.fst f f = pullback.snd f f :=
   PullbackCone.fst_eq_snd_of_mono_eq (getLimitCone (cospan f f)).cone
->>>>>>> d2ce9970
 
 @[simp]
 theorem pullbackSymmetry_hom_of_mono_eq : (pullbackSymmetry f f).hom = 𝟙 _ := by
@@ -217,29 +209,14 @@
   · simp [fst_eq_snd_of_mono_eq]
   · simp [fst_eq_snd_of_mono_eq]
 
-<<<<<<< HEAD
-lemma PullbackCone.fst_iso_of_mono_eq [Mono f] {t : PullbackCone f f} (ht : IsLimit t) :
-=======
 variable {f} in
 lemma PullbackCone.isIso_fst_of_mono_of_isLimit {t : PullbackCone f f} (ht : IsLimit t) :
->>>>>>> d2ce9970
     IsIso t.fst := by
   refine ⟨⟨PullbackCone.IsLimit.lift ht (𝟙 _) (𝟙 _) (by simp), ?_, by simp⟩⟩
   apply PullbackCone.IsLimit.hom_ext ht
   · simp
   · simp [fst_eq_snd_of_mono_eq]
 
-<<<<<<< HEAD
-lemma PullbackCone.snd_iso_of_mono_eq [Mono f] {t : PullbackCone f f} (ht : IsLimit t) :
-    IsIso t.snd :=
-  t.fst_eq_snd_of_mono_eq f ▸ t.fst_iso_of_mono_eq ht
-
-instance fst_iso_of_mono_eq [Mono f] : IsIso (pullback.fst f f) :=
-  PullbackCone.fst_iso_of_mono_eq f (getLimitCone (cospan f f)).isLimit
-
-instance snd_iso_of_mono_eq [Mono f] : IsIso (pullback.snd f f) :=
-  PullbackCone.snd_iso_of_mono_eq f (getLimitCone (cospan f f)).isLimit
-=======
 variable {f} in
 lemma PullbackCone.isIso_snd_of_mono_of_isLimit {t : PullbackCone f f} (ht : IsLimit t) :
     IsIso t.snd :=
@@ -247,7 +224,6 @@
 
 instance isIso_fst_of_mono : IsIso (pullback.fst f f) :=
   PullbackCone.isIso_fst_of_mono_of_isLimit (getLimitCone (cospan f f)).isLimit
->>>>>>> d2ce9970
 
 instance isIso_snd_of_mono : IsIso (pullback.snd f f) :=
   PullbackCone.isIso_snd_of_mono_of_isLimit (getLimitCone (cospan f f)).isLimit
@@ -398,48 +374,25 @@
 instance has_cokernel_pair_of_epi : HasPushout f f :=
   ⟨⟨⟨_, PushoutCocone.isColimitMkIdId f⟩⟩⟩
 
-<<<<<<< HEAD
-theorem PushoutCocone.inl_eq_inr_of_epi_eq [Epi f] (t : PushoutCocone f f) : t.inl = t.inr :=
-  (cancel_epi f).1 t.condition
-
-theorem inl_eq_inr_of_epi_eq [Epi f] : pushout.inl f f = pushout.inr f f :=
-  PushoutCocone.inl_eq_inr_of_epi_eq f (getColimitCocone (span f f)).cocone
-=======
 theorem PushoutCocone.inl_eq_inr_of_epi_eq {f : X ⟶ Y} [Epi f] (t : PushoutCocone f f) :
     t.inl = t.inr :=
   (cancel_epi f).1 t.condition
 
 theorem inl_eq_inr_of_epi_eq : pushout.inl f f = pushout.inr f f :=
   PushoutCocone.inl_eq_inr_of_epi_eq (getColimitCocone (span f f)).cocone
->>>>>>> d2ce9970
 
 @[simp]
 theorem pullback_symmetry_hom_of_epi_eq : (pushoutSymmetry f f).hom = 𝟙 _ := by
   ext <;> simp [inl_eq_inr_of_epi_eq]
 
-<<<<<<< HEAD
-lemma PushoutCocone.inl_iso_of_epi_eq [Epi f] {t : PushoutCocone f f} (ht : IsColimit t) :
-=======
 variable {f} in
 lemma PushoutCocone.isIso_inl_of_epi_of_isColimit {t : PushoutCocone f f} (ht : IsColimit t) :
->>>>>>> d2ce9970
     IsIso t.inl := by
   refine ⟨⟨PushoutCocone.IsColimit.desc ht (𝟙 _) (𝟙 _) (by simp), by simp, ?_⟩⟩
   apply PushoutCocone.IsColimit.hom_ext ht
   · simp
   · simp [inl_eq_inr_of_epi_eq]
 
-<<<<<<< HEAD
-lemma PushoutCocone.inr_iso_of_epi_eq [Epi f] {t : PushoutCocone f f} (ht : IsColimit t) :
-    IsIso t.inr :=
-  t.inl_eq_inr_of_epi_eq f ▸ t.inl_iso_of_epi_eq ht
-
-instance inl_iso_of_epi_eq [Epi f] : IsIso (pushout.inl f f) :=
-  PushoutCocone.inl_iso_of_epi_eq f (getColimitCocone (span f f)).isColimit
-
-instance inr_iso_of_epi_eq [Epi f] : IsIso (pushout.inr f f) :=
-  PushoutCocone.inr_iso_of_epi_eq f (getColimitCocone (span f f)).isColimit
-=======
 variable {f} in
 lemma PushoutCocone.isIso_inr_of_epi_of_isColimit {t : PushoutCocone f f} (ht : IsColimit t) :
     IsIso t.inr :=
@@ -450,7 +403,6 @@
 
 instance isIso_inr_of_epi : IsIso (pushout.inr f f) :=
   PushoutCocone.isIso_inr_of_epi_of_isColimit (getColimitCocone (span f f)).isColimit
->>>>>>> d2ce9970
 
 end
 
