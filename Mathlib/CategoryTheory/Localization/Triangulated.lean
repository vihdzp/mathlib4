--- conflicted
+++ resolved
@@ -228,14 +228,7 @@
   rw [Localization.functor_additive_iff W.Q' W]
   exact Functor.additive_of_iso (W.Q'.commShiftIso n)
 
-<<<<<<< HEAD
-instance : Pretriangulated W.Localization' := pretriangulated W.Q' W
-instance : W.Q'.IsTriangulated := isTriangulated_functor W.Q' W
-instance [W.HasRightCalculusOfFractions] [IsTriangulated C] :
-  IsTriangulated W.Localization' := isTriangulated W.Q' W
-=======
 noncomputable instance : Pretriangulated W.Localization' := pretriangulated W.Q' W
->>>>>>> 079d9079
 
 instance [IsTriangulated C] : IsTriangulated W.Localization' := isTriangulated W.Q' W
 
