--- conflicted
+++ resolved
@@ -172,21 +172,11 @@
 
 @[simp]
 lemma commShiftIso_id_hom_app (a : A) (X : C) :
-<<<<<<< HEAD
-    (commShiftIso (𝟭 C) a).hom.app X = 𝟙 _ := by
-  apply comp_id
-
-@[simp]
-lemma commShiftIso_id_inv_app (a : A) (X : C) :
-    (commShiftIso (𝟭 C) a).inv.app X = 𝟙 _ := by
-  apply comp_id
-=======
     (commShiftIso (𝟭 C) a).hom.app X = 𝟙 _ := comp_id _
 
 @[simp]
 lemma commShiftIso_id_inv_app (a : A) (X : C) :
     (commShiftIso (𝟭 C) a).inv.app X = 𝟙 _ := comp_id _
->>>>>>> 20856f07
 
 lemma commShiftIso_comp_hom_app [F.CommShift A] [G.CommShift A] (a : A) (X : C) :
     (commShiftIso (F ⋙ G) a).hom.app X =
