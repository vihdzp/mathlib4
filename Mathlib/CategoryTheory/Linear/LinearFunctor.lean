--- conflicted
+++ resolved
@@ -33,12 +33,7 @@
   /-- the functor induces a linear map on morphisms -/
   map_smul : ∀ {X Y : C} (f : X ⟶ Y) (r : R), F.map (r • f) = r • F.map f := by aesop_cat
 
-<<<<<<< HEAD
-lemma Functor.linear_iff {C D : Type*} [Category C] [Category D] [Preadditive C] [Preadditive D]
-    [CategoryTheory.Linear R C] [CategoryTheory.Linear R D] (F : C ⥤ D) [F.Additive] :
-=======
 lemma Functor.linear_iff (F : C ⥤ D) :
->>>>>>> 573827b4
     Functor.Linear R F ↔ ∀ (X : C) (r : R), F.map (r • 𝟙 X) = r • 𝟙 (F.obj X) := by
   constructor
   · intro h X r
@@ -53,17 +48,7 @@
 
 section
 
-<<<<<<< HEAD
-variable {R}
-variable {C D : Type*} [Category C] [Category D] [Preadditive C] [Preadditive D]
-  [CategoryTheory.Linear R C] [CategoryTheory.Linear R D] (F : C ⥤ D)
-
-section
-
-variable [Additive F] [Linear R F]
-=======
 variable {R} [Linear R F]
->>>>>>> 573827b4
 
 @[simp]
 theorem map_smul {X Y : C} (r : R) (f : X ⟶ Y) : F.map (r • f) = r • F.map f :=
@@ -78,12 +63,8 @@
 instance {E : Type*} [Category E] [Preadditive E] [CategoryTheory.Linear R E] (G : D ⥤ E)
     [Linear R G] : Linear R (F ⋙ G) where
 
-<<<<<<< HEAD
-variable (R)
-=======
 variable (R) [F.Additive]
 
->>>>>>> 573827b4
 /-- `F.mapLinearMap` is an `R`-linear map whose underlying function is `F.map`. -/
 @[simps]
 def mapLinearMap {X Y : C} : (X ⟶ Y) →ₗ[R] F.obj X ⟶ F.obj Y :=
@@ -93,27 +74,11 @@
 
 end
 
-<<<<<<< HEAD
-lemma linear_of_iso {G : C ⥤ D} (e : F ≅ G) [F.Additive] [F.Linear R] :
-    have : G.Additive := additive_of_iso e
-    G.Linear R := by
-  have : G.Additive := additive_of_iso e
-  exact
-    { map_smul := fun {X Y} f r => by
-        simp only [← NatIso.naturality_1 e (r • f), F.map_smul, Linear.smul_comp,
-          NatTrans.naturality, Linear.comp_smul, Iso.inv_hom_id_app_assoc] }
-
-end
-
-section InducedCategory
-=======
 variable {F} in
-lemma linear_of_iso {G : C ⥤ D} (e : F ≅ G) [F.Linear R] : G.Linear R := by
-  exact
-    { map_smul := fun f r => by
-        simp only [← NatIso.naturality_1 e (r • f), F.map_smul, Linear.smul_comp,
-          NatTrans.naturality, Linear.comp_smul, Iso.inv_hom_id_app_assoc] }
->>>>>>> 573827b4
+lemma linear_of_iso {G : C ⥤ D} (e : F ≅ G) [F.Linear R] : G.Linear R where
+  map_smul := fun f r => by
+    simp only [← NatIso.naturality_1 e (r • f), F.map_smul, Linear.smul_comp,
+      NatTrans.naturality, Linear.comp_smul, Iso.inv_hom_id_app_assoc]
 
 section InducedCategory
 
