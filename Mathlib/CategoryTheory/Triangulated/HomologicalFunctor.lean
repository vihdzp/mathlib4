/-
Copyright (c) 2024 Joël Riou. All rights reserved.
Released under Apache 2.0 license as described in the file LICENSE.
Authors: Joël Riou
-/
import Mathlib.Algebra.Homology.ShortComplex.Exact
import Mathlib.CategoryTheory.Shift.ShiftSequence
import Mathlib.CategoryTheory.Triangulated.Functor
import Mathlib.CategoryTheory.Triangulated.Subcategory
import Mathlib.Algebra.Homology.ExactSequence

/-! # Homological functors

In this file, given a functor `F : C ⥤ A` from a pretriangulated category to
an abelian category, we define the type class `F.IsHomological`, which is the property
that `F` sends distinguished triangles in `C` to exact sequences in `A`.

If `F` has been endowed with `[F.ShiftSequence ℤ]`, then we may think
of the functor `F` as a `H^0`, and then the `H^n` functors are the functors `F.shift n : C ⥤ A`:
we have isomorphisms `(F.shift n).obj X ≅ F.obj (X⟦n⟧)`, but through the choice of this
"shift sequence", the user may provide functors with better definitional properties.

Given a triangle `T` in `C`, we define a connecting homomorphism
`F.homologySequenceδ T n₀ n₁ h : (F.shift n₀).obj T.obj₃ ⟶ (F.shift n₁).obj T.obj₁`
under the assumption `h : n₀ + 1 = n₁`. When `T` is distinguished, this connecting
homomorphism is part of a long exact sequence
`... ⟶ (F.shift n₀).obj T.obj₁ ⟶ (F.shift n₀).obj T.obj₂ ⟶ (F.shift n₀).obj T.obj₃ ⟶ ...`

The exactness of this long exact sequence is given by three lemmas
`F.homologySequence_exact₁`, `F.homologySequence_exact₂` and `F.homologySequence_exact₃`.

If `F` is a homological functor, we define the strictly full triangulated subcategory
`F.homologicalKernel`: it consists of objects `X : C` such that for all `n : ℤ`,
`(F.shift n).obj X` (or `F.obj (X⟦n⟧)`) is zero. We show that a morphism `f` in `C`
belongs to `F.homologicalKernel.W` (i.e. the cone of `f` is in this kernel) iff
`(F.shift n).map f` is an isomorphism for all `n : ℤ`.

Note: depending on the sources, homological functors are sometimes
called cohomological functors, while certain authors use "cohomological functors"
for "contravariant" functors (i.e. functors `Cᵒᵖ ⥤ A`).

## TODO

* The long exact sequence in homology attached to an homological functor.

## References
* [Jean-Louis Verdier, *Des catégories dérivées des catégories abéliennes*][verdier1996]

-/

namespace CategoryTheory

open Category Limits Pretriangulated ZeroObject Preadditive

variable {C D A : Type*} [Category C] [HasShift C ℤ]
  [Category D] [HasZeroObject D] [HasShift D ℤ] [Preadditive D]
  [∀ (n : ℤ), (CategoryTheory.shiftFunctor D n).Additive] [Pretriangulated D]
  [Category A]

namespace Functor

variable (F : C ⥤ A)

<<<<<<< HEAD
section CCACA
=======
section Pretriangulated
>>>>>>> c99a2ef6

variable [HasZeroObject C] [Preadditive C] [∀ (n : ℤ), (CategoryTheory.shiftFunctor C n).Additive]
  [Pretriangulated C] [Abelian A]

/-- A functor from a pretriangulated category to an abelian category is an homological functor
if it sends distinguished triangles to exact sequences. -/
class IsHomological extends F.PreservesZeroMorphisms : Prop where
  exact (T : Triangle C) (hT : T ∈ distTriang C) :
    ((shortComplexOfDistTriangle T hT).map F).Exact

lemma map_distinguished_exact [F.IsHomological] (T : Triangle C) (hT : T ∈ distTriang C) :
    ((shortComplexOfDistTriangle T hT).map F).Exact :=
  IsHomological.exact _ hT

instance (L : C ⥤ D) (F : D ⥤ A) [L.CommShift ℤ] [L.IsTriangulated] [F.IsHomological] :
    (L ⋙ F).IsHomological where
  exact T hT := F.map_distinguished_exact _ (L.map_distinguished T hT)

lemma IsHomological.mk' [F.PreservesZeroMorphisms]
    (hF : ∀ (T : Pretriangulated.Triangle C) (hT : T ∈ distTriang C),
      ∃ (T' : Pretriangulated.Triangle C) (e : T ≅ T'),
      ((shortComplexOfDistTriangle T' (isomorphic_distinguished _ hT _ e.symm)).map F).Exact) :
    F.IsHomological where
  exact T hT := by
    obtain ⟨T', e, h'⟩ := hF T hT
    exact (ShortComplex.exact_iff_of_iso
      (F.mapShortComplex.mapIso ((shortComplexOfDistTriangleIsoOfIso e hT)))).2 h'

lemma IsHomological.of_iso {F₁ F₂ : C ⥤ A} [F₁.IsHomological] (e : F₁ ≅ F₂) :
    F₂.IsHomological :=
  have := preservesZeroMorphisms_of_iso e
  ⟨fun T hT => ShortComplex.exact_of_iso (ShortComplex.mapNatIso _ e)
    (F₁.map_distinguished_exact T hT)⟩

/-- The kernel of a homological functor `F : C ⥤ A` is the strictly full
triangulated subcategory consisting of objects `X` such that
for all `n : ℤ`, `F.obj (X⟦n⟧)` is zero. -/
def homologicalKernel [F.IsHomological] :
    Triangulated.Subcategory C := Triangulated.Subcategory.mk'
  (fun X => ∀ (n : ℤ), IsZero (F.obj (X⟦n⟧)))
  (fun n => by
    rw [IsZero.iff_id_eq_zero, ← F.map_id, ← Functor.map_id,
      id_zero, Functor.map_zero, Functor.map_zero])
  (fun X a hX b => IsZero.of_iso (hX (a + b)) (F.mapIso ((shiftFunctorAdd C a b).app X).symm))
  (fun T hT h₁ h₃ n => (F.map_distinguished_exact _
    (Triangle.shift_distinguished T hT n)).isZero_of_both_zeros
      (IsZero.eq_of_src (h₁ n) _ _) (IsZero.eq_of_tgt (h₃ n) _ _))

instance [F.IsHomological] : ClosedUnderIsomorphisms F.homologicalKernel.P := by
  dsimp only [homologicalKernel]
  infer_instance

lemma mem_homologicalKernel_iff [F.IsHomological] [F.ShiftSequence ℤ] (X : C) :
    F.homologicalKernel.P X ↔ ∀ (n : ℤ), IsZero ((F.shift n).obj X) := by
  simp only [← fun (n : ℤ) => Iso.isZero_iff ((F.isoShift n).app X)]
  rfl

noncomputable instance (priority := 100) [F.IsHomological] :
    PreservesLimitsOfShape (Discrete WalkingPair) F := by
  suffices ∀ (X₁ X₂ : C), PreservesLimit (pair X₁ X₂) F from
    ⟨fun {X} => preservesLimitOfIsoDiagram F (diagramIsoPair X).symm⟩
  intro X₁ X₂
  have : HasBinaryBiproduct (F.obj X₁) (F.obj X₂) := HasBinaryBiproducts.has_binary_biproduct _ _
  have : Mono (F.biprodComparison X₁ X₂) := by
    rw [mono_iff_cancel_zero]
    intro Z f hf
    let S := (ShortComplex.mk _ _ (biprod.inl_snd (X := X₁) (Y := X₂))).map F
    have : Mono S.f := by dsimp [S]; infer_instance
    have ex : S.Exact := F.map_distinguished_exact _ (binaryBiproductTriangle_distinguished X₁ X₂)
    obtain ⟨g, rfl⟩ := ex.lift' f (by simpa using hf =≫ biprod.snd)
    dsimp [S] at hf ⊢
    replace hf := hf =≫ biprod.fst
    simp only [assoc, biprodComparison_fst, zero_comp, ← F.map_comp, biprod.inl_fst,
      F.map_id, comp_id] at hf
    rw [hf, zero_comp]
  have : PreservesBinaryBiproduct X₁ X₂ F := preservesBinaryBiproductOfMonoBiprodComparison _
  apply Limits.preservesBinaryProductOfPreservesBinaryBiproduct

instance (priority := 100) [F.IsHomological] : F.Additive :=
  F.additive_of_preserves_binary_products

lemma isHomological_of_localization (L : C ⥤ D)
    [L.CommShift ℤ] [L.IsTriangulated] [L.mapArrow.EssSurj] (F : D ⥤ A)
    (G : C ⥤ A) (e : L ⋙ F ≅ G) [G.IsHomological] :
    F.IsHomological := by
  have : F.PreservesZeroMorphisms := preservesZeroMorphisms_of_map_zero_object
    (F.mapIso L.mapZeroObject.symm ≪≫ e.app _ ≪≫ G.mapZeroObject)
  have : (L ⋙ F).IsHomological := IsHomological.of_iso e.symm
  refine IsHomological.mk' _ (fun T hT => ?_)
  rw [L.distTriang_iff] at hT
  obtain ⟨T₀, e, hT₀⟩ := hT
  exact ⟨L.mapTriangle.obj T₀, e, (L ⋙ F).map_distinguished_exact _ hT₀⟩

<<<<<<< HEAD
end CCACA
=======
end Pretriangulated
>>>>>>> c99a2ef6

section

/-- The connecting homomorphism in the long exact sequence attached to an homological
functor and a distinguished triangle. -/
noncomputable def homologySequenceδ
    [F.ShiftSequence ℤ] (T : Triangle C) (n₀ n₁ : ℤ) (h : n₀ + 1 = n₁) :
    (F.shift n₀).obj T.obj₃ ⟶ (F.shift n₁).obj T.obj₁ :=
  F.shiftMap T.mor₃ n₀ n₁ (by rw [add_comm 1, h])

variable {T T'}

@[reassoc]
lemma homologySequenceδ_naturality
    [F.ShiftSequence ℤ] (T T' : Triangle C) (φ : T ⟶ T') (n₀ n₁ : ℤ) (h : n₀ + 1 = n₁) :
    (F.shift n₀).map φ.hom₃ ≫ F.homologySequenceδ T' n₀ n₁ h =
      F.homologySequenceδ T n₀ n₁ h ≫ (F.shift n₁).map φ.hom₁ := by
  dsimp only [homologySequenceδ]
  rw [← shiftMap_comp', ← φ.comm₃, shiftMap_comp]

variable (T)
variable [HasZeroObject C] [Preadditive C] [∀ (n : ℤ), (CategoryTheory.shiftFunctor C n).Additive]
  [Pretriangulated C] [Abelian A] [F.IsHomological]
variable [F.ShiftSequence ℤ] (T T' : Triangle C) (hT : T ∈ distTriang C)
  (hT' : T' ∈ distTriang C) (φ : T ⟶ T') (n₀ n₁ : ℤ) (h : n₀ + 1 = n₁)

section
include hT
@[reassoc]
lemma comp_homologySequenceδ :
    (F.shift n₀).map T.mor₂ ≫ F.homologySequenceδ T n₀ n₁ h = 0 := by
  dsimp only [homologySequenceδ]
  rw [← F.shiftMap_comp', comp_distTriang_mor_zero₂₃ _ hT, shiftMap_zero]

@[reassoc]
lemma homologySequenceδ_comp :
    F.homologySequenceδ T n₀ n₁ h ≫ (F.shift n₁).map T.mor₁ = 0 := by
  dsimp only [homologySequenceδ]
  rw [← F.shiftMap_comp, comp_distTriang_mor_zero₃₁ _ hT, shiftMap_zero]

@[reassoc]
lemma homologySequence_comp  :
    (F.shift n₀).map T.mor₁ ≫ (F.shift n₀).map T.mor₂ = 0 := by
  rw [← Functor.map_comp, comp_distTriang_mor_zero₁₂ _ hT, Functor.map_zero]

attribute [local simp] smul_smul

lemma homologySequence_exact₂ :
    (ShortComplex.mk _ _ (F.homologySequence_comp T hT n₀)).Exact := by
  refine ShortComplex.exact_of_iso ?_ (F.map_distinguished_exact _
    (Triangle.shift_distinguished _ hT n₀))
  exact ShortComplex.isoMk ((F.isoShift n₀).app _)
    (n₀.negOnePow • ((F.isoShift n₀).app _)) ((F.isoShift n₀).app _) (by simp) (by simp)

lemma homologySequence_exact₃ :
    (ShortComplex.mk _ _ (F.comp_homologySequenceδ T hT _ _ h)).Exact := by
  refine ShortComplex.exact_of_iso ?_ (F.homologySequence_exact₂ _ (rot_of_distTriang _ hT) n₀)
  exact ShortComplex.isoMk (Iso.refl _) (Iso.refl _)
    ((F.shiftIso 1 n₀ n₁ (by linarith)).app _) (by simp) (by simp [homologySequenceδ, shiftMap])

lemma homologySequence_exact₁ :
    (ShortComplex.mk _ _ (F.homologySequenceδ_comp T hT _ _ h)).Exact := by
  refine ShortComplex.exact_of_iso ?_ (F.homologySequence_exact₂ _ (inv_rot_of_distTriang _ hT) n₁)
  refine ShortComplex.isoMk (-((F.shiftIso (-1) n₁ n₀ (by linarith)).app _))
    (Iso.refl _) (Iso.refl _) ?_ (by simp)
  dsimp
  simp only [homologySequenceδ, neg_comp, map_neg, comp_id,
    F.shiftIso_hom_app_comp_shiftMap_of_add_eq_zero T.mor₃ (-1) (neg_add_self 1) n₀ n₁ (by omega)]

lemma homologySequence_epi_shift_map_mor₁_iff :
    Epi ((F.shift n₀).map T.mor₁) ↔ (F.shift n₀).map T.mor₂ = 0 :=
  (F.homologySequence_exact₂ T hT n₀).epi_f_iff

lemma homologySequence_mono_shift_map_mor₁_iff :
    Mono ((F.shift n₁).map T.mor₁) ↔ F.homologySequenceδ T n₀ n₁ h = 0 :=
  (F.homologySequence_exact₁ T hT n₀ n₁ h).mono_g_iff

lemma homologySequence_epi_shift_map_mor₂_iff :
    Epi ((F.shift n₀).map T.mor₂) ↔ F.homologySequenceδ T n₀ n₁ h = 0 :=
  (F.homologySequence_exact₃ T hT n₀ n₁ h).epi_f_iff

lemma homologySequence_mono_shift_map_mor₂_iff :
    Mono ((F.shift n₀).map T.mor₂) ↔ (F.shift n₀).map T.mor₁ = 0 :=
  (F.homologySequence_exact₂ T hT n₀).mono_g_iff
end

lemma mem_homologicalKernel_W_iff {X Y : C} (f : X ⟶ Y) :
    F.homologicalKernel.W f ↔ ∀ (n : ℤ), IsIso ((F.shift n).map f) := by
  obtain ⟨Z, g, h, hT⟩ := distinguished_cocone_triangle f
  apply (F.homologicalKernel.mem_W_iff_of_distinguished _ hT).trans
  have h₁ := fun n => (F.homologySequence_exact₃ _ hT n _ rfl).isZero_X₂_iff
  have h₂ := fun n => F.homologySequence_mono_shift_map_mor₁_iff _ hT n _ rfl
  have h₃ := fun n => F.homologySequence_epi_shift_map_mor₁_iff _ hT n
  dsimp at h₁ h₂ h₃ ⊢
  simp only [mem_homologicalKernel_iff, h₁, ← h₂, ← h₃]
  constructor
  · intro h n
    obtain ⟨m, rfl⟩ : ∃ (m : ℤ), n = m + 1 := ⟨n - 1, by simp⟩
    have := (h (m + 1)).1
    have := (h m).2
    apply isIso_of_mono_of_epi
  · intros
    constructor <;> infer_instance

open ComposableArrows

/-- The exact sequence with six terms starting from `(F.shift n₀).obj T.obj₁` until
`(F.shift n₁).obj T.obj₃` when `T` is a distinguished triangle and `F` a homological functor. -/
@[simp] noncomputable def homologySequenceComposableArrows₅ : ComposableArrows A 5 :=
  mk₅ ((F.shift n₀).map T.mor₁) ((F.shift n₀).map T.mor₂)
    (F.homologySequenceδ T n₀ n₁ h) ((F.shift n₁).map T.mor₁) ((F.shift n₁).map T.mor₂)

include hT in
lemma homologySequenceComposableArrows₅_exact :
    (F.homologySequenceComposableArrows₅ T n₀ n₁ h).Exact :=
  exact_of_δ₀ (F.homologySequence_exact₂ T hT n₀).exact_toComposableArrows
    (exact_of_δ₀ (F.homologySequence_exact₃ T hT n₀ n₁ h).exact_toComposableArrows
      (exact_of_δ₀ (F.homologySequence_exact₁ T hT n₀ n₁ h).exact_toComposableArrows
        (F.homologySequence_exact₂ T hT n₁).exact_toComposableArrows))

end

end Functor

end CategoryTheory<|MERGE_RESOLUTION|>--- conflicted
+++ resolved
@@ -61,11 +61,7 @@
 
 variable (F : C ⥤ A)
 
-<<<<<<< HEAD
-section CCACA
-=======
 section Pretriangulated
->>>>>>> c99a2ef6
 
 variable [HasZeroObject C] [Preadditive C] [∀ (n : ℤ), (CategoryTheory.shiftFunctor C n).Additive]
   [Pretriangulated C] [Abelian A]
@@ -159,11 +155,7 @@
   obtain ⟨T₀, e, hT₀⟩ := hT
   exact ⟨L.mapTriangle.obj T₀, e, (L ⋙ F).map_distinguished_exact _ hT₀⟩
 
-<<<<<<< HEAD
-end CCACA
-=======
 end Pretriangulated
->>>>>>> c99a2ef6
 
 section
 
