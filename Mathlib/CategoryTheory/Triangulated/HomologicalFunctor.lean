--- conflicted
+++ resolved
@@ -230,11 +230,7 @@
   simp only [mem_homologicalKernel_iff, h₁, ← h₂, ← h₃]
   constructor
   · intro h n
-<<<<<<< HEAD
-    obtain ⟨m, rfl⟩ : ∃ (m : ℤ), n = m + 1 := ⟨n - 1, by simp⟩
-=======
     obtain ⟨m, rfl⟩ : ∃ (m : ℤ), n = m + 1 := ⟨n - 1, by omega⟩
->>>>>>> ef633564
     have := (h (m + 1)).1
     have := (h m).2
     apply isIso_of_mono_of_epi
