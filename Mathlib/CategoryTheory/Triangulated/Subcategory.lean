--- conflicted
+++ resolved
@@ -23,13 +23,8 @@
 ## TODO
 
 * obtain (pre)triangulated instances on the localized category with respect to `S.W`
-<<<<<<< HEAD
 * show that the fullsubcategory attached to `P` (such that `P.IsTriangulated`)
 is a pretriangulated category.
-=======
-* define the type `S.category` as `Fullsubcategory S.set` and show that it
-  is a pretriangulated category.
->>>>>>> 079d9079
 
 ## Implementation notes
 
@@ -414,7 +409,7 @@
 
 variable [IsTriangulated C] [P.IsTriangulated]
 
-example : Pretriangulated (P.trW.Localization) := inferInstance
+noncomputable example : Pretriangulated (P.trW.Localization) := inferInstance
 example : IsTriangulated (P.trW.Localization) := inferInstance
 example : P.trW.Q.IsTriangulated := inferInstance
 
@@ -451,7 +446,7 @@
 
 attribute [local simp] ObjectProperty.fullyFaithfulι fullyFaithfulInducedFunctor
 
-instance : Pretriangulated P.FullSubcategory where
+noncomputable instance : Pretriangulated P.FullSubcategory where
   distinguishedTriangles := fun T => P.ι.mapTriangle.obj T ∈ distTriang C
   isomorphic_distinguished := fun T₁ hT₁ T₂ e =>
     isomorphic_distinguished _ hT₁ _ (P.ι.mapTriangle.mapIso e)
