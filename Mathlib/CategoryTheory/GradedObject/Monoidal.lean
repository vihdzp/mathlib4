--- conflicted
+++ resolved
@@ -245,7 +245,6 @@
     ← tensorHom_id, ← tensorHom_id, ← MonoidalCategory.tensor_comp_assoc, id_comp,
     ι_tensorHom, ← MonoidalCategory.tensor_comp_assoc, comp_id]
 
-<<<<<<< HEAD
 @[ext (iff := false)]
 lemma tensorObj₃_ext {j : I} {A : C} (f g : tensorObj X₁ (tensorObj X₂ X₃) j ⟶ A)
     [H : HasGoodTensorTensor₂₃ X₁ X₂ X₃]
@@ -257,9 +256,6 @@
   exact h i₁ i₂ i₃ hi
 
 @[ext (iff := false)]
-=======
-@[ext]
->>>>>>> 0139a899
 lemma tensorObj₃'_ext {j : I} {A : C} (f g : tensorObj (tensorObj X₁ X₂) X₃ j ⟶ A)
     [H : HasGoodTensor₁₂Tensor X₁ X₂ X₃]
     (h : ∀ (i₁ i₂ i₃ : I) (h : i₁ + i₂ + i₃ = j),
