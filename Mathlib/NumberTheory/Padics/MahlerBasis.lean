--- conflicted
+++ resolved
@@ -94,10 +94,7 @@
 agreeing with `n ↦ n.choose k` for `n ∈ ℕ`. See [colmez2010], §1.2.1.
 -/
 noncomputable def mahler (k : ℕ) : C(ℤ_[p], ℤ_[p]) where
-<<<<<<< HEAD
-=======
   toFun x := Ring.choose x k
->>>>>>> 95556a99
   continuous_toFun := PadicInt.continuous_choose k
 
 lemma mahler_apply (k : ℕ) (x : ℤ_[p]) : mahler k x = Ring.choose x k := rfl
@@ -106,20 +103,6 @@
 lemma mahler_natCast_eq (k n : ℕ) : mahler k (n : ℤ_[p]) = n.choose k := by
   simp only [mahler_apply, Ring.choose_natCast, PadicInt.coe_natCast]
 
-<<<<<<< HEAD
-/--
-The uniform norm of the `k`-th Mahler basis function is 1, for every `k`.
--/
-@[simp] lemma norm_mahler_eq (k : ℕ) : ‖(mahler k : C(ℤ_[p], ℤ_[p]))‖ = 1 := by
-  apply le_antisymm
-  · -- Show all values have norm ≤ 1
-    exact (mahler k).norm_le_of_nonempty.mpr (fun _ ↦ PadicInt.norm_le_one _)
-  · -- Show norm 1 is attained at `x = k`
-    refine (le_of_eq ?_).trans ((mahler k).norm_coe_le_norm k)
-    rw [mahler_natCast_eq, Nat.choose_self, Nat.cast_one, norm_one]
-
-=======
->>>>>>> 95556a99
 section fwdDiff
 
 variable {M G : Type*}
@@ -275,8 +258,6 @@
   · -- Show norm 1 is attained at `x = k`
     refine le_trans ?_ <| (mahlerTerm a n).norm_coe_le_norm n
     simp [mahlerTerm_apply, mahler_natCast_eq]
-<<<<<<< HEAD
-=======
 
 @[simp]
 lemma mahlerTerm_one : (mahlerTerm 1 n : C(ℤ_[p], ℤ_[p])) = mahler n := by
@@ -287,7 +268,6 @@
 -/
 @[simp] lemma norm_mahler_eq (k : ℕ) : ‖(mahler k : C(ℤ_[p], ℤ_[p]))‖ = 1 := by
   simp [← mahlerTerm_one]
->>>>>>> 95556a99
 
 /-- A series of the form considered in Mahler's theorem. -/
 noncomputable def mahlerSeries (a : ℕ → E) : C(ℤ_[p], E) := ∑' n, mahlerTerm (a n) n
