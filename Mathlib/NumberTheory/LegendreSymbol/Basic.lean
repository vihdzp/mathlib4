/-
Copyright (c) 2018 Chris Hughes. All rights reserved.
Released under Apache 2.0 license as described in the file LICENSE.
Authors: Chris Hughes, Michael Stoll
-/
import Mathlib.NumberTheory.LegendreSymbol.QuadraticChar.Basic

/-!
# Legendre symbol

This file contains results about Legendre symbols.

We define the Legendre symbol $\Bigl(\frac{a}{p}\Bigr)$ as `legendreSym p a`.
Note the order of arguments! The advantage of this form is that then `legendreSym p`
is a multiplicative map.

The Legendre symbol is used to define the Jacobi symbol, `jacobiSym a b`, for integers `a`
and (odd) natural numbers `b`, which extends the Legendre symbol.

## Main results

We also prove the supplementary laws that give conditions for when `-1`
is a square modulo a prime `p`:
`legendreSym.at_neg_one` and `ZMod.exists_sq_eq_neg_one_iff` for `-1`.

See `NumberTheory.LegendreSymbol.QuadraticReciprocity` for the conditions when `2` and `-2`
are squares:
`legendreSym.at_two` and `ZMod.exists_sq_eq_two_iff` for `2`,
`legendreSym.at_neg_two` and `ZMod.exists_sq_eq_neg_two_iff` for `-2`.

## Tags

quadratic residue, quadratic nonresidue, Legendre symbol
-/


open Nat

section Euler

namespace ZMod

variable (p : ℕ) [Fact p.Prime]

/-- Euler's Criterion: A unit `x` of `ZMod p` is a square if and only if `x ^ (p / 2) = 1`. -/
theorem euler_criterion_units (x : (ZMod p)ˣ) : (∃ y : (ZMod p)ˣ, y ^ 2 = x) ↔ x ^ (p / 2) = 1 := by
  by_cases hc : p = 2
  · subst hc
    simp only [eq_iff_true_of_subsingleton, exists_const]
  · have h₀ := FiniteField.unit_isSquare_iff (by rwa [ringChar_zmod_n]) x
    have hs : (∃ y : (ZMod p)ˣ, y ^ 2 = x) ↔ IsSquare x := by
      rw [isSquare_iff_exists_sq x]
      simp_rw [eq_comm]
    rw [hs]
    rwa [card p] at h₀

/-- Euler's Criterion: a nonzero `a : ZMod p` is a square if and only if `x ^ (p / 2) = 1`. -/
theorem euler_criterion {a : ZMod p} (ha : a ≠ 0) : IsSquare (a : ZMod p) ↔ a ^ (p / 2) = 1 := by
  apply (iff_congr _ (by simp [Units.ext_iff])).mp (euler_criterion_units p (Units.mk0 a ha))
  simp only [Units.ext_iff, sq, Units.val_mk0, Units.val_mul]
  constructor
  · rintro ⟨y, hy⟩; exact ⟨y, hy.symm⟩
  · rintro ⟨y, rfl⟩
    have hy : y ≠ 0 := by
      rintro rfl
      simp [zero_pow, mul_zero, ne_eq, not_true] at ha
    refine ⟨Units.mk0 y hy, ?_⟩; simp

/-- If `a : ZMod p` is nonzero, then `a^(p/2)` is either `1` or `-1`. -/
theorem pow_div_two_eq_neg_one_or_one {a : ZMod p} (ha : a ≠ 0) :
    a ^ (p / 2) = 1 ∨ a ^ (p / 2) = -1 := by
  cases' Prime.eq_two_or_odd (@Fact.out p.Prime _) with hp2 hp_odd
  · subst p; revert a ha; intro a; fin_cases a
    · tauto
    · simp
  rw [← mul_self_eq_one_iff, ← pow_add, ← two_mul, two_mul_odd_div_two hp_odd]
  exact pow_card_sub_one_eq_one ha

end ZMod

end Euler

section Legendre

/-!
### Definition of the Legendre symbol and basic properties
-/


open ZMod

variable (p : ℕ) [Fact p.Prime]

/-- The Legendre symbol of `a : ℤ` and a prime `p`, `legendreSym p a`,
is an integer defined as

* `0` if `a` is `0` modulo `p`;
* `1` if `a` is a nonzero square modulo `p`
* `-1` otherwise.

Note the order of the arguments! The advantage of the order chosen here is
that `legendreSym p` is a multiplicative function `ℤ → ℤ`.
-/
def legendreSym (a : ℤ) : ℤ :=
  quadraticChar (ZMod p) a

namespace legendreSym

/-- We have the congruence `legendreSym p a ≡ a ^ (p / 2) mod p`. -/
theorem eq_pow (a : ℤ) : (legendreSym p a : ZMod p) = (a : ZMod p) ^ (p / 2) := by
  rcases eq_or_ne (ringChar (ZMod p)) 2 with hc | hc
  · by_cases ha : (a : ZMod p) = 0
    · rw [legendreSym, ha, quadraticChar_zero,
        zero_pow (Nat.div_pos (@Fact.out p.Prime).two_le (succ_pos 1)).ne']
      norm_cast
    · have := (ringChar_zmod_n p).symm.trans hc
      -- p = 2
      subst p
      rw [legendreSym, quadraticChar_eq_one_of_char_two hc ha]
      revert ha
      push_cast
      generalize (a : ZMod 2) = b; fin_cases b
      · tauto
      · simp
  · convert quadraticChar_eq_pow_of_char_ne_two' hc (a : ZMod p)
    exact (card p).symm

/-- If `p ∤ a`, then `legendreSym p a` is `1` or `-1`. -/
theorem eq_one_or_neg_one {a : ℤ} (ha : (a : ZMod p) ≠ 0) :
    legendreSym p a = 1 ∨ legendreSym p a = -1 :=
  quadraticChar_dichotomy ha

theorem eq_neg_one_iff_not_one {a : ℤ} (ha : (a : ZMod p) ≠ 0) :
    legendreSym p a = -1 ↔ ¬legendreSym p a = 1 :=
  quadraticChar_eq_neg_one_iff_not_one ha

/-- The Legendre symbol of `p` and `a` is zero iff `p ∣ a`. -/
theorem eq_zero_iff (a : ℤ) : legendreSym p a = 0 ↔ (a : ZMod p) = 0 :=
  quadraticChar_eq_zero_iff

@[simp]
theorem at_zero : legendreSym p 0 = 0 := by rw [legendreSym, Int.cast_zero, MulChar.map_zero]

@[simp]
theorem at_one : legendreSym p 1 = 1 := by rw [legendreSym, Int.cast_one, MulChar.map_one]

/-- The Legendre symbol is multiplicative in `a` for `p` fixed. -/
protected theorem mul (a b : ℤ) : legendreSym p (a * b) = legendreSym p a * legendreSym p b := by
  simp [legendreSym, Int.cast_mul, map_mul, quadraticCharFun_mul]

/-- The Legendre symbol is a homomorphism of monoids with zero. -/
@[simps]
def hom : ℤ →*₀ ℤ where
  toFun := legendreSym p
  map_zero' := at_zero p
  map_one' := at_one p
  map_mul' := legendreSym.mul p

/-- The square of the symbol is 1 if `p ∤ a`. -/
theorem sq_one {a : ℤ} (ha : (a : ZMod p) ≠ 0) : legendreSym p a ^ 2 = 1 :=
  quadraticChar_sq_one ha

/-- The Legendre symbol of `a^2` at `p` is 1 if `p ∤ a`. -/
theorem sq_one' {a : ℤ} (ha : (a : ZMod p) ≠ 0) : legendreSym p (a ^ 2) = 1 := by
  dsimp only [legendreSym]
  rw [Int.cast_pow]
  exact quadraticChar_sq_one' ha

/-- The Legendre symbol depends only on `a` mod `p`. -/
protected theorem mod (a : ℤ) : legendreSym p a = legendreSym p (a % p) := by
  simp only [legendreSym, intCast_mod]

/-- When `p ∤ a`, then `legendreSym p a = 1` iff `a` is a square mod `p`. -/
theorem eq_one_iff {a : ℤ} (ha0 : (a : ZMod p) ≠ 0) : legendreSym p a = 1 ↔ IsSquare (a : ZMod p) :=
  quadraticChar_one_iff_isSquare ha0

theorem eq_one_iff' {a : ℕ} (ha0 : (a : ZMod p) ≠ 0) :
    legendreSym p a = 1 ↔ IsSquare (a : ZMod p) := by
      rw [eq_one_iff]
      · norm_cast
      · exact mod_cast ha0
<<<<<<< HEAD
#align legendre_sym.eq_one_iff' legendreSym.eq_one_iff'
=======
>>>>>>> a60b09cd

/-- `legendreSym p a = -1` iff `a` is a nonsquare mod `p`. -/
theorem eq_neg_one_iff {a : ℤ} : legendreSym p a = -1 ↔ ¬IsSquare (a : ZMod p) :=
  quadraticChar_neg_one_iff_not_isSquare

theorem eq_neg_one_iff' {a : ℕ} : legendreSym p a = -1 ↔ ¬IsSquare (a : ZMod p) := by
  rw [eq_neg_one_iff]; norm_cast

/-- The number of square roots of `a` modulo `p` is determined by the Legendre symbol. -/
theorem card_sqrts (hp : p ≠ 2) (a : ℤ) :
    ↑{x : ZMod p | x ^ 2 = a}.toFinset.card = legendreSym p a + 1 :=
  quadraticChar_card_sqrts ((ringChar_zmod_n p).substr hp) a

end legendreSym

end Legendre

section QuadraticForm

/-!
### Applications to binary quadratic forms
-/


namespace legendreSym

/-- The Legendre symbol `legendreSym p a = 1` if there is a solution in `ℤ/pℤ`
of the equation `x^2 - a*y^2 = 0` with `y ≠ 0`. -/
theorem eq_one_of_sq_sub_mul_sq_eq_zero {p : ℕ} [Fact p.Prime] {a : ℤ} (ha : (a : ZMod p) ≠ 0)
    {x y : ZMod p} (hy : y ≠ 0) (hxy : x ^ 2 - a * y ^ 2 = 0) : legendreSym p a = 1 := by
  apply_fun (· * y⁻¹ ^ 2) at hxy
  simp only [zero_mul] at hxy
  rw [(by ring : (x ^ 2 - ↑a * y ^ 2) * y⁻¹ ^ 2 = (x * y⁻¹) ^ 2 - a * (y * y⁻¹) ^ 2),
    mul_inv_cancel₀ hy, one_pow, mul_one, sub_eq_zero, pow_two] at hxy
  exact (eq_one_iff p ha).mpr ⟨x * y⁻¹, hxy.symm⟩

/-- The Legendre symbol `legendreSym p a = 1` if there is a solution in `ℤ/pℤ`
of the equation `x^2 - a*y^2 = 0` with `x ≠ 0`. -/
theorem eq_one_of_sq_sub_mul_sq_eq_zero' {p : ℕ} [Fact p.Prime] {a : ℤ} (ha : (a : ZMod p) ≠ 0)
    {x y : ZMod p} (hx : x ≠ 0) (hxy : x ^ 2 - a * y ^ 2 = 0) : legendreSym p a = 1 := by
  haveI hy : y ≠ 0 := by
    rintro rfl
    rw [zero_pow two_ne_zero, mul_zero, sub_zero, sq_eq_zero_iff] at hxy
    exact hx hxy
  exact eq_one_of_sq_sub_mul_sq_eq_zero ha hy hxy

/-- If `legendreSym p a = -1`, then the only solution of `x^2 - a*y^2 = 0` in `ℤ/pℤ`
is the trivial one. -/
theorem eq_zero_mod_of_eq_neg_one {p : ℕ} [Fact p.Prime] {a : ℤ} (h : legendreSym p a = -1)
    {x y : ZMod p} (hxy : x ^ 2 - a * y ^ 2 = 0) : x = 0 ∧ y = 0 := by
  have ha : (a : ZMod p) ≠ 0 := by
    intro hf
    rw [(eq_zero_iff p a).mpr hf] at h
    simp at h
  by_contra hf
  cases' imp_iff_or_not.mp (not_and'.mp hf) with hx hy
  · rw [eq_one_of_sq_sub_mul_sq_eq_zero' ha hx hxy, CharZero.eq_neg_self_iff] at h
    exact one_ne_zero h
  · rw [eq_one_of_sq_sub_mul_sq_eq_zero ha hy hxy, CharZero.eq_neg_self_iff] at h
    exact one_ne_zero h

/-- If `legendreSym p a = -1` and `p` divides `x^2 - a*y^2`, then `p` must divide `x` and `y`. -/
theorem prime_dvd_of_eq_neg_one {p : ℕ} [Fact p.Prime] {a : ℤ} (h : legendreSym p a = -1) {x y : ℤ}
    (hxy : (p : ℤ) ∣ x ^ 2 - a * y ^ 2) : ↑p ∣ x ∧ ↑p ∣ y := by
  simp_rw [← ZMod.intCast_zmod_eq_zero_iff_dvd] at hxy ⊢
  push_cast at hxy
  exact eq_zero_mod_of_eq_neg_one h hxy

end legendreSym

end QuadraticForm

section Values

/-!
### The value of the Legendre symbol at `-1`

See `jacobiSym.at_neg_one` for the corresponding statement for the Jacobi symbol.
-/


variable {p : ℕ} [Fact p.Prime]

open ZMod

/-- `legendreSym p (-1)` is given by `χ₄ p`. -/
theorem legendreSym.at_neg_one (hp : p ≠ 2) : legendreSym p (-1) = χ₄ p := by
  simp only [legendreSym, card p, quadraticChar_neg_one ((ringChar_zmod_n p).substr hp),
    Int.cast_neg, Int.cast_one]

namespace ZMod

/-- `-1` is a square in `ZMod p` iff `p` is not congruent to `3` mod `4`. -/
theorem exists_sq_eq_neg_one_iff : IsSquare (-1 : ZMod p) ↔ p % 4 ≠ 3 := by
  rw [FiniteField.isSquare_neg_one_iff, card p]

theorem mod_four_ne_three_of_sq_eq_neg_one {y : ZMod p} (hy : y ^ 2 = -1) : p % 4 ≠ 3 :=
  exists_sq_eq_neg_one_iff.1 ⟨y, hy ▸ pow_two y⟩

/-- If two nonzero squares are negatives of each other in `ZMod p`, then `p % 4 ≠ 3`. -/
theorem mod_four_ne_three_of_sq_eq_neg_sq' {x y : ZMod p} (hy : y ≠ 0) (hxy : x ^ 2 = -y ^ 2) :
    p % 4 ≠ 3 :=
  @mod_four_ne_three_of_sq_eq_neg_one p _ (x / y)
    (by
      apply_fun fun z => z / y ^ 2 at hxy
      rwa [neg_div, ← div_pow, ← div_pow, div_self hy, one_pow] at hxy)

theorem mod_four_ne_three_of_sq_eq_neg_sq {x y : ZMod p} (hx : x ≠ 0) (hxy : x ^ 2 = -y ^ 2) :
    p % 4 ≠ 3 :=
  mod_four_ne_three_of_sq_eq_neg_sq' hx (neg_eq_iff_eq_neg.mpr hxy).symm

end ZMod

end Values<|MERGE_RESOLUTION|>--- conflicted
+++ resolved
@@ -179,10 +179,6 @@
       rw [eq_one_iff]
       · norm_cast
       · exact mod_cast ha0
-<<<<<<< HEAD
-#align legendre_sym.eq_one_iff' legendreSym.eq_one_iff'
-=======
->>>>>>> a60b09cd
 
 /-- `legendreSym p a = -1` iff `a` is a nonsquare mod `p`. -/
 theorem eq_neg_one_iff {a : ℤ} : legendreSym p a = -1 ↔ ¬IsSquare (a : ZMod p) :=
