/-
Copyright (c) 2022 Anne Baanen. All rights reserved.
Released under Apache 2.0 license as described in the file LICENSE.
Authors: Anne Baanen
-/
import Mathlib.LinearAlgebra.Dimension.DivisionRing
import Mathlib.RingTheory.DedekindDomain.Ideal
import Mathlib.RingTheory.Finiteness.Quotient

/-!
# Ramification index and inertia degree

Given `P : Ideal S` lying over `p : Ideal R` for the ring extension `f : R →+* S`
(assuming `P` and `p` are prime or maximal where needed),
the **ramification index** `Ideal.ramificationIdx f p P` is the multiplicity of `P` in `map f p`,
and the **inertia degree** `Ideal.inertiaDeg f p P` is the degree of the field extension
`(S / P) : (R / p)`.

## Main results

The main theorem `Ideal.sum_ramification_inertia` states that for all coprime `P` lying over `p`,
`Σ P, ramification_idx f p P * inertia_deg f p P` equals the degree of the field extension
`Frac(S) : Frac(R)`.

## Implementation notes

Often the above theory is set up in the case where:
 * `R` is the ring of integers of a number field `K`,
 * `L` is a finite separable extension of `K`,
 * `S` is the integral closure of `R` in `L`,
 * `p` and `P` are maximal ideals,
 * `P` is an ideal lying over `p`
We will try to relax the above hypotheses as much as possible.

## Notation

In this file, `e` stands for the ramification index and `f` for the inertia degree of `P` over `p`,
leaving `p` and `P` implicit.

-/


namespace Ideal

universe u v

variable {R : Type u} [CommRing R]
variable {S : Type v} [CommRing S] (f : R →+* S)
variable (p : Ideal R) (P : Ideal S)

open Module

open UniqueFactorizationMonoid

attribute [local instance] Ideal.Quotient.field

section DecEq

/-- The ramification index of `P` over `p` is the largest exponent `n` such that
`p` is contained in `P^n`.

In particular, if `p` is not contained in `P^n`, then the ramification index is 0.

If there is no largest such `n` (e.g. because `p = ⊥`), then `ramificationIdx` is
defined to be 0.
-/
noncomputable def ramificationIdx : ℕ := sSup {n | map f p ≤ P ^ n}

variable {f p P}

theorem ramificationIdx_eq_find [DecidablePred fun n ↦ ∀ (k : ℕ), map f p ≤ P ^ k → k ≤ n]
    (h : ∃ n, ∀ k, map f p ≤ P ^ k → k ≤ n) :
    ramificationIdx f p P = Nat.find h := by
  convert Nat.sSup_def h

theorem ramificationIdx_eq_zero (h : ∀ n : ℕ, ∃ k, map f p ≤ P ^ k ∧ n < k) :
    ramificationIdx f p P = 0 :=
  dif_neg (by push_neg; exact h)

theorem ramificationIdx_spec {n : ℕ} (hle : map f p ≤ P ^ n) (hgt : ¬map f p ≤ P ^ (n + 1)) :
    ramificationIdx f p P = n := by
  classical
  let Q : ℕ → Prop := fun m => ∀ k : ℕ, map f p ≤ P ^ k → k ≤ m
  have : Q n := by
    intro k hk
    refine le_of_not_lt fun hnk => ?_
    exact hgt (hk.trans (Ideal.pow_le_pow_right hnk))
  rw [ramificationIdx_eq_find ⟨n, this⟩]
  refine le_antisymm (Nat.find_min' _ this) (le_of_not_gt fun h : Nat.find _ < n => ?_)
  obtain this' := Nat.find_spec ⟨n, this⟩
  exact h.not_le (this' _ hle)

theorem ramificationIdx_lt {n : ℕ} (hgt : ¬map f p ≤ P ^ n) : ramificationIdx f p P < n := by
  classical
  rcases n with - | n
  · simp at hgt
  · rw [Nat.lt_succ_iff]
    have : ∀ k, map f p ≤ P ^ k → k ≤ n := by
      refine fun k hk => le_of_not_lt fun hnk => ?_
      exact hgt (hk.trans (Ideal.pow_le_pow_right hnk))
    rw [ramificationIdx_eq_find ⟨n, this⟩]
    exact Nat.find_min' ⟨n, this⟩ this

@[simp]
theorem ramificationIdx_bot : ramificationIdx f ⊥ P = 0 :=
  dif_neg <| not_exists.mpr fun n hn => n.lt_succ_self.not_le (hn _ (by simp))

@[simp]
theorem ramificationIdx_of_not_le (h : ¬map f p ≤ P) : ramificationIdx f p P = 0 :=
  ramificationIdx_spec (by simp) (by simpa using h)

theorem ramificationIdx_ne_zero {e : ℕ} (he : e ≠ 0) (hle : map f p ≤ P ^ e)
    (hnle : ¬map f p ≤ P ^ (e + 1)) : ramificationIdx f p P ≠ 0 := by
  rwa [ramificationIdx_spec hle hnle]

theorem le_pow_of_le_ramificationIdx {n : ℕ} (hn : n ≤ ramificationIdx f p P) :
    map f p ≤ P ^ n := by
  contrapose! hn
  exact ramificationIdx_lt hn

theorem le_pow_ramificationIdx : map f p ≤ P ^ ramificationIdx f p P :=
  le_pow_of_le_ramificationIdx (le_refl _)

theorem le_comap_pow_ramificationIdx : p ≤ comap f (P ^ ramificationIdx f p P) :=
  map_le_iff_le_comap.mp le_pow_ramificationIdx

theorem le_comap_of_ramificationIdx_ne_zero (h : ramificationIdx f p P ≠ 0) : p ≤ comap f P :=
  Ideal.map_le_iff_le_comap.mp <| le_pow_ramificationIdx.trans <| Ideal.pow_le_self <| h

variable {S₁ : Type*} [CommRing S₁] [Algebra R S₁]

variable (p) in
lemma ramificationIdx_comap_eq [Algebra R S] (e : S ≃ₐ[R] S₁) (P : Ideal S₁) :
    ramificationIdx (algebraMap R S) p (P.comap e) = ramificationIdx (algebraMap R S₁) p P := by
  dsimp only [ramificationIdx]
  congr
  ext n
  simp only [Set.mem_setOf_eq, Ideal.map_le_iff_le_comap]
  rw [← comap_coe e, ← e.toRingEquiv_toRingHom, comap_coe, ← RingEquiv.symm_symm (e : S ≃+* S₁),
    ← map_comap_of_equiv, ← Ideal.map_pow, map_comap_of_equiv, ← comap_coe (RingEquiv.symm _),
    comap_comap, RingEquiv.symm_symm, e.toRingEquiv_toRingHom, ← e.toAlgHom_toRingHom,
    AlgHom.comp_algebraMap]

variable (p) in
lemma ramificationIdx_map_eq [Algebra R S] {E : Type*} [EquivLike E S S₁] [AlgEquivClass E R S S₁]
    (P : Ideal S) (e : E) :
    ramificationIdx (algebraMap R S₁) p (P.map e) = ramificationIdx (algebraMap R S) p P := by
  rw [show P.map e = _ from P.map_comap_of_equiv (e : S ≃+* S₁)]
  exact p.ramificationIdx_comap_eq (e : S ≃ₐ[R] S₁).symm P

namespace IsDedekindDomain

variable [IsDedekindDomain S]

theorem ramificationIdx_eq_normalizedFactors_count [DecidableEq (Ideal S)]
    (hp0 : map f p ≠ ⊥) (hP : P.IsPrime)
    (hP0 : P ≠ ⊥) : ramificationIdx f p P = (normalizedFactors (map f p)).count P := by
  have hPirr := (Ideal.prime_of_isPrime hP0 hP).irreducible
  refine ramificationIdx_spec (Ideal.le_of_dvd ?_) (mt Ideal.dvd_iff_le.mpr ?_) <;>
    rw [dvd_iff_normalizedFactors_le_normalizedFactors (pow_ne_zero _ hP0) hp0,
      normalizedFactors_pow, normalizedFactors_irreducible hPirr, normalize_eq,
      Multiset.nsmul_singleton, ← Multiset.le_count_iff_replicate_le]
  exact (Nat.lt_succ_self _).not_le

theorem ramificationIdx_eq_factors_count [DecidableEq (Ideal S)]
    (hp0 : map f p ≠ ⊥) (hP : P.IsPrime) (hP0 : P ≠ ⊥) :
    ramificationIdx f p P = (factors (map f p)).count P := by
  rw [IsDedekindDomain.ramificationIdx_eq_normalizedFactors_count hp0 hP hP0,
    factors_eq_normalizedFactors]

theorem ramificationIdx_ne_zero (hp0 : map f p ≠ ⊥) (hP : P.IsPrime) (le : map f p ≤ P) :
    ramificationIdx f p P ≠ 0 := by
  classical
  have hP0 : P ≠ ⊥ := by
    rintro rfl
    exact hp0 (le_bot_iff.mp le)
  have hPirr := (Ideal.prime_of_isPrime hP0 hP).irreducible
  rw [IsDedekindDomain.ramificationIdx_eq_normalizedFactors_count hp0 hP hP0]
  obtain ⟨P', hP', P'_eq⟩ :=
    exists_mem_normalizedFactors_of_dvd hp0 hPirr (Ideal.dvd_iff_le.mpr le)
  rwa [Multiset.count_ne_zero, associated_iff_eq.mp P'_eq]

end IsDedekindDomain

variable (f p P) [Algebra R S]

local notation "f" => algebraMap R S

open Classical in
/-- The inertia degree of `P : Ideal S` lying over `p : Ideal R` is the degree of the
extension `(S / P) : (R / p)`.

We do not assume `P` lies over `p` in the definition; we return `0` instead.

See `inertiaDeg_algebraMap` for the common case where `f = algebraMap R S`
and there is an algebra structure `R / p → S / P`.
-/
noncomputable def inertiaDeg : ℕ :=
  if hPp : comap f P = p then
    letI : Algebra (R ⧸ p) (S ⧸ P) := Quotient.algebraQuotientOfLEComap hPp.ge
    finrank (R ⧸ p) (S ⧸ P)
  else 0

-- Useful for the `nontriviality` tactic using `comap_eq_of_scalar_tower_quotient`.
@[simp]
theorem inertiaDeg_of_subsingleton [hp : p.IsMaximal] [hQ : Subsingleton (S ⧸ P)] :
    inertiaDeg p P = 0 := by
  have := Ideal.Quotient.subsingleton_iff.mp hQ
  subst this
  exact dif_neg fun h => hp.ne_top <| h.symm.trans comap_top

@[simp]
theorem inertiaDeg_algebraMap [P.LiesOver p] [p.IsMaximal] :
    inertiaDeg p P = finrank (R ⧸ p) (S ⧸ P) := by
  nontriviality S ⧸ P using inertiaDeg_of_subsingleton, finrank_zero_of_subsingleton
  rw [inertiaDeg, dif_pos (over_def P p).symm]

theorem inertiaDeg_pos [p.IsMaximal] [Module.Finite R S]
    [P.LiesOver p] : 0 < inertiaDeg p P :=
  haveI : Nontrivial (S ⧸ P) := Quotient.nontrivial_of_liesOver_of_isPrime P p
  finrank_pos.trans_eq (inertiaDeg_algebraMap p P).symm

lemma inertiaDeg_comap_eq (e : S ≃ₐ[R] S₁) (P : Ideal S₁) [p.IsMaximal] :
    inertiaDeg p (P.comap e) = inertiaDeg p P := by
  have he : (P.comap e).comap (algebraMap R S) = p ↔ P.comap (algebraMap R S₁) = p := by
    rw [← comap_coe e, comap_comap, ← e.toAlgHom_toRingHom, AlgHom.comp_algebraMap]
  by_cases h : P.LiesOver p
  · rw [inertiaDeg_algebraMap, inertiaDeg_algebraMap]
    exact (Quotient.algEquivOfEqComap p e rfl).toLinearEquiv.finrank_eq
  · rw [inertiaDeg, dif_neg (fun eq => h ⟨(he.mp eq).symm⟩)]
    rw [inertiaDeg, dif_neg (fun eq => h ⟨eq.symm⟩)]

lemma inertiaDeg_map_eq [p.IsMaximal] (P : Ideal S)
    {E : Type*} [EquivLike E S S₁] [AlgEquivClass E R S S₁] (e : E) :
    inertiaDeg p (P.map e) = inertiaDeg p P := by
  rw [show P.map e = _ from map_comap_of_equiv (e : S ≃+* S₁)]
  exact p.inertiaDeg_comap_eq (e : S ≃ₐ[R] S₁).symm P

end DecEq

section FinrankQuotientMap

open scoped nonZeroDivisors

variable [Algebra R S]
variable {K : Type*} [Field K] [Algebra R K]
variable {L : Type*} [Field L] [Algebra S L] [IsFractionRing S L]
variable {V V' V'' : Type*}
variable [AddCommGroup V] [Module R V] [Module K V] [IsScalarTower R K V]
variable [AddCommGroup V'] [Module R V'] [Module S V'] [IsScalarTower R S V']
variable [AddCommGroup V''] [Module R V'']
variable (K)

open scoped Matrix

variable {K} in
/-- If `b` mod `p` spans `S/p` as `R/p`-space, then `b` itself spans `Frac(S)` as `K`-space.

Here,
 * `p` is an ideal of `R` such that `R / p` is nontrivial
 * `K` is a field that has an embedding of `R` (in particular we can take `K = Frac(R)`)
 * `L` is a field extension of `K`
 * `S` is the integral closure of `R` in `L`

More precisely, we avoid quotients in this statement and instead require that `b ∪ pS` spans `S`.
-/
theorem FinrankQuotientMap.span_eq_top [IsDomain R] [IsDomain S] [Algebra K L] [Module.Finite R S]
    [Algebra R L] [IsScalarTower R S L] [IsScalarTower R K L] [Algebra.IsAlgebraic R S]
    [NoZeroSMulDivisors R K] (hp : p ≠ ⊤) (b : Set S)
    (hb' : Submodule.span R b ⊔ (p.map (algebraMap R S)).restrictScalars R = ⊤) :
    Submodule.span K (algebraMap S L '' b) = ⊤ := by
  have hRL : Function.Injective (algebraMap R L) := by
    rw [IsScalarTower.algebraMap_eq R K L]
    exact (algebraMap K L).injective.comp (FaithfulSMul.algebraMap_injective R K)
  -- Let `M` be the `R`-module spanned by the proposed basis elements.
  let M : Submodule R S := Submodule.span R b
  -- Then `S / M` is generated by some finite set of `n` vectors `a`.
  obtain ⟨n, a, ha⟩ := @Module.Finite.exists_fin R (S ⧸ M) _ _ _ _
  -- Because the image of `p` in `S / M` is `⊤`,
  have smul_top_eq : p • (⊤ : Submodule R (S ⧸ M)) = ⊤ := by
    calc
      p • ⊤ = Submodule.map M.mkQ (p • ⊤) := by
        rw [Submodule.map_smul'', Submodule.map_top, M.range_mkQ]
      _ = ⊤ := by rw [Ideal.smul_top_eq_map, (Submodule.map_mkQ_eq_top M _).mpr hb']
  -- we can write the elements of `a` as `p`-linear combinations of other elements of `a`.
  have exists_sum : ∀ x : S ⧸ M, ∃ a' : Fin n → R, (∀ i, a' i ∈ p) ∧ ∑ i, a' i • a i = x := by
    intro x
    obtain ⟨a'', ha'', hx⟩ := (Submodule.mem_ideal_smul_span_iff_exists_sum p a x).1
      (by { rw [ha, smul_top_eq]; exact Submodule.mem_top } :
        x ∈ p • Submodule.span R (Set.range a))
    · refine ⟨fun i => a'' i, fun i => ha'' _, ?_⟩
      rw [← hx, Finsupp.sum_fintype]
      exact fun _ => zero_smul _ _
  choose A' hA'p hA' using fun i => exists_sum (a i)
  -- This gives us a(n invertible) matrix `A` such that `det A ∈ (M = span R b)`,
  let A : Matrix (Fin n) (Fin n) R := Matrix.of A' - 1
  let B := A.adjugate
  have A_smul : ∀ i, ∑ j, A i j • a j = 0 := by
    intros
    simp [A, Matrix.sub_apply, Matrix.of_apply, ne_eq, Matrix.one_apply, sub_smul,
      Finset.sum_sub_distrib, hA', sub_self]
  -- since `span S {det A} / M = 0`.
  have d_smul : ∀ i, A.det • a i = 0 := by
    intro i
    calc
      A.det • a i = ∑ j, (B * A) i j • a j := ?_
      _ = ∑ k, B i k • ∑ j, A k j • a j := ?_
      _ = 0 := Finset.sum_eq_zero fun k _ => ?_
    · simp only [B, Matrix.adjugate_mul, Matrix.smul_apply, Matrix.one_apply, smul_eq_mul, ite_true,
        mul_ite, mul_one, mul_zero, ite_smul, zero_smul, Finset.sum_ite_eq, Finset.mem_univ]
    · simp only [Matrix.mul_apply, Finset.smul_sum, Finset.sum_smul, smul_smul]
      rw [Finset.sum_comm]
    · rw [A_smul, smul_zero]
  -- In the rings of integers we have the desired inclusion.
  have span_d : (Submodule.span S ({algebraMap R S A.det} : Set S)).restrictScalars R ≤ M := by
    intro x hx
    rw [Submodule.restrictScalars_mem] at hx
    obtain ⟨x', rfl⟩ := Submodule.mem_span_singleton.mp hx
    rw [smul_eq_mul, mul_comm, ← Algebra.smul_def] at hx ⊢
    rw [← Submodule.mkQ_eq_zero, Submodule.mkQ_smul]
    obtain ⟨a', _, quot_x_eq⟩ := exists_sum (Submodule.mkQ _ x')
    rw [← quot_x_eq, Finset.smul_sum]
    conv =>
      lhs; congr; next => skip
      intro x; rw [smul_comm A.det, d_smul, smul_zero]
    exact Finset.sum_const_zero
  refine top_le_iff.mp
      (calc
        ⊤ = (Ideal.span {algebraMap R L A.det}).restrictScalars K := ?_
        _ ≤ Submodule.span K (algebraMap S L '' b) := ?_)
  -- Because `det A ≠ 0`, we have `span L {det A} = ⊤`.
  · rw [eq_comm, Submodule.restrictScalars_eq_top_iff, Ideal.span_singleton_eq_top]
    refine IsUnit.mk0 _ ((map_ne_zero_iff (algebraMap R L) hRL).mpr ?_)
    refine ne_zero_of_map (f := Ideal.Quotient.mk p) ?_
    haveI := Ideal.Quotient.nontrivial hp
    calc
      Ideal.Quotient.mk p A.det = Matrix.det ((Ideal.Quotient.mk p).mapMatrix A) := by
        rw [RingHom.map_det]
      _ = Matrix.det ((Ideal.Quotient.mk p).mapMatrix (Matrix.of A' - 1)) := rfl
      _ = Matrix.det fun i j =>
          (Ideal.Quotient.mk p) (A' i j) - (1 : Matrix (Fin n) (Fin n) (R ⧸ p)) i j := ?_
      _ = Matrix.det (-1 : Matrix (Fin n) (Fin n) (R ⧸ p)) := ?_
      _ = (-1 : R ⧸ p) ^ n := by rw [Matrix.det_neg, Fintype.card_fin, Matrix.det_one, mul_one]
      _ ≠ 0 := IsUnit.ne_zero (isUnit_one.neg.pow _)
    · refine congr_arg Matrix.det (Matrix.ext fun i j => ?_)
      rw [map_sub, RingHom.mapMatrix_apply, map_one]
      rfl
    · refine congr_arg Matrix.det (Matrix.ext fun i j => ?_)
      rw [Ideal.Quotient.eq_zero_iff_mem.mpr (hA'p i j), zero_sub]
      rfl
  -- And we conclude `L = span L {det A} ≤ span K b`, so `span K b` spans everything.
  · intro x hx
    rw [Submodule.restrictScalars_mem, IsScalarTower.algebraMap_apply R S L] at hx
    exact IsFractionRing.ideal_span_singleton_map_subset R hRL span_d hx

variable [hRK : IsFractionRing R K]

/-- Let `V` be a vector space over `K = Frac(R)`, `S / R` a ring extension
and `V'` a module over `S`. If `b`, in the intersection `V''` of `V` and `V'`,
is linear independent over `S` in `V'`, then it is linear independent over `R` in `V`.

The statement we prove is actually slightly more general:
 * it suffices that the inclusion `algebraMap R S : R → S` is nontrivial
 * the function `f' : V'' → V'` doesn't need to be injective
-/
theorem FinrankQuotientMap.linearIndependent_of_nontrivial [IsDedekindDomain R]
    (hRS : RingHom.ker (algebraMap R S) ≠ ⊤) (f : V'' →ₗ[R] V) (hf : Function.Injective f)
    (f' : V'' →ₗ[R] V') {ι : Type*} {b : ι → V''} (hb' : LinearIndependent S (f' ∘ b)) :
    LinearIndependent K (f ∘ b) := by
  contrapose! hb' with hb
  -- Informally, if we have a nontrivial linear dependence with coefficients `g` in `K`,
  -- then we can find a linear dependence with coefficients `I.Quotient.mk g'` in `R/I`,
  -- where `I = ker (algebraMap R S)`.
  -- We make use of the same principle but stay in `R` everywhere.
  simp only [linearIndependent_iff', not_forall] at hb ⊢
  obtain ⟨s, g, eq, j', hj's, hj'g⟩ := hb
  use s
  obtain ⟨a, hag, j, hjs, hgI⟩ := Ideal.exist_integer_multiples_not_mem hRS s g hj's hj'g
  choose g'' hg'' using hag
  letI := Classical.propDecidable
  let g' i := if h : i ∈ s then g'' i h else 0
  have hg' : ∀ i ∈ s, algebraMap _ _ (g' i) = a * g i := by
    intro i hi; exact (congr_arg _ (dif_pos hi)).trans (hg'' i hi)
  -- Because `R/I` is nontrivial, we can lift `g` to a nontrivial linear dependence in `S`.
  have hgI : algebraMap R S (g' j) ≠ 0 := by
    simp only [FractionalIdeal.mem_coeIdeal, not_exists, not_and'] at hgI
    exact hgI _ (hg' j hjs)
  refine ⟨fun i => algebraMap R S (g' i), ?_, j, hjs, hgI⟩
  have eq : f (∑ i ∈ s, g' i • b i) = 0 := by
    rw [map_sum, ← smul_zero a, ← eq, Finset.smul_sum]
    refine Finset.sum_congr rfl ?_
    intro i hi
    rw [LinearMap.map_smul, ← IsScalarTower.algebraMap_smul K, hg' i hi, ← smul_assoc,
      smul_eq_mul, Function.comp_apply]
  simp only [IsScalarTower.algebraMap_smul, ← map_smul, ← map_sum,
    (f.map_eq_zero_iff hf).mp eq, LinearMap.map_zero, (· ∘ ·)]

variable (L)

/-- If `p` is a maximal ideal of `R`, and `S` is the integral closure of `R` in `L`,
then the dimension `[S/pS : R/p]` is equal to `[Frac(S) : Frac(R)]`. -/
theorem finrank_quotient_map [IsDomain S] [IsDedekindDomain R] [Algebra K L]
    [Algebra R L] [IsScalarTower R K L] [IsScalarTower R S L]
    [hp : p.IsMaximal] [Module.Finite R S] :
    finrank (R ⧸ p) (S ⧸ map (algebraMap R S) p) = finrank K L := by
  -- Choose an arbitrary basis `b` for `[S/pS : R/p]`.
  -- We'll use the previous results to turn it into a basis on `[Frac(S) : Frac(R)]`.
  let ι := Module.Free.ChooseBasisIndex (R ⧸ p) (S ⧸ map (algebraMap R S) p)
  let b : Basis ι (R ⧸ p) (S ⧸ map (algebraMap R S) p) := Module.Free.chooseBasis _ _
  -- Namely, choose a representative `b' i : S` for each `b i : S / pS`.
  let b' : ι → S := fun i => (Ideal.Quotient.mk_surjective (b i)).choose
  have b_eq_b' : ⇑b = (Submodule.mkQ (map (algebraMap R S) p)).restrictScalars R ∘ b' :=
    funext fun i => (Ideal.Quotient.mk_surjective (b i)).choose_spec.symm
  -- We claim `b'` is a basis for `Frac(S)` over `Frac(R)` because it is linear independent
  -- and spans the whole of `Frac(S)`.
  let b'' : ι → L := algebraMap S L ∘ b'
  have b''_li : LinearIndependent K b'' := ?_
  · have b''_sp : Submodule.span K (Set.range b'') = ⊤ := ?_
    -- Since the two bases have the same index set, the spaces have the same dimension.
    · let c : Basis ι K L := Basis.mk b''_li b''_sp.ge
      rw [finrank_eq_card_basis b, finrank_eq_card_basis c]
    -- It remains to show that the basis is indeed linear independent and spans the whole space.
    · rw [Set.range_comp]
      refine FinrankQuotientMap.span_eq_top p hp.ne_top _ (top_le_iff.mp ?_)
      -- The nicest way to show `S ≤ span b' ⊔ pS` is by reducing both sides modulo pS.
      -- However, this would imply distinguishing between `pS` as `S`-ideal,
      -- and `pS` as `R`-submodule, since they have different (non-defeq) quotients.
      -- Instead we'll lift `x mod pS ∈ span b` to `y ∈ span b'` for some `y - x ∈ pS`.
      intro x _
      have mem_span_b : ((Submodule.mkQ (map (algebraMap R S) p)) x : S ⧸ map (algebraMap R S) p) ∈
          Submodule.span (R ⧸ p) (Set.range b) := b.mem_span _
      rw [← @Submodule.restrictScalars_mem R,
        Submodule.restrictScalars_span R (R ⧸ p) Ideal.Quotient.mk_surjective, b_eq_b',
        Set.range_comp, ← Submodule.map_span] at mem_span_b
      obtain ⟨y, y_mem, y_eq⟩ := Submodule.mem_map.mp mem_span_b
      suffices y + -(y - x) ∈ _ by simpa
      rw [LinearMap.restrictScalars_apply, Submodule.mkQ_apply, Submodule.mkQ_apply,
        Submodule.Quotient.eq] at y_eq
      exact add_mem (Submodule.mem_sup_left y_mem) (neg_mem <| Submodule.mem_sup_right y_eq)
  · have := b.linearIndependent; rw [b_eq_b'] at this
    convert FinrankQuotientMap.linearIndependent_of_nontrivial K _
        ((Algebra.linearMap S L).restrictScalars R) _ ((Submodule.mkQ _).restrictScalars R) this
    · rw [Quotient.algebraMap_eq, Ideal.mk_ker]
      exact hp.ne_top
    · exact IsFractionRing.injective S L

end FinrankQuotientMap

section FactLeComap

variable [Algebra R S]

local notation "f" => algebraMap R S
local notation "e" => ramificationIdx f p P

/-- `R / p` has a canonical map to `S / (P ^ e)`, where `e` is the ramification index
of `P` over `p`. -/
noncomputable instance Quotient.algebraQuotientPowRamificationIdx : Algebra (R ⧸ p) (S ⧸ P ^ e) :=
  Quotient.algebraQuotientOfLEComap (Ideal.map_le_iff_le_comap.mp le_pow_ramificationIdx)

@[simp]
theorem Quotient.algebraMap_quotient_pow_ramificationIdx (x : R) :
    algebraMap (R ⧸ p) (S ⧸ P ^ e) (Ideal.Quotient.mk p x) = Ideal.Quotient.mk (P ^ e) (f x) := rfl

/-- If `P` lies over `p`, then `R / p` has a canonical map to `S / P`.

This can't be an instance since the map `f : R → S` is generally not inferable.
-/
def Quotient.algebraQuotientOfRamificationIdxNeZero [hfp : NeZero e] :
    Algebra (R ⧸ p) (S ⧸ P) :=
  Quotient.algebraQuotientOfLEComap (le_comap_of_ramificationIdx_ne_zero hfp.out)

attribute [local instance] Ideal.Quotient.algebraQuotientOfRamificationIdxNeZero

@[simp]
theorem Quotient.algebraMap_quotient_of_ramificationIdx_neZero
    [NeZero e] (x : R) :
    algebraMap (R ⧸ p) (S ⧸ P) (Ideal.Quotient.mk p x) = Ideal.Quotient.mk P (f x) := rfl

/-- The inclusion `(P^(i + 1) / P^e) ⊂ (P^i / P^e)`. -/
@[simps]
def powQuotSuccInclusion (i : ℕ) :
    Ideal.map (Ideal.Quotient.mk (P ^ e)) (P ^ (i + 1)) →ₗ[R ⧸ p]
    Ideal.map (Ideal.Quotient.mk (P ^ e)) (P ^ i) where
  toFun x := ⟨x, Ideal.map_mono (Ideal.pow_le_pow_right i.le_succ) x.2⟩
  map_add' _ _ := rfl
  map_smul' _ _ := rfl

theorem powQuotSuccInclusion_injective (i : ℕ) :
    Function.Injective (powQuotSuccInclusion p P i) := by
  rw [← LinearMap.ker_eq_bot, LinearMap.ker_eq_bot']
  rintro ⟨x, hx⟩ hx0
  rw [Subtype.ext_iff] at hx0 ⊢
  rwa [powQuotSuccInclusion_apply_coe] at hx0

/-- `S ⧸ P` embeds into the quotient by `P^(i+1) ⧸ P^e` as a subspace of `P^i ⧸ P^e`.
See `quotientToQuotientRangePowQuotSucc` for this as a linear map,
and `quotientRangePowQuotSuccInclusionEquiv` for this as a linear equivalence.
-/
noncomputable def quotientToQuotientRangePowQuotSuccAux {i : ℕ} {a : S} (a_mem : a ∈ P ^ i) :
    S ⧸ P →
      (P ^ i).map (Ideal.Quotient.mk (P ^ e)) ⧸ LinearMap.range (powQuotSuccInclusion p P i) :=
  Quotient.map' (fun x : S => ⟨_, Ideal.mem_map_of_mem _ (Ideal.mul_mem_right x _ a_mem)⟩)
    fun x y h => by
    rw [Submodule.quotientRel_def] at h ⊢
    simp only [map_mul, LinearMap.mem_range]
    refine ⟨⟨_, Ideal.mem_map_of_mem _ (Ideal.mul_mem_mul a_mem h)⟩, ?_⟩
    ext
    rw [powQuotSuccInclusion_apply_coe, Subtype.coe_mk, Submodule.coe_sub, Subtype.coe_mk,
      Subtype.coe_mk, map_mul, map_sub, mul_sub]

theorem quotientToQuotientRangePowQuotSuccAux_mk {i : ℕ} {a : S} (a_mem : a ∈ P ^ i) (x : S) :
    quotientToQuotientRangePowQuotSuccAux p P a_mem (Submodule.mkQ P x) =
      Submodule.mkQ _ ⟨_, Ideal.mem_map_of_mem _ (Ideal.mul_mem_right x _ a_mem)⟩ := by
  apply Quotient.map'_mk''

section
variable [hfp : NeZero (ramificationIdx (algebraMap R S) p P)]

/-- `S ⧸ P` embeds into the quotient by `P^(i+1) ⧸ P^e` as a subspace of `P^i ⧸ P^e`. -/
noncomputable def quotientToQuotientRangePowQuotSucc
    {i : ℕ} {a : S} (a_mem : a ∈ P ^ i) :
    S ⧸ P →ₗ[R ⧸ p]
      (P ^ i).map (Ideal.Quotient.mk (P ^ e)) ⧸ LinearMap.range (powQuotSuccInclusion p P i) where
  toFun := quotientToQuotientRangePowQuotSuccAux p P a_mem
  map_add' := by
    intro x y; refine Quotient.inductionOn' x fun x => Quotient.inductionOn' y fun y => ?_
    simp only [Submodule.mk''_eq_mkQ, ← Submodule.mkQ_add,
      quotientToQuotientRangePowQuotSuccAux_mk, mul_add]
    exact congr_arg Submodule.Quotient.mk rfl
  map_smul' := by
    intro x y; refine Quotient.inductionOn' x fun x => Quotient.inductionOn' y fun y => ?_
    simp only [Submodule.mk''_eq_mkQ, RingHom.id_apply,
      quotientToQuotientRangePowQuotSuccAux_mk]
    refine congr_arg Submodule.Quotient.mk ?_
    ext
<<<<<<< HEAD
    simp only [mul_assoc, _root_.map_mul, Quotient.mkQ_eq_mk, Submodule.coe_smul_of_tower,
=======
    simp only [mul_assoc, map_mul, Quotient.mk_eq_mk, Submodule.coe_smul_of_tower,
>>>>>>> 58c274da
      Algebra.smul_def, Quotient.algebraMap_quotient_pow_ramificationIdx]
    ring

theorem quotientToQuotientRangePowQuotSucc_mk {i : ℕ} {a : S} (a_mem : a ∈ P ^ i) (x : S) :
    quotientToQuotientRangePowQuotSucc p P a_mem (Submodule.mkQ P x) =
      Submodule.mkQ _ ⟨_, Ideal.mem_map_of_mem _ (Ideal.mul_mem_right x _ a_mem)⟩ :=
  quotientToQuotientRangePowQuotSuccAux_mk p P a_mem x

theorem quotientToQuotientRangePowQuotSucc_injective [IsDedekindDomain S] [P.IsPrime]
    {i : ℕ} (hi : i < e) {a : S} (a_mem : a ∈ P ^ i) (a_not_mem : a ∉ P ^ (i + 1)) :
    Function.Injective (quotientToQuotientRangePowQuotSucc p P a_mem) := fun x =>
  Quotient.inductionOn' x fun x y =>
    Quotient.inductionOn' y fun y h => by
      have Pe_le_Pi1 : P ^ e ≤ P ^ (i + 1) := Ideal.pow_le_pow_right hi
      simp only [Submodule.mk''_eq_mkQ, quotientToQuotientRangePowQuotSucc_mk,
        Submodule.mkQ_eq, LinearMap.mem_range, Subtype.ext_iff, Subtype.coe_mk,
        Submodule.coe_sub] at h ⊢
      rcases h with ⟨⟨⟨z⟩, hz⟩, h⟩
      rw [Submodule.quot_mk_eq_mkQ, Ideal.Quotient.mkQ_eq_mk, Ideal.mem_quotient_iff_mem_sup,
        sup_eq_left.mpr Pe_le_Pi1] at hz
      rw [powQuotSuccInclusion_apply_coe, Subtype.coe_mk, Submodule.quot_mk_eq_mkQ,
        Ideal.Quotient.mkQ_eq_mk, ← map_sub, Ideal.Quotient.eq, ← mul_sub] at h
      exact
        (Ideal.IsPrime.mem_pow_mul _
              ((Submodule.sub_mem_iff_right _ hz).mp (Pe_le_Pi1 h))).resolve_left
          a_not_mem

theorem quotientToQuotientRangePowQuotSucc_surjective [IsDedekindDomain S]
    (hP0 : P ≠ ⊥) [hP : P.IsPrime] {i : ℕ} (hi : i < e) {a : S} (a_mem : a ∈ P ^ i)
    (a_not_mem : a ∉ P ^ (i + 1)) :
    Function.Surjective (quotientToQuotientRangePowQuotSucc p P a_mem) := by
  rintro ⟨⟨⟨x⟩, hx⟩⟩
  have Pe_le_Pi : P ^ e ≤ P ^ i := Ideal.pow_le_pow_right hi.le
  rw [Submodule.quot_mk_eq_mkQ, Ideal.Quotient.mkQ_eq_mk, Ideal.mem_quotient_iff_mem_sup,
    sup_eq_left.mpr Pe_le_Pi] at hx
  suffices hx' : x ∈ Ideal.span {a} ⊔ P ^ (i + 1) by
    obtain ⟨y', hy', z, hz, rfl⟩ := Submodule.mem_sup.mp hx'
    obtain ⟨y, rfl⟩ := Ideal.mem_span_singleton.mp hy'
    refine ⟨Submodule.mkQ P y, ?_⟩
    simp only [Submodule.quot_mk_eq_mkQ, quotientToQuotientRangePowQuotSucc_mk,
      Submodule.mkQ_eq, LinearMap.mem_range, Subtype.ext_iff, Subtype.coe_mk,
      Submodule.coe_sub]
    refine ⟨⟨_, Ideal.mem_map_of_mem _ (Submodule.neg_mem _ hz)⟩, ?_⟩
    rw [powQuotSuccInclusion_apply_coe, Subtype.coe_mk, Ideal.Quotient.mkQ_eq_mk, map_add,
      sub_add_cancel_left, map_neg]
  letI := Classical.decEq (Ideal S)
  rw [sup_eq_prod_inf_factors _ (pow_ne_zero _ hP0), normalizedFactors_pow,
    normalizedFactors_irreducible ((Ideal.prime_iff_isPrime hP0).mpr hP).irreducible, normalize_eq,
    Multiset.nsmul_singleton, Multiset.inter_replicate, Multiset.prod_replicate]
  · rw [← Submodule.span_singleton_le_iff_mem, Ideal.submodule_span_eq] at a_mem a_not_mem
    rwa [Ideal.count_normalizedFactors_eq a_mem a_not_mem, min_eq_left i.le_succ]
  · intro ha
    rw [Ideal.span_singleton_eq_bot.mp ha] at a_not_mem
    have := (P ^ (i + 1)).zero_mem
    contradiction

/-- Quotienting `P^i / P^e` by its subspace `P^(i+1) ⧸ P^e` is
`R ⧸ p`-linearly isomorphic to `S ⧸ P`. -/
noncomputable def quotientRangePowQuotSuccInclusionEquiv [IsDedekindDomain S]
    [P.IsPrime] (hP : P ≠ ⊥) {i : ℕ} (hi : i < e) :
    ((P ^ i).map (Ideal.Quotient.mk (P ^ e)) ⧸ LinearMap.range (powQuotSuccInclusion p P i))
      ≃ₗ[R ⧸ p] S ⧸ P := by
  choose a a_mem a_not_mem using
    SetLike.exists_of_lt
      (Ideal.pow_right_strictAnti P hP (Ideal.IsPrime.ne_top inferInstance) (le_refl i.succ))
  refine (LinearEquiv.ofBijective ?_ ⟨?_, ?_⟩).symm
  · exact quotientToQuotientRangePowQuotSucc p P a_mem
  · exact quotientToQuotientRangePowQuotSucc_injective p P hi a_mem a_not_mem
  · exact quotientToQuotientRangePowQuotSucc_surjective p P hP hi a_mem a_not_mem

/-- Since the inclusion `(P^(i + 1) / P^e) ⊂ (P^i / P^e)` has a kernel isomorphic to `P / S`,
`[P^i / P^e : R / p] = [P^(i+1) / P^e : R / p] + [P / S : R / p]` -/
theorem rank_pow_quot_aux [IsDedekindDomain S] [p.IsMaximal] [P.IsPrime] (hP0 : P ≠ ⊥)
    {i : ℕ} (hi : i < e) :
    Module.rank (R ⧸ p) (Ideal.map (Ideal.Quotient.mk (P ^ e)) (P ^ i)) =
      Module.rank (R ⧸ p) (S ⧸ P) +
        Module.rank (R ⧸ p) (Ideal.map (Ideal.Quotient.mk (P ^ e)) (P ^ (i + 1))) := by
  rw [← rank_range_of_injective _ (powQuotSuccInclusion_injective p P i),
    (quotientRangePowQuotSuccInclusionEquiv p P hP0 hi).symm.rank_eq]
  exact (Submodule.rank_quotient_add_rank (LinearMap.range (powQuotSuccInclusion p P i))).symm

theorem rank_pow_quot [IsDedekindDomain S] [p.IsMaximal] [P.IsPrime] (hP0 : P ≠ ⊥)
    (i : ℕ) (hi : i ≤ e) :
    Module.rank (R ⧸ p) (Ideal.map (Ideal.Quotient.mk (P ^ e)) (P ^ i)) =
      (e - i) • Module.rank (R ⧸ p) (S ⧸ P) := by
  let Q : ℕ → Prop :=
    fun i => Module.rank (R ⧸ p) { x // x ∈ map (Quotient.mk (P ^ e)) (P ^ i) }
      = (e - i) • Module.rank (R ⧸ p) (S ⧸ P)
  refine Nat.decreasingInduction' (P := Q) (fun j lt_e _le_j ih => ?_) hi ?_
  · dsimp only [Q]
    rw [rank_pow_quot_aux p P _ lt_e, ih, ← succ_nsmul', Nat.sub_succ, ← Nat.succ_eq_add_one,
      Nat.succ_pred_eq_of_pos (Nat.sub_pos_of_lt lt_e)]
    assumption
  · dsimp only [Q]
    rw [Nat.sub_self, zero_nsmul, map_quotient_self]
    exact rank_bot (R ⧸ p) (S ⧸ P ^ e)

end

/-- If `p` is a maximal ideal of `R`, `S` extends `R` and `P^e` lies over `p`,
then the dimension `[S/(P^e) : R/p]` is equal to `e * [S/P : R/p]`. -/
theorem rank_prime_pow_ramificationIdx [IsDedekindDomain S] [p.IsMaximal] [P.IsPrime]
    (hP0 : P ≠ ⊥) (he : e ≠ 0) :
    Module.rank (R ⧸ p) (S ⧸ P ^ e) =
      e •
        @Module.rank (R ⧸ p) (S ⧸ P) _ _
          (@Algebra.toModule _ _ _ _ <|
            @Quotient.algebraQuotientOfRamificationIdxNeZero _ _ _ _ _ _ _ ⟨he⟩) := by
  letI : NeZero e := ⟨he⟩
  have := rank_pow_quot p P hP0 0 (Nat.zero_le e)
  rw [pow_zero, Nat.sub_zero, Ideal.one_eq_top, Ideal.map_top] at this
  exact (rank_top (R ⧸ p) _).symm.trans this

/-- If `p` is a maximal ideal of `R`, `S` extends `R` and `P^e` lies over `p`,
then the dimension `[S/(P^e) : R/p]`, as a natural number, is equal to `e * [S/P : R/p]`. -/
theorem finrank_prime_pow_ramificationIdx [IsDedekindDomain S] (hP0 : P ≠ ⊥)
    [p.IsMaximal] [P.IsPrime] (he : e ≠ 0) :
    finrank (R ⧸ p) (S ⧸ P ^ e) =
      e *
        @finrank (R ⧸ p) (S ⧸ P) _ _
          (@Algebra.toModule _ _ _ _ <|
            @Quotient.algebraQuotientOfRamificationIdxNeZero _ _ _ _ _ _ _ ⟨he⟩) := by
  letI : NeZero e := ⟨he⟩
  letI : Algebra (R ⧸ p) (S ⧸ P) := Quotient.algebraQuotientOfRamificationIdxNeZero p P
  have hdim := rank_prime_pow_ramificationIdx _ _ hP0 he
  by_cases hP : FiniteDimensional (R ⧸ p) (S ⧸ P)
  · haveI := hP
    haveI := (finiteDimensional_iff_of_rank_eq_nsmul he hdim).mpr hP
    apply @Nat.cast_injective Cardinal
    rw [finrank_eq_rank', Nat.cast_mul, finrank_eq_rank', hdim, nsmul_eq_mul]
  have hPe := mt (finiteDimensional_iff_of_rank_eq_nsmul he hdim).mp hP
  simp only [finrank_of_infinite_dimensional hP, finrank_of_infinite_dimensional hPe,
    mul_zero]

end FactLeComap

section FactorsMap

/-! ## Properties of the factors of `p.map (algebraMap R S)` -/


variable [IsDedekindDomain S] [Algebra R S]

open scoped Classical in
theorem Factors.ne_bot (P : (factors (map (algebraMap R S) p)).toFinset) : (P : Ideal S) ≠ ⊥ :=
  (prime_of_factor _ (Multiset.mem_toFinset.mp P.2)).ne_zero

open scoped Classical in
instance Factors.isPrime (P : (factors (map (algebraMap R S) p)).toFinset) :
    IsPrime (P : Ideal S) :=
  Ideal.isPrime_of_prime (prime_of_factor _ (Multiset.mem_toFinset.mp P.2))

open scoped Classical in
theorem Factors.ramificationIdx_ne_zero (P : (factors (map (algebraMap R S) p)).toFinset) :
    ramificationIdx (algebraMap R S) p P ≠ 0 :=
  IsDedekindDomain.ramificationIdx_ne_zero (ne_zero_of_mem_factors (Multiset.mem_toFinset.mp P.2))
    (Factors.isPrime p P) (Ideal.le_of_dvd (dvd_of_mem_factors (Multiset.mem_toFinset.mp P.2)))

open scoped Classical in
instance Factors.fact_ramificationIdx_neZero (P : (factors (map (algebraMap R S) p)).toFinset) :
    NeZero (ramificationIdx (algebraMap R S) p P) :=
  ⟨Factors.ramificationIdx_ne_zero p P⟩

attribute [local instance] Quotient.algebraQuotientOfRamificationIdxNeZero

open scoped Classical in
instance Factors.isScalarTower (P : (factors (map (algebraMap R S) p)).toFinset) :
    IsScalarTower R (R ⧸ p) (S ⧸ (P : Ideal S)) :=
  IsScalarTower.of_algebraMap_eq' rfl

open scoped Classical in
instance Factors.liesOver [p.IsMaximal] (P : (factors (map (algebraMap R S) p)).toFinset) :
    P.1.LiesOver p :=
  ⟨(comap_eq_of_scalar_tower_quotient (algebraMap (R ⧸ p) (S ⧸ P.1)).injective).symm⟩

open scoped Classical in
theorem Factors.finrank_pow_ramificationIdx [p.IsMaximal]
    (P : (factors (map (algebraMap R S) p)).toFinset) :
    finrank (R ⧸ p) (S ⧸ (P : Ideal S) ^ ramificationIdx (algebraMap R S) p P) =
      ramificationIdx (algebraMap R S) p P * inertiaDeg p (P : Ideal S) := by
  rw [finrank_prime_pow_ramificationIdx, inertiaDeg_algebraMap]
  exacts [Factors.ne_bot p P, NeZero.ne _]

open scoped Classical in
instance Factors.finiteDimensional_quotient_pow [Module.Finite R S] [p.IsMaximal]
    (P : (factors (map (algebraMap R S) p)).toFinset) :
    FiniteDimensional (R ⧸ p) (S ⧸ (P : Ideal S) ^ ramificationIdx (algebraMap R S) p P) := by
  refine .of_finrank_pos ?_
  rw [pos_iff_ne_zero, Factors.finrank_pow_ramificationIdx]
  exact mul_ne_zero (Factors.ramificationIdx_ne_zero p P) (inertiaDeg_pos p P.1).ne'

universe w

open scoped Classical in
/-- **Chinese remainder theorem** for a ring of integers: if the prime ideal `p : Ideal R`
factors in `S` as `∏ i, P i ^ e i`, then `S ⧸ I` factors as `Π i, R ⧸ (P i ^ e i)`. -/
noncomputable def Factors.piQuotientEquiv (p : Ideal R) (hp : map (algebraMap R S) p ≠ ⊥) :
    S ⧸ map (algebraMap R S) p ≃+*
      ∀ P : (factors (map (algebraMap R S) p)).toFinset,
        S ⧸ (P : Ideal S) ^ ramificationIdx (algebraMap R S) p P :=
  (IsDedekindDomain.quotientEquivPiFactors hp).trans <|
    @RingEquiv.piCongrRight (factors (map (algebraMap R S) p)).toFinset
      (fun P => S ⧸ (P : Ideal S) ^ (factors (map (algebraMap R S) p)).count (P : Ideal S))
      (fun P => S ⧸ (P : Ideal S) ^ ramificationIdx (algebraMap R S) p P) _ _
      fun P : (factors (map (algebraMap R S) p)).toFinset =>
      Ideal.quotEquivOfEq <| by
        rw [IsDedekindDomain.ramificationIdx_eq_factors_count hp (Factors.isPrime p P)
            (Factors.ne_bot p P)]

@[simp]
theorem Factors.piQuotientEquiv_mk (p : Ideal R) (hp : map (algebraMap R S) p ≠ ⊥) (x : S) :
    Factors.piQuotientEquiv p hp (Ideal.Quotient.mk _ x) = fun _ => Ideal.Quotient.mk _ x := rfl

@[simp]
theorem Factors.piQuotientEquiv_map (p : Ideal R) (hp : map (algebraMap R S) p ≠ ⊥) (x : R) :
    Factors.piQuotientEquiv p hp (algebraMap _ _ x) = fun _ =>
      Ideal.Quotient.mk _ (algebraMap _ _ x) := rfl

variable (S)

open scoped Classical in
/-- **Chinese remainder theorem** for a ring of integers: if the prime ideal `p : Ideal R`
factors in `S` as `∏ i, P i ^ e i`,
then `S ⧸ I` factors `R ⧸ I`-linearly as `Π i, R ⧸ (P i ^ e i)`. -/
noncomputable def Factors.piQuotientLinearEquiv (p : Ideal R) (hp : map (algebraMap R S) p ≠ ⊥) :
    (S ⧸ map (algebraMap R S) p) ≃ₗ[R ⧸ p]
      ∀ P : (factors (map (algebraMap R S) p)).toFinset,
        S ⧸ (P : Ideal S) ^ ramificationIdx (algebraMap R S) p P :=
  { Factors.piQuotientEquiv p hp with
    map_smul' := by
      rintro ⟨c⟩ ⟨x⟩; ext P
      simp only [Submodule.quot_mk_eq_mkQ, Quotient.mkQ_eq_mk, Algebra.smul_def,
        Quotient.algebraMap_quotient_map_quotient, Quotient.mk_algebraMap,
        RingHomCompTriple.comp_apply, Pi.mul_apply, Pi.algebraMap_apply]
      congr }

open scoped Classical in
/-- The **fundamental identity** of ramification index `e` and inertia degree `f`:
for `P` ranging over the primes lying over `p`, `∑ P, e P * f P = [Frac(S) : Frac(R)]`;
here `S` is a finite `R`-module (and thus `Frac(S) : Frac(R)` is a finite extension) and `p`
is maximal. -/
theorem sum_ramification_inertia (K L : Type*) [Field K] [Field L] [IsDedekindDomain R]
    [Algebra R K] [IsFractionRing R K] [Algebra S L] [IsFractionRing S L] [Algebra K L]
    [Algebra R L] [IsScalarTower R S L] [IsScalarTower R K L] [Module.Finite R S]
    [p.IsMaximal] (hp0 : p ≠ ⊥) :
    (∑ P ∈ (factors (map (algebraMap R S) p)).toFinset,
        ramificationIdx (algebraMap R S) p P * inertiaDeg p P) =
      finrank K L := by
  set e := ramificationIdx (algebraMap R S) p
  set f := inertiaDeg p (S := S)
  calc
    (∑ P ∈ (factors (map (algebraMap R S) p)).toFinset, e P * f P) =
        ∑ P ∈ (factors (map (algebraMap R S) p)).toFinset.attach,
          finrank (R ⧸ p) (S ⧸ (P : Ideal S) ^ e P) := ?_
    _ = finrank (R ⧸ p)
          (∀ P : (factors (map (algebraMap R S) p)).toFinset, S ⧸ (P : Ideal S) ^ e P) :=
      (finrank_pi_fintype (R ⧸ p)).symm
    _ = finrank (R ⧸ p) (S ⧸ map (algebraMap R S) p) := ?_
    _ = finrank K L := ?_
  · rw [← Finset.sum_attach]
    refine Finset.sum_congr rfl fun P _ => ?_
    rw [Factors.finrank_pow_ramificationIdx]
  · refine LinearEquiv.finrank_eq (Factors.piQuotientLinearEquiv S p ?_).symm
    rwa [Ne, Ideal.map_eq_bot_iff_le_ker, (RingHom.injective_iff_ker_eq_bot _).mp <|
      algebraMap_injective_of_field_isFractionRing R S K L, le_bot_iff]
  · exact finrank_quotient_map p K L

end FactorsMap

section tower

variable {R S T : Type*} [CommRing R] [CommRing S] [CommRing T]

theorem ramificationIdx_tower [IsDedekindDomain S] [IsDedekindDomain T] {f : R →+* S} {g : S →+* T}
    {p : Ideal R} {P : Ideal S} {Q : Ideal T} [hpm : P.IsPrime] [hqm : Q.IsPrime]
    (hg0 : map g P ≠ ⊥) (hfg : map (g.comp f) p ≠ ⊥) (hg : map g P ≤ Q) :
    ramificationIdx (g.comp f) p Q = ramificationIdx f p P * ramificationIdx g P Q := by
  classical
  have hf0 : map f p ≠ ⊥ :=
    ne_bot_of_map_ne_bot (Eq.mp (congrArg (fun I ↦ I ≠ ⊥) (map_map f g).symm) hfg)
  have hp0 : P ≠ ⊥ := ne_bot_of_map_ne_bot hg0
  have hq0 : Q ≠ ⊥ := ne_bot_of_le_ne_bot hg0 hg
  letI : P.IsMaximal := Ring.DimensionLEOne.maximalOfPrime hp0 hpm
  rw [IsDedekindDomain.ramificationIdx_eq_normalizedFactors_count hf0 hpm hp0,
    IsDedekindDomain.ramificationIdx_eq_normalizedFactors_count hg0 hqm hq0,
    IsDedekindDomain.ramificationIdx_eq_normalizedFactors_count hfg hqm hq0, ← map_map]
  rcases eq_prime_pow_mul_coprime hf0 P with ⟨I, hcp, heq⟩
  have hcp : ⊤ = map g P ⊔ map g I := by rw [← map_sup, hcp, map_top g]
  have hntq : ¬ ⊤ ≤ Q := fun ht ↦ IsPrime.ne_top hqm (Iff.mpr (eq_top_iff_one Q) (ht trivial))
  nth_rw 1 [heq, Ideal.map_mul, Ideal.map_pow, normalizedFactors_mul (pow_ne_zero _ hg0) <| by
    by_contra h
    simp only [h, Submodule.zero_eq_bot, bot_le, sup_of_le_left] at hcp
    exact hntq (hcp.trans_le hg), Multiset.count_add, normalizedFactors_pow, Multiset.count_nsmul]
  exact add_eq_left.mpr <| Decidable.byContradiction fun h ↦ hntq <| hcp.trans_le <|
    sup_le hg <| le_of_dvd <| dvd_of_mem_normalizedFactors <| Multiset.count_ne_zero.mp h

variable [Algebra R S] [Algebra S T] [Algebra R T] [IsScalarTower R S T]

/-- Let `T / S / R` be a tower of algebras, `p, P, Q` be ideals in `R, S, T` respectively,
  and `P` and `Q` are prime. If `P = Q ∩ S`, then `e (Q | p) = e (P | p) * e (Q | P)`. -/
theorem ramificationIdx_algebra_tower [IsDedekindDomain S] [IsDedekindDomain T]
    {p : Ideal R} {P : Ideal S} {Q : Ideal T} [hpm : P.IsPrime] [hqm : Q.IsPrime]
    (hg0 : map (algebraMap S T) P ≠ ⊥)
    (hfg : map (algebraMap R T) p ≠ ⊥) (hg : map (algebraMap S T) P ≤ Q) :
    ramificationIdx (algebraMap R T) p Q =
    ramificationIdx (algebraMap R S) p P * ramificationIdx (algebraMap S T) P Q := by
  rw [IsScalarTower.algebraMap_eq R S T] at hfg ⊢
  exact ramificationIdx_tower hg0 hfg hg

/-- Let `T / S / R` be a tower of algebras, `p, P, I` be ideals in `R, S, T`, respectively,
  and `p` and `P` are maximal. If `p = P ∩ S` and `P = I ∩ S`,
  then `f (I | p) = f (P | p) * f (I | P)`. -/
theorem inertiaDeg_algebra_tower (p : Ideal R) (P : Ideal S) (I : Ideal T) [p.IsMaximal]
    [P.IsMaximal] [P.LiesOver p] [I.LiesOver P] : inertiaDeg p I =
    inertiaDeg p P * inertiaDeg P I := by
  have h₁ := P.over_def p
  have h₂ := I.over_def P
  have h₃ := (LiesOver.trans I P p).over
  simp only [inertiaDeg, dif_pos h₁.symm, dif_pos h₂.symm, dif_pos h₃.symm]
  letI : Algebra (R ⧸ p) (S ⧸ P) := Ideal.Quotient.algebraQuotientOfLEComap h₁.le
  letI : Algebra (S ⧸ P) (T ⧸ I) := Ideal.Quotient.algebraQuotientOfLEComap h₂.le
  letI : Algebra (R ⧸ p) (T ⧸ I) := Ideal.Quotient.algebraQuotientOfLEComap h₃.le
  letI : IsScalarTower (R ⧸ p) (S ⧸ P) (T ⧸ I) := IsScalarTower.of_algebraMap_eq <| by
    rintro ⟨x⟩; exact congr_arg _ (IsScalarTower.algebraMap_apply R S T x)
  exact (finrank_mul_finrank (R ⧸ p) (S ⧸ P) (T ⧸ I)).symm

@[deprecated (since := "2024-12-09")] alias inertiaDeg_tower := inertiaDeg_algebra_tower

end tower

end Ideal<|MERGE_RESOLUTION|>--- conflicted
+++ resolved
@@ -534,11 +534,7 @@
       quotientToQuotientRangePowQuotSuccAux_mk]
     refine congr_arg Submodule.Quotient.mk ?_
     ext
-<<<<<<< HEAD
-    simp only [mul_assoc, _root_.map_mul, Quotient.mkQ_eq_mk, Submodule.coe_smul_of_tower,
-=======
     simp only [mul_assoc, map_mul, Quotient.mk_eq_mk, Submodule.coe_smul_of_tower,
->>>>>>> 58c274da
       Algebra.smul_def, Quotient.algebraMap_quotient_pow_ramificationIdx]
     ring
 
