/-
Copyright (c) 2024 David Kurniadi Angdinata. All rights reserved.
Released under Apache 2.0 license as described in the file LICENSE.
Authors: David Kurniadi Angdinata
-/

import Init.Data.Int.DivModLemmas
import Mathlib.Algebra.GroupWithZero.NonZeroDivisors
import Mathlib.Algebra.MvPolynomial.CommRing
import Mathlib.Algebra.Order.Ring.Abs
<<<<<<< HEAD
import Mathlib.Algebra.Ring.NegOnePow
import Mathlib.Data.Fin.Tuple.Sort
import Mathlib.Data.Nat.EvenOddRec
import Mathlib.Data.Int.Parity
import Mathlib.GroupTheory.Perm.Sign
import Mathlib.RingTheory.Nilpotent.Defs
import Mathlib.RingTheory.Polynomial.Basic
=======
import Mathlib.Data.Nat.EvenOddRec
>>>>>>> 4072ed93
import Mathlib.Tactic.Linarith
import Mathlib.Tactic.LinearCombination

/-!
# Elliptic divisibility sequences

This file defines the type of an elliptic divisibility sequence (EDS) and a few examples.

## Mathematical background

Let $R$ be a commutative ring. An elliptic sequence is a sequence $W : \mathbb{Z} \to R$ satisfying
$$ W(m + n)W(m - n)W(r)^2 = W(m + r)W(m - r)W(n)^2 - W(n + r)W(n - r)W(m)^2, $$
for any $m, n, r \in \mathbb{Z}$. A divisibility sequence is a sequence $W : \mathbb{Z} \to R$
satisfying $W(m) \mid W(n)$ for any $m, n \in \mathbb{Z}$ such that $m \mid n$.

Some examples of EDSs include
 * the identity sequence,
 * certain terms of Lucas sequences, and
 * division polynomials of elliptic curves.

## Main definitions

 * `IsEllSequence`: a sequence indexed by integers is an elliptic sequence.
 * `IsDivSequence`: a sequence indexed by integers is a divisibility sequence.
 * `IsEllDivSequence`: a sequence indexed by integers is an EDS.
 * `preNormEDS'`: the auxiliary sequence for a normalised EDS indexed by `ℕ`.
 * `preNormEDS`: the auxiliary sequence for a normalised EDS indexed by `ℤ`.
 * `normEDS`: the canonical example of a normalised EDS indexed by `ℤ`.

## Main statements

 * `isEllDivSequence_normEDS`: `normEDS` satisfies `IsEllDivSequence`.

## Implementation notes

The normalised EDS `normEDS b c d n` is defined in terms of the auxiliary sequence
`preNormEDS (b ^ 4) c d n`, which are equal when `n` is odd, and which differ by a factor of `b`
when `n` is even. This coincides with the definition in the references since both agree for
`normEDS b c d 2` and for `normEDS b c d 4`, and the correct factors of `b` are removed in
`normEDS b c d (2 * (m + 2) + 1)` and in `normEDS b c d (2 * (m + 3))`.

One reason is to avoid the necessity for ring division by `b` in the inductive definition of
`normEDS b c d (2 * (m + 3))`. The idea is that, it can be shown that `normEDS b c d (2 * (m + 3))`
always contains a factor of `b`, so it is possible to remove a factor of `b` *a posteriori*, but
stating this lemma requires first defining `normEDS b c d (2 * (m + 3))`, which requires having this
factor of `b` *a priori*. Another reason is to allow the definition of univariate $n$-division
polynomials of elliptic curves, omitting a factor of the bivariate $2$-division polynomial.

## References

M Ward, *Memoir on Elliptic Divisibility Sequences*

## Tags

elliptic, divisibility, sequence
-/

universe u v w

<<<<<<< HEAD
variable {R : Type u} {S : Type v} [CommRing R] [CommRing S] (W : ℤ → R)
variable {F} [FunLike F R S] [RingHomClass F R S] (f : F)

open scoped nonZeroDivisors

namespace EllSequence

/-- The expression `W((m+n)/2) * W((m-n)/2)` is the basic building block of elliptic relations,
where integers `m` and `n` should have the same parity. -/
def addMulSub (m n : ℤ) : R := W ((m + n).div 2) * W ((m - n).div 2)
-- Implementation note: we use `Int.div _ 2` instead of `_ / 2` so that `(-m).div 2 = -(m.div 2)`
-- and lemmas like `addMulSub_neg₀` hold unconditionally, even though in the case we care about
-- (`m` and `n` both even or both odd) both are equal.

/-- The four-index elliptic relation, defined in terms of `addMulSub`,
featuring the three partitions of four indices into two pairs.
Intended to apply to four integers of the same parity. -/
def rel₄ (a b c d : ℤ) : R :=
  addMulSub W a b * addMulSub W c d
    - addMulSub W a c * addMulSub W b d + addMulSub W a d * addMulSub W b c

/-- The defining property of Stange's elliptic nets,
equivalent to a suitable valid (same-parity indices) `rel₄` relation,
but here only the first three indices enjoy symmetry under permutation,
while in `rel₄` all four indices can be freely permuted.

The order of the last two terms are changed and two signs are swapped compared to Stange's
paper to make the equivalence with elliptic relations unconditional (indepedent of W
being an odd function). This should also avoid peculiarities in characterstic 3. -/
def net (p q r s : ℤ) : R :=
  W (p + q + s) * W (p - q) * W (r + s) * W r
    - W (p + r + s) * W (p - r) * W (q + s) * W q
    + W (q + r + s) * W (q - r) * W (p + s) * W p

variable {W} in
lemma net_eq_rel₄ {p q r s : ℤ} :
    net W p q r s = rel₄ W (2 * p + s) (2 * q + s) (2 * r + s) s := by
  simp_rw [net, rel₄, addMulSub, add_add_add_comm _ s, add_sub_add_comm, sub_self, add_zero,
    add_assoc, ← two_mul, add_sub_cancel_right, ← left_distrib, ← mul_sub_left_distrib,
    Int.mul_div_cancel_left _ two_ne_zero]
  ring

/-- The three-index elliptic relation, obtained by
specializing to `d = 0` in the four-index relation. -/
def Rel₃ (m n r : ℤ) : Prop :=
  W (m + n) * W (m - n) * W r ^ 2 =
=======
variable {R : Type u} [CommRing R] (W : ℤ → R)

/-- The proposition that a sequence indexed by integers is an elliptic sequence. -/
def IsEllSequence : Prop :=
  ∀ m n r : ℤ, W (m + n) * W (m - n) * W r ^ 2 =
>>>>>>> 4072ed93
    W (m + r) * W (m - r) * W n ^ 2 - W (n + r) * W (n - r) * W m ^ 2

/-- The proposition that a sequence indexed by integers is an elliptic sequence. -/
def _root_.IsEllSequence : Prop :=
  ∀ m n r : ℤ, Rel₃ W m n r

/-- The numerator of an invariant of an elliptic sequence,
such that `invarNum n / invarDenom n` is a constant independent of `n`. -/
def invarNum (s n : ℤ) : R :=
  (W (n + 2 * s) * W (n - s) ^ 2 + W (n + s) ^ 2 * W (n - 2 * s)) * W s ^ 2
    + W n ^ 3 * W (2 * s) ^ 2

/-- The denominator of an invariant of an elliptic sequence. -/
def invarDenom (s n : ℤ) : R := W (n + s) * W n * W (n - s)

theorem invar_of_net (net_eq_zero : ∀ p q r s, EllSequence.net W p q r s = 0)
    (s m n : ℤ) : invarNum W s m * invarDenom W s n = invarNum W s n * invarDenom W s m := by
  simp_rw [invarNum, invarDenom]
  linear_combination (norm := (simp_rw [EllSequence.net]; ring_nf))
    net_eq_zero m n s 0 * W m * W n * W (2 * s) ^ 2
      - (net_eq_zero m n s s * W (m - s) * W (n - s)
        + net_eq_zero (m - s) (n - s) s s * W (m + s) * W (n + s)
        - net_eq_zero (n + s) n (n - s) (m - n) * W (m - n) * W (2 * s)) * W s ^ 2

lemma net_add_sub_iff (m n : ℤ) :
    net W (m + n) m (m - n) n = 0 ↔
      W (2 * (m + n)) * W (m - n) * W m * W n =
        (W (2 * m + n) * W (2 * n) * W m - W (m + 2 * n) * W (2 * m) * W n) * W (m + n) := by
  rw [net]; conv_rhs => rw [← sub_eq_zero]
  ring_nf

lemma addMulSub_two_zero : addMulSub W 2 0 = W 1 ^ 2 := (sq _).symm
lemma addMulSub_three_one : addMulSub W 3 1 = W 2 * W 1 := rfl

lemma addMulSub_even (m n : ℤ) : addMulSub W (2 * m) (2 * n) = W (m + n) * W (m - n) := by
  simp_rw [addMulSub, ← left_distrib, ← mul_sub_left_distrib, Int.mul_div_cancel_left _ two_ne_zero]

lemma addMulSub_odd (m n : ℤ) :
    addMulSub W (2 * m + 1) (2 * n + 1) = W (m + n + 1) * W (m - n) := by
  have h k := Int.mul_div_cancel_left k two_ne_zero
  rw [addMulSub, ← h (m + n + 1), ← h (m - n)]; congr <;> ring

lemma addMulSub_same (zero : W 0 = 0) (m : ℤ) : addMulSub W m m = 0 := by
  rw [addMulSub, sub_self, Int.zero_div, zero, mul_zero]

lemma addMulSub_neg₀ (neg : ∀ k, W (-k) = -W k) (m n : ℤ) :
    addMulSub W (-m) n = addMulSub W m n := by
  simp_rw [addMulSub, ← neg_add', neg_add_eq_sub, ← neg_sub m, Int.neg_div, neg]; ring

lemma addMulSub_neg₁ (m n : ℤ) : addMulSub W m (-n) = addMulSub W m n := by
  rw [addMulSub, addMulSub, mul_comm]; abel_nf

lemma addMulSub_abs₀ (neg : ∀ k, W (-k) = -W k) (m n : ℤ) :
    addMulSub W |m| n = addMulSub W m n := by
  obtain h | h := abs_choice m <;> simp only [h, addMulSub_neg₀ W neg]

lemma addMulSub_abs₁ (m n : ℤ) : addMulSub W m |n| = addMulSub W m n := by
  obtain h | h := abs_choice n <;> simp only [h, addMulSub_neg₁]

lemma addMulSub_swap (neg : ∀ k, W (-k) = -W k) (m n : ℤ) :
    addMulSub W m n = - addMulSub W n m := by
  rw [addMulSub, addMulSub, ← neg_sub, Int.neg_div, neg]; ring_nf

section transf

variable (a b c d : ℤ)

/-- The proposition that the four indices are all nonnegative and strictly decreasing. -/
def StrictAnti₄ : Prop := 0 ≤ d ∧ d < c ∧ c < b ∧ b < a

/-- The proposition that the four indices are of the same parity. -/
def HaveSameParity₄ : Prop :=
  a.negOnePow = b.negOnePow ∧ b.negOnePow = c.negOnePow ∧ c.negOnePow = d.negOnePow

/-- The average of four indices. -/
def avg₄ : ℤ := (a + b + c + d) / 2

namespace HaveSameParity₄
open Int Equiv

variable {a b c d} (same : HaveSameParity₄ a b c d)

variable {W} in
lemma rel₄_eq_net : rel₄ W a b c d = net W ((a - d) / 2) ((b - d) / 2) ((c - d) / 2) d := by
  have h := @Int.two_mul_ediv_two_of_even
  rw [net_eq_rel₄, h, h, h]; · simp_rw [sub_add_cancel]
  all_goals simp only [← negOnePow_eq_iff, same.1, same.2.1, same.2.2]

lemma even_sum : Even (a + b + c + d) := by
  simp_rw [← negOnePow_eq_one_iff, negOnePow_add,
    same.1, same.2.1, same.2.2, units_mul_self, one_mul, units_mul_self]

lemma avg₄_add_avg₄ : avg₄ a b c d + avg₄ a b c d = a + b + c + d := by
  rw [← two_mul]; exact Int.mul_ediv_cancel' same.even_sum.two_dvd

lemma same₀₃ : a.negOnePow = d.negOnePow := by rw [same.1, same.2.1, same.2.2]

protected lemma abs : HaveSameParity₄ |a| |b| |c| |d| := by
  simpa only [HaveSameParity₄, negOnePow_abs] using same

lemma perm (σ : Perm (Fin 4)) :
    ∀ t : Fin 4 → ℤ, HaveSameParity₄ (t 0) (t 1) (t 2) (t 3) →
      HaveSameParity₄ (t (σ 0)) (t (σ 1)) (t (σ 2)) (t (σ 3)) := by
  have := (Perm.mclosure_isSwap_castSucc_succ 3).symm ▸ Submonoid.mem_top σ
  refine Submonoid.closure_induction this ?_ (fun _ ↦ id) fun σ τ hσ hτ t same ↦ ?_
  on_goal 2 => simp_rw [Perm.mul_apply]; exact hτ (t ∘ σ) (hσ _ same)
  rintro _ ⟨i, rfl⟩ t ⟨h₀₁, h₁₂, h₂₃⟩; fin_cases i
  exacts [⟨h₀₁.symm, h₀₁ ▸ h₁₂, h₂₃⟩, ⟨h₀₁ ▸ h₁₂, h₁₂.symm, h₁₂ ▸ h₂₃⟩, ⟨h₀₁, h₁₂ ▸ h₂₃, h₂₃.symm⟩]

lemma six_le_of_strictAnti₄ (anti : StrictAnti₄ a b c d) : 6 ≤ a := by
  simp_rw [HaveSameParity₄, negOnePow_eq_iff] at same
  obtain ⟨hd, hdc, hcb, hba⟩ := anti
  rw [lt_iff_add_two_le_of_even_sub] at hdc hcb hba
  · linarith
  exacts [same.1, same.2.1, same.2.2]

/-- A hybrid product formed by one factor of a `addMulSub` and one from another `addMulSub`. -/
def addMulSub₄ (a b c d : ℤ) : R := W ((a + b).div 2) * W ((c - d).div 2)

lemma addMulSub₄_mul_addMulSub₄ :
    addMulSub₄ W a b c d * addMulSub₄ W c d a b = addMulSub W a b * addMulSub W c d := by
  simp_rw [addMulSub₄, addMulSub]; ring

lemma addMulSub_transf :
    addMulSub W (avg₄ a b c d - d) (avg₄ a b c d - c) = addMulSub₄ W a b c d ∧
      addMulSub W (avg₄ a b c d - d) (avg₄ a b c d - b) = addMulSub₄ W a c b d ∧
      addMulSub W (avg₄ a b c d - d) |avg₄ a b c d - a| = addMulSub₄ W b c a d ∧
      addMulSub W (avg₄ a b c d - c) (avg₄ a b c d - b) = addMulSub₄ W a d b c ∧
      addMulSub W (avg₄ a b c d - c) |avg₄ a b c d - a| = addMulSub₄ W b d a c ∧
      addMulSub W (avg₄ a b c d - b) |avg₄ a b c d - a| = addMulSub₄ W c d a b := by
  simp_rw [addMulSub_abs₁, addMulSub, addMulSub₄, sub_add_sub_comm, same.avg₄_add_avg₄]
  refine ⟨?_, ?_, ?_, ?_, ?_, ?_⟩ <;> ring_nf

theorem rel₄_transf :
    rel₄ W (avg₄ a b c d - d) (avg₄ a b c d - c) (avg₄ a b c d - b) |avg₄ a b c d - a| =
      rel₄ W a b c d := by
  obtain ⟨h₁, h₂, h₃, h₄, h₅, h₆⟩ := same.addMulSub_transf W
  simp_rw [rel₄, h₁, h₂, h₃, h₄, h₅, h₆, addMulSub₄_mul_addMulSub₄, mul_comm]

theorem transf : HaveSameParity₄
    (avg₄ a b c d - d) (avg₄ a b c d - c) (avg₄ a b c d - b) |avg₄ a b c d - a| := by
  simp_rw [HaveSameParity₄, negOnePow_abs, negOnePow_sub, same.1, same.2.1, same.2.2, true_and]

theorem strictAnti₄_transf (anti : StrictAnti₄ a b c d) :
    StrictAnti₄ (avg₄ a b c d - d) (avg₄ a b c d - c) (avg₄ a b c d - b) |avg₄ a b c d - a| := by
  obtain ⟨hd, hdc, hcb, hba⟩ := anti
  refine ⟨abs_nonneg _, abs_lt.mpr ⟨?_, ?_⟩, ?_, ?_⟩ <;> rw [← sub_pos]
  · rw [sub_neg_eq_add, sub_add_sub_comm, same.avg₄_add_avg₄]; linarith only [hd, hdc]
  all_goals linarith only [hdc, hcb, hba]

end HaveSameParity₄

end transf

/-- The four-index elliptic relation multiplied by a two-index "coefficient". -/
def rel₆ (k l a b c d : ℤ) : R := addMulSub W k l * rel₄ W a b c d

lemma rel₃_iff₄ (m n r : ℤ) :
    Rel₃ W m n r ↔ rel₄ W (2 * m) (2 * n) (2 * r) 0 = 0 := by
  rw [rel₄, ← mul_zero 2, Rel₃]
  simp_rw [addMulSub_even, add_zero, sub_zero]
  convert sub_eq_zero.symm using 2; ring

/-- Express a `rel₄` with the last index fixed (call it `c`) in terms of
three `rel₄`s with the last two indices fixed, with the second to last index equal to `c`. -/
lemma rel₆_eq₃ (c d m n r : ℤ) :
    rel₆ W c d m n r c = rel₆ W r c m n c d - rel₆ W n c m r c d + rel₆ W m c n r c d := by
  simp_rw [rel₆, rel₄]; ring

/-- Express a `rel₄` with the last index fixed (call it `d`) in terms of
three `rel₄`s with the last two indices fixed, with the last index equal to `d`. -/
lemma rel₆_eq₃' (c d m n r : ℤ) :
    rel₆ W c d m n r d = rel₆ W r d m n c d - rel₆ W n d m r c d + rel₆ W m d n r c d := by
  simp_rw [rel₆, rel₄]; ring

/-- Express an arbitrary `rel₄` in terms of ten `rel₄`s either with the last index fixed,
or with the last two indices fixed. -/
theorem rel₆_eq₁₀ (c d m n r s : ℤ) :
    rel₆ W c d m n r s =
      rel₆ W n d m r s c - rel₆ W r d m n s c + rel₆ W s d m n r c
      + rel₆ W n c m r s d - rel₆ W r c m n s d + rel₆ W s c m n r d
      + rel₆ W n r m s c d - rel₆ W n s m r c d + rel₆ W r s m n c d
      - 2 * rel₆ W m d n r s c := by
  simp_rw [rel₆, rel₄]; ring

/-- The recurrence defining odd terms of an elliptic sequence,
a particular case of the elliptic relation according to `rel₃_iff_oddRec`. -/
def OddRec (m : ℤ) : Prop :=
  W (2 * m + 1) * W 1 ^ 3 = W (m + 2) * W m ^ 3 - W (m - 1) * W (m + 1) ^ 3

/-- The recurrence defining even terms of an elliptic sequence, a particular case
of the elliptic relation according to `rel₃_iff_evenRec` and `rel₄_iff_evenRec`. -/
def EvenRec (m : ℤ) : Prop :=
  W (2 * m) * W 2 * W 1 ^ 2 = W m * (W (m - 1) ^ 2 * W (m + 2) - W (m - 2) * W (m + 1) ^ 2)

lemma rel₃_iff_oddRec (m : ℤ) : Rel₃ W (m + 1) m 1 ↔ OddRec W m := by
  rw [Rel₃, OddRec]; ring_nf

lemma rel₃_iff_evenRec (m : ℤ) : Rel₃ W (m + 1) (m - 1) 1 ↔ EvenRec W m := by
  rw [Rel₃, EvenRec]; ring_nf

lemma rel₄_iff_evenRec (m : ℤ) : rel₄ W (2 * m + 1) (2 * m - 1) 3 1 = 0 ↔ EvenRec W m := by
  rw [iff_comm, EvenRec, ← sub_eq_zero, show 2 * m - 1 = 2 * (m - 1) + 1 by ring]
  convert_to _ ↔ rel₄ W _ _ (2 * 1 + 1) (2 * 0 + 1) = 0
  simp_rw [rel₄, addMulSub_odd]; ring_nf

/-- The minimal possible fourth index in the four-index elliptic relation given the first index. -/
def dMin (a : ℤ) : ℤ := if Even a then 0 else 1
/-- The minimal possible third index in the four-index elliptic relation given the first index. -/
def cMin (a : ℤ) : ℤ := dMin a + 2

lemma dMin_nonneg (a : ℤ) : 0 ≤ dMin a := by rw [dMin]; split_ifs <;> decide

lemma dMin_lt_cMin (a : ℤ) : dMin a < cMin a := lt_add_of_pos_right _ zero_lt_two

lemma negOnePow_cMin_eq_dMin (a : ℤ) : (cMin a).negOnePow = (dMin a).negOnePow := by
  rw [cMin, Int.negOnePow_add]; exact mul_one _

lemma negOnePow_dMin (a : ℤ) : (dMin a).negOnePow = a.negOnePow := by
  rw [dMin]; split_ifs with h <;> simp [h, Int.negOnePow_even, Int.negOnePow_odd]

lemma negOnePow_cMin (a : ℤ) : (cMin a).negOnePow = a.negOnePow := by
  rw [negOnePow_cMin_eq_dMin, negOnePow_dMin]

variable {W}
lemma addMulSub_mem_nonZeroDivisors (one : W 1 ∈ R⁰) (two : W 2 ∈ R⁰) (a : ℤ) :
    addMulSub W (cMin a) (dMin a) ∈ R⁰ := by
  rw [cMin, dMin]; split_ifs; exacts [mul_mem one one, mul_mem two one]

variable {a b : ℤ} (same : a.negOnePow = b.negOnePow)

lemma dMin_le (h : 0 ≤ b) : dMin a ≤ b := by
  rw [dMin]; split_ifs with odd
  exacts [h, h.lt_of_ne (by rintro rfl; exact odd (a.negOnePow_eq_one_iff.mp same))]

open Int

section Rel₄OfValid

variable (W) in
/-- The four-index elliptic relation restricted to the case where the four indices are
nonnegative, have the same parity and are strictly decreasing. -/
def Rel₄OfValid (a b c d : ℤ) : Prop :=
  HaveSameParity₄ a b c d → StrictAnti₄ a b c d → rel₄ W a b c d = 0

variable {a c₀ d₀ : ℤ} (par : c₀.negOnePow = d₀.negOnePow) (le : 0 ≤ d₀) (lt : d₀ < c₀)
  (rel : ∀ {a' b}, a' ≤ a → Rel₄OfValid W a' b c₀ d₀) (mem : addMulSub W c₀ d₀ ∈ R⁰)

lemma rel₄_fix₁_of_fix₂ (b c : ℤ) :
    Rel₄OfValid W a b c c₀ ∧ (c₀ < c → Rel₄OfValid W a b c d₀) := by
  refine ⟨fun same anti ↦ mem _ ?_, fun _hc same anti ↦ mem _ ?_⟩ <;> rw [mul_comm, ← rel₆]
  on_goal 1 => rw [rel₆_eq₃]; have _hc := trivial
  on_goal 2 => rw [rel₆_eq₃']
  all_goals simp_rw [rel₆]; rw [rel le_rfl, rel le_rfl, rel anti.2.2.2.le]
  iterate 2
    simp_rw [mul_zero, add_zero, sub_zero]
    iterate 3
      simp only [HaveSameParity₄, par, same.1, same.2.1, same.2.2, true_and]
      refine ⟨le, lt, ?_, ?_⟩ <;> linarith only [_hc, anti.2.1, anti.2.2.1, anti.2.2.2]

lemma rel₄_of_fix₂ (b c d : ℤ) (hc : c₀ < d) (par' : d.negOnePow = d₀.negOnePow) :
    Rel₄OfValid W a b c d := fun same ⟨_, hdc, hcb, hba⟩ ↦ mem _ <| by
  rw [mul_comm, ← rel₆, rel₆_eq₁₀]; simp_rw [rel₆]
  have fix₁ b c := (rel₄_fix₁_of_fix₂ par le lt rel mem b c).1
  have fix₂ {b c} := (rel₄_fix₁_of_fix₂ par le lt rel mem b c).2
  rw [fix₁, fix₁, fix₁, fix₂ hc, fix₂ hc, fix₂ (hc.trans hdc), rel le_rfl, rel le_rfl,
    rel le_rfl, (rel₄_fix₁_of_fix₂ par le lt (fun h ↦ rel <| h.trans hba.le) mem _ _).1]
  · simp_rw [mul_zero, add_zero, sub_zero]
  iterate 10
    simp only [HaveSameParity₄, par, par', same.1, same.2.1, same.2.2, true_and]
    refine ⟨?_, ?_, ?_, ?_⟩ <;> linarith only [hc, le, lt, hdc, hcb, hba]

theorem rel₄_of_min₂ (one : W 1 ∈ R⁰) (two : W 2 ∈ R⁰)
    (rel : ∀ {a' b}, a' ≤ a → Rel₄OfValid W a' b (cMin a) (dMin a))
    (b c d : ℤ) : Rel₄OfValid W a b c d := fun same anti ↦ by
  obtain hc|hc := lt_or_le (cMin a) d
  · refine rel₄_of_fix₂ (negOnePow_cMin_eq_dMin a) (dMin_nonneg a) (dMin_lt_cMin a) rel
      (addMulSub_mem_nonZeroDivisors one two a) _ _ _ hc ?_ same anti
    rw [negOnePow_dMin, same.1, same.2.1, same.2.2]
  have fix := rel₄_fix₁_of_fix₂ (negOnePow_cMin_eq_dMin a) (dMin_nonneg a) (dMin_lt_cMin a) rel
    (addMulSub_mem_nonZeroDivisors one two a) b c
  obtain rfl|hc := hc.eq_or_lt
  · exact fix.1 same anti
  obtain rfl : dMin a = d := (dMin_le same.same₀₃ anti.1).antisymm <| by
    rwa [lt_iff_add_two_le_of_even_sub, cMin, add_le_add_iff_right] at hc
    rw [← negOnePow_eq_iff, negOnePow_cMin, same.same₀₃]
  obtain rfl|hc : cMin a = c ∨ _ := ((lt_iff_add_two_le_of_even_sub <| by
    rw [← negOnePow_eq_iff, negOnePow_dMin, same.1, same.2.1]).mp anti.2.1).eq_or_lt
  exacts [rel le_rfl same anti, fix.2 hc same anti]

-- The main inductive argument.
theorem rel₄_of_anti_oddRec_evenRec (one : W 1 ∈ R⁰) (two : W 2 ∈ R⁰)
    (oddRec : ∀ m ≥ 2, OddRec W m) (evenRec : ∀ m ≥ 3, EvenRec W m) :
    ∀ ⦃a b c d : ℤ⦄, Rel₄OfValid W a b c d :=
  -- apply induction on `a`
  strong_induction 6 -- if `a < 6` the conclusion holds vacuously
    (fun a ha b c d same anti ↦ ((same.six_le_of_strictAnti₄ anti).not_lt ha).elim)
    -- otherwise, it suffices to deal with the "minimal" case `c = cMin a` and `d = dMin a`
    fun a h6 ih ↦ rel₄_of_min₂ one two fun {a' b} haa same anti ↦ by
  obtain ha'|ha' := haa.lt_or_eq
  · -- if `a' < a`, apply the inductive hypothesis
    exact ih _ ha' same anti
  obtain hba|rfl := lt_or_eq_of_le <| show b + 2 ≤ a' from
    (lt_iff_add_two_le_of_even_sub <| (negOnePow_eq_iff _ _).1 same.1).1 anti.2.2.2
  · -- if `b + 2 < a'`, apply `transf` and then the inductive hypothesis is applicable
    rw [← same.rel₄_transf]
    refine ih _ ?_ same.transf (same.strictAnti₄_transf anti)
    rw [avg₄, sub_lt_iff_lt_add, Int.ediv_lt_iff_lt_mul zero_lt_two, ← ha', cMin]
    linarith only [hba]
  obtain ⟨m, rfl|rfl⟩ := b.even_or_odd'
  -- the `b + 2 = a'` case is handled by oddRec or evenRec depending on the parity of `b`
  · have ea : Even a := by rw [← ha']; exact (even_two_mul _).add even_two
    simp_rw [cMin, dMin, if_pos ea]
    convert (rel₃_iff₄ W (m + 1) m 1).mp ((rel₃_iff_oddRec W m).mpr <| oddRec _ ?_) using 2
    · ring
    · linarith only [h6, ha']
  · have nea : ¬ Even a := by
      rw [← ha', ← Int.odd_iff_not_even]; convert odd_two_mul_add_one (m + 1) using 1; ring
    simp_rw [cMin, dMin, if_neg nea]
    convert (rel₄_iff_evenRec W (m + 1)).mpr (evenRec _ ?_) using 2
    on_goal 3 => linarith only [h6, ha']
    all_goals ring

end Rel₄OfValid

section Perm

variable (neg : ∀ k, W (-k) = -W k)

lemma rel₄_abs {m n r s : ℤ} : rel₄ W |m| |n| |r| |s| = rel₄ W m n r s := by
  simp_rw [rel₄, addMulSub_abs₀ W neg, addMulSub_abs₁]

lemma rel₄_swap₀₁ {m n r s : ℤ} : rel₄ W m n r s = - rel₄ W n m r s := by
  simp_rw [rel₄, addMulSub_swap W neg n m]; ring

lemma rel₄_swap₁₂ {m n r s : ℤ} : rel₄ W m n r s = - rel₄ W m r n s := by
  simp_rw [rel₄, addMulSub_swap W neg r n]; ring

lemma rel₄_swap₂₃ {m n r s : ℤ} : rel₄ W m n r s = - rel₄ W m n s r := by
  simp_rw [rel₄, addMulSub_swap W neg s r]; ring

open Equiv

variable (W) in
/-- The four-index elliptic relation with a tuple as input. -/
def relFin4 (t : Fin 4 → ℤ) : R := rel₄ W (t 0) (t 1) (t 2) (t 3)

theorem relFin4_perm (σ : Perm (Fin 4)) : ∀ t, relFin4 W (t ∘ σ) = Perm.sign σ • relFin4 W t := by
  have := (Perm.mclosure_isSwap_castSucc_succ 3).symm ▸ Submonoid.mem_top σ
  refine Submonoid.closure_induction this ?_ (by simp) fun σ τ hσ hτ t ↦ ?_
  · rintro _ ⟨i, rfl⟩ t; fin_cases i <;>
      rw [Perm.sign_swap (Fin.castSucc_lt_succ _).ne, Units.neg_smul, one_smul]
    exacts [rel₄_swap₀₁ neg, rel₄_swap₁₂ neg, rel₄_swap₂₃ neg]
  rw [Perm.coe_mul, ← Function.comp.assoc, hτ, hσ, map_mul, mul_comm, mul_smul]

lemma relFin4_perm' (σ : Perm (Fin 4)) (t) : Perm.sign σ • relFin4 W (t ∘ σ) = relFin4 W t := by
  rw [relFin4_perm neg, ← mul_smul, Int.units_mul_self, one_smul]

variable (zero : W 0 = 0)

lemma rel₄_same₀₁ (m r s : ℤ) : rel₄ W m m r s = 0 := by
  simp_rw [rel₄, addMulSub_same W zero]; ring

lemma rel₄_same₁₂ (m n s : ℤ) : rel₄ W m n n s = 0 := by
  simp_rw [rel₄, addMulSub_same W zero]; ring

lemma rel₄_same₂₃ (m n r : ℤ) : rel₄ W m n r r = 0 := by
  simp_rw [rel₄, addMulSub_same W zero]; ring

variable (one : W 1 ∈ R⁰) (two : W 2 ∈ R⁰)
  (oddRec : ∀ m ≥ 2, OddRec W m) (evenRec : ∀ m ≥ 3, EvenRec W m)

theorem rel₄_of_oddRec_evenRec {a b c d : ℤ} (same : HaveSameParity₄ a b c d) :
    rel₄ W a b c d = 0 := by
  let t := ![|a|, |b|, |c|, |d|]
  have nonneg i : 0 ≤ t i := by fin_cases i <;> exact abs_nonneg _
  let σ := Fin.revPerm.trans (Tuple.sort t)
  have anti : Antitone (t ∘ σ) := by
    simp_rw [σ, coe_trans, ← Function.comp.assoc]
    exact (Tuple.monotone_sort t).comp_antitone fun _ _ ↦ Fin.rev_le_rev.mpr
  clear_value σ -- otherwise, unifying `t (σ i)` with `(t ∘ σ) i` is extremely slow
  rw [← rel₄_abs neg]; change relFin4 W t = 0
  rw [← relFin4_perm' neg σ, relFin4]; simp_rw [Function.comp]
  by_cases h₃₂ : t (σ 3) = t (σ 2); · rw [h₃₂, rel₄_same₂₃ zero, smul_zero]
  by_cases h₂₁ : t (σ 2) = t (σ 1); · rw [h₂₁, rel₄_same₁₂ zero, smul_zero]
  by_cases h₁₀ : t (σ 1) = t (σ 0); · rw [h₁₀, rel₄_same₀₁ zero, smul_zero]
  rw [rel₄_of_anti_oddRec_evenRec one two oddRec evenRec (same.abs.perm _ _), smul_zero]
  exact ⟨nonneg _, (anti <| by decide).lt_of_ne h₃₂,
    (anti <| by decide).lt_of_ne h₂₁, (anti <| by decide).lt_of_ne h₁₀⟩

/-- An ℕ-indexed sequence satisfying the even-odd recurrence, after extension to all integers
by symmetry (to make an odd function), is an elliptic sequence, provided its first two terms
are not zero divisors. -/
theorem _root_.IsEllSequence.of_oddRec_evenRec : IsEllSequence W := fun m n r ↦ by
  rw [rel₃_iff₄, rel₄_of_oddRec_evenRec neg zero one two oddRec evenRec]
  refine ⟨?_, ?_, ?_⟩ <;> simp only [negOnePow_two_mul, negOnePow_zero]

end Perm

end EllSequence

open EllSequence

/-- The proposition that a sequence indexed by integers is a divisibility sequence. -/
def IsDivSequence : Prop :=
<<<<<<< HEAD
  ∀ m n : ℤ, m ∣ n → W m ∣ W n
=======
  ∀ m n : ℕ, m ∣ n → W m ∣ W n
>>>>>>> 4072ed93

/-- The proposition that a sequence indexed by integers is an EDS. -/
def IsEllDivSequence : Prop :=
  IsEllSequence W ∧ IsDivSequence W

lemma isEllSequence_id : IsEllSequence id :=
<<<<<<< HEAD
  fun _ _ _ ↦ by simp only [Rel₃, id_eq]; ring1

lemma isDivSequence_id : IsDivSequence id :=
  fun _ _ ↦ id
=======
  fun _ _ _ => by simp only [id_eq]; ring1

lemma isDivSequence_id : IsDivSequence id :=
  fun _ _ => Int.ofNat_dvd.mpr
>>>>>>> 4072ed93

/-- The identity sequence is an EDS. -/
theorem isEllDivSequence_id : IsEllDivSequence id :=
  ⟨isEllSequence_id, isDivSequence_id⟩
<<<<<<< HEAD

variable {W}

lemma IsEllSequence.smul (h : IsEllSequence W) (x : R) : IsEllSequence (x • W) :=
  fun m n r ↦ show _ = _ by linear_combination
    (norm := (simp only [Pi.smul_apply, smul_eq_mul]; ring1)) x ^ 4 * (show _ = _ from h m n r)

lemma IsDivSequence.smul (h : IsDivSequence W) (x : R) : IsDivSequence (x • W) :=
  (mul_dvd_mul_left x <| h · · ·)

lemma IsEllDivSequence.smul (h : IsEllDivSequence W) (x : R) : IsEllDivSequence (x • W) :=
  ⟨h.left.smul x, h.right.smul x⟩

lemma IsEllSequence.map (h : IsEllSequence W) : IsEllSequence (f ∘ W) := by
  simpa using (congr_arg f <| h · · ·)

lemma IsDivSequence.map (h : IsDivSequence W) : IsDivSequence (f ∘ W) :=
  (map_dvd f <| h · · ·)

lemma IsEllDivSequence.map (h : IsEllDivSequence W) : IsEllDivSequence (f ∘ W) :=
  ⟨h.1.map f, h.2.map f⟩

namespace IsEllSequence

open EllSequence

variable (ell : IsEllSequence W)

lemma oddRec (m : ℤ) : OddRec W m := (rel₃_iff_oddRec W m).mp (ell _ _ _)
lemma evenRec (m : ℤ) : EvenRec W m := (rel₃_iff_evenRec W m).mp (ell _ _ _)

lemma zero' [IsReduced R] : W 0 = 0 := by
  have := ell 0 0 0
  simp_rw [Rel₃, add_zero, sub_self, mul_assoc, ← pow_succ'] at this
  exact IsReduced.eq_zero _ ⟨_, this⟩

/-- The zeroth term of an elliptic sequence is zero,
provided some even term is not a zero divisor. -/
lemma zero (m : ℤ) (mem : W (2 * m) ∈ R⁰) : W 0 = 0 := by
  have := ell m m (2 * m)
  rw [Rel₃, add_comm, sub_self, sub_self, ← two_mul, mul_comm (W _)] at this
  exact mem _ (pow_mem mem 2 _ this)

lemma sub_add_neg_sub_mul_eq_zero (m n r : ℤ) :
    (W (m - n) + W (-(m - n))) * W (m + n) * W r ^ 2 = 0 := by
  have := congr($(ell m n r) + $(ell n m r))
  rw [add_comm n, ← right_distrib, ← left_distrib, mul_comm (W _)] at this
  convert this using 4 <;> ring_nf

variable (one : W 1 ∈ R⁰) (two : W 2 ∈ R⁰)

/-- An elliptic sequence is an odd function, provided its first two terms are not zero divisors. -/
lemma neg (m : ℤ) : W (-m) = - W m := by
  rw [eq_neg_iff_add_eq_zero]
  obtain ⟨m, rfl|rfl⟩ := m.even_or_odd'
  on_goal 1 => apply two
  on_goal 2 => apply one
  all_goals apply pow_mem one 2
  · convert sub_add_neg_sub_mul_eq_zero ell (1 - m) (m + 1) 1 using 2; ring_nf
  · convert sub_add_neg_sub_mul_eq_zero ell (-m) (m + 1) 1 using 2; ring_nf

protected lemma rel₄ {a b c d : ℤ} (same : HaveSameParity₄ a b c d) : rel₄ W a b c d = 0 :=
  rel₄_of_oddRec_evenRec (ell.neg one two) (ell.zero 1 two) one two
    (fun _ _ ↦ ell.oddRec _) (fun _ _ ↦ ell.evenRec _) same

protected lemma net (p q r s : ℤ) : net W p q r s = 0 := by
  rw [net_eq_rel₄]
  refine ell.rel₄ one two ?_
  simp_rw [HaveSameParity₄, Int.negOnePow_add, Int.negOnePow_two_mul, one_mul, true_and]

lemma invar (s m n : ℤ) : invarNum W s m * invarDenom W s n = invarNum W s n * invarDenom W s m :=
  invar_of_net _ (ell.net one two) _ _ _

end IsEllSequence

section normEDS
=======

variable {W}

lemma IsEllSequence.smul (h : IsEllSequence W) (x : R) : IsEllSequence (x • W) :=
  fun m n r => by
    linear_combination (norm := (simp only [Pi.smul_apply, smul_eq_mul]; ring1)) x ^ 4 * h m n r

lemma IsDivSequence.smul (h : IsDivSequence W) (x : R) : IsDivSequence (x • W) :=
  fun m n r => mul_dvd_mul_left x <| h m n r

lemma IsEllDivSequence.smul (h : IsEllDivSequence W) (x : R) : IsEllDivSequence (x • W) :=
  ⟨h.left.smul x, h.right.smul x⟩
>>>>>>> 4072ed93

/-- The auxiliary sequence for a normalised EDS `W : ℕ → R`,
with initial values `W(0) = 0`, `W(1) = 1`, `W(2) = 1`, `W(3) = c`, and `W(4) = d`. -/
def preNormEDS' (b c d : R) : ℕ → R
  | 0 => 0
  | 1 => 1
  | 2 => 1
  | 3 => c
  | 4 => d
  | (n + 5) => letI m := n / 2
    have h4 : m + 4 < n + 5 := Nat.lt_succ.mpr <| add_le_add_right (n.div_le_self 2) 4
    have h3 : m + 3 < n + 5 := (lt_add_one _).trans h4
    have h2 : m + 2 < n + 5 := (lt_add_one _).trans h3
    have h1 : m + 1 < n + 5 := (lt_add_one _).trans h2
    if hn : Even n then
      preNormEDS' b c d (m + 4) * preNormEDS' b c d (m + 2) ^ 3 * (if Even m then b else 1) -
        preNormEDS' b c d (m + 1) * preNormEDS' b c d (m + 3) ^ 3 * (if Even m then 1 else b)
    else
      have h5 : m + 5 < n + 5 := add_lt_add_right
        (Nat.div_lt_self (Nat.odd_iff_not_even.mpr hn).pos <| Nat.lt_succ_self 1) 5
      preNormEDS' b c d (m + 2) ^ 2 * preNormEDS' b c d (m + 3) * preNormEDS' b c d (m + 5) -
        preNormEDS' b c d (m + 1) * preNormEDS' b c d (m + 3) * preNormEDS' b c d (m + 4) ^ 2

variable (b c d : R)

@[simp]
lemma preNormEDS'_zero : preNormEDS' b c d 0 = 0 := by
  rw [preNormEDS']

@[simp]
lemma preNormEDS'_one : preNormEDS' b c d 1 = 1 := by
  rw [preNormEDS']

@[simp]
lemma preNormEDS'_two : preNormEDS' b c d 2 = 1 := by
  rw [preNormEDS']

@[simp]
lemma preNormEDS'_three : preNormEDS' b c d 3 = c := by
  rw [preNormEDS']

@[simp]
lemma preNormEDS'_four : preNormEDS' b c d 4 = d := by
  rw [preNormEDS']

lemma preNormEDS'_odd (m : ℕ) : preNormEDS' b c d (2 * (m + 2) + 1) =
    preNormEDS' b c d (m + 4) * preNormEDS' b c d (m + 2) ^ 3 * (if Even m then b else 1) -
      preNormEDS' b c d (m + 1) * preNormEDS' b c d (m + 3) ^ 3 * (if Even m then 1 else b) := by
  rw [show 2 * (m + 2) + 1 = 2 * m + 5 by rfl, preNormEDS', dif_pos <| even_two_mul _]
  simp only [m.mul_div_cancel_left two_pos]

lemma preNormEDS'_even (m : ℕ) : preNormEDS' b c d (2 * (m + 3)) =
    preNormEDS' b c d (m + 2) ^ 2 * preNormEDS' b c d (m + 3) * preNormEDS' b c d (m + 5) -
      preNormEDS' b c d (m + 1) * preNormEDS' b c d (m + 3) * preNormEDS' b c d (m + 4) ^ 2 := by
  rw [show 2 * (m + 3) = 2 * m + 1 + 5 by rfl, preNormEDS', dif_neg m.not_even_two_mul_add_one]
  simp only [Nat.mul_add_div two_pos]
  rfl

/-- The auxiliary sequence for a normalised EDS `W : ℤ → R`,
with initial values `W(0) = 0`, `W(1) = 1`, `W(2) = 1`, `W(3) = c`, and `W(4) = d`.

This extends `preNormEDS'` by defining its values at negative integers. -/
def preNormEDS (n : ℤ) : R :=
  n.sign * preNormEDS' b c d n.natAbs

@[simp]
lemma preNormEDS_ofNat (n : ℕ) : preNormEDS b c d n = preNormEDS' b c d n := by
  by_cases hn : n = 0
  · rw [hn, preNormEDS, Nat.cast_zero, Int.sign_zero, Int.cast_zero, zero_mul, preNormEDS'_zero]
  · rw [preNormEDS, Int.sign_natCast_of_ne_zero hn, Int.cast_one, one_mul, Int.natAbs_cast]

@[simp]
lemma preNormEDS_zero : preNormEDS b c d 0 = 0 := by
  erw [preNormEDS_ofNat, preNormEDS'_zero]

@[simp]
lemma preNormEDS_one : preNormEDS b c d 1 = 1 := by
  erw [preNormEDS_ofNat, preNormEDS'_one]

@[simp]
lemma preNormEDS_two : preNormEDS b c d 2 = 1 := by
  erw [preNormEDS_ofNat, preNormEDS'_two]

@[simp]
lemma preNormEDS_three : preNormEDS b c d 3 = c := by
  erw [preNormEDS_ofNat, preNormEDS'_three]

@[simp]
lemma preNormEDS_four : preNormEDS b c d 4 = d := by
  erw [preNormEDS_ofNat, preNormEDS'_four]

lemma preNormEDS_odd (m : ℕ) : preNormEDS b c d (2 * (m + 2) + 1) =
    preNormEDS b c d (m + 4) * preNormEDS b c d (m + 2) ^ 3 * (if Even m then b else 1) -
      preNormEDS b c d (m + 1) * preNormEDS b c d (m + 3) ^ 3 * (if Even m then 1 else b) := by
  repeat erw [preNormEDS_ofNat]
  exact preNormEDS'_odd ..

lemma preNormEDS_even (m : ℕ) : preNormEDS b c d (2 * (m + 3)) =
    preNormEDS b c d (m + 2) ^ 2 * preNormEDS b c d (m + 3) * preNormEDS b c d (m + 5) -
      preNormEDS b c d (m + 1) * preNormEDS b c d (m + 3) * preNormEDS b c d (m + 4) ^ 2 := by
  repeat erw [preNormEDS_ofNat]
  exact preNormEDS'_even ..

@[simp]
lemma preNormEDS_neg (n : ℤ) : preNormEDS b c d (-n) = -preNormEDS b c d n := by
  rw [preNormEDS, Int.sign_neg, Int.cast_neg, neg_mul, Int.natAbs_neg, preNormEDS]

/-- The canonical example of a normalised EDS `W : ℤ → R`,
with initial values `W(0) = 0`, `W(1) = 1`, `W(2) = b`, `W(3) = c`, and `W(4) = d * b`.

This is defined in terms of `preNormEDS` whose even terms differ by a factor of `b`. -/
def normEDS (n : ℤ) : R :=
  preNormEDS (b ^ 4) c d n * if Even n then b else 1

lemma normEDS_def (n : ℤ) :
    normEDS b c d n = preNormEDS (b ^ 4) c d n * if Even n then b else 1 := rfl

@[simp]
lemma normEDS_ofNat (n : ℕ) :
    normEDS b c d n = preNormEDS' (b ^ 4) c d n * if Even n then b else 1 := by
  simp_rw [normEDS, preNormEDS_ofNat, Int.even_coe_nat]

@[simp]
lemma normEDS_zero : normEDS b c d 0 = 0 := by
  erw [normEDS_ofNat, preNormEDS'_zero, zero_mul]

@[simp]
lemma normEDS_one : normEDS b c d 1 = 1 := by
  erw [normEDS_ofNat, preNormEDS'_one, one_mul, if_neg Nat.not_even_one]

@[simp]
lemma normEDS_two : normEDS b c d 2 = b := by
  erw [normEDS_ofNat, preNormEDS'_two, one_mul, if_pos even_two]

@[simp]
lemma normEDS_three : normEDS b c d 3 = c := by
  erw [normEDS_ofNat, preNormEDS'_three, if_neg <| by decide, mul_one]

@[simp]
lemma normEDS_four : normEDS b c d 4 = d * b := by
  erw [normEDS_ofNat, preNormEDS'_four, if_pos <| by decide]

lemma normEDS_odd (m : ℕ) : normEDS b c d (2 * (m + 2) + 1) =
    normEDS b c d (m + 4) * normEDS b c d (m + 2) ^ 3 -
      normEDS b c d (m + 1) * normEDS b c d (m + 3) ^ 3 := by
  repeat erw [normEDS_ofNat]
  simp_rw [preNormEDS'_odd, if_neg (m + 2).not_even_two_mul_add_one, Nat.even_add, Nat.not_even_one,
    even_two, show ¬ Even 3 by decide, show Even 4 by decide, iff_false, iff_true]
  split_ifs <;> ring1

lemma normEDS_even (m : ℕ) : normEDS b c d (2 * (m + 3)) * b =
    normEDS b c d (m + 2) ^ 2 * normEDS b c d (m + 3) * normEDS b c d (m + 5) -
      normEDS b c d (m + 1) * normEDS b c d (m + 3) * normEDS b c d (m + 4) ^ 2 := by
  repeat erw [normEDS_ofNat]
  simp_rw [preNormEDS'_even, if_pos <| even_two_mul _, Nat.even_add, Nat.not_even_one, even_two,
    show ¬ Even 3 by decide, show Even 4 by decide, show ¬ Even 5 by decide, iff_false, iff_true]
  split_ifs <;> ring1

@[simp]
<<<<<<< HEAD
lemma normEDS_neg (n : ℤ) : normEDS b c d (-n) = -normEDS b c d n := by
  simp_rw [normEDS, preNormEDS_neg, even_neg, neg_mul]

/- superseded by `IsEllSequence.normEDS` which doesn't require `hb`. -/
private theorem IsEllSequence.normEDS_of_mem_nonZeroDivisors (hb : b ∈ R⁰) :
    IsEllSequence (normEDS b c d) := by
  refine IsEllSequence.of_oddRec_evenRec (normEDS_neg _ _ _) (normEDS_zero _ _ _)
    (by rw [normEDS_one]; exact one_mem _) (by rwa [normEDS_two]) ?_ ?_ <;>
    intro m hm <;> rw [GE.ge, ← sub_nonneg] at hm
  · lift m - 2 to ℕ using hm with k hk
    rw [← eq_sub_iff_add_eq.mp hk, OddRec, normEDS_one, one_pow, mul_one, ← add_sub]
    exact normEDS_odd _ _ _ k
  · lift m - 3 to ℕ using hm with k hk
    rw [← eq_sub_iff_add_eq.mp hk, EvenRec, normEDS_one, normEDS_two, one_pow, mul_one]
    convert normEDS_even _ _ _ k using 1; ring_nf

lemma invarNum_normEDS (n : ℤ) : letI W := normEDS b c d
    invarNum W 1 n = W (n + 2) * W (n - 1) ^ 2 + W (n + 1) ^ 2 * W (n - 2) + W n ^ 3 * b ^ 2 := by
  simp [invarNum]

lemma invarNum_normEDS_two : invarNum (normEDS b c d) 1 2 = (d + b ^ 4) * b := by
  simp [invarNum, right_distrib, ← pow_succ, ← pow_add]

lemma invarDenom_normEDS_two : invarDenom (normEDS b c d) 1 2 = c * b := by simp [invarDenom]

/-- Strong recursion principle for a normalised EDS indexed by `ℕ`: if we have
=======
lemma normEDS_neg (n : ℕ) : normEDS b c d (-n) = -normEDS b c d n := by
  rw [normEDS, preNormEDS_neg, Int.natAbs_neg, neg_mul, normEDS]

/-- Strong recursion principle for a normalised EDS: if we have
>>>>>>> 4072ed93
 * `P 0`, `P 1`, `P 2`, `P 3`, and `P 4`,
 * for all `m : ℕ` we can prove `P (2 * (m + 3))` from `P k` for all `k < 2 * (m + 3)`, and
 * for all `m : ℕ` we can prove `P (2 * (m + 2) + 1)` from `P k` for all `k < 2 * (m + 2) + 1`,
then we have `P n` for all `n : ℕ`. -/
@[elab_as_elim]
<<<<<<< HEAD
noncomputable def normEDSRec' {P : ℕ → Sort u} (base0 : P 0) (base1 : P 1) (base2 : P 2)
    (base3 : P 3) (base4 : P 4) (even : ∀ m : ℕ, (∀ k < 2 * (m + 3), P k) → P (2 * (m + 3)))
=======
noncomputable def normEDSRec' {P : ℕ → Sort u}
    (base0 : P 0) (base1 : P 1) (base2 : P 2) (base3 : P 3) (base4 : P 4)
    (even : ∀ m : ℕ, (∀ k < 2 * (m + 3), P k) → P (2 * (m + 3)))
>>>>>>> 4072ed93
    (odd : ∀ m : ℕ, (∀ k < 2 * (m + 2) + 1, P k) → P (2 * (m + 2) + 1)) (n : ℕ) : P n :=
  n.evenOddStrongRec (by rintro (_ | _ | _ | _) h; exacts [base0, base2, base4, even _ h])
    (by rintro (_ | _ | _) h; exacts [base1, base3, odd _ h])

<<<<<<< HEAD
end normEDS

/-- Strong recursion principle for a normalised EDS indexed by `ℤ`: if we have
 * `P 0`, `P 1`, `P 2`, `P 3`, and `P 4`,
 * for all `m : ℕ` we can prove `P (2 * (m + 3))` from `P k` for all `k < 2 * (m + 3)`,
 * for all `m : ℕ` we can prove `P (2 * (m + 2) + 1)` from `P k` for all `k < 2 * (m + 2) + 1`, and
 * for all `n : ℕ` we can extend from `P n` to `P (-n)`,
then we have `P n` for all `n : ℤ`. -/
@[elab_as_elim]
noncomputable def normEDSRec {P : ℤ → Sort u}
    (base0 : P 0) (base1 : P 1) (base2 : P 2) (base3 : P 3) (base4 : P 4)
    (even : ∀ m : ℕ, 3 ≤ m → P (m - 2) → P (m - 1) → P m → P (m + 1) → P (m + 2) → P (2 * m))
    (odd : ∀ m : ℕ, 2 ≤ m → P (m - 1) → P m → P (m + 1) → P (m + 2) → P (2 * m + 1))
    (neg : ∀ n : ℕ, P n → P (-n)) (n : ℤ) : P n :=
  letI recN (n : ℕ) : P n := by
    refine' normEDSRec' base0 base1 base2 base3 base4
      (fun m ih ↦ even _ (Nat.le_add_left _ _) _ _ _ _ _)
      (fun m ih ↦ odd _ (Nat.le_add_left _ _) _ _ _ _) n <;>
    try simp only [← Nat.cast_two (R := ℤ), ← Nat.cast_one (R := ℤ), ← Nat.cast_add] <;>
    try rw [← Nat.cast_sub (by linarith only)]
    all_goals apply ih; omega
  n.rec recN (neg _ <| recN <| · + 1)

-- TODO: move this
/-- Inductively define a function on `ℤ` by defining it on `ℕ` and extending it from `n` to `-n`. -/
@[elab_as_elim] protected def _root_.Int.negInduction {C : ℤ → Sort*} (nat : ∀ n : ℕ, C n)
    (neg : ∀ n : ℕ, C n → C (-n)) : ∀ n : ℤ, C n
  | .ofNat n => nat n
  | .negSucc n => neg _ <| nat <| n + 1

section Complement

variable (b c d : R)

/-- The "complement" of W(m) in W(2m) for a normalised EDS W is the witness of W(m) ∣ W(2m). -/
def compl₂EDS (m : ℤ) : R :=
  letI p := preNormEDS (b ^ 4) c d
  (p (m - 1) ^ 2 * p (m + 2) - p (m - 2) * p (m + 1) ^ 2) * if Even m then 1 else b

@[simp] lemma compl₂EDS_zero : compl₂EDS b c d 0 = 2 := by simp [compl₂EDS, one_add_one_eq_two]
@[simp] lemma compl₂EDS_one : compl₂EDS b c d 1 = b := by simp [compl₂EDS]
@[simp] lemma compl₂EDS_two : compl₂EDS b c d 2 = d := by simp [compl₂EDS]

@[simp] lemma compl₂EDS_neg (m : ℤ) : compl₂EDS b c d (-m) = compl₂EDS b c d m := by
  simp_rw [compl₂EDS, neg_sub_left, neg_add_eq_sub, ← neg_sub m, preNormEDS_neg, even_neg]; ring_nf

lemma normEDS_mul_compl₂EDS (m : ℤ) :
    normEDS b c d m * compl₂EDS b c d m = normEDS b c d (2 * m) := by
  induction m using Int.negInduction with
  | nat m =>
    obtain _|_|_|m := m
    iterate 3 simp [mul_comm]
    simp_rw [show m + 1 + 1 + 1 = m + 3 by rfl, normEDS, compl₂EDS,
      if_pos (even_two_mul _), Nat.cast_add, Nat.cast_ofNat, preNormEDS_even]
    rw [mul_mul_mul_comm]; congr
    · ring_nf
    · split_ifs <;> simp only [one_mul, mul_one]
  | neg m hm => simp_rw [mul_neg, normEDS_neg, compl₂EDS_neg, neg_mul, hm]

lemma normEDS_dvd_two_mul (m : ℤ) : normEDS b c d m ∣ normEDS b c d (2 * m) :=
  ⟨_, (normEDS_mul_compl₂EDS b c d m).symm⟩

lemma compl₂EDS_mul_b (m : ℤ) : letI W := normEDS b c d
    compl₂EDS b c d m * b = W (m - 1) ^ 2 * W (m + 2) - W (m - 2) * W (m + 1) ^ 2 := by
  induction m using Int.negInduction with
  | nat m =>
    simp_rw [compl₂EDS, normEDS, Int.even_sub, Int.even_add,
      Int.not_even_one, even_two, iff_false, iff_true]
    split_ifs <;> ring
  | neg m hm =>
    simp_rw [← neg_add', neg_add_eq_sub, ← neg_sub (m : ℤ), normEDS_neg, compl₂EDS_neg]
    convert hm using 1; ring

lemma normEDS_six_eq_mul : normEDS b c d 6 = (normEDS b c d 5 - d ^ 2) * b * c := by
  rw [show (6 : ℤ) = 2 * 3 by rfl, ← normEDS_mul_compl₂EDS, compl₂EDS, if_neg (by decide)]
  simp_rw [Int.reduceAdd, Int.reduceSub, normEDS_three, normEDS]
  rw [preNormEDS_one, preNormEDS_two, preNormEDS_four, if_neg (by decide)]
  ring

namespace EllSequence

variable (W₁ compl₂ : ℤ → R) (m : ℤ)

/-- Given two sequences representing `W(m)/W(1)` and `W(2m)/W(m)` respectively,
we construct the sequence representing `W(n*m)/W(m)` in a division-free way. -/
def compl' : ℕ → R
  | 0 => 0
  | 1 => 1
  | (n + 2) => letI k := n / 2 + 1
    have : k < n + 2 := Nat.lt_succ.mpr <| add_le_add_right (n.div_le_self 2) 1
    if hn : Even n
      then compl₂ (k * m) * compl' k
      else
        have : k + 1 < n + 2 := add_lt_add_right
          (Nat.div_lt_self (Nat.odd_iff_not_even.mpr hn).pos <| Nat.lt_succ_self 1) 2
        W₁ ((k + 1) * m + 1) * W₁ ((k + 1) * m - 1) * compl' k ^ 2
      - W₁ (k * m + 1) * W₁ (k * m - 1) * compl' (k + 1) ^ 2

/-- `W(n*m)/W(m)` with `n : ℤ`. -/
def compl (n : ℤ) : R := n.sign * compl' W₁ compl₂ m n.natAbs

lemma compl_ofNat (n : ℕ) : compl W₁ compl₂ m n = compl' W₁ compl₂ m n := by
  obtain _|n := n; · simp [compl, compl']
  rw [compl, Int.natAbs_cast]; simp

lemma compl_neg (n : ℤ) : compl W₁ compl₂ m (-n) = -compl W₁ compl₂ m n := by simp [compl]

/-- `W(n*m)/W(m)` for `W` a normalised EDS. -/
def complEDS := compl (normEDS b c d) (compl₂EDS b c d) m

end EllSequence

end Complement

section map

variable {b c d : R}

lemma map_preNormEDS' (n : ℕ) : f (preNormEDS' b c d n) = preNormEDS' (f b) (f c) (f d) n := by
  refine normEDSRec' (map_zero f) (map_one f) (map_one f) rfl rfl ?_ ?_ n <;> intro m ih
  on_goal 1 => simp_rw [preNormEDS'_even]; rw [← ih _ (by linarith only)]
  on_goal 2 => simp_rw [preNormEDS'_odd]
  all_goals rw [← ih, ← ih, ← ih, ← ih]; simp [apply_ite f]
  all_goals linarith only

lemma map_preNormEDS (n : ℤ) : f (preNormEDS b c d n) = preNormEDS (f b) (f c) (f d) n := by
  simp_rw [preNormEDS, map_mul, map_intCast, map_preNormEDS']

lemma map_normEDS (n : ℤ) : f (normEDS b c d n) = normEDS (f b) (f c) (f d) n := by
  simp_rw [normEDS, map_mul, map_preNormEDS, apply_ite f, map_pow, map_one]

lemma map_compl₂EDS (n : ℤ) : f (compl₂EDS b c d n) = compl₂EDS (f b) (f c) (f d) n := by
  simp only [compl₂EDS, map_sub, map_mul, map_pow, map_preNormEDS, apply_ite f, map_one]

lemma EllSequence.map_compl' (W₁ compl₂ : ℤ → R) (m : ℤ) (n : ℕ) :
    f (compl' W₁ compl₂ m n) = compl' (f ∘ W₁) (f ∘ compl₂) m n := by
  refine n.strong_induction_on fun n ih ↦ ?_
  obtain _|_|n := n
  iterate 2 simp [compl']
  rw [compl']; conv_rhs => rw [compl']
  split_ifs with hn
  · rw [map_mul, ih _ (by omega)]; rfl
  simp_rw [map_sub, map_mul, map_pow]
  rw [ih _ (by omega), ih]; · rfl
  exact add_lt_add_right (Nat.div_lt_self (Nat.odd_iff_not_even.mpr hn).pos <| Nat.lt_succ_self 1) 2

lemma EllSequence.map_compl (W₁ compl₂ : ℤ → R) (m n : ℤ) :
    f (compl W₁ compl₂ m n) = compl (f ∘ W₁) (f ∘ compl₂) m n := by
  simp [compl, map_compl']

lemma map_complEDS (m n : ℤ) : f (complEDS b c d m n) = complEDS (f b) (f c) (f d) m n := by
  simp_rw [complEDS, map_compl, Function.comp, map_normEDS, map_compl₂EDS]

lemma map_addMulSub (m n : ℤ) : f (addMulSub W m n) = addMulSub (f ∘ W) m n := by
  simp_rw [addMulSub, map_mul, Function.comp]

lemma map_rel₄ (p q r s : ℤ) : f (rel₄ W p q r s) = rel₄ (f ∘ W) p q r s := by
  simp_rw [rel₄, map_add, map_sub, map_mul, map_addMulSub]

lemma map_net (p q r s : ℤ) : f (net W p q r s) = net (f ∘ W) p q r s := by
  simp_rw [net_eq_rel₄, map_rel₄]

lemma map_invarNum (s m : ℤ) : f (invarNum W s m) = invarNum (f ∘ W) s m := by
  simp only [invarNum, map_add, map_mul, map_pow, Function.comp]

lemma map_invarDenom (s m : ℤ) : f (invarDenom W s m) = invarDenom (f ∘ W) s m := by
  simp_rw [invarDenom, map_mul, Function.comp]

/-- A type of three elements corresponding to the three parameters of a normalised EDS. -/
inductive Param : Type | B : Param | C : Param | D : Param

open Param MvPolynomial
/-- The universal normalised EDS, from which every normalised EDS can be obtained by
composing with a ring homomorphism, which allows us to reduce equalities between
expressions involving terms of a normalised EDS to the universal case.
It takes values in a domain, and all nonzero terms are nonzero and therefore
are not zero divisors, a condition required to apply certain lemmas. -/
noncomputable def universalNormEDS : ℤ → MvPolynomial Param ℤ := normEDS (X B) (X C) (X D)

lemma normEDS_eq_aeval : normEDS b c d = (aeval (Param.rec b c d) <| universalNormEDS ·) := by
  simp_rw [universalNormEDS, map_normEDS, aeval_X]

lemma compl₂EDS_eq_aeval :
    compl₂EDS b c d =
      (aeval (Param.rec b c d) <| compl₂EDS (X (R := ℤ) B) (X C) (X D) ·) := by
  simp_rw [map_compl₂EDS, aeval_X]

lemma complEDS_eq_aeval :
    complEDS b c d =
      (aeval (Param.rec b c d) <| complEDS (X (R := ℤ) B) (X C) (X D) · ·) := by
  simp_rw [map_complEDS, aeval_X]

end map

section

variable {b c d : R} {U : ℤ → R} (ellW : IsEllSequence W) (ellU : IsEllSequence U)
open MvPolynomial

/-- A normalised EDS is in fact an elliptic sequenc. -/
protected lemma IsEllSequence.normEDS : IsEllSequence (normEDS b c d) := by
  rw [normEDS_eq_aeval]
  exact map _ (normEDS_of_mem_nonZeroDivisors _ _ _ (mem_nonZeroDivisors_of_ne_zero <| X_ne_zero _))

/-- Two elliptic sequences are equal if their first four terms are equal,
provided the first two terms are not zero divisors. -/
protected lemma IsEllSequence.ext (one : W 1 ∈ R⁰) (two : W 2 ∈ R⁰)
    (h1 : W 1 = U 1) (h2 : W 2 = U 2) (h3 : W 3 = U 3) (h4 : W 4 = U 4) : W = U :=
  funext <| normEDSRec (by rw [ellW.zero 1 two, ellU.zero 1 (h2 ▸ two)]) h1 h2 h3 h4
    (fun m _ h₂' h₁' h₀ h₁ h₂ ↦ by
      rw [← mul_cancel_right_mem_nonZeroDivisors two, ← mul_cancel_right_mem_nonZeroDivisors
      (pow_mem one 2), ellW.evenRec, h1, h2, ellU.evenRec, h₂', h₁', h₀, h₁, h₂])
    (fun m _ h₁' h₀ h₁ h₂ ↦ by rw [← mul_cancel_right_mem_nonZeroDivisors (pow_mem one 3),
      ellW.oddRec, h1, ellU.oddRec, h₁', h₀, h₁, h₂])
    fun m ih ↦ by rw [ellW.neg one two, ellU.neg (h1 ▸ one) (h2 ▸ two), ih]

lemma normEDS_two_three_two : normEDS 2 3 2 = id :=
  IsEllSequence.normEDS.ext isEllSequence_id (mem_nonZeroDivisors_of_ne_zero one_ne_zero)
    (mem_nonZeroDivisors_of_ne_zero two_ne_zero) rfl rfl rfl rfl

lemma universalNormEDS_ne_zero {n : ℤ} (hn : n ≠ 0) : universalNormEDS n ≠ 0 :=
  fun h ↦ hn <| by
    apply_fun aeval (Param.rec (2 : ℤ) 3 2) at h
    simpa [universalNormEDS, map_normEDS, normEDS_two_three_two] using h

lemma universalNormEDS_mem_nonZeroDivisors {n : ℤ} (hn : n ≠ 0) :
    universalNormEDS n ∈ (MvPolynomial Param ℤ)⁰ :=
  mem_nonZeroDivisors_of_ne_zero (universalNormEDS_ne_zero hn)

section Divisibility

variable (one : W 1 ∈ R⁰) (two : W 2 ∈ R⁰)
  (dvd₁₂ : W 1 ∣ W 2) (dvd₁₃ : W 1 ∣ W 3) (dvd₂₄ : W 2 ∣ W 4)

theorem IsEllSequence.eq_normEDS_of_dvd : ∃ b c d, W = (W 1 * normEDS b c d ·) :=
  have ⟨b, h₁₂⟩ := dvd₁₂; have ⟨c, h₁₃⟩ := dvd₁₃; have ⟨d, h₂₄⟩ := dvd₂₄
  ⟨b, c, d, ellW.ext (IsEllSequence.normEDS.smul _)
    one two (by simp) (by simp [h₁₂]) (by simp [h₁₃]) (by rw [h₂₄, h₁₂, normEDS_four]; ring)⟩

/-- An EDS whose first two terms are not zero divisors
is a constant multiple of a normalised EDS. -/
theorem IsEllDivSequence.eq_normEDS (h : IsEllDivSequence W) :
    ∃ b c d, W = (W 1 * normEDS b c d ·) :=
  h.1.eq_normEDS_of_dvd one two (h.2 _ _ ⟨2, rfl⟩) (h.2 _ _ ⟨3, rfl⟩) (h.2 _ _ ⟨2, rfl⟩)

section Complement

variable (W₁ compl₂ : ℤ → R)
  (h₁ : ∀ m, W 1 * W₁ m = W m) (h₂ : ∀ m, W m * compl₂ m = W (2 * m)) (m n : ℤ)

/-- If `W` is an elliptic sequence whose first two terms are not zero divisors,
the sequence constructed above indeed gives `W(n*m)` when multiplied by `W(m)`.
The condition `mem` is actually redundant because `W` is a multiple of a normalised EDS
by the other assumptions, so we can conclude using `normEDS_mul_compl` below. -/
lemma IsEllSequence.mul_compl_eq_apply_mul_of_mem_nonZeroDivisors (mem : W m ∈ R⁰) :
    W m * compl W₁ compl₂ m n = W (n * m) := by
  induction n using Int.negInduction with
  | nat n =>
    refine n.strong_induction_on fun n ih ↦ ?_
    cases' n with n; · simp [EllSequence.compl, ellW.zero 1 two]
    cases' n with n; · simp [EllSequence.compl, compl']
    rw [EllSequence.compl, Int.sign_eq_one_of_pos (by omega),
      Int.natAbs_cast, compl', Int.cast_one, one_mul]
    obtain ⟨k, rfl|rfl⟩ := n.even_or_odd'
    · rw [dif_pos (even_two_mul _), k.mul_div_cancel_left zero_lt_two, mul_comm (compl₂ _),
        ← mul_assoc, ← compl_ofNat, ih _ (by omega), h₂, ← mul_assoc, add_assoc, ← two_mul,
        ← left_distrib, Nat.cast_mul]; rfl
    simp_rw [dif_neg (Nat.not_even_two_mul_add_one _), show (2 * k + 1) / 2 = k by omega]
    rw [← mul_cancel_right_mem_nonZeroDivisors (mul_mem mem <| pow_mem one 2)]
    have := (ellW ((k + 1 + 1) * m) ((k + 1) * m) 1).symm
    simp_rw [← right_distrib, ← mul_sub_right_distrib, add_sub_cancel_left,
      ← h₁ (_ + 1), ← h₁ (_ - 1), ← Nat.cast_one (R := ℤ), ← Nat.cast_add] at this
    rw [← ih _ (by omega), ← ih _ (by omega)] at this
    simp_rw [compl_ofNat, Nat.cast_add] at this ⊢
    convert this using 1
    · ring_nf
    rw [Nat.cast_mul]; ring_nf
  | neg n hn => rw [neg_mul, ellW.neg one two, compl_neg, mul_neg, hn]

lemma normEDS_mul_complEDS (m n : ℤ) :
    normEDS b c d m * complEDS b c d m n = normEDS b c d (n * m) := by
  obtain rfl|hm := eq_or_ne m 0; · simp
  rw [normEDS_eq_aeval, universalNormEDS, complEDS_eq_aeval, ← map_mul]; congr 1
  have := @universalNormEDS_mem_nonZeroDivisors
  exact IsEllSequence.normEDS.mul_compl_eq_apply_mul_of_mem_nonZeroDivisors (this one_ne_zero)
    (this two_ne_zero) _ _ (fun _ ↦ by simp) (fun _ ↦ normEDS_mul_compl₂EDS _ _ _ _) _ _ (this hm)

lemma normEDS_mul_complEDS_div (hm : m ≠ 0) (n : ℤ) (dvd : m ∣ n) :
    normEDS b c d m * complEDS b c d m (n / m) = normEDS b c d n := by
  obtain ⟨n, rfl⟩ := dvd
  rw [Int.mul_ediv_cancel_left _ hm, normEDS_mul_complEDS, mul_comm]

namespace EllSequence

variable (b c d)

/-- An auxiliary expression that appears in the definition of the numerator of
the reduced invariant and in the definition of the `ω` family of division polynomials. -/
def invarNumAux : R :=
  preNormEDS (b ^ 4) c d (m - 2) * preNormEDS (b ^ 4) c d (m + 1) ^ 2 * if Even m then 1 else b

lemma invarNumAux_mul_b (m : ℤ) :
    invarNumAux b c d m * b = normEDS b c d (m - 2) * normEDS b c d (m + 1) ^ 2 := by
  simp_rw [invarNumAux, normEDS, Int.even_add, Int.even_sub, Int.not_even_one, even_two,
    iff_false, iff_true]; split_ifs <;> ring

/-- The numerator of the reduced invariant expression `(W(m-1)²W(m+2)+W(m-2)W(m+1)²+W₂²W(m)³)/W₂`
for a normalised EDS W, obtained by cancelling `W₃W₂ = b*c` from `invarNum`. -/
def redInvarNum : R :=
  compl₂EDS b c d m + normEDS b c d m ^ 3 * b + 2 * invarNumAux b c d m

lemma compl₂EDS_eq_redInvarNum_sub :
    compl₂EDS b c d m =
      redInvarNum b c d m - normEDS b c d m ^ 3 * b - 2 * invarNumAux b c d m := by
  rw [redInvarNum]; ring

lemma invarNum_eq_redInvarNum_mul : invarNum (normEDS b c d) 1 m = redInvarNum b c d m * b := by
  simp_rw [redInvarNum, right_distrib, compl₂EDS_mul_b, mul_assoc 2 _ b,
    invarNumAux_mul_b, invarNum_normEDS]; ring

/-- The expression `W(m+1)W(m)W(m-1)/W₃W₂` for a normalised EDS. -/
def redInvarDenom : R :=
  letI C := complEDS b c d
  letI W := normEDS b c d
  letI r₆ := normEDS b c d 5 - d ^ 2 -- W₆/W₃W₂
  if m % 6 = 0 then r₆ * C 6 (m / 6) * W (m + 1) * W (m - 1) else
  if m % 6 = 1 then r₆ * C 6 ((m - 1) / 6) * W (m + 1) * W m else
  if m % 6 = 5 then r₆ * C 6 ((m + 1) / 6) * W m * W (m - 1) else
  if m % 6 = 2 then C 3 ((m + 1) / 3) * C 2 (m / 2) * W (m - 1) else
  if m % 6 = 4 then C 3 ((m - 1) / 3) * C 2 (m / 2) * W (m + 1) else
  if m % 6 = 3 then C 3 (m / 3) * C 2 ((m - 1) / 2) * W (m + 1) else 0

lemma invarDenom_eq_redInvarDenom_mul :
    invarDenom (normEDS b c d) 1 m = redInvarDenom b c d m * b * c := by
  have h6 : (6 : ℤ) ≠ 0 := by decide
  have h3 : (3 : ℤ) ≠ 0 := by decide
  have hd k m dvd eq :=
    (Int.dvd_iff_emod_eq_zero k m).mpr ((@Int.emod_emod_of_dvd m k 6 dvd).symm.trans eq)
  have hd2 {m} := hd 2 m ⟨3, rfl⟩
  have hd3 {m} := hd 3 m ⟨2, rfl⟩
  have mul_eq := @normEDS_mul_complEDS_div _ _ b c d
  rw [invarDenom, redInvarDenom]; split_ifs with h h h h h h
  · rw [← mul_eq _ h6 _ (Int.dvd_of_emod_eq_zero h), normEDS_six_eq_mul]; ring
  · rw [← mul_eq _ h6 _ (Int.dvd_sub_of_emod_eq h), normEDS_six_eq_mul]; ring
  · rw [show m + 1 = m + 6 - 5 by abel, ← mul_eq _ h6, normEDS_six_eq_mul]; ring
    exact Int.dvd_sub_of_emod_eq (Int.add_emod_self.trans h)
  on_goal 1 => rw [← mul_eq _ h3 _ (hd3 <| by simp [h, Int.add_emod]),
    ← mul_eq _ two_ne_zero m (hd2 <| by simp [h])]
  on_goal 2 => rw [← mul_eq _ h3 (m - 1) (hd3 <| by simp [h, Int.sub_emod]),
    ← mul_eq _ two_ne_zero m (hd2 <| by simp [h])]
  on_goal 3 => rw [← mul_eq _ h3 m (hd3 <| by simp [h]),
    ← mul_eq _ two_ne_zero (m - 1) (hd2 <| by simp [h, Int.sub_emod])]
  on_goal 4 =>
    have h0 := Int.emod_nonneg m h6
    have lt := Int.emod_lt_of_pos m (show 0 < 6 by decide)
    interval_cases m % 6 <;> contradiction
  all_goals rw [normEDS_three, normEDS_two]; ring

lemma map_invarNumAux : f (invarNumAux b c d m) = invarNumAux (f b) (f c) (f d) m := by
  simp [invarNumAux, apply_ite f, map_preNormEDS]

lemma map_redInvarNum : f (redInvarNum b c d m) = redInvarNum (f b) (f c) (f d) m := by
  simp [redInvarNum, map_compl₂EDS, map_normEDS, map_invarNumAux]

lemma map_redInvarDenom : f (redInvarDenom b c d m) = redInvarDenom (f b) (f c) (f d) m := by
  simp [redInvarDenom, apply_ite f, map_normEDS, map_complEDS]

end EllSequence

end Complement

/-- A normalised EDS is in fact a divisibility sequence. -/
protected theorem IsDivSequence.normEDS : IsDivSequence (normEDS b c d) := by
  rintro m _ ⟨n, rfl⟩
  rw [mul_comm, ← normEDS_mul_complEDS]
  exact dvd_mul_right _ _

/-- A normalised EDS is in fact an EDS. -/
protected theorem IsEllDivSequence.normEDS : IsEllDivSequence (normEDS b c d) :=
  ⟨IsEllSequence.normEDS, IsDivSequence.normEDS⟩

/-- An elliptic sequence is a divisibility sequence if it satisfies three base cases
of the divisibility condition, provided its first two terms are not zero divisors. -/
lemma IsEllSequence.isDivSequence_of_dvd : IsDivSequence W := by
  obtain ⟨b, c, d, h⟩ := ellW.eq_normEDS_of_dvd one two dvd₁₂ dvd₁₃ dvd₂₄
  rw [h]; exact IsDivSequence.normEDS.smul _

lemma IsEllSequence.isEllDivSequence_of_dvd : IsEllDivSequence W :=
  ⟨ellW, ellW.isDivSequence_of_dvd one two dvd₁₂ dvd₁₃ dvd₂₄⟩

end Divisibility

section

variable {b c d : R}

lemma net_normEDS (p q r s : ℤ) : net (normEDS b c d) p q r s = 0 := by
  rw [normEDS_eq_aeval, ← Function.comp, ← map_net,
    universalNormEDS, IsEllSequence.normEDS.net, map_zero] <;>
  apply mem_nonZeroDivisors_of_ne_zero <;> simp only [normEDS_one, normEDS_two]
  exacts [one_ne_zero, MvPolynomial.X_ne_zero _]

lemma rel₄_normEDS (p q r s : ℤ) (same : HaveSameParity₄ p q r s) :
    rel₄ (normEDS b c d) p q r s = 0 := by
  rw [same.rel₄_eq_net, net_normEDS]

lemma invar_normEDS (s m n : ℤ) :
    invarNum (normEDS b c d) s m * invarDenom (normEDS b c d) s n =
      invarNum (normEDS b c d) s n * invarDenom (normEDS b c d) s m :=
  invar_of_net _ net_normEDS _ _ _

private lemma invar₂_normEDS_of_mem_nonZeroDivisors (hb : b ∈ R⁰) (m : ℤ) :
    invarNum (normEDS b c d) 1 m * c = invarDenom (normEDS b c d) 1 m * (d + b ^ 4) := by
  rw [← mul_cancel_right_mem_nonZeroDivisors hb, mul_assoc, mul_assoc, mul_comm (invarDenom _ _ _)]
  convert invar_normEDS 1 m 2 <;> simp only [invarNum_normEDS_two, invarDenom_normEDS_two]

open MvPolynomial Param in
lemma invar₂_normEDS {m : ℤ} :
    invarNum (normEDS b c d) 1 m * c = invarDenom (normEDS b c d) 1 m * (d + b ^ 4) := by
  have := congr(aeval (Param.rec b c d) $(invar₂_normEDS_of_mem_nonZeroDivisors
    (c := X Param.C) (d := X D) (mem_nonZeroDivisors_of_ne_zero <| X_ne_zero (R := ℤ) B) m))
  rw [← universalNormEDS] at this
  simpa only [map_mul, map_invarNum, map_invarDenom,
    Function.comp, ← normEDS_eq_aeval, map_add, map_pow, aeval_X] using this

private lemma redInvar_normEDS_of_mem_nonZeroDivisors (hb : b ∈ R⁰) (hc : c ∈ R⁰) (m : ℤ) :
    redInvarNum b c d m = redInvarDenom b c d m * (d + b ^ 4) := by
  rw [← mul_cancel_right_mem_nonZeroDivisors hb, ← mul_cancel_right_mem_nonZeroDivisors hc,
    ← invarNum_eq_redInvarNum_mul, invar₂_normEDS, invarDenom_eq_redInvarDenom_mul]
  ring

open MvPolynomial Param in
lemma redInvar_normEDS (m : ℤ) :
    redInvarNum b c d m = redInvarDenom b c d m * (d + b ^ 4) := by
  have := congr(aeval (Param.rec b c d) $(redInvar_normEDS_of_mem_nonZeroDivisors
    (b := X (R := ℤ) B) (c := X Param.C) (d := X D) ?_ ?_ m))
  · simpa only [map_redInvarNum, map_mul, map_add, map_pow, map_redInvarDenom, aeval_X] using this
  all_goals exact mem_nonZeroDivisors_of_ne_zero (X_ne_zero _)

end
=======
/-- Recursion principle for a normalised EDS: if we have
 * `P 0`, `P 1`, `P 2`, `P 3`, and `P 4`,
 * for all `m : ℕ` we can prove `P (2 * (m + 3))` from `P (m + 1)`, `P (m + 2)`, `P (m + 3)`,
    `P (m + 4)`, and `P (m + 5)`, and
 * for all `m : ℕ` we can prove `P (2 * (m + 2) + 1)` from `P (m + 1)`, `P (m + 2)`, `P (m + 3)`,
    and `P (m + 4)`,
then we have `P n` for all `n : ℕ`. -/
@[elab_as_elim]
noncomputable def normEDSRec {P : ℕ → Sort u}
    (base0 : P 0) (base1 : P 1) (base2 : P 2) (base3 : P 3) (base4 : P 4)
    (even : ∀ m : ℕ, P (m + 1) → P (m + 2) → P (m + 3) → P (m + 4) → P (m + 5) → P (2 * (m + 3)))
    (odd : ∀ m : ℕ, P (m + 1) → P (m + 2) → P (m + 3) → P (m + 4) → P (2 * (m + 2) + 1)) (n : ℕ) :
    P n :=
  normEDSRec' base0 base1 base2 base3 base4
    (fun _ ih => by apply even <;> exact ih _ <| by linarith only)
    (fun _ ih => by apply odd <;> exact ih _ <| by linarith only) n
>>>>>>> 4072ed93
<|MERGE_RESOLUTION|>--- conflicted
+++ resolved
@@ -8,7 +8,6 @@
 import Mathlib.Algebra.GroupWithZero.NonZeroDivisors
 import Mathlib.Algebra.MvPolynomial.CommRing
 import Mathlib.Algebra.Order.Ring.Abs
-<<<<<<< HEAD
 import Mathlib.Algebra.Ring.NegOnePow
 import Mathlib.Data.Fin.Tuple.Sort
 import Mathlib.Data.Nat.EvenOddRec
@@ -16,9 +15,7 @@
 import Mathlib.GroupTheory.Perm.Sign
 import Mathlib.RingTheory.Nilpotent.Defs
 import Mathlib.RingTheory.Polynomial.Basic
-=======
 import Mathlib.Data.Nat.EvenOddRec
->>>>>>> 4072ed93
 import Mathlib.Tactic.Linarith
 import Mathlib.Tactic.LinearCombination
 
@@ -78,7 +75,6 @@
 
 universe u v w
 
-<<<<<<< HEAD
 variable {R : Type u} {S : Type v} [CommRing R] [CommRing S] (W : ℤ → R)
 variable {F} [FunLike F R S] [RingHomClass F R S] (f : F)
 
@@ -125,13 +121,6 @@
 specializing to `d = 0` in the four-index relation. -/
 def Rel₃ (m n r : ℤ) : Prop :=
   W (m + n) * W (m - n) * W r ^ 2 =
-=======
-variable {R : Type u} [CommRing R] (W : ℤ → R)
-
-/-- The proposition that a sequence indexed by integers is an elliptic sequence. -/
-def IsEllSequence : Prop :=
-  ∀ m n r : ℤ, W (m + n) * W (m - n) * W r ^ 2 =
->>>>>>> 4072ed93
     W (m + r) * W (m - r) * W n ^ 2 - W (n + r) * W (n - r) * W m ^ 2
 
 /-- The proposition that a sequence indexed by integers is an elliptic sequence. -/
@@ -537,33 +526,21 @@
 
 /-- The proposition that a sequence indexed by integers is a divisibility sequence. -/
 def IsDivSequence : Prop :=
-<<<<<<< HEAD
   ∀ m n : ℤ, m ∣ n → W m ∣ W n
-=======
-  ∀ m n : ℕ, m ∣ n → W m ∣ W n
->>>>>>> 4072ed93
 
 /-- The proposition that a sequence indexed by integers is an EDS. -/
 def IsEllDivSequence : Prop :=
   IsEllSequence W ∧ IsDivSequence W
 
 lemma isEllSequence_id : IsEllSequence id :=
-<<<<<<< HEAD
   fun _ _ _ ↦ by simp only [Rel₃, id_eq]; ring1
 
 lemma isDivSequence_id : IsDivSequence id :=
   fun _ _ ↦ id
-=======
-  fun _ _ _ => by simp only [id_eq]; ring1
-
-lemma isDivSequence_id : IsDivSequence id :=
-  fun _ _ => Int.ofNat_dvd.mpr
->>>>>>> 4072ed93
 
 /-- The identity sequence is an EDS. -/
 theorem isEllDivSequence_id : IsEllDivSequence id :=
   ⟨isEllSequence_id, isDivSequence_id⟩
-<<<<<<< HEAD
 
 variable {W}
 
@@ -640,20 +617,6 @@
 end IsEllSequence
 
 section normEDS
-=======
-
-variable {W}
-
-lemma IsEllSequence.smul (h : IsEllSequence W) (x : R) : IsEllSequence (x • W) :=
-  fun m n r => by
-    linear_combination (norm := (simp only [Pi.smul_apply, smul_eq_mul]; ring1)) x ^ 4 * h m n r
-
-lemma IsDivSequence.smul (h : IsDivSequence W) (x : R) : IsDivSequence (x • W) :=
-  fun m n r => mul_dvd_mul_left x <| h m n r
-
-lemma IsEllDivSequence.smul (h : IsEllDivSequence W) (x : R) : IsEllDivSequence (x • W) :=
-  ⟨h.left.smul x, h.right.smul x⟩
->>>>>>> 4072ed93
 
 /-- The auxiliary sequence for a normalised EDS `W : ℕ → R`,
 with initial values `W(0) = 0`, `W(1) = 1`, `W(2) = 1`, `W(3) = c`, and `W(4) = d`. -/
@@ -813,7 +776,6 @@
   split_ifs <;> ring1
 
 @[simp]
-<<<<<<< HEAD
 lemma normEDS_neg (n : ℤ) : normEDS b c d (-n) = -normEDS b c d n := by
   simp_rw [normEDS, preNormEDS_neg, even_neg, neg_mul]
 
@@ -840,59 +802,36 @@
 lemma invarDenom_normEDS_two : invarDenom (normEDS b c d) 1 2 = c * b := by simp [invarDenom]
 
 /-- Strong recursion principle for a normalised EDS indexed by `ℕ`: if we have
-=======
-lemma normEDS_neg (n : ℕ) : normEDS b c d (-n) = -normEDS b c d n := by
-  rw [normEDS, preNormEDS_neg, Int.natAbs_neg, neg_mul, normEDS]
-
-/-- Strong recursion principle for a normalised EDS: if we have
->>>>>>> 4072ed93
  * `P 0`, `P 1`, `P 2`, `P 3`, and `P 4`,
  * for all `m : ℕ` we can prove `P (2 * (m + 3))` from `P k` for all `k < 2 * (m + 3)`, and
  * for all `m : ℕ` we can prove `P (2 * (m + 2) + 1)` from `P k` for all `k < 2 * (m + 2) + 1`,
 then we have `P n` for all `n : ℕ`. -/
 @[elab_as_elim]
-<<<<<<< HEAD
-noncomputable def normEDSRec' {P : ℕ → Sort u} (base0 : P 0) (base1 : P 1) (base2 : P 2)
-    (base3 : P 3) (base4 : P 4) (even : ∀ m : ℕ, (∀ k < 2 * (m + 3), P k) → P (2 * (m + 3)))
-=======
 noncomputable def normEDSRec' {P : ℕ → Sort u}
     (base0 : P 0) (base1 : P 1) (base2 : P 2) (base3 : P 3) (base4 : P 4)
     (even : ∀ m : ℕ, (∀ k < 2 * (m + 3), P k) → P (2 * (m + 3)))
->>>>>>> 4072ed93
     (odd : ∀ m : ℕ, (∀ k < 2 * (m + 2) + 1, P k) → P (2 * (m + 2) + 1)) (n : ℕ) : P n :=
   n.evenOddStrongRec (by rintro (_ | _ | _ | _) h; exacts [base0, base2, base4, even _ h])
     (by rintro (_ | _ | _) h; exacts [base1, base3, odd _ h])
 
-<<<<<<< HEAD
 end normEDS
 
-/-- Strong recursion principle for a normalised EDS indexed by `ℤ`: if we have
+/-- Recursion principle for a normalised EDS: if we have
  * `P 0`, `P 1`, `P 2`, `P 3`, and `P 4`,
- * for all `m : ℕ` we can prove `P (2 * (m + 3))` from `P k` for all `k < 2 * (m + 3)`,
- * for all `m : ℕ` we can prove `P (2 * (m + 2) + 1)` from `P k` for all `k < 2 * (m + 2) + 1`, and
- * for all `n : ℕ` we can extend from `P n` to `P (-n)`,
-then we have `P n` for all `n : ℤ`. -/
+ * for all `m : ℕ` we can prove `P (2 * (m + 3))` from `P (m + 1)`, `P (m + 2)`, `P (m + 3)`,
+    `P (m + 4)`, and `P (m + 5)`, and
+ * for all `m : ℕ` we can prove `P (2 * (m + 2) + 1)` from `P (m + 1)`, `P (m + 2)`, `P (m + 3)`,
+    and `P (m + 4)`,
+then we have `P n` for all `n : ℕ`. -/
 @[elab_as_elim]
-noncomputable def normEDSRec {P : ℤ → Sort u}
+noncomputable def normEDSRec {P : ℕ → Sort u}
     (base0 : P 0) (base1 : P 1) (base2 : P 2) (base3 : P 3) (base4 : P 4)
-    (even : ∀ m : ℕ, 3 ≤ m → P (m - 2) → P (m - 1) → P m → P (m + 1) → P (m + 2) → P (2 * m))
-    (odd : ∀ m : ℕ, 2 ≤ m → P (m - 1) → P m → P (m + 1) → P (m + 2) → P (2 * m + 1))
-    (neg : ∀ n : ℕ, P n → P (-n)) (n : ℤ) : P n :=
-  letI recN (n : ℕ) : P n := by
-    refine' normEDSRec' base0 base1 base2 base3 base4
-      (fun m ih ↦ even _ (Nat.le_add_left _ _) _ _ _ _ _)
-      (fun m ih ↦ odd _ (Nat.le_add_left _ _) _ _ _ _) n <;>
-    try simp only [← Nat.cast_two (R := ℤ), ← Nat.cast_one (R := ℤ), ← Nat.cast_add] <;>
-    try rw [← Nat.cast_sub (by linarith only)]
-    all_goals apply ih; omega
-  n.rec recN (neg _ <| recN <| · + 1)
-
--- TODO: move this
-/-- Inductively define a function on `ℤ` by defining it on `ℕ` and extending it from `n` to `-n`. -/
-@[elab_as_elim] protected def _root_.Int.negInduction {C : ℤ → Sort*} (nat : ∀ n : ℕ, C n)
-    (neg : ∀ n : ℕ, C n → C (-n)) : ∀ n : ℤ, C n
-  | .ofNat n => nat n
-  | .negSucc n => neg _ <| nat <| n + 1
+    (even : ∀ m : ℕ, P (m + 1) → P (m + 2) → P (m + 3) → P (m + 4) → P (m + 5) → P (2 * (m + 3)))
+    (odd : ∀ m : ℕ, P (m + 1) → P (m + 2) → P (m + 3) → P (m + 4) → P (2 * (m + 2) + 1)) (n : ℕ) :
+    P n :=
+  normEDSRec' base0 base1 base2 base3 base4
+    (fun _ ih => by apply even <;> exact ih _ <| by linarith only)
+    (fun _ ih => by apply odd <;> exact ih _ <| by linarith only) n
 
 section Complement
 
@@ -1303,22 +1242,4 @@
   · simpa only [map_redInvarNum, map_mul, map_add, map_pow, map_redInvarDenom, aeval_X] using this
   all_goals exact mem_nonZeroDivisors_of_ne_zero (X_ne_zero _)
 
-end
-=======
-/-- Recursion principle for a normalised EDS: if we have
- * `P 0`, `P 1`, `P 2`, `P 3`, and `P 4`,
- * for all `m : ℕ` we can prove `P (2 * (m + 3))` from `P (m + 1)`, `P (m + 2)`, `P (m + 3)`,
-    `P (m + 4)`, and `P (m + 5)`, and
- * for all `m : ℕ` we can prove `P (2 * (m + 2) + 1)` from `P (m + 1)`, `P (m + 2)`, `P (m + 3)`,
-    and `P (m + 4)`,
-then we have `P n` for all `n : ℕ`. -/
-@[elab_as_elim]
-noncomputable def normEDSRec {P : ℕ → Sort u}
-    (base0 : P 0) (base1 : P 1) (base2 : P 2) (base3 : P 3) (base4 : P 4)
-    (even : ∀ m : ℕ, P (m + 1) → P (m + 2) → P (m + 3) → P (m + 4) → P (m + 5) → P (2 * (m + 3)))
-    (odd : ∀ m : ℕ, P (m + 1) → P (m + 2) → P (m + 3) → P (m + 4) → P (2 * (m + 2) + 1)) (n : ℕ) :
-    P n :=
-  normEDSRec' base0 base1 base2 base3 base4
-    (fun _ ih => by apply even <;> exact ih _ <| by linarith only)
-    (fun _ ih => by apply odd <;> exact ih _ <| by linarith only) n
->>>>>>> 4072ed93
+end