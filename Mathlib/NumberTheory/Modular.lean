/-
Copyright (c) 2021 Alex Kontorovich and Heather Macbeth and Marc Masdeu. All rights reserved.
Released under Apache 2.0 license as described in the file LICENSE.
Authors: Alex Kontorovich, Heather Macbeth, Marc Masdeu
-/
import Mathlib.Analysis.Complex.UpperHalfPlane.Basic
import Mathlib.Analysis.NormedSpace.FiniteDimension
import Mathlib.LinearAlgebra.GeneralLinearGroup
import Mathlib.LinearAlgebra.Matrix.GeneralLinearGroup

#align_import number_theory.modular from "leanprover-community/mathlib"@"2196ab363eb097c008d4497125e0dde23fb36db2"

/-!
# The action of the modular group SL(2, ℤ) on the upper half-plane

We define the action of `SL(2,ℤ)` on `ℍ` (via restriction of the `SL(2,ℝ)` action in
`Analysis.Complex.UpperHalfPlane`). We then define the standard fundamental domain
(`ModularGroup.fd`, `𝒟`) for this action and show
(`ModularGroup.exists_smul_mem_fd`) that any point in `ℍ` can be
moved inside `𝒟`.

## Main definitions

The standard (closed) fundamental domain of the action of `SL(2,ℤ)` on `ℍ`, denoted `𝒟`:
`fd := {z | 1 ≤ (z : ℂ).normSq ∧ |z.re| ≤ (1 : ℝ) / 2}`

The standard open fundamental domain of the action of `SL(2,ℤ)` on `ℍ`, denoted `𝒟ᵒ`:
`fdo := {z | 1 < (z : ℂ).normSq ∧ |z.re| < (1 : ℝ) / 2}`

These notations are localized in the `Modular` locale and can be enabled via `open scoped Modular`.

## Main results

Any `z : ℍ` can be moved to `𝒟` by an element of `SL(2,ℤ)`:
`exists_smul_mem_fd (z : ℍ) : ∃ g : SL(2,ℤ), g • z ∈ 𝒟`

If both `z` and `γ • z` are in the open domain `𝒟ᵒ` then `z = γ • z`:
`eq_smul_self_of_mem_fdo_mem_fdo {z : ℍ} {g : SL(2,ℤ)} (hz : z ∈ 𝒟ᵒ) (hg : g • z ∈ 𝒟ᵒ) : z = g • z`

# Discussion

Standard proofs make use of the identity

`g • z = a / c - 1 / (c (cz + d))`

for `g = [[a, b], [c, d]]` in `SL(2)`, but this requires separate handling of whether `c = 0`.
Instead, our proof makes use of the following perhaps novel identity (see
`ModularGroup.smul_eq_lcRow0_add`):

`g • z = (a c + b d) / (c^2 + d^2) + (d z - c) / ((c^2 + d^2) (c z + d))`

where there is no issue of division by zero.

Another feature is that we delay until the very end the consideration of special matrices
`T=[[1,1],[0,1]]` (see `ModularGroup.T`) and `S=[[0,-1],[1,0]]` (see `ModularGroup.S`), by
instead using abstract theory on the properness of certain maps (phrased in terms of the filters
`Filter.cocompact`, `Filter.cofinite`, etc) to deduce existence theorems, first to prove the
existence of `g` maximizing `(g•z).im` (see `ModularGroup.exists_max_im`), and then among
those, to minimize `|(g•z).re|` (see `ModularGroup.exists_row_one_eq_and_min_re`).
-/


open Complex hiding abs_two

open Matrix hiding mul_smul

open Matrix.SpecialLinearGroup UpperHalfPlane

noncomputable section

local notation "SL(" n ", " R ")" => SpecialLinearGroup (Fin n) R

local macro "↑ₘ" t:term:80 : term => `(term| ($t : Matrix (Fin 2) (Fin 2) ℤ))

open scoped UpperHalfPlane ComplexConjugate

attribute [local instance] Fintype.card_fin_even

namespace ModularGroup

variable {g : SL(2, ℤ)} (z : ℍ)

section BottomRow

/-- The two numbers `c`, `d` in the "bottom_row" of `g=[[*,*],[c,d]]` in `SL(2, ℤ)` are coprime. -/
theorem bottom_row_coprime {R : Type*} [CommRing R] (g : SL(2, R)) :
    IsCoprime ((↑g : Matrix (Fin 2) (Fin 2) R) 1 0) ((↑g : Matrix (Fin 2) (Fin 2) R) 1 1) := by
  use -(↑g : Matrix (Fin 2) (Fin 2) R) 0 1, (↑g : Matrix (Fin 2) (Fin 2) R) 0 0
  rw [add_comm, neg_mul, ← sub_eq_add_neg, ← det_fin_two]
  exact g.det_coe
#align modular_group.bottom_row_coprime ModularGroup.bottom_row_coprime

/-- Every pair `![c, d]` of coprime integers is the "bottom_row" of some element `g=[[*,*],[c,d]]`
of `SL(2,ℤ)`. -/
theorem bottom_row_surj {R : Type*} [CommRing R] :
    Set.SurjOn (fun g : SL(2, R) => (↑g : Matrix (Fin 2) (Fin 2) R) 1) Set.univ
      {cd | IsCoprime (cd 0) (cd 1)} := by
  rintro cd ⟨b₀, a, gcd_eqn⟩
  let A := of ![![a, -b₀], cd]
  have det_A_1 : det A = 1 := by
    convert gcd_eqn
    rw [det_fin_two]
    simp [(by ring : a * cd 1 + b₀ * cd 0 = b₀ * cd 0 + a * cd 1)]
  refine' ⟨⟨A, det_A_1⟩, Set.mem_univ _, _⟩
  ext; simp
#align modular_group.bottom_row_surj ModularGroup.bottom_row_surj

end BottomRow

section TendstoLemmas

open Filter ContinuousLinearMap

attribute [local simp] ContinuousLinearMap.coe_smul

/-- The function `(c,d) → |cz+d|^2` is proper, that is, preimages of bounded-above sets are finite.
-/
theorem tendsto_normSq_coprime_pair :
    Filter.Tendsto (fun p : Fin 2 → ℤ => normSq ((p 0 : ℂ) * z + p 1)) cofinite atTop := by
  -- using this instance rather than the automatic `Function.module` makes unification issues in
  -- `LinearEquiv.closedEmbedding_of_injective` less bad later in the proof.
  letI : Module ℝ (Fin 2 → ℝ) := NormedSpace.toModule
  let π₀ : (Fin 2 → ℝ) →ₗ[ℝ] ℝ := LinearMap.proj 0
  let π₁ : (Fin 2 → ℝ) →ₗ[ℝ] ℝ := LinearMap.proj 1
  let f : (Fin 2 → ℝ) →ₗ[ℝ] ℂ := π₀.smulRight (z : ℂ) + π₁.smulRight 1
  have f_def : ⇑f = fun p : Fin 2 → ℝ => (p 0 : ℂ) * ↑z + p 1 := by
    ext1
    dsimp only [LinearMap.coe_proj, real_smul, LinearMap.coe_smulRight, LinearMap.add_apply]
    rw [mul_one]
  have :
    (fun p : Fin 2 → ℤ => normSq ((p 0 : ℂ) * ↑z + ↑(p 1))) =
      normSq ∘ f ∘ fun p : Fin 2 → ℤ => ((↑) : ℤ → ℝ) ∘ p := by
    ext1
    rw [f_def]
    dsimp only [Function.comp]
    rw [ofReal_int_cast, ofReal_int_cast]
  rw [this]
  have hf : LinearMap.ker f = ⊥ := by
    let g : ℂ →ₗ[ℝ] Fin 2 → ℝ :=
      LinearMap.pi ![imLm, imLm.comp ((z : ℂ) • ((conjAe : ℂ →ₐ[ℝ] ℂ) : ℂ →ₗ[ℝ] ℂ))]
    suffices ((z : ℂ).im⁻¹ • g).comp f = LinearMap.id by exact LinearMap.ker_eq_bot_of_inverse this
    apply LinearMap.ext
    intro c
    have hz : (z : ℂ).im ≠ 0 := z.2.ne'
    rw [LinearMap.comp_apply, LinearMap.smul_apply, LinearMap.id_apply]
    ext i
    dsimp only [Pi.smul_apply, LinearMap.pi_apply, smul_eq_mul]
    fin_cases i
    · show (z : ℂ).im⁻¹ * (f c).im = c 0
      rw [f_def, add_im, ofReal_mul_im, ofReal_im, add_zero, mul_left_comm, inv_mul_cancel hz,
        mul_one]
    · show (z : ℂ).im⁻¹ * ((z : ℂ) * conj (f c)).im = c 1
      rw [f_def, RingHom.map_add, RingHom.map_mul, mul_add, mul_left_comm, mul_conj, conj_ofReal,
        conj_ofReal, ← ofReal_mul, add_im, ofReal_im, zero_add, inv_mul_eq_iff_eq_mul₀ hz]
      simp only [ofReal_im, ofReal_re, mul_im, zero_add, mul_zero]
  have hf' : ClosedEmbedding f := f.closedEmbedding_of_injective hf
  have h₂ : Tendsto (fun p : Fin 2 → ℤ => ((↑) : ℤ → ℝ) ∘ p) cofinite (cocompact _) := by
    convert Tendsto.pi_map_coprodᵢ fun _ => Int.tendsto_coe_cofinite
    · rw [coprodᵢ_cofinite]
    · rw [coprodᵢ_cocompact]
  exact tendsto_normSq_cocompact_atTop.comp (hf'.tendsto_cocompact.comp h₂)
#align modular_group.tendsto_norm_sq_coprime_pair ModularGroup.tendsto_normSq_coprime_pair

/-- Given `coprime_pair` `p=(c,d)`, the matrix `[[a,b],[*,*]]` is sent to `a*c+b*d`.
  This is the linear map version of this operation.
-/
def lcRow0 (p : Fin 2 → ℤ) : Matrix (Fin 2) (Fin 2) ℝ →ₗ[ℝ] ℝ :=
  ((p 0 : ℝ) • LinearMap.proj (0 : Fin 2) +
      (p 1 : ℝ) • LinearMap.proj (1 : Fin 2) : (Fin 2 → ℝ) →ₗ[ℝ] ℝ).comp
    (LinearMap.proj 0)
#align modular_group.lc_row0 ModularGroup.lcRow0

@[simp]
theorem lcRow0_apply (p : Fin 2 → ℤ) (g : Matrix (Fin 2) (Fin 2) ℝ) :
    lcRow0 p g = p 0 * g 0 0 + p 1 * g 0 1 :=
  rfl
#align modular_group.lc_row0_apply ModularGroup.lcRow0_apply

/-- Linear map sending the matrix [a, b; c, d] to the matrix [ac₀ + bd₀, - ad₀ + bc₀; c, d], for
some fixed `(c₀, d₀)`. -/
@[simps!]
def lcRow0Extend {cd : Fin 2 → ℤ} (hcd : IsCoprime (cd 0) (cd 1)) :
    Matrix (Fin 2) (Fin 2) ℝ ≃ₗ[ℝ] Matrix (Fin 2) (Fin 2) ℝ :=
  LinearEquiv.piCongrRight
    ![by
      refine'
        LinearMap.GeneralLinearGroup.generalLinearEquiv ℝ (Fin 2 → ℝ)
          (GeneralLinearGroup.toLinear (planeConformalMatrix (cd 0 : ℝ) (-(cd 1 : ℝ)) _))
      norm_cast
      rw [neg_sq]
      exact hcd.sq_add_sq_ne_zero, LinearEquiv.refl ℝ (Fin 2 → ℝ)]
#align modular_group.lc_row0_extend ModularGroup.lcRow0Extend

/-- The map `lcRow0` is proper, that is, preimages of cocompact sets are finite in
`[[* , *], [c, d]]`.-/
theorem tendsto_lcRow0 {cd : Fin 2 → ℤ} (hcd : IsCoprime (cd 0) (cd 1)) :
    Tendsto (fun g : { g : SL(2, ℤ) // (↑ₘg) 1 = cd } => lcRow0 cd ↑(↑g : SL(2, ℝ))) cofinite
      (cocompact ℝ) := by
  let mB : ℝ → Matrix (Fin 2) (Fin 2) ℝ := fun t => of ![![t, (-(1 : ℤ) : ℝ)], (↑) ∘ cd]
  have hmB : Continuous mB := by
    refine' continuous_matrix _
    simp only [Fin.forall_fin_two, continuous_const, continuous_id', of_apply, cons_val_zero,
      cons_val_one, and_self_iff]
  refine' Filter.Tendsto.of_tendsto_comp _ (comap_cocompact_le hmB)
  let f₁ : SL(2, ℤ) → Matrix (Fin 2) (Fin 2) ℝ := fun g =>
    Matrix.map (↑g : Matrix _ _ ℤ) ((↑) : ℤ → ℝ)
  have cocompact_ℝ_to_cofinite_ℤ_matrix :
    Tendsto (fun m : Matrix (Fin 2) (Fin 2) ℤ => Matrix.map m ((↑) : ℤ → ℝ)) cofinite
      (cocompact _) := by
    simpa only [coprodᵢ_cofinite, coprodᵢ_cocompact] using
      Tendsto.pi_map_coprodᵢ fun _ : Fin 2 =>
        Tendsto.pi_map_coprodᵢ fun _ : Fin 2 => Int.tendsto_coe_cofinite
  have hf₁ : Tendsto f₁ cofinite (cocompact _) :=
    cocompact_ℝ_to_cofinite_ℤ_matrix.comp Subtype.coe_injective.tendsto_cofinite
  have hf₂ : ClosedEmbedding (lcRow0Extend hcd) :=
    (lcRow0Extend hcd).toContinuousLinearEquiv.toHomeomorph.closedEmbedding
  convert hf₂.tendsto_cocompact.comp (hf₁.comp Subtype.coe_injective.tendsto_cofinite) using 1
  ext ⟨g, rfl⟩ i j : 3
  fin_cases i <;> [fin_cases j; skip]
  -- the following are proved by `simp`, but it is replaced by `simp only` to avoid timeouts.
  · simp only [mulVec, dotProduct, Fin.sum_univ_two, coe_matrix_coe,
      Int.coe_castRingHom, lcRow0_apply, Function.comp_apply, cons_val_zero, lcRow0Extend_apply,
      LinearMap.GeneralLinearGroup.coeFn_generalLinearEquiv, GeneralLinearGroup.coe_toLinear,
      val_planeConformalMatrix, neg_neg, mulVecLin_apply, cons_val_one, head_cons, of_apply,
      Fin.mk_zero, Fin.mk_one]
  · convert congr_arg (fun n : ℤ => (-n : ℝ)) g.det_coe.symm using 1
    simp only [mulVec, dotProduct, Fin.sum_univ_two, Matrix.det_fin_two, Function.comp_apply,
      Subtype.coe_mk, lcRow0Extend_apply, cons_val_zero,
      LinearMap.GeneralLinearGroup.coeFn_generalLinearEquiv, GeneralLinearGroup.coe_toLinear,
      val_planeConformalMatrix, mulVecLin_apply, cons_val_one, head_cons, map_apply, neg_mul,
      Int.cast_sub, Int.cast_mul, neg_sub, of_apply, Fin.mk_zero, Fin.mk_one]
    ring
  · rfl
#align modular_group.tendsto_lc_row0 ModularGroup.tendsto_lcRow0

set_option maxHeartbeats 210000 in
/-- This replaces `(g•z).re = a/c + *` in the standard theory with the following novel identity:
  `g • z = (a c + b d) / (c^2 + d^2) + (d z - c) / ((c^2 + d^2) (c z + d))`
  which does not need to be decomposed depending on whether `c = 0`. -/
theorem smul_eq_lcRow0_add {p : Fin 2 → ℤ} (hp : IsCoprime (p 0) (p 1)) (hg : (↑ₘg) 1 = p) :
    ↑(g • z) =
      (lcRow0 p ↑(g : SL(2, ℝ)) : ℂ) / ((p 0 : ℂ) ^ 2 + (p 1 : ℂ) ^ 2) +
        ((p 1 : ℂ) * z - p 0) / (((p 0 : ℂ) ^ 2 + (p 1 : ℂ) ^ 2) * (p 0 * z + p 1)) := by
  have nonZ1 : (p 0 : ℂ) ^ 2 + (p 1 : ℂ) ^ 2 ≠ 0 := by exact_mod_cast hp.sq_add_sq_ne_zero
  have : ((↑) : ℤ → ℝ) ∘ p ≠ 0 := fun h => hp.ne_zero (by ext i; simpa using congr_fun h i)
  have nonZ2 : (p 0 : ℂ) * z + p 1 ≠ 0 := by simpa using linear_ne_zero _ z this
  field_simp [nonZ1, nonZ2, denom_ne_zero, num]
  rw [(by simp :
    (p 1 : ℂ) * z - p 0 = (p 1 * z - p 0) * ↑(Matrix.det (↑g : Matrix (Fin 2) (Fin 2) ℤ)))]
  rw [← hg, det_fin_two]
  simp only [Int.coe_castRingHom, coe_matrix_coe, Int.cast_mul, ofReal_int_cast, map_apply, denom,
    Int.cast_sub, coe_GLPos_coe_GL_coe_matrix, coe'_apply_complex]
  ring
#align modular_group.smul_eq_lc_row0_add ModularGroup.smul_eq_lcRow0_add

theorem tendsto_abs_re_smul {p : Fin 2 → ℤ} (hp : IsCoprime (p 0) (p 1)) :
    Tendsto
      (fun g : { g : SL(2, ℤ) // (↑ₘg) 1 = p } => |((g : SL(2, ℤ)) • z).re|) cofinite atTop := by
  suffices
    Tendsto (fun g : (fun g : SL(2, ℤ) => (↑ₘg) 1) ⁻¹' {p} => ((g : SL(2, ℤ)) • z).re) cofinite
      (cocompact ℝ)
    by exact tendsto_norm_cocompact_atTop.comp this
  have : ((p 0 : ℝ) ^ 2 + (p 1 : ℝ) ^ 2)⁻¹ ≠ 0 := by
    apply inv_ne_zero
    exact_mod_cast hp.sq_add_sq_ne_zero
  let f := Homeomorph.mulRight₀ _ this
  let ff := Homeomorph.addRight
    (((p 1 : ℂ) * z - p 0) / (((p 0 : ℂ) ^ 2 + (p 1 : ℂ) ^ 2) * (p 0 * z + p 1))).re
  convert (f.trans ff).closedEmbedding.tendsto_cocompact.comp (tendsto_lcRow0 hp) with _ _ g
  change
    ((g : SL(2, ℤ)) • z).re =
      lcRow0 p ↑(↑g : SL(2, ℝ)) / ((p 0 : ℝ) ^ 2 + (p 1 : ℝ) ^ 2) +
        Complex.re (((p 1 : ℂ) * z - p 0) / (((p 0 : ℂ) ^ 2 + (p 1 : ℂ) ^ 2) * (p 0 * z + p 1)))
  exact_mod_cast congr_arg Complex.re (smul_eq_lcRow0_add z hp g.2)
#align modular_group.tendsto_abs_re_smul ModularGroup.tendsto_abs_re_smul

end TendstoLemmas

section FundamentalDomain

set_option linter.uppercaseLean3 false

attribute [local simp] UpperHalfPlane.coe_smul re_smul

/-- For `z : ℍ`, there is a `g : SL(2,ℤ)` maximizing `(g•z).im` -/
theorem exists_max_im : ∃ g : SL(2, ℤ), ∀ g' : SL(2, ℤ), (g' • z).im ≤ (g • z).im := by
  classical
  let s : Set (Fin 2 → ℤ) := {cd | IsCoprime (cd 0) (cd 1)}
  have hs : s.Nonempty := ⟨![1, 1], isCoprime_one_left⟩
  obtain ⟨p, hp_coprime, hp⟩ :=
    Filter.Tendsto.exists_within_forall_le hs (tendsto_normSq_coprime_pair z)
  obtain ⟨g, -, hg⟩ := bottom_row_surj hp_coprime
  refine' ⟨g, fun g' => _⟩
  rw [SpecialLinearGroup.im_smul_eq_div_normSq, SpecialLinearGroup.im_smul_eq_div_normSq,
    div_le_div_left]
  · simpa [← hg] using hp ((↑ₘg') 1) (bottom_row_coprime g')
  · exact z.im_pos
  · exact normSq_denom_pos g' z
  · exact normSq_denom_pos g z
#align modular_group.exists_max_im ModularGroup.exists_max_im

/-- Given `z : ℍ` and a bottom row `(c,d)`, among the `g : SL(2,ℤ)` with this bottom row, minimize
  `|(g•z).re|`.  -/
theorem exists_row_one_eq_and_min_re {cd : Fin 2 → ℤ} (hcd : IsCoprime (cd 0) (cd 1)) :
    ∃ g : SL(2, ℤ), (↑ₘg) 1 = cd ∧ ∀ g' : SL(2, ℤ), (↑ₘg) 1 = (↑ₘg') 1 →
      |(g • z).re| ≤ |(g' • z).re| := by
  haveI : Nonempty { g : SL(2, ℤ) // (↑ₘg) 1 = cd } :=
    let ⟨x, hx⟩ := bottom_row_surj hcd
    ⟨⟨x, hx.2⟩⟩
  obtain ⟨g, hg⟩ := Filter.Tendsto.exists_forall_le (tendsto_abs_re_smul z hcd)
  refine' ⟨g, g.2, _⟩
  · intro g1 hg1
    have : g1 ∈ (fun g : SL(2, ℤ) => (↑ₘg) 1) ⁻¹' {cd} := by
      rw [Set.mem_preimage, Set.mem_singleton_iff]
      exact Eq.trans hg1.symm (Set.mem_singleton_iff.mp (Set.mem_preimage.mp g.2))
    exact hg ⟨g1, this⟩
#align modular_group.exists_row_one_eq_and_min_re ModularGroup.exists_row_one_eq_and_min_re

theorem coe_T_zpow_smul_eq {n : ℤ} : (↑(T ^ n • z) : ℂ) = z + n := by
  rw [sl_moeb, UpperHalfPlane.coe_smul]
  simp [coe_T_zpow, denom, num, -map_zpow]
#align modular_group.coe_T_zpow_smul_eq ModularGroup.coe_T_zpow_smul_eq

theorem re_T_zpow_smul (n : ℤ) : (T ^ n • z).re = z.re + n := by
  rw [← coe_re, coe_T_zpow_smul_eq, add_re, int_cast_re, coe_re]
#align modular_group.re_T_zpow_smul ModularGroup.re_T_zpow_smul

theorem im_T_zpow_smul (n : ℤ) : (T ^ n • z).im = z.im := by
  rw [← coe_im, coe_T_zpow_smul_eq, add_im, int_cast_im, add_zero, coe_im]
#align modular_group.im_T_zpow_smul ModularGroup.im_T_zpow_smul

theorem re_T_smul : (T • z).re = z.re + 1 := by simpa using re_T_zpow_smul z 1
#align modular_group.re_T_smul ModularGroup.re_T_smul

theorem im_T_smul : (T • z).im = z.im := by simpa using im_T_zpow_smul z 1
#align modular_group.im_T_smul ModularGroup.im_T_smul

theorem re_T_inv_smul : (T⁻¹ • z).re = z.re - 1 := by simpa using re_T_zpow_smul z (-1)
#align modular_group.re_T_inv_smul ModularGroup.re_T_inv_smul

theorem im_T_inv_smul : (T⁻¹ • z).im = z.im := by simpa using im_T_zpow_smul z (-1)
#align modular_group.im_T_inv_smul ModularGroup.im_T_inv_smul

variable {z}

-- If instead we had `g` and `T` of type `PSL(2, ℤ)`, then we could simply state `g = T^n`.
theorem exists_eq_T_zpow_of_c_eq_zero (hc : (↑ₘg) 1 0 = 0) :
    ∃ n : ℤ, ∀ z : ℍ, g • z = T ^ n • z := by
  have had := g.det_coe
  replace had : (↑ₘg) 0 0 * (↑ₘg) 1 1 = 1; · rw [det_fin_two, hc] at had; linarith
  rcases Int.eq_one_or_neg_one_of_mul_eq_one' had with (⟨ha, hd⟩ | ⟨ha, hd⟩)
  · use (↑ₘg) 0 1
    suffices g = T ^ (↑ₘg) 0 1 by intro z; conv_lhs => rw [this]
    ext i j; fin_cases i <;> fin_cases j <;>
      simp [ha, hc, hd, coe_T_zpow, show (1 : Fin (0 + 2)) = (1 : Fin 2) from rfl]
  · use -((↑ₘg) 0 1)
    suffices g = -T ^ (-((↑ₘg) 0 1)) by intro z; conv_lhs => rw [this, SL_neg_smul]
    ext i j; fin_cases i <;> fin_cases j <;>
      simp [ha, hc, hd, coe_T_zpow, show (1 : Fin (0 + 2)) = (1 : Fin 2) from rfl]
#align modular_group.exists_eq_T_zpow_of_c_eq_zero ModularGroup.exists_eq_T_zpow_of_c_eq_zero

-- If `c = 1`, then `g` factorises into a product terms involving only `T` and `S`.
theorem g_eq_of_c_eq_one (hc : (↑ₘg) 1 0 = 1) : g = T ^ (↑ₘg) 0 0 * S * T ^ (↑ₘg) 1 1 := by
  have hg := g.det_coe.symm
  replace hg : (↑ₘg) 0 1 = (↑ₘg) 0 0 * (↑ₘg) 1 1 - 1; · rw [det_fin_two, hc] at hg; linarith
  refine' Subtype.ext _
  conv_lhs => rw [Matrix.eta_fin_two (↑ₘg)]
  rw [hc, hg]
  simp only [coe_mul, coe_T_zpow, coe_S, mul_fin_two]
  congrm !![?_, ?_; ?_, ?_] <;> ring
#align modular_group.g_eq_of_c_eq_one ModularGroup.g_eq_of_c_eq_one

/-- If `1 < |z|`, then `|S • z| < 1`. -/
theorem normSq_S_smul_lt_one (h : 1 < normSq z) : normSq ↑(S • z) < 1 := by
  simpa [coe_S, num, denom] using (inv_lt_inv z.normSq_pos zero_lt_one).mpr h
#align modular_group.norm_sq_S_smul_lt_one ModularGroup.normSq_S_smul_lt_one

/-- If `|z| < 1`, then applying `S` strictly decreases `im`. -/
theorem im_lt_im_S_smul (h : normSq z < 1) : z.im < (S • z).im := by
  have : z.im < z.im / normSq (z : ℂ) := by
    have imz : 0 < z.im := im_pos z
    apply (lt_div_iff z.normSq_pos).mpr
    nlinarith
  convert this
  simp only [SpecialLinearGroup.im_smul_eq_div_normSq]
  simp [denom, coe_S]
#align modular_group.im_lt_im_S_smul ModularGroup.im_lt_im_S_smul

/-- The standard (closed) fundamental domain of the action of `SL(2,ℤ)` on `ℍ`. -/
def fd : Set ℍ :=
  {z | 1 ≤ normSq (z : ℂ) ∧ |z.re| ≤ (1 : ℝ) / 2}
#align modular_group.fd ModularGroup.fd

/-- The standard open fundamental domain of the action of `SL(2,ℤ)` on `ℍ`. -/
def fdo : Set ℍ :=
  {z | 1 < normSq (z : ℂ) ∧ |z.re| < (1 : ℝ) / 2}
#align modular_group.fdo ModularGroup.fdo

@[inherit_doc ModularGroup.fd]
scoped[Modular] notation "𝒟" => ModularGroup.fd

@[inherit_doc ModularGroup.fdo]
scoped[Modular] notation "𝒟ᵒ" => ModularGroup.fdo

open scoped Modular

theorem abs_two_mul_re_lt_one_of_mem_fdo (h : z ∈ 𝒟ᵒ) : |2 * z.re| < 1 := by
  rw [abs_mul, abs_two, ← lt_div_iff' (zero_lt_two' ℝ)]
  exact h.2
#align modular_group.abs_two_mul_re_lt_one_of_mem_fdo ModularGroup.abs_two_mul_re_lt_one_of_mem_fdo

theorem three_lt_four_mul_im_sq_of_mem_fdo (h : z ∈ 𝒟ᵒ) : 3 < 4 * z.im ^ 2 := by
  have : 1 < z.re * z.re + z.im * z.im := by simpa [Complex.normSq_apply] using h.1
  have := h.2
  cases abs_cases z.re <;> nlinarith
#align modular_group.three_lt_four_mul_im_sq_of_mem_fdo ModularGroup.three_lt_four_mul_im_sq_of_mem_fdo

<<<<<<< HEAD
set_option maxHeartbeats 270000 in
=======
>>>>>>> 08a8af0b
/-- If `z ∈ 𝒟ᵒ`, and `n : ℤ`, then `|z + n| > 1`. -/
theorem one_lt_normSq_T_zpow_smul (hz : z ∈ 𝒟ᵒ) (n : ℤ) : 1 < normSq (T ^ n • z : ℍ) := by
  have hz₁ : 1 < z.re * z.re + z.im * z.im := hz.1
  have hzn := Int.nneg_mul_add_sq_of_abs_le_one n (abs_two_mul_re_lt_one_of_mem_fdo hz).le
  have : 1 < (z.re + ↑n) * (z.re + ↑n) + z.im * z.im := by linarith
  simpa [coe_T_zpow, normSq, num, denom, -map_zpow]
#align modular_group.one_lt_norm_sq_T_zpow_smul ModularGroup.one_lt_normSq_T_zpow_smul

theorem eq_zero_of_mem_fdo_of_T_zpow_mem_fdo {n : ℤ} (hz : z ∈ 𝒟ᵒ) (hg : T ^ n • z ∈ 𝒟ᵒ) :
    n = 0 := by
  suffices |(n : ℝ)| < 1 by
    rwa [← Int.cast_abs, ← Int.cast_one, Int.cast_lt, Int.abs_lt_one_iff] at this
  have h₁ := hz.2
  have h₂ := hg.2
  rw [re_T_zpow_smul] at h₂
  calc
    |(n : ℝ)| ≤ |z.re| + |z.re + (n : ℝ)| := abs_add' (n : ℝ) z.re
    _ < 1 / 2 + 1 / 2 := (add_lt_add h₁ h₂)
    _ = 1 := add_halves 1
#align modular_group.eq_zero_of_mem_fdo_of_T_zpow_mem_fdo ModularGroup.eq_zero_of_mem_fdo_of_T_zpow_mem_fdo

/-- Any `z : ℍ` can be moved to `𝒟` by an element of `SL(2,ℤ)`  -/
theorem exists_smul_mem_fd (z : ℍ) : ∃ g : SL(2, ℤ), g • z ∈ 𝒟 := by
  -- obtain a g₀ which maximizes im (g • z),
  obtain ⟨g₀, hg₀⟩ := exists_max_im z
  -- then among those, minimize re
  obtain ⟨g, hg, hg'⟩ := exists_row_one_eq_and_min_re z (bottom_row_coprime g₀)
  refine' ⟨g, _⟩
  -- `g` has same max im property as `g₀`
  have hg₀' : ∀ g' : SL(2, ℤ), (g' • z).im ≤ (g • z).im := by
    have hg'' : (g • z).im = (g₀ • z).im := by
      rw [SpecialLinearGroup.im_smul_eq_div_normSq, SpecialLinearGroup.im_smul_eq_div_normSq,
        denom_apply, denom_apply, hg]
    simpa only [hg''] using hg₀
  constructor
  · -- Claim: `1 ≤ ⇑norm_sq ↑(g • z)`. If not, then `S•g•z` has larger imaginary part
    contrapose! hg₀'
    refine' ⟨S * g, _⟩
    rw [mul_smul]
    exact im_lt_im_S_smul hg₀'
  · show |(g • z).re| ≤ 1 / 2
    -- if not, then either `T` or `T'` decrease |Re|.
    rw [abs_le]
    constructor
    · contrapose! hg'
      refine' ⟨T * g, (T_mul_apply_one _).symm, _⟩
      rw [mul_smul, re_T_smul]
      cases abs_cases ((g • z).re + 1) <;> cases abs_cases (g • z).re <;> linarith
    · contrapose! hg'
      refine' ⟨T⁻¹ * g, (T_inv_mul_apply_one _).symm, _⟩
      rw [mul_smul, re_T_inv_smul]
      cases abs_cases ((g • z).re - 1) <;> cases abs_cases (g • z).re <;> linarith
#align modular_group.exists_smul_mem_fd ModularGroup.exists_smul_mem_fd

section UniqueRepresentative

/-- An auxiliary result en route to `ModularGroup.c_eq_zero`. -/
theorem abs_c_le_one (hz : z ∈ 𝒟ᵒ) (hg : g • z ∈ 𝒟ᵒ) : |(↑ₘg) 1 0| ≤ 1 := by
  let c' : ℤ := (↑ₘg) 1 0
  let c : ℝ := (c' : ℝ)
  suffices 3 * c ^ 2 < 4 by
    rw [← Int.cast_pow, ← Int.cast_three, ← Int.cast_four, ← Int.cast_mul, Int.cast_lt] at this
    replace this : c' ^ 2 ≤ 1 ^ 2; · linarith
    rwa [sq_le_sq, abs_one] at this
  suffices c ≠ 0 → 9 * c ^ 4 < 16 by
    rcases eq_or_ne c 0 with (hc | hc)
    · rw [hc]; norm_num
    · refine' (abs_lt_of_sq_lt_sq' _ (by norm_num)).2
      specialize this hc
      linarith
  intro hc
  replace hc : 0 < c ^ 4;
  · change 0 < c ^ (2 * 2); rw [pow_mul]; apply sq_pos_of_pos (sq_pos_of_ne_zero _ hc)
  have h₁ :=
    mul_lt_mul_of_pos_right
      (mul_lt_mul'' (three_lt_four_mul_im_sq_of_mem_fdo hg) (three_lt_four_mul_im_sq_of_mem_fdo hz)
        (by linarith) (by linarith))
      hc
  have h₂ : (c * z.im) ^ 4 / normSq (denom (↑g) z) ^ 2 ≤ 1 :=
    div_le_one_of_le
      (pow_four_le_pow_two_of_pow_two_le (UpperHalfPlane.c_mul_im_sq_le_normSq_denom z g))
      (sq_nonneg _)
  let nsq := normSq (denom g z)
  calc
    9 * c ^ 4 < c ^ 4 * z.im ^ 2 * (g • z).im ^ 2 * 16 := by linarith
    _ = c ^ 4 * z.im ^ 4 / nsq ^ 2 * 16 := by
      rw [SpecialLinearGroup.im_smul_eq_div_normSq, div_pow]
      ring
    _ ≤ 16 := by rw [← mul_pow]; linarith
#align modular_group.abs_c_le_one ModularGroup.abs_c_le_one

/-- An auxiliary result en route to `ModularGroup.eq_smul_self_of_mem_fdo_mem_fdo`. -/
theorem c_eq_zero (hz : z ∈ 𝒟ᵒ) (hg : g • z ∈ 𝒟ᵒ) : (↑ₘg) 1 0 = 0 := by
  have hp : ∀ {g' : SL(2, ℤ)}, g' • z ∈ 𝒟ᵒ → (↑ₘg') 1 0 ≠ 1 := by
    intro g' hg'
    by_contra hc
    let a := (↑ₘg') 0 0
    let d := (↑ₘg') 1 1
    have had : T ^ (-a) * g' = S * T ^ d := by rw [g_eq_of_c_eq_one hc]; group
    let w := T ^ (-a) • g' • z
    have h₁ : w = S • T ^ d • z := by simp only [← mul_smul, had]
    replace h₁ : normSq w < 1 := h₁.symm ▸ normSq_S_smul_lt_one (one_lt_normSq_T_zpow_smul hz d)
    have h₂ : 1 < normSq w := one_lt_normSq_T_zpow_smul hg' (-a)
    linarith
  have hn : (↑ₘg) 1 0 ≠ -1 := by
    intro hc
    replace hc : (↑ₘ(-g)) 1 0 = 1; · simp [← neg_eq_iff_eq_neg.mpr hc]
    replace hg : -g • z ∈ 𝒟ᵒ := (SL_neg_smul g z).symm ▸ hg
    exact hp hg hc
  specialize hp hg
  rcases Int.abs_le_one_iff.mp <| abs_c_le_one hz hg with ⟨⟩ <;> tauto
#align modular_group.c_eq_zero ModularGroup.c_eq_zero

/-- Second Main Fundamental Domain Lemma: if both `z` and `g • z` are in the open domain `𝒟ᵒ`,
where `z : ℍ` and `g : SL(2,ℤ)`, then `z = g • z`. -/
theorem eq_smul_self_of_mem_fdo_mem_fdo (hz : z ∈ 𝒟ᵒ) (hg : g • z ∈ 𝒟ᵒ) : z = g • z := by
  obtain ⟨n, hn⟩ := exists_eq_T_zpow_of_c_eq_zero (c_eq_zero hz hg)
  rw [hn] at hg ⊢
  simp [eq_zero_of_mem_fdo_of_T_zpow_mem_fdo hz hg, one_smul]
#align modular_group.eq_smul_self_of_mem_fdo_mem_fdo ModularGroup.eq_smul_self_of_mem_fdo_mem_fdo

end UniqueRepresentative

end FundamentalDomain

end ModularGroup<|MERGE_RESOLUTION|>--- conflicted
+++ resolved
@@ -415,10 +415,6 @@
   cases abs_cases z.re <;> nlinarith
 #align modular_group.three_lt_four_mul_im_sq_of_mem_fdo ModularGroup.three_lt_four_mul_im_sq_of_mem_fdo
 
-<<<<<<< HEAD
-set_option maxHeartbeats 270000 in
-=======
->>>>>>> 08a8af0b
 /-- If `z ∈ 𝒟ᵒ`, and `n : ℤ`, then `|z + n| > 1`. -/
 theorem one_lt_normSq_T_zpow_smul (hz : z ∈ 𝒟ᵒ) (n : ℤ) : 1 < normSq (T ^ n • z : ℍ) := by
   have hz₁ : 1 < z.re * z.re + z.im * z.im := hz.1
