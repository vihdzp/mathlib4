--- conflicted
+++ resolved
@@ -38,12 +38,7 @@
 
 namespace Int.Matrix
 
-<<<<<<< HEAD
-variable {α β : Type*} [Fintype α] [Fintype β]
-  (A : Matrix α β ℤ) (v : β → ℤ)
-=======
 variable {α β : Type*} [Fintype α] [Fintype β] (A : Matrix α β ℤ)
->>>>>>> d0df76bd
 
 -- Some definitions and relative properties
 
@@ -95,11 +90,7 @@
 
 -- # Preparation for Step 2
 
-<<<<<<< HEAD
-private lemma card_T_eq [DecidableEq β] : (T).card = (B + 1) ^ n := by
-=======
 private lemma card_T_eq [DecidableEq β] : #T = (B + 1) ^ n := by
->>>>>>> d0df76bd
   rw [Pi.card_Icc 0 B']
   simp only [Pi.zero_apply, card_Icc, sub_zero, toNat_ofNat_add_one, prod_const, card_univ,
     add_pos_iff, zero_lt_one, or_true]
@@ -117,11 +108,7 @@
     intro j _
     exact mul_nonneg (Nat.cast_nonneg B) (posPart_nonneg (A i j))
 
-<<<<<<< HEAD
-private lemma card_S_eq [DecidableEq α] : (Finset.Icc N P).card = ∏ i : α, (P i - N i + 1) := by
-=======
 private lemma card_S_eq [DecidableEq α] : #(Finset.Icc N P) = ∏ i : α, (P i - N i + 1) := by
->>>>>>> d0df76bd
   rw [Pi.card_Icc N P, Nat.cast_prod]
   congr
   ext i
@@ -146,11 +133,7 @@
 
 private lemma card_S_lt_card_T [DecidableEq α] [DecidableEq β]
     (hn : Fintype.card α < Fintype.card β) (hm : 0 < Fintype.card α) :
-<<<<<<< HEAD
-    (S).card < (T).card := by
-=======
     #S < #T := by
->>>>>>> d0df76bd
   zify -- This is necessary to use card_S_eq
   rw [card_T_eq A, card_S_eq]
   rify -- This is necessary because ‖A‖ is a real number
