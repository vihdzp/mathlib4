--- conflicted
+++ resolved
@@ -10,55 +10,27 @@
     "inputRev?": "master",
     "inherited": false}},
   {"git":
-   {"url": "https://github.com/mhuisi/lean4-cli.git",
-    "subDir?": null,
-    "rev": "39229f3630d734af7d9cfb5937ddc6b41d3aa6aa",
-    "opts": {},
-    "name": "Cli",
-    "inputRev?": "nightly",
-    "inherited": false}},
-  {"git":
    {"url": "https://github.com/EdAyers/ProofWidgets4",
     "subDir?": null,
-<<<<<<< HEAD
-    "rev": "65bba7286e2395f3163fd0277110578f19b8170f",
+    "rev": "5c8d78e23721a4610cae41974e1867da7985494c",
     "opts": {},
     "name": "proofwidgets",
     "inputRev?": "v0.0.16",
-=======
-    "rev": "27715d1daf32b9657dc38cd52172d77b19bde4ba",
-    "opts": {},
-    "name": "proofwidgets",
-    "inputRev?": "v0.0.18",
->>>>>>> 4c399fb8
     "inherited": false}},
   {"git":
    {"url": "https://github.com/nomeata/aesop",
     "subDir?": null,
-<<<<<<< HEAD
     "rev": "ec2ae458a767aa468eb774fd1f3f7ed807eb9a13",
-=======
-    "rev": "a093d7a6ac721071d8ba3774b0318063928cd3e2",
->>>>>>> 4c399fb8
     "opts": {},
     "name": "aesop",
     "inputRev?": "lean-pr-testing-2577",
     "inherited": false}},
   {"git":
-<<<<<<< HEAD
    {"url": "https://github.com/nomeata/std4",
     "subDir?": null,
     "rev": "2bfe269dab61ab8645aad16d3f9f52e81ea3f891",
     "opts": {},
     "name": "std",
     "inputRev?": "lean-pr-testing-2577",
-=======
-   {"url": "https://github.com/semorrison/aesop",
-    "subDir?": null,
-    "rev": "5c8d78e23721a4610cae41974e1867da7985494c",
-    "opts": {},
-    "name": "aesop",
-    "inputRev?": "use_replay",
->>>>>>> 4c399fb8
     "inherited": false}}],
  "name": "mathlib"}