{"version": "1.1.0",
 "packagesDir": ".lake/packages",
 "packages":
 [{"url": "https://github.com/leanprover-community/plausible",
   "type": "git",
   "subDir": null,
   "scope": "leanprover-community",
   "rev": "ebfb31672ab0a5b6d00a018ff67d2ec51ed66f3a",
   "name": "plausible",
   "manifestFile": "lake-manifest.json",
   "inputRev": "main",
   "inherited": false,
   "configFile": "lakefile.toml"},
  {"url": "https://github.com/leanprover-community/LeanSearchClient",
   "type": "git",
   "subDir": null,
   "scope": "leanprover-community",
   "rev": "ba020ed434b9c5877eb62ff072a28f5ec56eb871",
   "name": "LeanSearchClient",
   "manifestFile": "lake-manifest.json",
   "inputRev": "main",
   "inherited": false,
   "configFile": "lakefile.toml"},
  {"url": "https://github.com/leanprover-community/import-graph",
   "type": "git",
   "subDir": null,
   "scope": "leanprover-community",
   "rev": "c96401869916619b86e2e54dbb8e8488bd6dd19c",
   "name": "importGraph",
   "manifestFile": "lake-manifest.json",
   "inputRev": "main",
   "inherited": false,
   "configFile": "lakefile.toml"},
  {"url": "https://github.com/leanprover-community/ProofWidgets4",
   "type": "git",
   "subDir": null,
   "scope": "leanprover-community",
   "rev": "a602d13aca2913724c7d47b2d7df0353620c4ee8",
   "name": "proofwidgets",
   "manifestFile": "lake-manifest.json",
   "inputRev": "v0.0.53",
   "inherited": false,
   "configFile": "lakefile.lean"},
  {"url": "https://github.com/leanprover-community/aesop",
   "type": "git",
   "subDir": null,
   "scope": "leanprover-community",
   "rev": "4ef72283c4107c8798d9192b171d7abbd8ae2918",
   "name": "aesop",
   "manifestFile": "lake-manifest.json",
   "inputRev": "nightly-testing",
   "inherited": false,
   "configFile": "lakefile.toml"},
  {"url": "https://github.com/leanprover-community/quote4",
   "type": "git",
   "subDir": null,
   "scope": "leanprover-community",
   "rev": "d892d7a88ad0ccf748fb8e651308ccd13426ba73",
   "name": "Qq",
   "manifestFile": "lake-manifest.json",
   "inputRev": "master",
   "inherited": false,
   "configFile": "lakefile.toml"},
  {"url": "https://github.com/leanprover-community/batteries",
   "type": "git",
   "subDir": null,
   "scope": "leanprover-community",
<<<<<<< HEAD
   "rev": "d993607e67767f29fb746c8e7089557af2037b5f",
=======
   "rev": "de561bc17f8bc798b56e4c1a1f8208a5b8658283",
>>>>>>> 759a343f
   "name": "batteries",
   "manifestFile": "lake-manifest.json",
   "inputRev": "lean-pr-testing-7457",
   "inherited": false,
   "configFile": "lakefile.toml"},
  {"url": "https://github.com/leanprover/lean4-cli",
   "type": "git",
   "subDir": null,
   "scope": "leanprover",
   "rev": "dd423cf2b153b5b14cb017ee4beae788565a3925",
   "name": "Cli",
   "manifestFile": "lake-manifest.json",
   "inputRev": "main",
   "inherited": true,
   "configFile": "lakefile.toml"}],
 "name": "mathlib",
 "lakeDir": ".lake"}<|MERGE_RESOLUTION|>--- conflicted
+++ resolved
@@ -65,11 +65,7 @@
    "type": "git",
    "subDir": null,
    "scope": "leanprover-community",
-<<<<<<< HEAD
    "rev": "d993607e67767f29fb746c8e7089557af2037b5f",
-=======
-   "rev": "de561bc17f8bc798b56e4c1a1f8208a5b8658283",
->>>>>>> 759a343f
    "name": "batteries",
    "manifestFile": "lake-manifest.json",
    "inputRev": "lean-pr-testing-7457",
