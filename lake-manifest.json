--- conflicted
+++ resolved
@@ -5,14 +5,10 @@
    "type": "git",
    "subDir": null,
    "scope": "leanprover-community",
-<<<<<<< HEAD
-   "rev": "d9d124b9ff4601f3456292208d2bfc44e3c7edc3",
-=======
    "rev": "ad26fe1ebccc9d5b7ca9111d5daf9b4488374415",
->>>>>>> 08570c45
    "name": "batteries",
    "manifestFile": "lake-manifest.json",
-   "inputRev": "byAsSorry",
+   "inputRev": "main",
    "inherited": false,
    "configFile": "lakefile.lean"},
   {"url": "https://github.com/leanprover-community/quote4",
@@ -59,14 +55,10 @@
    "type": "git",
    "subDir": null,
    "scope": "leanprover-community",
-<<<<<<< HEAD
-   "rev": "033082103b7b53f35ccee18702a995382503d6ef",
-=======
    "rev": "57bd2065f1dbea5e9235646fb836c7cea9ab03b6",
->>>>>>> 08570c45
    "name": "importGraph",
    "manifestFile": "lake-manifest.json",
-   "inputRev": "nightly-testing",
+   "inputRev": "main",
    "inherited": false,
    "configFile": "lakefile.toml"}],
  "name": "mathlib",
