{"version": "1.1.0",
 "packagesDir": ".lake/packages",
 "packages":
 [{"url": "https://github.com/leanprover-community/plausible",
   "type": "git",
   "subDir": null,
   "scope": "leanprover-community",
   "rev": "304c5e2f490d546134c06bf8919e13b175272084",
   "name": "plausible",
   "manifestFile": "lake-manifest.json",
   "inputRev": "main",
   "inherited": false,
   "configFile": "lakefile.toml"},
  {"url": "https://github.com/leanprover-community/LeanSearchClient",
   "type": "git",
   "subDir": null,
   "scope": "leanprover-community",
   "rev": "25078369972d295301f5a1e53c3e5850cf6d9d4c",
   "name": "LeanSearchClient",
   "manifestFile": "lake-manifest.json",
   "inputRev": "main",
   "inherited": false,
   "configFile": "lakefile.toml"},
  {"url": "https://github.com/leanprover-community/import-graph",
   "type": "git",
   "subDir": null,
   "scope": "leanprover-community",
   "rev": "f5e58ef1f58fc0cbd92296d18951f45216309e48",
   "name": "importGraph",
   "manifestFile": "lake-manifest.json",
   "inputRev": "main",
   "inherited": false,
   "configFile": "lakefile.toml"},
  {"url": "https://github.com/leanprover-community/ProofWidgets4",
   "type": "git",
   "subDir": null,
   "scope": "leanprover-community",
   "rev": "632ca63a94f47dbd5694cac3fd991354b82b8f7a",
   "name": "proofwidgets",
   "manifestFile": "lake-manifest.json",
   "inputRev": "v0.0.59",
   "inherited": false,
   "configFile": "lakefile.lean"},
  {"url": "https://github.com/leanprover-community/aesop",
   "type": "git",
   "subDir": null,
   "scope": "leanprover-community",
   "rev": "c37af3a23d5798c560bce190bfd779710eaff1e1",
   "name": "aesop",
   "manifestFile": "lake-manifest.json",
   "inputRev": "nightly-testing",
   "inherited": false,
   "configFile": "lakefile.toml"},
  {"url": "https://github.com/leanprover-community/quote4",
   "type": "git",
   "subDir": null,
   "scope": "leanprover-community",
   "rev": "36ce5e17d6ab3c881e0cb1bb727982507e708130",
   "name": "Qq",
   "manifestFile": "lake-manifest.json",
   "inputRev": "master",
   "inherited": false,
   "configFile": "lakefile.toml"},
  {"url": "https://github.com/leanprover-community/batteries",
   "type": "git",
   "subDir": null,
   "scope": "leanprover-community",
<<<<<<< HEAD
   "rev": "97ddf2b2182ebbeb3f7b75134ee3fbb588482dc6",
=======
   "rev": "0d100b8f650ce017029e3a71550b9aae96701d62",
>>>>>>> b1993479
   "name": "batteries",
   "manifestFile": "lake-manifest.json",
   "inputRev": "lean-pr-testing-8424",
   "inherited": false,
   "configFile": "lakefile.toml"},
  {"url": "https://github.com/leanprover/lean4-cli",
   "type": "git",
   "subDir": null,
   "scope": "leanprover",
   "rev": "4f22c09e7ded721e6ecd3cf59221c4647ca49664",
   "name": "Cli",
   "manifestFile": "lake-manifest.json",
   "inputRev": "main",
   "inherited": true,
   "configFile": "lakefile.toml"}],
 "name": "mathlib",
 "lakeDir": ".lake"}<|MERGE_RESOLUTION|>--- conflicted
+++ resolved
@@ -65,11 +65,7 @@
    "type": "git",
    "subDir": null,
    "scope": "leanprover-community",
-<<<<<<< HEAD
-   "rev": "97ddf2b2182ebbeb3f7b75134ee3fbb588482dc6",
-=======
-   "rev": "0d100b8f650ce017029e3a71550b9aae96701d62",
->>>>>>> b1993479
+   "rev": "572f8cc47d5f702666893bd5c9a96527728ff385",
    "name": "batteries",
    "manifestFile": "lake-manifest.json",
    "inputRev": "lean-pr-testing-8424",
