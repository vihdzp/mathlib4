{"version": 7,
 "packagesDir": ".lake/packages",
 "packages":
 [{"url": "https://github.com/leanprover/std4",
   "type": "git",
   "subDir": null,
<<<<<<< HEAD
   "rev": "15a2a5e74d5dcfc4c3d6799c7b35d54f9274eaa5",
=======
   "rev": "a652e09bd81bcb43ea132d64ecc16580b0c7fa50",
>>>>>>> 12d7898d
   "name": "std",
   "manifestFile": "lake-manifest.json",
   "inputRev": "lean-pr-testing-2904",
   "inherited": false,
   "configFile": "lakefile.lean"},
  {"url": "https://github.com/leanprover-community/quote4",
   "type": "git",
   "subDir": null,
   "rev": "d3a1d25f3eba0d93a58d5d3d027ffa78ece07755",
   "name": "Qq",
   "manifestFile": "lake-manifest.json",
   "inputRev": "master",
   "inherited": false,
   "configFile": "lakefile.lean"},
  {"url": "https://github.com/leanprover-community/aesop",
   "type": "git",
   "subDir": null,
   "rev": "c7cff4551258d31c0d2d453b3f9cbca757d445f1",
   "name": "aesop",
   "manifestFile": "lake-manifest.json",
   "inputRev": "master",
   "inherited": false,
   "configFile": "lakefile.lean"},
  {"url": "https://github.com/leanprover-community/ProofWidgets4",
   "type": "git",
   "subDir": null,
   "rev": "909febc72b4f64628f8d35cd0554f8a90b6e0749",
   "name": "proofwidgets",
   "manifestFile": "lake-manifest.json",
   "inputRev": "v0.0.23",
   "inherited": false,
   "configFile": "lakefile.lean"},
  {"url": "https://github.com/leanprover/lean4-cli",
   "type": "git",
   "subDir": null,
   "rev": "a751d21d4b68c999accb6fc5d960538af26ad5ec",
   "name": "Cli",
   "manifestFile": "lake-manifest.json",
   "inputRev": "main",
   "inherited": false,
   "configFile": "lakefile.lean"}],
 "name": "mathlib",
 "lakeDir": ".lake"}<|MERGE_RESOLUTION|>--- conflicted
+++ resolved
@@ -4,11 +4,7 @@
  [{"url": "https://github.com/leanprover/std4",
    "type": "git",
    "subDir": null,
-<<<<<<< HEAD
    "rev": "15a2a5e74d5dcfc4c3d6799c7b35d54f9274eaa5",
-=======
-   "rev": "a652e09bd81bcb43ea132d64ecc16580b0c7fa50",
->>>>>>> 12d7898d
    "name": "std",
    "manifestFile": "lake-manifest.json",
    "inputRev": "lean-pr-testing-2904",
