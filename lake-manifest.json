--- conflicted
+++ resolved
@@ -25,11 +25,7 @@
    "type": "git",
    "subDir": null,
    "scope": "leanprover-community",
-<<<<<<< HEAD
-   "rev": "0444234b4216e944d5be2ce42a25d7410c67876f",
-=======
    "rev": "9339d48cc3b7431b6353af47f303691e9d4da229",
->>>>>>> 7f113fae
    "name": "aesop",
    "manifestFile": "lake-manifest.json",
    "inputRev": "master",
