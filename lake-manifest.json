{"version": "1.1.0",
 "packagesDir": ".lake/packages",
 "packages":
 [{"url": "https://github.com/leanprover-community/plausible",
   "type": "git",
   "subDir": null,
   "scope": "leanprover-community",
   "rev": "304c5e2f490d546134c06bf8919e13b175272084",
   "name": "plausible",
   "manifestFile": "lake-manifest.json",
   "inputRev": "main",
   "inherited": false,
   "configFile": "lakefile.toml"},
  {"url": "https://github.com/leanprover-community/LeanSearchClient",
   "type": "git",
   "subDir": null,
   "scope": "leanprover-community",
   "rev": "6c62474116f525d2814f0157bb468bf3a4f9f120",
   "name": "LeanSearchClient",
   "manifestFile": "lake-manifest.json",
   "inputRev": "main",
   "inherited": false,
   "configFile": "lakefile.toml"},
  {"url": "https://github.com/leanprover-community/import-graph",
   "type": "git",
   "subDir": null,
   "scope": "leanprover-community",
   "rev": "f5e58ef1f58fc0cbd92296d18951f45216309e48",
   "name": "importGraph",
   "manifestFile": "lake-manifest.json",
   "inputRev": "main",
   "inherited": false,
   "configFile": "lakefile.toml"},
  {"url": "https://github.com/leanprover-community/ProofWidgets4",
   "type": "git",
   "subDir": null,
   "scope": "leanprover-community",
   "rev": "632ca63a94f47dbd5694cac3fd991354b82b8f7a",
   "name": "proofwidgets",
   "manifestFile": "lake-manifest.json",
   "inputRev": "v0.0.59",
   "inherited": false,
   "configFile": "lakefile.lean"},
  {"url": "https://github.com/leanprover-community/aesop",
   "type": "git",
   "subDir": null,
   "scope": "leanprover-community",
   "rev": "a1cfb751fd148b5dedfc3ebe2f638d71d7ecad0c",
   "name": "aesop",
   "manifestFile": "lake-manifest.json",
   "inputRev": "master",
   "inherited": false,
   "configFile": "lakefile.toml"},
  {"url": "https://github.com/leanprover-community/quote4",
   "type": "git",
   "subDir": null,
   "scope": "leanprover-community",
   "rev": "36ce5e17d6ab3c881e0cb1bb727982507e708130",
   "name": "Qq",
   "manifestFile": "lake-manifest.json",
   "inputRev": "master",
   "inherited": false,
   "configFile": "lakefile.toml"},
  {"url": "https://github.com/JovanGerb/std4",
   "type": "git",
   "subDir": null,
   "scope": "leanprover-community",
<<<<<<< HEAD
   "rev": "d666a465ea008952e5062f466ba4e627beca51f9",
=======
   "rev": "233a67fdba5cb0ff0e2136d7eded5fb29916dc2b",
>>>>>>> a3cf05e1
   "name": "batteries",
   "manifestFile": "lake-manifest.json",
   "inputRev": "Jovan-simpnf-star",
   "inherited": false,
   "configFile": "lakefile.toml"},
  {"url": "https://github.com/leanprover/lean4-cli",
   "type": "git",
   "subDir": null,
   "scope": "leanprover",
   "rev": "4f22c09e7ded721e6ecd3cf59221c4647ca49664",
   "name": "Cli",
   "manifestFile": "lake-manifest.json",
   "inputRev": "main",
   "inherited": true,
   "configFile": "lakefile.toml"}],
 "name": "mathlib",
 "lakeDir": ".lake"}<|MERGE_RESOLUTION|>--- conflicted
+++ resolved
@@ -65,11 +65,7 @@
    "type": "git",
    "subDir": null,
    "scope": "leanprover-community",
-<<<<<<< HEAD
-   "rev": "d666a465ea008952e5062f466ba4e627beca51f9",
-=======
-   "rev": "233a67fdba5cb0ff0e2136d7eded5fb29916dc2b",
->>>>>>> a3cf05e1
+   "rev": "bd37e745a7107d8067d6e1838cfebd0f9d6f5380",
    "name": "batteries",
    "manifestFile": "lake-manifest.json",
    "inputRev": "Jovan-simpnf-star",
