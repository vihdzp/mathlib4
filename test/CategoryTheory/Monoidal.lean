--- conflicted
+++ resolved
@@ -32,11 +32,7 @@
     f ⊗≫ g = f ≫ 𝟙 _ ≫ (α_ _ _ _).inv ≫ g := by
   monoidal_nf
   repeat' apply congrArg₂ (· ≫ ·) ?_ <| congrArg₂ (· ≫ ·) rfl ?_
-<<<<<<< HEAD
-  all_goals simp [MonoidalCoherence.hom]
-=======
   all_goals pure_coherence
->>>>>>> aa84bc09
 
 example : (X ⊗ Y) ◁ f = (α_ _ _ _).hom ≫ X ◁ Y ◁ f ≫ (α_ _ _ _).inv := by
   monoidal_nf
