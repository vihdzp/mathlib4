import Lake

open Lake DSL

def moreServerArgs := #[
  "-Dpp.unicode.fun=true", -- pretty-prints `fun a ↦ b`
  "-DautoImplicit=false",
  "-DrelaxedAutoImplicit=false"
]

-- These settings only apply during `lake build`, but not in VSCode editor.
def moreLeanArgs := moreServerArgs

-- These are additional settings which do not affect the lake hash,
-- so they can be enabled in CI and disabled locally or vice versa.
-- Warning: Do not put any options here that actually change the olean files,
-- or inconsistent behavior may result
def weakLeanArgs :=
  if get_config? CI |>.isSome then
    #["-DwarningAsError=true"]
  else
    #[]

package mathlib where
  moreServerArgs := moreServerArgs

@[default_target]
lean_lib Mathlib where
  moreLeanArgs := moreLeanArgs
  weakLeanArgs := weakLeanArgs

@[default_target]
lean_exe runLinter where
  root := `scripts.runLinter
  supportInterpreter := true

@[default_target]
lean_exe checkYaml where
  root := `scripts.checkYaml
  supportInterpreter := true

meta if get_config? doc = some "on" then -- do not download and build doc-gen4 by default
require «doc-gen4» from git "https://github.com/leanprover/doc-gen4" @ "main"

<<<<<<< HEAD
require std from git "https://github.com/semorrison/std4" @ "simp_failIfUnchanged"
require Qq from git "https://github.com/gebner/quote4" @ "master"
require aesop from git "https://github.com/semorrison/aesop" @ "nightly-2023-08-16"
=======
require std from git "https://github.com/leanprover/std4" @ "main"
require Qq from git "https://github.com/gebner/quote4" @ "master"
require aesop from git "https://github.com/JLimperg/aesop" @ "master"
>>>>>>> ae74c2e5
require Cli from git "https://github.com/mhuisi/lean4-cli.git" @ "nightly"
require proofwidgets from git "https://github.com/EdAyers/ProofWidgets4" @ "v0.0.13"

lean_lib Cache where
  moreLeanArgs := moreLeanArgs
  weakLeanArgs := weakLeanArgs
  roots := #[`Cache]

lean_exe cache where
  root := `Cache.Main

lean_lib MathlibExtras where
  roots := #[`MathlibExtras]

lean_lib Archive where
  roots := #[`Archive]

lean_lib Counterexamples where
  roots := #[`Counterexamples]

lean_lib ImportGraph where
  roots := #[`ImportGraph]

lean_exe graph where
  root := `ImportGraph.Main
  supportInterpreter := true

/-- Additional documentation in the form of modules that only contain module docstrings. -/
lean_lib docs where
  roots := #[`docs]<|MERGE_RESOLUTION|>--- conflicted
+++ resolved
@@ -42,15 +42,9 @@
 meta if get_config? doc = some "on" then -- do not download and build doc-gen4 by default
 require «doc-gen4» from git "https://github.com/leanprover/doc-gen4" @ "main"
 
-<<<<<<< HEAD
 require std from git "https://github.com/semorrison/std4" @ "simp_failIfUnchanged"
 require Qq from git "https://github.com/gebner/quote4" @ "master"
 require aesop from git "https://github.com/semorrison/aesop" @ "nightly-2023-08-16"
-=======
-require std from git "https://github.com/leanprover/std4" @ "main"
-require Qq from git "https://github.com/gebner/quote4" @ "master"
-require aesop from git "https://github.com/JLimperg/aesop" @ "master"
->>>>>>> ae74c2e5
 require Cli from git "https://github.com/mhuisi/lean4-cli.git" @ "nightly"
 require proofwidgets from git "https://github.com/EdAyers/ProofWidgets4" @ "v0.0.13"
 
