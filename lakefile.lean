import Lake

open Lake DSL


/-!
## Mathlib dependencies on upstream projects
-/

<<<<<<< HEAD
require "leanprover-community" / "batteries" @ git "lean-pr-testing-6123"
require "leanprover-community" / "Qq" @ git "nightly-testing"
require "leanprover-community" / "aesop" @ git "lean-pr-testing-6123"
require "leanprover-community" / "proofwidgets" @ git "v0.0.46"
require "leanprover-community" / "importGraph" @ git "nightly-testing"
require "leanprover-community" / "LeanSearchClient" @ git "main"
  from git "https://github.com/leanprover-community/LeanSearchClient" @ "main"
require "leanprover-community" / "plausible" @ git "nightly-testing"
=======
require "leanprover-community" / "batteries" @ git "main"
require "leanprover-community" / "Qq" @ git "v4.14.0"
require "leanprover-community" / "aesop" @ git "v4.15.0-rc1"
require "leanprover-community" / "proofwidgets" @ git "v0.0.48"
require "leanprover-community" / "importGraph" @ git "v4.15.0-rc1"
require "leanprover-community" / "LeanSearchClient" @ git "main"
require "leanprover-community" / "plausible" @ git "v4.15.0-rc1"
>>>>>>> ba241aff

/-!
## Options for building mathlib
-/

/-- These options are used
* as `leanOptions`, prefixed by `` `weak``, so that `lake build` uses them;
* as `moreServerArgs`, to set their default value in mathlib
  (as well as `Archive`, `Counterexamples` and `test`). -/
abbrev mathlibOnlyLinters : Array LeanOption := #[
  ⟨`linter.docPrime, true⟩,
  ⟨`linter.hashCommand, true⟩,
  ⟨`linter.oldObtain, true,⟩,
  ⟨`linter.refine, true⟩,
  ⟨`linter.style.cdot, true⟩,
  ⟨`linter.style.dollarSyntax, true⟩,
  ⟨`linter.style.header, true⟩,
  ⟨`linter.style.lambdaSyntax, true⟩,
  ⟨`linter.style.longLine, true⟩,
  ⟨`linter.style.longFile, .ofNat 1500⟩,
  -- `latest_import.yml` uses this comment: if you edit it, make sure that the workflow still works
  ⟨`linter.style.missingEnd, true⟩,
  ⟨`linter.style.multiGoal, true⟩,
  ⟨`linter.style.setOption, true⟩
]

/-- These options are passed as `leanOptions` to building mathlib, as well as the
`Archive` and `Counterexamples`. (`tests` omits the first two options.) -/
abbrev mathlibLeanOptions := #[
    ⟨`pp.unicode.fun, true⟩, -- pretty-prints `fun a ↦ b`
    ⟨`autoImplicit, false⟩
  ] ++ -- options that are used in `lake build`
    mathlibOnlyLinters.map fun s ↦ { s with name := `weak ++ s.name }

package mathlib where
  testDriver := "MathlibTest"
  -- These are additional settings which do not affect the lake hash,
  -- so they can be enabled in CI and disabled locally or vice versa.
  -- Warning: Do not put any options here that actually change the olean files,
  -- or inconsistent behavior may result
  -- weakLeanArgs := #[]

/-!
## Mathlib libraries
-/

@[default_target]
lean_lib Mathlib where
  leanOptions := mathlibLeanOptions
  -- Mathlib also enforces these linter options, which are not active by default.
  moreServerOptions := mathlibOnlyLinters

-- NB. When adding further libraries, check if they should be excluded from `getLeanLibs` in
-- `scripts/mk_all.lean`.
lean_lib Cache
lean_lib LongestPole

lean_lib MathlibTest where
  globs := #[.submodules `MathlibTest]

lean_lib Archive where
  leanOptions := mathlibLeanOptions
  moreServerOptions := mathlibOnlyLinters

lean_lib Counterexamples where
  leanOptions := mathlibLeanOptions
  moreServerOptions := mathlibOnlyLinters

/-- Additional documentation in the form of modules that only contain module docstrings. -/
lean_lib docs where
  roots := #[`docs]

/-!
## Executables provided by Mathlib
-/

/--
`lake exe autolabel 150100` adds a topic label to PR `150100` if there is a unique choice.
This requires GitHub CLI `gh` to be installed!

Calling `lake exe autolabel` without a PR number will print the result without applying
any labels online.
-/
lean_exe autolabel where
  srcDir := "scripts"

/-- `lake exe cache get` retrieves precompiled `.olean` files from a central server. -/
lean_exe cache where
  root := `Cache.Main

/-- `lake exe check-yaml` verifies that all declarations referred to in `docs/*.yaml` files exist. -/
lean_exe «check-yaml» where
  srcDir := "scripts"
  supportInterpreter := true

/-- `lake exe mk_all` constructs the files containing all imports for a project. -/
lean_exe mk_all where
  srcDir := "scripts"
  supportInterpreter := true
  -- Executables which import `Lake` must set `-lLake`.
  weakLinkArgs := #["-lLake"]

/-- `lake exe shake` checks files for unnecessary imports. -/
lean_exe shake where
  root := `Shake.Main
  supportInterpreter := true

/-- `lake exe lint-style` runs text-based style linters. -/
lean_exe «lint-style» where
  srcDir := "scripts"

/--
`lake exe pole` queries the Mathlib speedcenter for build times for the current commit,
and then calculates the longest pole
(i.e. the sequence of files you would be waiting for during a infinite parallelism build).
-/
lean_exe pole where
  root := `LongestPole.Main
  supportInterpreter := true
  -- Executables which import `Lake` must set `-lLake`.
  weakLinkArgs := #["-lLake"]

/--
`lake exe unused module_1 ... module_n` will analyze unused transitive imports in a given sequence.
The script expects the sequence to be in "reverse order", i.e. files imported later in `Mathlib` should
come earlier in the sequence.

Outputs a markdown file (called  `unused.md` by default) and a number of `lake exe graph` commands
highlighting particular ranges of transitively unused imports.

Typically this should be run via `scripts/unused_in_pole.sh`.
-/
lean_exe unused where
  root := `LongestPole.Unused
  supportInterpreter := true
  -- Executables which import `Lake` must set `-lLake`.
  weakLinkArgs := #["-lLake"]

/-!
## Other configuration
-/

/--
When a package depending on Mathlib updates its dependencies,
update its toolchain to match Mathlib's and fetch the new cache.
-/
post_update pkg do
  let rootPkg ← getRootPackage
  if rootPkg.name = pkg.name then
    return -- do not run in Mathlib itself
  /-
  Once Lake updates the toolchains,
  this toolchain copy will be unnecessary.
  https://github.com/leanprover/lean4/issues/2752
  -/
  let wsToolchainFile := rootPkg.dir / "lean-toolchain"
  let mathlibToolchain := ← IO.FS.readFile <| pkg.dir / "lean-toolchain"
  IO.FS.writeFile wsToolchainFile mathlibToolchain
  if (← IO.getEnv "MATHLIB_NO_CACHE_ON_UPDATE") != some "1" then
    /-
    Instead of building and running cache via the Lake API,
    spawn a new `lake` since the toolchain may have changed.
    -/
    let exitCode ← IO.Process.spawn {
      cmd := "elan"
      args := #["run", "--install", mathlibToolchain.trim, "lake", "exe", "cache", "get"]
    } >>= (·.wait)
    if exitCode ≠ 0 then
      logError s!"{pkg.name}: failed to fetch cache"<|MERGE_RESOLUTION|>--- conflicted
+++ resolved
@@ -7,24 +7,14 @@
 ## Mathlib dependencies on upstream projects
 -/
 
-<<<<<<< HEAD
 require "leanprover-community" / "batteries" @ git "lean-pr-testing-6123"
-require "leanprover-community" / "Qq" @ git "nightly-testing"
-require "leanprover-community" / "aesop" @ git "lean-pr-testing-6123"
-require "leanprover-community" / "proofwidgets" @ git "v0.0.46"
-require "leanprover-community" / "importGraph" @ git "nightly-testing"
-require "leanprover-community" / "LeanSearchClient" @ git "main"
-  from git "https://github.com/leanprover-community/LeanSearchClient" @ "main"
-require "leanprover-community" / "plausible" @ git "nightly-testing"
-=======
-require "leanprover-community" / "batteries" @ git "main"
 require "leanprover-community" / "Qq" @ git "v4.14.0"
 require "leanprover-community" / "aesop" @ git "v4.15.0-rc1"
 require "leanprover-community" / "proofwidgets" @ git "v0.0.48"
 require "leanprover-community" / "importGraph" @ git "v4.15.0-rc1"
 require "leanprover-community" / "LeanSearchClient" @ git "main"
+  from git "https://github.com/leanprover-community/LeanSearchClient" @ "main"
 require "leanprover-community" / "plausible" @ git "v4.15.0-rc1"
->>>>>>> ba241aff
 
 /-!
 ## Options for building mathlib
