--- conflicted
+++ resolved
@@ -7,11 +7,7 @@
 ## Mathlib dependencies on upstream projects
 -/
 
-<<<<<<< HEAD
 require "leanprover-community" / "batteries" @ git "nightly-testing"
-=======
-require "leanprover-community" / "batteries" @ git "main"
->>>>>>> 1bef2b39
 require "leanprover-community" / "Qq" @ git "master"
 require "leanprover-community" / "aesop" @ git "nightly-testing"
 require "leanprover-community" / "proofwidgets" @ git "v0.0.59" -- ProofWidgets should always be pinned to a specific version
