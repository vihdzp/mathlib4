import Lake

open Lake DSL


/-!
## Mathlib dependencies on upstream projects
-/

<<<<<<< HEAD
require "leanprover-community" / "batteries" from git "https://github.com/leanprover-community/batteries" @ "fin-find"
require "leanprover-community" / "Qq" @ git "v4.15.0"
require "leanprover-community" / "aesop" @ git "v4.16.0-rc1"
require "leanprover-community" / "proofwidgets" @ git "v0.0.50"
=======
require "leanprover-community" / "batteries" @ git "main"
require "leanprover-community" / "Qq" @ git "master"
require "leanprover-community" / "aesop" @ git "master"
require "leanprover-community" / "proofwidgets" @ git "main"
>>>>>>> d9a9fc0f
require "leanprover-community" / "importGraph" @ git "main"
require "leanprover-community" / "LeanSearchClient" @ git "main"
require "leanprover-community" / "plausible" @ git "main"

/-!
## Options for building mathlib
-/

/-- These options are used
* as `leanOptions`, prefixed by `` `weak``, so that `lake build` uses them;
* as `moreServerArgs`, to set their default value in mathlib
  (as well as `Archive`, `Counterexamples` and `test`). -/
abbrev mathlibOnlyLinters : Array LeanOption := #[
  -- The `docPrime` linter is disabled: https://github.com/leanprover-community/mathlib4/issues/20560
  ⟨`linter.docPrime, false⟩,
  ⟨`linter.hashCommand, true⟩,
  ⟨`linter.oldObtain, true,⟩,
  ⟨`linter.refine, true⟩,
  ⟨`linter.style.cdot, true⟩,
  ⟨`linter.style.dollarSyntax, true⟩,
  ⟨`linter.style.header, true⟩,
  ⟨`linter.style.lambdaSyntax, true⟩,
  ⟨`linter.style.longLine, true⟩,
  ⟨`linter.style.longFile, .ofNat 1500⟩,
  -- `latest_import.yml` uses this comment: if you edit it, make sure that the workflow still works
  ⟨`linter.style.missingEnd, true⟩,
  ⟨`linter.style.multiGoal, true⟩,
  ⟨`linter.style.setOption, true⟩
]

/-- These options are passed as `leanOptions` to building mathlib, as well as the
`Archive` and `Counterexamples`. (`tests` omits the first two options.) -/
abbrev mathlibLeanOptions := #[
    ⟨`pp.unicode.fun, true⟩, -- pretty-prints `fun a ↦ b`
    ⟨`autoImplicit, false⟩
  ] ++ -- options that are used in `lake build`
    mathlibOnlyLinters.map fun s ↦ { s with name := `weak ++ s.name }

package mathlib where
  testDriver := "MathlibTest"
  -- These are additional settings which do not affect the lake hash,
  -- so they can be enabled in CI and disabled locally or vice versa.
  -- Warning: Do not put any options here that actually change the olean files,
  -- or inconsistent behavior may result
  -- weakLeanArgs := #[]

/-!
## Mathlib libraries
-/

@[default_target]
lean_lib Mathlib where
  leanOptions := mathlibLeanOptions
  -- Mathlib also enforces these linter options, which are not active by default.
  moreServerOptions := mathlibOnlyLinters

-- NB. When adding further libraries, check if they should be excluded from `getLeanLibs` in
-- `scripts/mk_all.lean`.
lean_lib Cache
lean_lib LongestPole

lean_lib MathlibTest where
  globs := #[.submodules `MathlibTest]

lean_lib Archive where
  leanOptions := mathlibLeanOptions
  moreServerOptions := mathlibOnlyLinters

lean_lib Counterexamples where
  leanOptions := mathlibLeanOptions
  moreServerOptions := mathlibOnlyLinters

/-- Additional documentation in the form of modules that only contain module docstrings. -/
lean_lib docs where
  roots := #[`docs]

/-!
## Executables provided by Mathlib
-/

/--
`lake exe autolabel 150100` adds a topic label to PR `150100` if there is a unique choice.
This requires GitHub CLI `gh` to be installed!

Calling `lake exe autolabel` without a PR number will print the result without applying
any labels online.
-/
lean_exe autolabel where
  srcDir := "scripts"

/-- `lake exe cache get` retrieves precompiled `.olean` files from a central server. -/
lean_exe cache where
  root := `Cache.Main

/-- `lake exe check-yaml` verifies that all declarations referred to in `docs/*.yaml` files exist. -/
lean_exe «check-yaml» where
  srcDir := "scripts"
  supportInterpreter := true

/-- `lake exe mk_all` constructs the files containing all imports for a project. -/
lean_exe mk_all where
  srcDir := "scripts"
  supportInterpreter := true
  -- Executables which import `Lake` must set `-lLake`.
  weakLinkArgs := #["-lLake"]

/-- `lake exe shake` checks files for unnecessary imports. -/
lean_exe shake where
  root := `Shake.Main
  supportInterpreter := true

/-- `lake exe lint-style` runs text-based style linters. -/
lean_exe «lint-style» where
  srcDir := "scripts"

/--
`lake exe pole` queries the Mathlib speedcenter for build times for the current commit,
and then calculates the longest pole
(i.e. the sequence of files you would be waiting for during a infinite parallelism build).
-/
lean_exe pole where
  root := `LongestPole.Main
  supportInterpreter := true
  -- Executables which import `Lake` must set `-lLake`.
  weakLinkArgs := #["-lLake"]

/--
`lake exe unused module_1 ... module_n` will analyze unused transitive imports in a given sequence.
The script expects the sequence to be in "reverse order", i.e. files imported later in `Mathlib` should
come earlier in the sequence.

Outputs a markdown file (called  `unused.md` by default) and a number of `lake exe graph` commands
highlighting particular ranges of transitively unused imports.

Typically this should be run via `scripts/unused_in_pole.sh`.
-/
lean_exe unused where
  root := `LongestPole.Unused
  supportInterpreter := true
  -- Executables which import `Lake` must set `-lLake`.
  weakLinkArgs := #["-lLake"]

lean_exe mathlib_test_executable where
  root := `MathlibTest.MathlibTestExecutable

/-!
## Other configuration
-/

/--
When a package depending on Mathlib updates its dependencies,
update its toolchain to match Mathlib's and fetch the new cache.
-/
post_update pkg do
  let rootPkg ← getRootPackage
  if rootPkg.name = pkg.name then
    return -- do not run in Mathlib itself
  /-
  Once Lake updates the toolchains,
  this toolchain copy will be unnecessary.
  https://github.com/leanprover/lean4/issues/2752
  -/
  let wsToolchainFile := rootPkg.dir / "lean-toolchain"
  let mathlibToolchain := ← IO.FS.readFile <| pkg.dir / "lean-toolchain"
  IO.FS.writeFile wsToolchainFile mathlibToolchain
  if (← IO.getEnv "MATHLIB_NO_CACHE_ON_UPDATE") != some "1" then
    /-
    Instead of building and running cache via the Lake API,
    spawn a new `lake` since the toolchain may have changed.
    -/
    let exitCode ← IO.Process.spawn {
      cmd := "elan"
      args := #["run", "--install", mathlibToolchain.trim, "lake", "exe", "cache", "get"]
    } >>= (·.wait)
    if exitCode ≠ 0 then
      logError s!"{pkg.name}: failed to fetch cache"<|MERGE_RESOLUTION|>--- conflicted
+++ resolved
@@ -7,17 +7,10 @@
 ## Mathlib dependencies on upstream projects
 -/
 
-<<<<<<< HEAD
 require "leanprover-community" / "batteries" from git "https://github.com/leanprover-community/batteries" @ "fin-find"
 require "leanprover-community" / "Qq" @ git "v4.15.0"
 require "leanprover-community" / "aesop" @ git "v4.16.0-rc1"
 require "leanprover-community" / "proofwidgets" @ git "v0.0.50"
-=======
-require "leanprover-community" / "batteries" @ git "main"
-require "leanprover-community" / "Qq" @ git "master"
-require "leanprover-community" / "aesop" @ git "master"
-require "leanprover-community" / "proofwidgets" @ git "main"
->>>>>>> d9a9fc0f
 require "leanprover-community" / "importGraph" @ git "main"
 require "leanprover-community" / "LeanSearchClient" @ git "main"
 require "leanprover-community" / "plausible" @ git "main"
