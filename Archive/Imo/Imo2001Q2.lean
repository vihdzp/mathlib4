--- conflicted
+++ resolved
@@ -33,17 +33,10 @@
 namespace Imo2001Q2
 
 theorem bound (ha : 0 < a) (hb : 0 < b) (hc : 0 < c) :
-<<<<<<< HEAD
     a ^ 4 / (a ^ 4 + b ^ 4 + c ^ 4) ≤ a ^ 3 / √((a ^ 3) ^ 2 + ↑8 * b ^ 3 * c ^ 3) := by
-  rw [div_le_div_iff (by positivity) (by positivity)]
+  rw [div_le_div_iff₀ (by positivity) (by positivity)]
   calc a ^ 4 * √((a ^ 3) ^ 2 + (8:ℝ) * b ^ 3 * c ^ 3)
       = a ^ 3 * (a * √((a ^ 3) ^ 2 + (8:ℝ) * b ^ 3 * c ^ 3)) := by ring
-=======
-    a ^ 4 / (a ^ 4 + b ^ 4 + c ^ 4) ≤ a ^ 3 / sqrt ((a ^ 3) ^ 2 + ↑8 * b ^ 3 * c ^ 3) := by
-  rw [div_le_div_iff₀ (by positivity) (by positivity)]
-  calc a ^ 4 * sqrt ((a ^ 3) ^ 2 + (8:ℝ) * b ^ 3 * c ^ 3)
-      = a ^ 3 * (a * sqrt ((a ^ 3) ^ 2 + (8:ℝ) * b ^ 3 * c ^ 3)) := by ring
->>>>>>> 554d794c
     _ ≤ a ^ 3 * (a ^ 4 + b ^ 4 + c ^ 4) := ?_
   gcongr
   apply le_of_pow_le_pow_left₀ two_ne_zero (by positivity)
