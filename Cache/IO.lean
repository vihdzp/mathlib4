/-
Copyright (c) 2023 Arthur Paulino. All rights reserved.
Released under Apache 2.0 license as described in the file LICENSE.
Authors: Arthur Paulino
-/

import Std.Data.HashMap
import Lean.Data.RBMap
import Lean.Data.RBTree
import Lean.Data.Json.Printer
import Cache.Lean

variable {α : Type}

open Lean

namespace Cache.IO

open System (FilePath)

/-- Target directory for build files -/
def LIBDIR : FilePath :=
  ".lake" / "build" / "lib"

/-- Target directory for IR files -/
def IRDIR : FilePath :=
  ".lake" / "build" / "ir"

/-- Target directory for caching -/
initialize CACHEDIR : FilePath ← do
  match ← IO.getEnv "MATHLIB_CACHE_DIR" with
  | some path => return path
  | none =>
    match ← IO.getEnv "XDG_CACHE_HOME" with
    | some path => return path / "mathlib"
    | none =>
      let home ← if System.Platform.isWindows then
        let drive ← IO.getEnv "HOMEDRIVE"
        let path ← IO.getEnv "HOMEPATH"
        pure <| return (← drive) ++ (← path)
      else IO.getEnv "HOME"
      match home with
      | some path => return path / ".cache" / "mathlib"
      | none => pure ⟨".cache"⟩

/-- Target file path for `curl` configurations -/
def CURLCFG :=
  IO.CACHEDIR / "curl.cfg"

/-- curl version at https://github.com/leanprover-community/static-curl -/
def CURLVERSION :=
  "7.88.1"

def CURLBIN :=
  -- change file name if we ever need a more recent version to trigger re-download
  IO.CACHEDIR / s!"curl-{CURLVERSION}"

/-- leantar version at https://github.com/digama0/leangz -/
def LEANTARVERSION :=
  "0.1.14"

def EXE := if System.Platform.isWindows then ".exe" else ""

def LEANTARBIN :=
  -- change file name if we ever need a more recent version to trigger re-download
  IO.CACHEDIR / s!"leantar-{LEANTARVERSION}{EXE}"

def LAKEPACKAGESDIR : FilePath :=
  ".lake" / "packages"

def getCurl : IO String := do
  return if (← CURLBIN.pathExists) then CURLBIN.toString else "curl"

def getLeanTar : IO String := do
  return if (← LEANTARBIN.pathExists) then LEANTARBIN.toString else "leantar"

abbrev PackageDirs := Lean.RBMap String FilePath compare

/--
`CacheM` stores the following information:
* the source directory where `Mathlib.lean` lies
* package directories
* the build directory for proofwidgets
-/
structure CacheM.Context where
  /-- source directory for mathlib files -/
  mathlibDepPath : FilePath
  /-- the Lean search path -/
  searchPath : SearchPath
  /-- TODO: use search path instead -/
  packageDirs : PackageDirs
  /-- build directory for proofwidgets -/
  proofWidgetsBuildDir : FilePath

@[inherit_doc CacheM.Context]
abbrev CacheM := ReaderT CacheM.Context IO

/-- Whether this is running on Mathlib repo or not -/
def isMathlibRoot : IO Bool :=
  FilePath.mk "Mathlib" |>.pathExists

section

/-- Find path to `Mathlib` source directory -/
private def CacheM.mathlibDepPath (sp : SearchPath) : IO FilePath := do
  let mathlibSourceFile ← Lean.findLean sp `Mathlib
  let some mathlibSource ← pure mathlibSourceFile.parent
    | throw <| IO.userError s!"Mathlib not found in dependencies"
  return mathlibSource

-- TODO this should be generated automatically from the information in `lakefile.lean`.
@[inherit_doc CacheM.Context]
private def CacheM.getContext : IO CacheM.Context := do
  let sp ← initSrcSearchPath
  let mathlibSource ← CacheM.mathlibDepPath sp
  return {
    mathlibDepPath := mathlibSource,
    searchPath := sp,
    packageDirs := .ofList [
      ("Mathlib", mathlibSource),
      ("Archive", mathlibSource),
      ("Counterexamples", mathlibSource),
      ("MathlibTest", mathlibSource),
      ("Aesop", LAKEPACKAGESDIR / "aesop"),
      ("Batteries", LAKEPACKAGESDIR / "batteries"),
      ("Cli", LAKEPACKAGESDIR / "Cli"),
      ("ProofWidgets", LAKEPACKAGESDIR / "proofwidgets"),
      ("Qq", LAKEPACKAGESDIR / "Qq"),
      ("ImportGraph", LAKEPACKAGESDIR / "importGraph"),
      ("LeanSearchClient", LAKEPACKAGESDIR / "LeanSearchClient"),
      ("Plausible", LAKEPACKAGESDIR / "plausible")],
    proofWidgetsBuildDir := LAKEPACKAGESDIR / "proofwidgets" / ".lake" / "build"}

@[inherit_doc CacheM.Context]
def CacheM.run (f : CacheM α) : IO α := do ReaderT.run f (← getContext)

end

def getPackageDirs : CacheM PackageDirs := return (← read).packageDirs

def getPackageDir (path : FilePath) : CacheM FilePath := do
  match path.withExtension "" |>.components.head? with
  | none => throw <| IO.userError "Can't find package directory for empty path"
  | some pkg => match (← getPackageDirs).find? pkg with
    | none => throw <| IO.userError s!"Unknown package directory for {pkg}"
    | some path => return path

/-- Runs a terminal command and retrieves its output, passing the lines to `processLine` -/
partial def runCurlStreaming (args : Array String) (init : α)
    (processLine : α → String → IO α) : IO α := do
  let child ← IO.Process.spawn { cmd := ← getCurl, args, stdout := .piped, stderr := .piped }
  loop child.stdout init
where
  loop (h : IO.FS.Handle) (a : α) : IO α := do
    let line ← h.getLine
    if line.isEmpty then
      return a
    else
      loop h (← processLine a line)

/-- Runs a terminal command and retrieves its output -/
def runCmd (cmd : String) (args : Array String) (throwFailure stderrAsErr := true) : IO String := do
  let out ← IO.Process.output { cmd := cmd, args := args }
  if (out.exitCode != 0 || stderrAsErr && !out.stderr.isEmpty) && throwFailure then
    throw <| IO.userError s!"failure in {cmd} {args}:\n{out.stderr}"
  else if !out.stderr.isEmpty then
    IO.eprintln out.stderr
  return out.stdout

def runCurl (args : Array String) (throwFailure stderrAsErr := true) : IO String := do
  runCmd (← getCurl) (#["--no-progress-meter"] ++ args) throwFailure stderrAsErr

def validateCurl : IO Bool := do
  if (← CURLBIN.pathExists) then return true
  match (← runCmd "curl" #["--version"]).splitOn " " with
  | "curl" :: v :: _ => match v.splitOn "." with
    | maj :: min :: _ =>
      let version := (maj.toNat!, min.toNat!)
      let _ := @lexOrd
      let _ := @leOfOrd
      if version >= (7, 81) then return true
      -- TODO: support more platforms if the need arises
      let arch ← (·.trim) <$> runCmd "uname" #["-m"] false
      let kernel ← (·.trim) <$> runCmd "uname" #["-s"] false
      if kernel == "Linux" && arch ∈ ["x86_64", "aarch64"] then
        IO.println s!"curl is too old; downloading more recent version"
        IO.FS.createDirAll IO.CACHEDIR
        let _ ← runCmd "curl" (stderrAsErr := false) #[
          s!"https://github.com/leanprover-community/static-curl/releases/download/v{CURLVERSION}/curl-{arch}-linux-static",
          "-L", "-o", CURLBIN.toString]
        let _ ← runCmd "chmod" #["u+x", CURLBIN.toString]
        return true
      if version >= (7, 70) then
        IO.println s!"Warning: recommended `curl` version ≥7.81. Found {v}"
        return true
      else
        IO.println s!"Warning: recommended `curl` version ≥7.70. Found {v}. Can't use `--parallel`."
        return false
    | _ => throw <| IO.userError "Invalidly formatted version of `curl`"
  | _ => throw <| IO.userError "Invalidly formatted response from `curl --version`"

def Version := Nat × Nat × Nat
  deriving Inhabited, DecidableEq

instance : Ord Version := let _ := @lexOrd; lexOrd
instance : LE Version := leOfOrd

def parseVersion (s : String) : Option Version := do
  let [maj, min, patch] := s.splitOn "." | none
  some (maj.toNat!, min.toNat!, patch.toNat!)

def validateLeanTar : IO Unit := do
  if (← LEANTARBIN.pathExists) then return
  if let some version ← some <$> runCmd "leantar" #["--version"] <|> pure none then
    let "leantar" :: v :: _ := version.splitOn " "
      | throw <| IO.userError "Invalidly formatted response from `leantar --version`"
    let some v := parseVersion v | throw <| IO.userError "Invalidly formatted version of `leantar`"
    -- currently we need exactly one version of leantar, change this to reflect compatibility
    if v = (parseVersion LEANTARVERSION).get! then return
  let win := System.Platform.getIsWindows ()
  let target ← if win then
    pure "x86_64-pc-windows-msvc"
  else
    let mut arch ← (·.trim) <$> runCmd "uname" #["-m"] false
    if arch = "arm64" then arch := "aarch64"
    unless arch ∈ ["x86_64", "aarch64"] do
      throw <| IO.userError s!"unsupported architecture {arch}"
    pure <|
      if System.Platform.getIsOSX () then s!"{arch}-apple-darwin"
      else s!"{arch}-unknown-linux-musl"
  IO.println s!"installing leantar {LEANTARVERSION}"
  IO.FS.createDirAll IO.CACHEDIR
  let ext := if win then "zip" else "tar.gz"
  let _ ← runCmd "curl" (stderrAsErr := false) #[
    s!"https://github.com/digama0/leangz/releases/download/v{LEANTARVERSION}/leantar-v{LEANTARVERSION}-{target}.{ext}",
    "-L", "-o", s!"{LEANTARBIN}.{ext}"]
  let _ ← runCmd "tar" #["-xf", s!"{LEANTARBIN}.{ext}",
    "-C", IO.CACHEDIR.toString, "--strip-components=1"]
  IO.FS.rename (IO.CACHEDIR / s!"leantar{EXE}").toString LEANTARBIN.toString

/-- Recursively gets all files from a directory with a certain extension -/
partial def getFilesWithExtension
  (fp : FilePath) (extension : String) (acc : Array FilePath := #[]) :
    IO <| Array FilePath := do
  if ← fp.isDir then
    (← fp.readDir).foldlM (fun acc dir => getFilesWithExtension dir.path extension acc) acc
  else return if fp.extension == some extension then acc.push fp else acc

abbrev ModuleHashMap := Std.HashMap FilePath UInt64

namespace ModuleHashMap

/-- Filter the hashmap by whether the entries exist as files in the cache directory.

If `keep` is true, the result will contain the entries that do exist;
if `keep` is false, the result will contain the entries that do not exist.
-/
<<<<<<< HEAD
def filterExists (hashMap : ModuleHashMap) (keep : Bool) : IO ModuleHashMap :=
  hashMap.foldM (init := default) fun acc path hash => do
=======
def filterExists (hashMap : HashMap) (keep : Bool) : IO HashMap :=
  hashMap.foldM (init := ∅) fun acc path hash => do
>>>>>>> 4a4224ad
    let exist ← (CACHEDIR / hash.asLTar).pathExists
    let add := if keep then exist else !exist
    if add then return acc.insert path hash else return acc

<<<<<<< HEAD
def hashes (hashMap : ModuleHashMap) : Lean.RBTree UInt64 compare :=
  hashMap.fold (init := default) fun acc _ hash => acc.insert hash
=======
def hashes (hashMap : HashMap) : Lean.RBTree UInt64 compare :=
  hashMap.fold (init := ∅) fun acc _ hash => acc.insert hash
>>>>>>> 4a4224ad

end ModuleHashMap

/--
Given a path to a Lean file, concatenates the paths to its build files.
Each build file also has a `Bool` indicating whether that file is required for caching to proceed.
-/
def mkBuildPaths (path : FilePath) : CacheM <| List (FilePath × Bool) := do
  let packageDir ← getPackageDir path
  return [
    -- Note that `packCache` below requires that the `.trace` file is first in this list.
    (packageDir / LIBDIR / path.withExtension "trace", true),
    (packageDir / LIBDIR / path.withExtension "olean", true),
    (packageDir / LIBDIR / path.withExtension "olean.hash", true),
    (packageDir / LIBDIR / path.withExtension "ilean", true),
    (packageDir / LIBDIR / path.withExtension "ilean.hash", true),
    (packageDir / IRDIR  / path.withExtension "c", true),
    (packageDir / IRDIR  / path.withExtension "c.hash", true),
    (packageDir / LIBDIR / path.withExtension "extra", false)]

/-- Check that all required build files exist. -/
def allExist (paths : List (FilePath × Bool)) : IO Bool := do
  for (path, required) in paths do
    if required then if !(← path.pathExists) then return false
  pure true

/-- Compresses build files into the local cache and returns an array with the compressed files -/
def packCache (hashMap : ModuleHashMap) (overwrite verbose unpackedOnly : Bool)
    (comment : Option String := none) :
    CacheM <| Array String := do
  IO.FS.createDirAll CACHEDIR
  IO.println "Compressing cache"
  let mut acc := #[]
  let mut tasks := #[]
  for (path, hash) in hashMap.toList do
    let zip := hash.asLTar
    let zipPath := CACHEDIR / zip
    let buildPaths ← mkBuildPaths path
    if ← allExist buildPaths then
      if overwrite || !(← zipPath.pathExists) then
        acc := acc.push (path, zip)
        tasks := tasks.push <| ← IO.asTask do
          -- Note here we require that the `.trace` file is first
          -- in the list generated by `mkBuildPaths`.
          let trace :: args := (← buildPaths.filterM (·.1.pathExists)) |>.map (·.1.toString)
            | unreachable!
          runCmd (← getLeanTar) <| #[zipPath.toString, trace] ++
            (if let some c := comment then #["-c", s!"git=mathlib4@{c}"] else #[]) ++ args
      else if !unpackedOnly then
        acc := acc.push (path, zip)
  for task in tasks do
    _ ← IO.ofExcept task.get
  acc := acc.qsort (·.1.1 < ·.1.1)
  if verbose then
    for (path, zip) in acc do
      println! "packing {path} as {zip}"
  return acc.map (·.2)

/-- Gets the set of all cached files -/
def getLocalCacheSet : IO <| Lean.RBTree String compare := do
  let paths ← getFilesWithExtension CACHEDIR "ltar"
  return .fromList (paths.toList.map (·.withoutParent CACHEDIR |>.toString)) _

def isPathFromMathlib (path : FilePath) : Bool :=
  match path.components with
  | "Mathlib" :: _ => true
  | ["Mathlib.lean"] => true
  | _ => false

/-- Decompresses build files into their respective folders -/
def unpackCache (hashMap : ModuleHashMap) (force : Bool) : CacheM Unit := do
  let hashMap ← hashMap.filterExists true
  let size := hashMap.size
  if size > 0 then
    let now ← IO.monoMsNow
    IO.println s!"Decompressing {size} file(s)"
    let isMathlibRoot ← isMathlibRoot
    let args := (if force then #["-f"] else #[]) ++ #["-x", "--delete-corrupted", "-j", "-"]
    let child ← IO.Process.spawn { cmd := ← getLeanTar, args, stdin := .piped }
    let (stdin, child) ← child.takeStdin
    let mathlibDepPath := (← read).mathlibDepPath.toString
    let config : Array Lean.Json := hashMap.fold (init := #[]) fun config path hash =>
      let pathStr := s!"{CACHEDIR / hash.asLTar}"
      if isMathlibRoot || !isPathFromMathlib path then
        config.push <| .str pathStr
      else -- only mathlib files, when not in the mathlib4 repo, need to be redirected
        config.push <| .mkObj [("file", pathStr), ("base", mathlibDepPath)]
    stdin.putStr <| Lean.Json.compress <| .arr config
    let exitCode ← child.wait
    if exitCode != 0 then throw <| IO.userError s!"leantar failed with error code {exitCode}"
    IO.println s!"Unpacked in {(← IO.monoMsNow) - now} ms"
    IO.println "Completed successfully!"
  else IO.println "No cache files to decompress"

instance : Ord FilePath where
  compare x y := compare x.toString y.toString

/-- Removes all cache files except for what's in the `keep` set -/
def cleanCache (keep : Lean.RBTree FilePath compare := ∅) : IO Unit := do
  for path in ← getFilesWithExtension CACHEDIR "ltar" do
    if !keep.contains path then IO.FS.removeFile path

/-- Prints the LTAR file and embedded comments (in particular, the mathlib commit that built the
file) regarding the files with specified paths. -/
def lookup (hashMap : ModuleHashMap) (paths : List FilePath) : IO Unit := do
  let mut err := false
  for path in paths do
    let some hash := hashMap[path]? | err := true
    let ltar := CACHEDIR / hash.asLTar
    IO.println s!"{path}: {ltar}"
    for line in (← runCmd (← getLeanTar) #["-k", ltar.toString]).splitOn "\n" |>.dropLast do
      println! "  comment: {line}"
  if err then IO.Process.exit 1

end Cache.IO<|MERGE_RESOLUTION|>--- conflicted
+++ resolved
@@ -255,24 +255,14 @@
 If `keep` is true, the result will contain the entries that do exist;
 if `keep` is false, the result will contain the entries that do not exist.
 -/
-<<<<<<< HEAD
 def filterExists (hashMap : ModuleHashMap) (keep : Bool) : IO ModuleHashMap :=
-  hashMap.foldM (init := default) fun acc path hash => do
-=======
-def filterExists (hashMap : HashMap) (keep : Bool) : IO HashMap :=
   hashMap.foldM (init := ∅) fun acc path hash => do
->>>>>>> 4a4224ad
     let exist ← (CACHEDIR / hash.asLTar).pathExists
     let add := if keep then exist else !exist
     if add then return acc.insert path hash else return acc
 
-<<<<<<< HEAD
 def hashes (hashMap : ModuleHashMap) : Lean.RBTree UInt64 compare :=
-  hashMap.fold (init := default) fun acc _ hash => acc.insert hash
-=======
-def hashes (hashMap : HashMap) : Lean.RBTree UInt64 compare :=
   hashMap.fold (init := ∅) fun acc _ hash => acc.insert hash
->>>>>>> 4a4224ad
 
 end ModuleHashMap
 
