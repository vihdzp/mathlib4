/-
Copyright (c) 2021 Damiano Testa. All rights reserved.
Released under Apache 2.0 license as described in the file LICENSE.
Authors: Damiano Testa
-/
import Mathlib.Data.ZMod.Basic
import Mathlib.Algebra.Order.Monoid.Basic
import Mathlib.Algebra.Ring.Subsemiring.Order

/-!

A canonically ordered commutative semiring with two different elements `a` and `b` such that
`a ≠ b` and `2 * a = 2 * b`.  Thus, multiplication by a fixed non-zero element of a canonically
ordered semiring need not be injective.  In particular, multiplying by a strictly positive element
need not be strictly monotone.

Recall that a canonically ordered commutative semiring is a commutative semiring with a partial
ordering that is "canonical" in the sense that the inequality `a ≤ b` holds if and only if there is
a `c` such that `a + c = b`.  There are several compatibility conditions among
addition/multiplication and the order relation.  The point of the counterexample is to show that
monotonicity of multiplication cannot be strengthened to **strict** monotonicity.

Reference:
https://leanprover.zulipchat.com/#narrow/stream/113489-new-members/topic/canonically_ordered.20pathology
-/



namespace Counterexample

theorem mem_zmod_2 (a : ZMod 2) : a = 0 ∨ a = 1 := by
  rcases a with ⟨_ | _, _ | _ | _ | _⟩
  · exact Or.inl rfl
  · exact Or.inr rfl

theorem add_self_zmod_2 (a : ZMod 2) : a + a = 0 := by rcases mem_zmod_2 a with (rfl | rfl) <;> rfl

namespace Nxzmod2

variable {a b : ℕ × ZMod 2}

/-- The preorder relation on `ℕ × ℤ/2ℤ` where we only compare the first coordinate,
except that we leave incomparable each pair of elements with the same first component.
For instance, `∀ α, β ∈ ℤ/2ℤ`, the inequality `(1,α) ≤ (2,β)` holds,
whereas, `∀ n ∈ ℤ`, the elements `(n,0)` and `(n,1)` are incomparable. -/
instance preN2 : PartialOrder (ℕ × ZMod 2) where
  le x y := x = y ∨ x.1 < y.1
  le_refl a := Or.inl rfl
  le_trans x y z xy yz := by
    rcases xy with (rfl | xy)
    · exact yz
    · rcases yz with (rfl | yz)
      · exact Or.inr xy
      · exact Or.inr (xy.trans yz)
  le_antisymm := by
    intro a b ab ba
    cases' ab with ab ab
    · exact ab
    · cases' ba with ba ba
      · exact ba.symm
      · exact (Nat.lt_asymm ab ba).elim

instance csrN2 : CommSemiring (ℕ × ZMod 2) := by infer_instance

instance csrN21 : AddCancelCommMonoid (ℕ × ZMod 2) :=
  { Nxzmod2.csrN2 with add_left_cancel := fun a _ _ h => (add_right_inj a).mp h }

/-- A strict inequality forces the first components to be different. -/
@[simp]
theorem lt_def : a < b ↔ a.1 < b.1 := by
  refine ⟨fun h => ?_, fun h => ?_⟩
  · rcases h with ⟨rfl | a1, h1⟩
    · exact (not_or.mp h1).1.elim rfl
    · exact a1
  refine ⟨Or.inr h, not_or.mpr ⟨fun k => ?_, not_lt.mpr h.le⟩⟩
  rw [k] at h
  exact Nat.lt_asymm h h

theorem add_left_cancel : ∀ a b c : ℕ × ZMod 2, a + b = a + c → b = c := fun a _ _ h =>
  (add_right_inj a).mp h

theorem add_le_add_left : ∀ a b : ℕ × ZMod 2, a ≤ b → ∀ c : ℕ × ZMod 2, c + a ≤ c + b := by
  rintro a b (rfl | ab) c
  · rfl
  · exact Or.inr (by simpa)

theorem le_of_add_le_add_left : ∀ a b c : ℕ × ZMod 2, a + b ≤ a + c → b ≤ c := by
  rintro a b c (bc | bc)
  · exact le_of_eq ((add_right_inj a).mp bc)
  · exact Or.inr (by simpa using bc)

instance : ZeroLEOneClass (ℕ × ZMod 2) :=
  ⟨by dsimp only [LE.le]; decide⟩

theorem mul_lt_mul_of_pos_left : ∀ a b c : ℕ × ZMod 2, a < b → 0 < c → c * a < c * b :=
  fun _ _ _ ab c0 => lt_def.mpr ((mul_lt_mul_left (lt_def.mp c0)).mpr (lt_def.mp ab))

theorem mul_lt_mul_of_pos_right : ∀ a b c : ℕ × ZMod 2, a < b → 0 < c → a * c < b * c :=
  fun _ _ _ ab c0 => lt_def.mpr ((mul_lt_mul_right (lt_def.mp c0)).mpr (lt_def.mp ab))

instance socsN2 : StrictOrderedCommSemiring (ℕ × ZMod 2) :=
  { Nxzmod2.csrN21, (inferInstance : PartialOrder (ℕ × ZMod 2)),
    (inferInstance : CommSemiring (ℕ × ZMod 2)),
    pullback_nonzero Prod.fst Prod.fst_zero
      Prod.fst_one with
    add_le_add_left := add_le_add_left
    le_of_add_le_add_left := le_of_add_le_add_left
    zero_le_one := zero_le_one
    mul_lt_mul_of_pos_left := mul_lt_mul_of_pos_left
    mul_lt_mul_of_pos_right := mul_lt_mul_of_pos_right }

end Nxzmod2

namespace ExL

open Nxzmod2 Subtype

/-- Initially, `L` was defined as the subsemiring closure of `(1,0)`. -/
def L : Type :=
  { l : ℕ × ZMod 2 // l ≠ (0, 1) }

theorem add_L {a b : ℕ × ZMod 2} (ha : a ≠ (0, 1)) (hb : b ≠ (0, 1)) : a + b ≠ (0, 1) := by
  rcases a with ⟨a, a2⟩
  rcases b with ⟨b, b2⟩
  match b with
  | 0 =>
    rcases mem_zmod_2 b2 with (rfl | rfl)
    · simp [ha, -Prod.mk.injEq]
    · cases hb rfl
  | b + 1 =>
    simp [(a + b).succ_ne_zero]

theorem mul_L {a b : ℕ × ZMod 2} (ha : a ≠ (0, 1)) (hb : b ≠ (0, 1)) : a * b ≠ (0, 1) := by
  rcases a with ⟨a, a2⟩
  rcases b with ⟨b, b2⟩
  cases b
  · rcases mem_zmod_2 b2 with (rfl | rfl) <;> rcases mem_zmod_2 a2 with (rfl | rfl) <;>
      simp only [Prod.mk_mul_mk, mul_zero, mul_one, ne_eq, Prod.mk.injEq, zero_ne_one, and_false,
        not_false_eq_true, not_true_eq_false]
    exact hb rfl
  cases a
  · rcases mem_zmod_2 b2 with (rfl | rfl) <;> rcases mem_zmod_2 a2 with (rfl | rfl) <;>
      simp only [Prod.mk_mul_mk, mul_zero, zero_mul, mul_one, ne_eq, Prod.mk.injEq, zero_ne_one,
        and_false, not_false_eq_true, not_true_eq_false]
    exact ha rfl
  · simp [mul_ne_zero _ _, Nat.succ_ne_zero _]

/-- The subsemiring corresponding to the elements of `L`, used to transfer instances. -/
def lSubsemiring : Subsemiring (ℕ × ZMod 2) where
  carrier := {l | l ≠ (0, 1)}
  zero_mem' := by decide
  one_mem' := by decide
  add_mem' := add_L
  mul_mem' := mul_L

instance : OrderedCommSemiring L :=
  lSubsemiring.toOrderedCommSemiring

instance inhabited : Inhabited L :=
  ⟨1⟩

theorem bot_le : ∀ a : L, 0 ≤ a := by
  rintro ⟨⟨an, a2⟩, ha⟩
  cases an
  · rcases mem_zmod_2 a2 with (rfl | rfl)
    · rfl
    · exact (ha rfl).elim
  · refine Or.inr ?_
    exact Nat.succ_pos _

instance orderBot : OrderBot L where
  bot := 0
  bot_le := bot_le

theorem exists_add_of_le : ∀ a b : L, a ≤ b → ∃ c, b = a + c := by
  rintro a ⟨b, _⟩ (⟨rfl, rfl⟩ | h)
  · exact ⟨0, (add_zero _).symm⟩
  · exact
      ⟨⟨b - a.1, fun H => (tsub_pos_of_lt h).ne' (Prod.mk.inj_iff.1 H).1⟩,
        Subtype.ext <| Prod.ext (add_tsub_cancel_of_le h.le).symm (add_sub_cancel _ _).symm⟩

theorem le_self_add : ∀ a b : L, a ≤ a + b := by
  rintro a ⟨⟨bn, b2⟩, hb⟩
  obtain rfl | h := Nat.eq_zero_or_pos bn
  · obtain rfl | rfl := mem_zmod_2 b2
    · exact Or.inl (Prod.ext (add_zero _).symm (add_zero _).symm)
    · exact (hb rfl).elim
  · exact Or.inr ((lt_add_iff_pos_right _).mpr h)

theorem eq_zero_or_eq_zero_of_mul_eq_zero : ∀ a b : L, a * b = 0 → a = 0 ∨ b = 0 := by
  rintro ⟨⟨a, a2⟩, ha⟩ ⟨⟨b, b2⟩, hb⟩ ab1
  injection ab1 with ab
  injection ab with abn ab2
  rw [mul_eq_zero] at abn
  rcases abn with (⟨rfl, rfl⟩ | ⟨rfl, rfl⟩)
  · refine Or.inl ?_
    rcases mem_zmod_2 a2 with (rfl | rfl)
    · rfl
    · exact (ha rfl).elim
  · refine Or.inr ?_
    rcases mem_zmod_2 b2 with (rfl | rfl)
    · rfl
    · exact (hb rfl).elim

<<<<<<< HEAD
instance : OrderedCommSemiring L := inferInstance

instance : CanonicallyOrderedAdd L where
  exists_add_of_le := @(exists_add_of_le)
  le_self_add := le_self_add

instance : NoZeroDivisors L where
  eq_zero_or_eq_zero_of_mul_eq_zero := @(eq_zero_or_eq_zero_of_mul_eq_zero)
=======
instance can : CanonicallyOrderedCommSemiring L :=
  { (inferInstance : OrderBot L),
    (inferInstance :
      OrderedCommSemiring L) with
    exists_add_of_le := @(exists_add_of_le)
    le_self_add := le_self_add
    eq_zero_or_eq_zero_of_mul_eq_zero := @(eq_zero_or_eq_zero_of_mul_eq_zero) }
>>>>>>> 875821f5

/-- The elements `(1,0)` and `(1,1)` of `L` are different, but their doubles coincide.
-/
example : ∃ a b : L, a ≠ b ∧ 2 * a = 2 * b := by
  refine ⟨⟨(1, 0), by simp⟩, 1, fun h : (⟨(1, 0), _⟩ : L) = ⟨⟨1, 1⟩, _⟩ => ?_, rfl⟩
  obtain F : (0 : ZMod 2) = 1 := congr_arg (fun j : L => j.1.2) h
  cases F

end ExL

end Counterexample<|MERGE_RESOLUTION|>--- conflicted
+++ resolved
@@ -202,7 +202,6 @@
     · rfl
     · exact (hb rfl).elim
 
-<<<<<<< HEAD
 instance : OrderedCommSemiring L := inferInstance
 
 instance : CanonicallyOrderedAdd L where
@@ -211,15 +210,6 @@
 
 instance : NoZeroDivisors L where
   eq_zero_or_eq_zero_of_mul_eq_zero := @(eq_zero_or_eq_zero_of_mul_eq_zero)
-=======
-instance can : CanonicallyOrderedCommSemiring L :=
-  { (inferInstance : OrderBot L),
-    (inferInstance :
-      OrderedCommSemiring L) with
-    exists_add_of_le := @(exists_add_of_le)
-    le_self_add := le_self_add
-    eq_zero_or_eq_zero_of_mul_eq_zero := @(eq_zero_or_eq_zero_of_mul_eq_zero) }
->>>>>>> 875821f5
 
 /-- The elements `(1,0)` and `(1,1)` of `L` are different, but their doubles coincide.
 -/
